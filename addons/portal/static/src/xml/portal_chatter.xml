--- conflicted
+++ resolved
@@ -73,7 +73,7 @@
                     <button t-if="showDelete" class="o_portal_chatter_attachment_delete btn btn-sm btn-outline-danger" title="Delete">
                         <i class="fa fa-times"/>
                     </button>
-                    <a t-attf-href="/web/content/#{attachment.id}?download=true" target="_blank">
+                    <a t-attf-href="/web/content/#{attachment.id}?download=true&amp;access_token=#{attachment.access_token}" target="_blank">
                         <div class='oe_attachment_embedded o_image' t-att-title="attachment.name" t-att-data-mimetype="attachment.mimetype"/>
                         <div class='o_portal_chatter_attachment_name'><t t-esc='attachment.name'/></div>
                     </a>
@@ -100,18 +100,9 @@
                         <t t-raw="message.body"/>
 
                         <div class="o_portal_chatter_attachments">
-<<<<<<< HEAD
                             <t t-call="portal.Chatter.Attachments">
                                 <t t-set="attachments" t-value="message.attachment_ids"/>
                             </t>
-=======
-                            <div class="col-lg-2 col-md-3 text-center" t-foreach='message.attachment_ids' t-as='attachment'>
-                                <a t-attf-href="/web/content/#{attachment.id}?download=true&amp;access_token=#{attachment.access_token}" target="_blank">
-                                    <div class='oe_attachment_embedded o_image' t-att-title="attachment.name" t-att-data-mimetype="attachment.mimetype" t-attf-data-src="/web/image/#{attachment.id}/100x80"/>
-                                    <div class='oe_attachment_name'><t t-raw='attachment.name'/></div>
-                                </a>
-                            </div>
->>>>>>> 98a55917
                         </div>
                     </div>
                 </div>
