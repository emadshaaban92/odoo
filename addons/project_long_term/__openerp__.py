# -*- coding: utf-8 -*-
##############################################################################
#
#    OpenERP, Open Source Management Solution
#    Copyright (C) 2004-2009 Tiny SPRL (<http://tiny.be>).
#
#    This program is free software: you can redistribute it and/or modify
#    it under the terms of the GNU Affero General Public License as
#    published by the Free Software Foundation, either version 3 of the
#    License, or (at your option) any later version.
#
#    This program is distributed in the hope that it will be useful,
#    but WITHOUT ANY WARRANTY; without even the implied warranty of
#    MERCHANTABILITY or FITNESS FOR A PARTICULAR PURPOSE.  See the
#    GNU Affero General Public License for more details.
#
#    You should have received a copy of the GNU Affero General Public License
#    along with this program.  If not, see <http://www.gnu.org/licenses/>.
#
##############################################################################

{
    "name": "Long Term Project Management",
    "version": "1.1",
    "author": "OpenERP SA",
    "website": "http://www.openerp.com",
    "category": "Generic Modules/Projects & Services",
    "depends": ["resource", "project"],
    "description": """
Long Term Project management module that tracks planning, scheduling, resources allocation.
Features.
    - Manage Big project.
    - Define various Phases of Project.
    - Compute Phase Scheduling: Compute start date and end date of the phases which are in draft,open and pending state of the project given.
      If no project given then all the draft,open and pending state phases will be taken
    - Compute Task Scheduling: This works same as the scheduler button on project.phase. It takes the project as argument and computes all the open,draft and pending tasks
    - Schedule Tasks: All the tasks which are in draft,pending and open state are scheduled with taking the phase's start date

    """,
    "init_xml": [],
    "demo_xml": ["project_long_term_demo.xml"],
    "test": [
          'test/schedule_project_phases.yml',
<<<<<<< HEAD
          'test/schedule_project_tasks.yml',
          'test/project_schedule_consecutive_day.yml', 
          'test/schedule_phase_tasks.yml',
          'test/test_schedule_phases_case1.yml',
          'test/test_schedule_phases_case2.yml',
=======
#          'test/schedule_project_tasks.yml',
#          'test/test_project_long_term.yml', 
#          'test/schedule_phase_tasks.yml',
#          'test/test_schedule_phases_case1.yml',
#          'test/test_schedule_phases_case2.yml',
>>>>>>> 4bfcaa7c
    ],
    "update_xml": [
        "security/ir.model.access.csv",
        "wizard/project_schedule_tasks_view.xml",
        "project_long_term_view.xml",
        "project_long_term_workflow.xml",
        "wizard/project_compute_phases_view.xml",
        "wizard/project_compute_tasks_view.xml",
    ],
    'installable': True,
    'active': False,
    'certificate': None,
}

# vim:expandtab:smartindent:tabstop=4:softtabstop=4:shiftwidth=4:<|MERGE_RESOLUTION|>--- conflicted
+++ resolved
@@ -41,19 +41,11 @@
     "demo_xml": ["project_long_term_demo.xml"],
     "test": [
           'test/schedule_project_phases.yml',
-<<<<<<< HEAD
-          'test/schedule_project_tasks.yml',
-          'test/project_schedule_consecutive_day.yml', 
-          'test/schedule_phase_tasks.yml',
-          'test/test_schedule_phases_case1.yml',
-          'test/test_schedule_phases_case2.yml',
-=======
 #          'test/schedule_project_tasks.yml',
 #          'test/test_project_long_term.yml', 
 #          'test/schedule_phase_tasks.yml',
 #          'test/test_schedule_phases_case1.yml',
 #          'test/test_schedule_phases_case2.yml',
->>>>>>> 4bfcaa7c
     ],
     "update_xml": [
         "security/ir.model.access.csv",
