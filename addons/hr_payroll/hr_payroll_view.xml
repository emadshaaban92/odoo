<?xml version="1.0" encoding="utf-8"?>
<openerp>
    <data>
        <!-- Root Menus -->
        <menuitem id="menu_hr_root_payroll" parent="hr.menu_hr_root" name="Payroll" sequence="9"/>
        <menuitem id="payroll_configure" parent="hr.menu_hr_configuration" name="Payroll"/>
        <menuitem id="menu_hr_payroll_reporting" parent="hr.menu_hr_reporting" name="Payroll" groups="base.group_hr_manager"/>

        <!-- Employee View -->
        <record id="hr_contract.hr_hr_employee_view_form2" model="ir.ui.view">
            <field name="name">hr.hr.employee.view.form2</field>
            <field name="model">hr.employee</field>
            <field name="inherit_id" ref="hr.view_employee_form"/>
            <field name="arch" type="xml">
            <data>
                <xpath expr="/form/notebook/page[@string='Personal Information']" position="after">
                    <page string="Miscellaneous" groups="base.group_hr_user">
                        <group colspan="2" col="2">
                            <separator string="Personal Info" colspan="2"/>
                            <field name="bank_account_id" context="{'display_partner':True, 'partner_id':partner_id}"/>
                            <field name="place_of_birth"/>
                            <field name="children"/>
                            <field name="basic" invisible="0"/>
                        </group>
                        <group colspan="2" col="2">
                            <separator string="Job Info" colspan="2"/>
                            <field name="manager" select="1"/>
                            <field name="vehicle" select="1"/>
                            <field name="vehicle_distance" select="1"/>
                            <field name="medic_exam" select="1" string="Medical Examination"/>
                        </group>
                    </page>
                </xpath>
            </data>
            </field>
        </record>
        <!-- End Employee View -->

        <!-- Contract View -->
        <record id="hr_contract_form_inherit" model="ir.ui.view">
            <field name="name">hr.contract.view.form.inherit</field>
            <field name="model">hr.contract</field>
            <field name="type">form</field>
            <field name="inherit_id" ref="hr_contract.hr_contract_view_form"/>
            <field name="arch" type="xml">
            <data>
                <xpath expr="/form/notebook/page/group/field[@name='advantages']" position="before">
                    <field name="struct_id" select="1"/>
                </xpath>
                 <xpath expr="/form/notebook/page/group/field[@name='working_hours']" position="after">
                    <field name="schedule_pay"/>
                </xpath>
            </data>
            </field>
        </record>

        <!-- End Contract View-->

        <!-- Salary structure -->
        <record id="view_hr_employee_grade_tree" model="ir.ui.view">
            <field name="name">hr.payroll.structure.tree</field>
            <field name="model">hr.payroll.structure</field>
            <field name="type">tree</field>
            <field name="arch" type="xml">
                <tree string="Employee Function">
                    <field name="name"/>
                    <field name="code"/>
                    <field name="rule_ids"/>
                    <field name="company_id" groups="base.group_multi_company" widget="selection"/>
                </tree>
            </field>
        </record>

        <record id="view_hr_employee_grade_form" model="ir.ui.view">
            <field name="name">hr.payroll.structure.form</field>
            <field name="model">hr.payroll.structure</field>
            <field name="type">form</field>
            <field name="arch" type="xml">
                <form string="Employee Function">
                    <group col="6" colspan="6">
                        <field name="name" select="1"/>
                        <field name="code" select="1"/>
                        <field name="company_id" groups="base.group_multi_company" widget="selection"/>
                        <field name="parent_id"/>
                    </group>
                    <notebook colspan="4">
                         <page string="Salary Rules">
                           <field colspan="4" name="rule_ids" nolabel="1" />
                         </page>
                    </notebook>
                </form>
            </field>
        </record>

        <record id="action_view_hr_employee_grade_form" model="ir.actions.act_window">
            <field name="name">Salary Structures</field>
            <field name="res_model">hr.payroll.structure</field>
            <field name="view_type">form</field>
            <field name="view_id" ref="view_hr_employee_grade_tree"/>
        </record>
        <menuitem
            id="menu_hr_employee_function"
            action="action_view_hr_employee_grade_form"
            parent="payroll_configure"
            sequence="13"
        />
        <!-- End Salary structure -->

        <!-- Holiday Status -->
        <record model="ir.ui.view" id="view_holiday_status_form1">
            <field name="name">hr.holidays.status.inherit</field>
            <field name="model">hr.holidays.status</field>
            <field name="inherit_id" ref="hr_holidays.edit_holiday_status_form"/>
            <field name="type">form</field>
            <field name="arch" type="xml">
            <xpath expr="//group[@name='selection']" position="replace">
                <group colspan="2">
                            <separator string="Validation" colspan="2"/>
                                <newline/>
                            <field name="double_validation"/>
                                <newline/>
                            <field name="limit"/>
                  </group>
                <group colspan="2">
                    <separator colspan="2" string="Payroll Configurtion"/><newline/>
                    <field name="code" />
                </group>
            </xpath>
        </field>
        </record>
        <!-- End Holiday Status -->

        <!-- Payslip Line -->
        <record id="view_hr_payslip_line_tree" model="ir.ui.view">
            <field name="name">hr.payslip.line.tree</field>
            <field name="model">hr.payslip.line</field>
            <field name="type">tree</field>
            <field name="arch" type="xml">
                <tree string="Salary Structure" editable="bottom">
                    <field name="category_id" on_change="onchange_category(category_id)"/>
                    <field name="sequence" groups="base.group_extended"/>
                    <field name="name"/>
                    <field name="code"/>
                    <field name="type"/>
                    <field name="amount_type"/>
                    <field name="amount" on_change="onchange_amount(amount, amount_type)"/>
                </tree>
            </field>
        </record>
        <record id="view_hr_payslip_line_form" model="ir.ui.view">
            <field name="name">hr.payslip.line.form</field>
            <field name="model">hr.payslip.line</field>
            <field name="type">form</field>
            <field name="arch" type="xml">
                <form string="Payslip Line">
                    <group col="6" colspan="4">
                        <field name="name" colspan="4" select="1"/>
                        <field name="code" select="1"/>
                        <field name="slip_id" select="1"/>
                        <field name="employee_id"/>
                      <!--  <field name="function_id"/>-->
                    </group>
                    <group col="2" colspan="2">
                        <separator colspan="4" string="Calculations"/>
                        <field name="category_id" on_change="onchange_category(category_id)"/>
                        <!--<field name="type"/>-->
                        <field name="amount_type"/>
                        <field name="amount" on_change="onchange_amount(amount, amount_type)" attrs="{'readonly':[('amount_type','=','code')]}"/>
                        <field name="sequence" groups="base.group_extended"/>
                    </group>
                    <group col="2" colspan="2">
                        <separator colspan="4" string="Company contribution"/>
                        <field name="company_contrib"/>
                    </group>
                    <notebook colspan="4">
                        <page string="Description">
                            <separator colspan="4" string="Description"/>
                            <field name="note" colspan="4" nolabel="1"/>
                        </page>
                    </notebook>
                </form>
            </field>
        </record>

        <record id="view_hr_payslip_tree" model="ir.ui.view">
            <field name="name">hr.payslip.tree</field>
            <field name="model">hr.payslip</field>
            <field name="type">tree</field>
            <field name="arch" type="xml">
                <tree colors="blue:state in ('confirm','hr_check','accont_check');black:state in ('new');gray:state in('cancel')" string="Payslip">
                    <field name="number"/>
                    <field name="employee_id"/>
                    <field name="register_id" invisible="1"/>
                    <field name="name"/>
                    <field name="date"/>
                    <!--field name="grows"/-->
                    <!--field name="net"/-->
                    <field name="state"/>
                    <field name="company_id" groups="base.group_multi_company" widget="selection"/>
                </tree>
            </field>
        </record>

        <record id="view_hr_payslip_form" model="ir.ui.view">
            <field name="name">hr.payslip.form</field>
            <field name="model">hr.payslip</field>
            <field name="type">form</field>
            <field name="arch" type="xml">
                <form string="Payslip">
                    <group col="6" colspan="4">
                        <field name="employee_id" on_change="onchange_employee_id(date, employee_id, contract_id)"/>
                        <field name="name"/>
                        <field name="number"/>
                        <field name="date"/>
                        <field name="contract_id" groups="base.group_extended" domain="[('employee_id','=',employee_id)]" on_change="onchange_employee_id(date, employee_id, contract_id)"/>
                        <field name="struct_id" groups="base.group_extended"/>
                    </group>
                    <notebook colspan="4">
                        <page string="Salary Computation">
                            <field name="line_ids" colspan="4" nolabel="1">
                                <tree string="Salary Structure" editable="bottom">
                                    <field name="category_id" on_change="onchange_category(category_id)"/>
                                    <field name="sequence" groups="base.group_extended"/>
                                    <field name="name"/>
                                    <field name="code"/>
                                    <field name="type"/>
                                    <field name="amount_type"/>
                                    <field name="amount" on_change="onchange_amount(amount, amount_type)"/>
                                    <field name="total"/>
                                </tree>
                                <form string="Payslip Line">
                                    <group col="6" colspan="4">
                                        <field name="name" colspan="4" select="1"/>
                                        <field name="code" select="1"/>
                                    </group>
                                    <group col="2" colspan="2">
                                        <separator colspan="4" string="Calculations"/>
                                        <field name="category_id" on_change="onchange_category(category_id)"/>
                                        <field name="type"/>
                                        <field name="amount_type"/>
                                        <field name="amount" on_change="onchange_amount(amount, amount_type)" attrs="{'readonly':[('amount_type','=','code')]}"/>
                                        <field name="sequence" groups="base.group_extended"/>
                                    </group>
                                    <group col="2" colspan="2">
                                        <separator colspan="4" string="Company contribution"/>
                                        <field name="company_contrib"/>
                                    </group>
                                    <notebook colspan="4">
                                        <page string="Description">
                                            <separator colspan="4" string="Description"/>
                                            <field name="note" colspan="4" nolabel="1"/>
                                        </page>
                                    </notebook>
                                </form>
                            </field>
                            <group col="6" colspan="4">
                                <separator string="Computation Overview" colspan="6"/>
                                <!--<field name="working_days"/>
                                <field name="holiday_days"/>
                                <field name="worked_days"/>
                                <field name="basic_before_leaves"/>
                                <field name="leaves"/>
                                <field name="basic"/>
                                <field name="allounce"/>
                                <field name="deduction"/>
                                <field name="grows"/>
                                <field name="net"/>-->
                                <field name="total_pay"/>
                            </group>
                        </page>
                        <page string="Holidays">
                            <field name="holiday_ids" colspan="4" nolabel="1" editable="bottom"/>
                        </page>
                        <page string="Other Information">
                            <group col="2" colspan="1">
                                <separator colspan="2" string="Other Information"/>
                                <field name="paid" readonly="1"/>
                                <field name="company_id" groups="base.group_multi_company" widget="selection"/>
                                <field name="register_id" groups="base.group_extended"/>
                            </group>
                            <newline/>
                            <separator colspan="4" string="Description"/>
                            <field name="note" colspan="4" nolabel="1"/>
                        </page>

                        <page string="Applied Salary Rules">
                            <field name="applied_salary_rule" nolabel="1" />
                        </page>
<<<<<<< HEAD
                        <page string="Appears On Payslip">
                            <field name="appears_on_payslip_rule" nolabel="1"/>
                        </page>
                        <page string="Details By Salary Head">
                            <field name="details_by_salary_head" nolabel="1" context="{'group_by': 'category_id'}"/>
                        </page>
=======
                       <page string="Appears On Payslip">
                            <field name="appears_on_payslip_rule" nolabel="1"/>
                        </page>
                       <page string="Details By Salary Head">
                            <field name="details_by_salary_head" nolabel="1" context="{'group_by': 'category_id'}"/>
                       </page>
>>>>>>> 90ecf5b9
                    </notebook>
                    <group col="10" colspan="4">
                        <field name="state"/>
                        <button string="Cancel" icon="terp-dialog-close" name="cancel_sheet" states="draft,hr_check,confirm"/>
                        <!-- <button string="Compute Sheet" icon="terp-stock_format-scientific" name="compute_sheet" states="new"/>-->
                        <button string="Recompute Sheet" icon="terp-stock_format-scientific" name="compute_sheet" type="object" states="draft"/>
                        <button string="Verify Sheet" icon="terp-camera_test" name="verify_sheet" states="draft"/>
                        <button string="Approve Sheet" icon="terp-camera_test" name="final_verify_sheet" states="hr_check"/>
                        <button string="Pay Salary" icon="terp-dolar_ok!" name="process_sheet" states="confirm"/>
                        <button string="Set to Draft" icon="terp-stock_effects-object-colorize" name="set_to_draft" states="cancel"/>
                    </group>
                </form>
            </field>
        </record>
        <record id="view_hr_payslip_filter" model="ir.ui.view">
            <field name="name">hr.payslip.select</field>
            <field name="model">hr.payslip</field>
            <field name="type">search</field>
            <field name="arch" type="xml">
                <search string="Search Payslips">
                    <group col="8" colspan="4">
                        <filter icon="terp-document-new" string="Draft" domain="[('state','=','draft')]" help="Draft Slip"/>
                        <filter icon="terp-camera_test" string="Posted" domain="[('state','=','posted')]" help="Posted Slip"/>
                        <separator orientation="vertical"/>
                        <filter icon="terp-dolar_ok!" string="Paid" domain="[('state','=','done'),('paid','=',True)]" help="Paid Slip"/>
                        <separator orientation="vertical"/>
                        <field name="name"/>
                        <field name="employee_id"/>
                        <field name="number"/>
                        <field name="date"/>
                    </group>
                    <newline/>
                    <group col="8" colspan="4" expand="0" string="Group By...">
                        <filter string="Employees" icon="terp-personal" name="employee_id" context="{'group_by':'employee_id'}"/>
                        <separator orientation="vertical"/>
                        <filter string="Register" icon="terp-folder-yellow" name="register_id" context="{'group_by':'register_id'}"/>
                        <separator orientation="vertical"/>
                        <filter string="Companies" name="company_id"  icon="terp-go-home" context="{'group_by':'company_id'}"/>
                        <separator orientation="vertical"/>
                        <filter string="States" name="state" icon="terp-stock_effects-object-colorize" context="{'group_by':'state'}"/>
                    </group>
                </search>
            </field>
        </record>
        <record id="action_view_hr_payslip_form" model="ir.actions.act_window">
            <field name="name">Employee Payslips</field>
            <field name="res_model">hr.payslip</field>
            <field name="view_type">form</field>
            <field name="view_id" ref="view_hr_payslip_tree"/>
            <field name="search_view_id" ref="view_hr_payslip_filter"/>
        </record>
        <menuitem action="action_view_hr_payslip_form" id="menu_department_tree" parent="menu_hr_root_payroll"/>

        <!-- Payment Heads -->
        <record id="hr_salary_head_form" model="ir.ui.view">
            <field name="name">hr.salary.head.form</field>
            <field name="model">hr.salary.head</field>
            <field name="type">form</field>
            <field name="arch" type="xml">
                <form string="Salary Heads">
                    <group col="3" colspan="6">
                        <field name="name" select="1"/>
                        <field name="code" select="1"/>
                        <field name="type" select="1"/>
                        <!--<field name="dispaly_payslip_report"/>-->
                    </group>
                    <separator colspan="4" string="Description"/>
                        <field name="note" colspan="4" nolabel="1"/>
                </form>
            </field>
        </record>
        <record id="hr_salary_head_tree" model="ir.ui.view">
            <field name="name">hr.salary.head.tree</field>
            <field name="model">hr.salary.head</field>
            <field name="type">tree</field>
            <field name="arch" type="xml">
                <tree string="Salary Heads">
                    <field name="name"/>
                    <field name="code"/>
                    <field name="type"/>
                </tree>
            </field>
        </record>

        <record id="view_hr_salary_head_filter" model="ir.ui.view">
            <field name="name">hr.salary.head.select</field>
            <field name="model">hr.salary.head</field>
            <field name="type">search</field>
            <field name="arch" type="xml">
                <search string="Salary Heads">
                    <filter icon="terp-document-new" string="Allowance" domain="[('type','=','allowance')]"/>
                    <filter icon="terp-check" string="Deduction" domain="[('type','=','deduction')]"/>
                    <separator orientation="vertical"/>
                    <field name="name" select="1"/>
                     <field name="code" select="1"/>
                    <field name="type"/>
                    <newline/>
                    <group expand="0" string="Group By..." colspan="4" col="4" groups="base.group_extended">
                        <filter string="Type" icon="terp-stock_symbol-selection" domain="[]" context="{'group_by':'type'}"/>
                    </group>
               </search>
            </field>
        </record>

        <record id="action_hr_salary_head" model="ir.actions.act_window">
            <field name="name">Salary Heads</field>
            <field name="res_model">hr.salary.head</field>
            <field name="view_type">form</field>
            <field name="view_id" ref="hr_salary_head_tree"/>
           <field name="search_view_id" ref="view_hr_salary_head_filter"/>
        </record>
        <menuitem
            id="menu_hr_salary_head"
            action="action_hr_salary_head"
            parent="payroll_configure"
            sequence="11"
        />
        <!-- End Payment Heads -->

        <record id="view_hr_payroll_register_tree" model="ir.ui.view">
            <field name="name">hr.payroll.register.tree</field>
            <field name="model">hr.payroll.register</field>
            <field name="type">tree</field>
            <field name="arch" type="xml">
                <tree  colors="blue:state in ('draft');black:state in ('confirm','new','hr_check','accont_check');gray:state in('done','cancel')" string="Payroll Register">
                    <field name="number"/>
                    <field name="name"/>
                    <field name="date"/>
                    <field name="state"/>
                    <field name="company_id" groups="base.group_multi_company" widget="selection"/>
                </tree>
            </field>
        </record>
        <record id="view_hr_payroll_register_form" model="ir.ui.view">
            <field name="name">hr.payroll.register.form</field>
            <field name="model">hr.payroll.register</field>
            <field name="type">form</field>
            <field name="arch" type="xml">
                <form string="Payroll Register">
                    <group col="6" colspan="4">
                        <field name="name" colspan="4" select="1"/>
                        <field name="number" select="1"/>
                        <field name="bank_id"/>
                        <field name="date" select="1"/>
                        <field name="company_id" groups="base.group_multi_company" widget="selection"/>
                    </group>
                    <notebook colspan="4">
                        <page string="Payslips">
                            <field name="line_ids" colspan="4" nolabel="1">
                                <tree colors="blue:state in ('draft');black:state in ('confirm','new','hr_check','accont_check');gray:state in('done','cancel')" string="Payslip">
                                    <field name="number"/>
                                    <field name="employee_id"/>
                                    <field name="name"/>
                                    <field name="date"/>
                                    <field name="basic_amount"/>
                                    <!--<field name="allounce"/>-->
                                    <!--field name="grows"/-->
                                   <!-- <field name="deduction"/>-->
                                    <!--field name="net"/-->
                                    <field name="state"/>
                                </tree>
                            </field>
                            <!--<group col="2" colspan="2">
                                <separator colspan="4" string="Allowance / Deduction"/>
                                <field name="allounce"/>
                                <field name="deduction"/>
                            </group>
                             <group col="2" colspan="2">
                                <separator colspan="4" string="Salary Information"/>
                                <field name="grows"/>
                                <field name="net"/>
                            </group-->
                        </page>
                    </notebook>
                    <group col="8" colspan="4">
                        <field name="state"/>
                        <button string="Cancel" name="cancel_sheet" icon="gtk-cancel" states="draft,hr_check,accont_check,confirm" type="object"/>
                        <button string="Compute" name="compute_sheet" states="new" icon="terp-document-new" type="object"/>
                        <button string="Verify Sheet" icon="gtk-ok" name="verify_sheet" states="draft" type="object"/>
                        <button string="Complete HR Checking"  icon="gtk-apply" name="final_verify_sheet" type="object" states="hr_check"/>
                        <button string="Pay Salary" icon="gtk-apply"  name="process_sheet" states="confirm" type="object" />
                        <button string="Set to Draft" name="set_to_draft" states="cancel" type="object" icon="gtk-convert" />
                    </group>
                </form>
            </field>
        </record>
        <record id="action_view_hr_payroll_register_form" model="ir.actions.act_window">
            <field name="name">Payroll Registers</field>
            <field name="res_model">hr.payroll.register</field>
            <field name="view_type">form</field>
            <field name="view_mode">tree,form</field>
        </record>
        <menuitem
            action="action_view_hr_payroll_register_form"
            id="hr_menu_payroll_register"
            parent="menu_hr_root_payroll"
        />

        <!--
        Contribution Register
        -->
        <record id="hr_contibution_register_tree" model="ir.ui.view">
            <field name="name">hr.contibution.register.tree</field>
            <field name="model">hr.contibution.register</field>
            <field name="type">tree</field>
            <field name="arch" type="xml">
                <tree string="Contribution Registers">
                    <field name="name" select="1"/>
                    <field name="company_id" select="1" groups="base.group_multi_company" widget="selection"/>
                    <field name="monthly_total_by_emp"/>
                    <field name="monthly_total_by_comp"/>
                </tree>
            </field>
        </record>
        <record id="hr_contibution_register_form" model="ir.ui.view">
            <field name="name">hr.contibution.register.form</field>
            <field name="model">hr.contibution.register</field>
            <field name="type">form</field>
            <field name="arch" type="xml">
                <form string="Contribution">
                    <field name="name" select="1"/>
                    <field name="company_id" select="1" groups="base.group_multi_company" widget="selection"/>
                    <notebook colspan="4">
                        <page string="Contribution Lines">
                            <field colspan="4" name="register_line_ids" nolabel="1" select="1">
                                <tree string="Register Lines" editable="top">
                                    <field name="code"/>
                                    <field name="name"/>
                                    <field name="employee_id"/>
                                    <field name="emp_deduction"/>
                                    <field name="comp_deduction"/>
                                    <field name="total"/>
                                </tree>
                             </field>
                         </page>
                         <page string="Description">
                            <separator colspan="4" string="Description"/>
                            <field name="note" colspan="4" nolabel="1"/>
                        </page>
                    </notebook>
                    <group col="2" colspan="2" name="Month">
                        <separator colspan="2" string="Month"/>
                        <field name="monthly_total_by_emp"/>
                        <field name="monthly_total_by_comp"/>
                    </group>
                </form>
            </field>
        </record>
        <record id="action_contibution_register_form" model="ir.actions.act_window">
            <field name="name">Contribution Registers</field>
            <field name="res_model">hr.contibution.register</field>
            <field name="view_type">form</field>
            <field name="view_id" ref="hr_contibution_register_tree"/>
        </record>
        <menuitem
            id="menu_action_hr_contibution_register_form"
            action="action_contibution_register_form"
            parent="payroll_configure"
            sequence="14"
        />
        <record id="hr_contibution_register_line_form" model="ir.ui.view">
            <field name="name">hr.contibution.register.line.form</field>
            <field name="model">hr.contibution.register.line</field>
            <field name="type">form</field>
            <field name="arch" type="xml">
                <form string="Contribution">
                      <field name="name"/>
                      <field name="code"/>
                      <field name="employee_id"/>
                      <field name="emp_deduction"/>
                      <field name="comp_deduction"/>
                      <field name="total"/>
                </form>
            </field>
        </record>



        <!--  Shortcuts -->
        <act_window name="Payslips"
            domain="[('employee_id', '=', active_id)]"
            context="{'search_default_employee_id': [active_id], 'default_employee_id': active_id}"
            res_model="hr.payslip"
            src_model="hr.employee"
            view_id ="view_hr_payslip_tree"
            id="act_hr_employee_payslip_list"
            groups="base.group_hr_manager"/>

    <!-- Salary Rules -->

    <record id="hr_salary_rule_tree" model="ir.ui.view">
            <field name="name">hr.salary.rule.tree</field>
            <field name="model">hr.salary.rule</field>
            <field name="type">tree</field>
            <field name="arch" type="xml">
                <tree string="Salary Rules">
                    <field name="category_id"/>
                    <field name="sequence" groups="base.group_extended"/>
                    <field name="name"/>
                    <field name="code"/>
                    <field name="type"/>
                    <field name="amount_type"/>
                    <field name="amount"/>
                </tree>
            </field>
        </record>
    <record id="hr_salary_rule_form" model="ir.ui.view">
        <field name="name">hr.salary.rule.form</field>
        <field name="model">hr.salary.rule</field>
        <field name="type">form</field>
        <field name="arch" type="xml">
            <form string="Salary Rules">
                <group col="6" colspan="6">
                   <field name="name"/>
                   <field name="code" select="1"/>
                   <field name="category_id"/>
                   <field name="active"/>
                   <field name="sequence" />
                   <field name="company_id" widget="selection" groups="base.group_multi_company"/>
                   <field name="appears_on_payslip"/>
                </group>
                <notebook colspan="6">
                    <page string="General">
                        <group col="6" colspan="6">
                            <group col="2" colspan="4">
                                <separator colspan="4" string="Computational Expression"/>
                                <field name="computational_expression" colspan="4" nolabel="1"/>
                            </group>
                            <group col="2" colspan="2">
                                <separator colspan="4" string="Calculations"/>
                                <!--<field name="type"/>-->
                                <field name="condition_select"/>
                                <field name="conditions" attrs="{'invisible':[('condition_select','=','range')]}"/>
                                <field name="condition_range_min" attrs="{'invisible':[('condition_select','=','python')]}" colspan="1"/>
                                <field name="condition_range_max" attrs="{'invisible':[('condition_select','=','python')]}" colspan="1"/>
                                <field name="amount_type"/>
                                <field name="amount" on_change="onchange_amount(amount, amount_type)" attrs="{'invisible':[('amount_type','=','code')]}"/>
                                <group col="2" colspan="2"  attrs="{'invisible':[('amount_type','&lt;&gt;','code')]}">
                                    <separator colspan="2" string="Compute Code"/>
                                    <field colspan="2" name="python_compute" nolabel="1" attrs="{'readonly':[('amount_type','!=','code')], 'required':[('amount_type','=','code')]}"/>
                                </group>
                            </group>
                            <group col="2" colspan="2">
                                <group col="2" colspan="2">
                                <separator colspan="4" string="Company contribution"/>
                                    <field name="company_contribution"/>
                                    <group col="2" colspan="2" attrs="{'readonly':[('company_contribution','=',False)]}">
                                        <field name="amt_type" />
                                        <field name="contribute_per"/>
                                        <field name="register_id"/>
                                        <field name="company_contrib"/>
                                    </group>
                                </group>
                           </group>
                        </group>
                    </page>
                    <page string="Child Rules">
                       <separator colspan="4" string="Children definition"/>
                     <!--<field name="child_depend"/>-->
                     <!--  <field name="display_child_rules"/>-->
                    <field colspan="4" name="child_ids" nolabel="1"/>
                    </page>
                    <page string="Description">
                        <separator colspan="4" string="Description"/>
                        <field name="note" colspan="4" nolabel="1"/>
                    </page>
                </notebook>
            </form>
        </field>
    </record>

    <record id="action_salary_rule_form" model="ir.actions.act_window">
        <field name="name">Salary Rules</field>
        <field name="res_model">hr.salary.rule</field>
        <field name="view_type">form</field>
        <field name="view_id" ref="hr_salary_rule_tree"/>
        <field name="domain">[('parent_rule_id','=',False)]</field>
    </record>

    <menuitem id="menu_action_hr_salary_rule_form" action="action_salary_rule_form" parent="payroll_configure" sequence="12"/>

        <!-- Salary Head Type -->
        <record id="salary_head_type_tree" model="ir.ui.view">
            <field name="name">salary.head.type.tree</field>
            <field name="model">hr.salary.head.type</field>
            <field name="type">tree</field>
            <field name="arch" type="xml">
                <tree string="Salary Head Type">
                    <field name="name"/>
                    <field name="code"/>
                </tree>
            </field>
        </record>

         <record id="salary_head_type_form" model="ir.ui.view">
            <field name="name">salary.head.type.form</field>
            <field name="model">hr.salary.head.type</field>
            <field name="type">form</field>
            <field name="arch" type="xml">
                <form string="Salary Head Type">
                    <field name="name"/>
                    <field name="code"/>
                </form>
            </field>
        </record>

        <record id="action_salary_head_type" model="ir.actions.act_window">
            <field name="name">Salary Head Types</field>
            <field name="res_model">hr.salary.head.type</field>
            <field name="view_type">form</field>
            <field name="view_id" ref="salary_head_type_tree"/>
        </record>

        <menuitem id="menu_action_salary_head_type" action="action_salary_head_type" parent="payroll_configure" sequence="10"/>

    </data>
</openerp>
<|MERGE_RESOLUTION|>--- conflicted
+++ resolved
@@ -286,21 +286,12 @@
                         <page string="Applied Salary Rules">
                             <field name="applied_salary_rule" nolabel="1" />
                         </page>
-<<<<<<< HEAD
-                        <page string="Appears On Payslip">
-                            <field name="appears_on_payslip_rule" nolabel="1"/>
-                        </page>
-                        <page string="Details By Salary Head">
-                            <field name="details_by_salary_head" nolabel="1" context="{'group_by': 'category_id'}"/>
-                        </page>
-=======
                        <page string="Appears On Payslip">
                             <field name="appears_on_payslip_rule" nolabel="1"/>
                         </page>
                        <page string="Details By Salary Head">
                             <field name="details_by_salary_head" nolabel="1" context="{'group_by': 'category_id'}"/>
                        </page>
->>>>>>> 90ecf5b9
                     </notebook>
                     <group col="10" colspan="4">
                         <field name="state"/>
