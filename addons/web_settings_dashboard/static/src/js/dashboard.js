odoo.define('web_settings_dashboard', function (require) {
"use strict";

var AbstractAction = require('web.AbstractAction');
var core = require('web.core');
var framework = require('web.framework');
<<<<<<< HEAD
=======
var PlannerCommon = require('web.planner.common');
var PlannerDialog = PlannerCommon.PlannerDialog;
var session = require('web.session');
>>>>>>> c3ea0a78
var Widget = require('web.Widget');

var QWeb = core.qweb;
var _t = core._t;

var Dashboard = AbstractAction.extend({
    template: 'DashboardMain',

    init: function(){
        this.all_dashboards = ['apps', 'invitations', 'share', 'translations', 'company'];
        return this._super.apply(this, arguments);
    },

    start: function(){
        return this.load(this.all_dashboards);
    },

    load: function(dashboards){
        var self = this;
        var loading_done = new $.Deferred();
        this._rpc({route: '/web_settings_dashboard/data'})
            .then(function (data) {
                // Load each dashboard
                var all_dashboards_defs = [];
                _.each(dashboards, function(dashboard) {
                    var dashboard_def = self['load_' + dashboard](data);
                    if (dashboard_def) {
                        all_dashboards_defs.push(dashboard_def);
                    }
                });

                // Resolve loading_done when all dashboards defs are resolved
                $.when.apply($, all_dashboards_defs).then(function() {
                    loading_done.resolve();
                });
            });
        return loading_done;
    },

    load_apps: function(data){
        return  new DashboardApps(this, data.apps).replace(this.$('.o_web_settings_dashboard_apps'));
    },

    load_share: function(data){
        return new DashboardShare(this, data.share).replace(this.$('.o_web_settings_dashboard_share'));
    },

    load_invitations: function(data){
        return new DashboardInvitations(this, data.users_info).replace(this.$('.o_web_settings_dashboard_invitations'));
    },

    load_translations: function (data) {
        return new DashboardTranslations(this, data.translations).replace(this.$('.o_web_settings_dashboard_translations'));
    },

    load_company: function (data) {
        return new DashboardCompany(this, data.company).replace(this.$('.o_web_settings_dashboard_company'));
    },
});

var DashboardInvitations = Widget.extend({
    template: 'DashboardInvitations',
    events: {
        'click .o_web_settings_dashboard_invite': '_onClickInvite',
        'click .o_web_settings_dashboard_access_rights': 'on_access_rights_clicked',
        'click .o_web_settings_dashboard_user': 'on_user_clicked',
        'click .o_web_settings_dashboard_more': 'on_more',
        'click .o_badge_remove': '_onClickBadgeRemove',
        'keydown .o_user_emails': '_onKeydownUserEmails',
    },
    init: function(parent, data) {
        this.data = data;
        this.parent = parent;
        this.emails = [];
        return this._super.apply(this, arguments);
    },

    //--------------------------------------------------------------------------
    // Private
    //--------------------------------------------------------------------------

    /**
     * Creates and appends badges for valid and unique email addresses
     *
     * @private
     */
    _createBadges: function () {
        var $userEmails = this.$('.o_user_emails');
        var value = $userEmails.val().trim();
        if (value) {
            // filter out duplicates
            var emails = _.uniq(value.split(/[ ,;\n]+/));

            // filter out invalid email addresses
            var invalidEmails = _.reject(emails, this._validateEmail.bind(this));
            if (invalidEmails.length) {
                this.do_warn(_.str.sprintf(_t('The following email addresses are invalid: %s.'), invalidEmails.join(', ')));
            }
            emails = _.difference(emails, invalidEmails);

            // filter out already processed or pending addresses
            var pendingEmails = _.map(this.data.pending_users, function (info) {
                return info[1];
            });
            var existingEmails = _.intersection(emails, this.emails.concat(pendingEmails));
            if (existingEmails.length) {
                this.do_warn(_.str.sprintf(_t('The following email addresses already exist: %s.'), existingEmails.join(', ')));
            }
            emails = _.difference(emails, existingEmails);

            // add valid email addresses, if any
            if (emails.length) {
                this.emails = this.emails.concat(emails);
                $userEmails.before(QWeb.render('EmailBadge', {emails: emails}));
                $userEmails.val('');
            }
        }
    },
    /**
     * Removes a given badge from the DOM, and its associated email address
     *
     * @private
     * @param {jQueryElement} $badge
     */
    _removeBadge: function ($badge) {
        var email = $badge.text().trim();
        this.emails = _.without(this.emails, email);
        $badge.remove();
    },
    /**
     * @private
     * @param {string} email
     * @returns {boolean} true iff the given email address is valid
     */
    _validateEmail: function (email) {
        var re = /^([\w-]+(?:\.[\w-]+)*)@((?:[\w-]+\.)*\w[\w-]{0,66})\.([a-z]{2,63}(?:\.[a-z]{2})?)$/i;
        return re.test(email);
    },
    on_access_rights_clicked: function (e) {
        var self = this;
        e.preventDefault();
        this.do_action('base.action_res_users', {
            on_reverse_breadcrumb: function(){ return self.reload();}
        });
    },
    on_user_clicked: function (e) {
        var self = this;
        e.preventDefault();
        var user_id = $(e.currentTarget).data('user-id');
        var action = {
            type: 'ir.actions.act_window',
            view_type: 'form',
            view_mode: 'form',
            res_model: 'res.users',
            views: [[this.data.user_form_view_id, 'form']],
            res_id: user_id,
        };
        this.do_action(action,{
            on_reverse_breadcrumb: function(){ return self.reload();}
        });
    },
    on_more: function(e) {
        var self = this;
        e.preventDefault();
        var action = {
            name: _t('Users'),
            type: 'ir.actions.act_window',
            view_type: 'form',
            view_mode: 'tree,form',
            res_model: 'res.users',
            domain: [['log_ids', '=', false]],
            context: {search_default_no_share: true},
            views: [[false, 'list'], [false, 'form']],
        };
        this.do_action(action,{
            on_reverse_breadcrumb: function(){ return self.reload();}
        });
    },
    reload:function(){
        return this.parent.load(['invitations']);
    },

    //--------------------------------------------------------------------------
    // Handlers
    //--------------------------------------------------------------------------

    /**
     * @private
     * @param {MouseEvent} ev
     */
    _onClickBadgeRemove: function (ev) {
        var $badge = $(ev.target).closest('.badge');
        this._removeBadge($badge);
    },
    /**
     * @private
     * @param {MouseEvent} ev
     */
    _onClickInvite: function (ev) {
        var self = this;
<<<<<<< HEAD
        this._createBadges();
        if (this.emails.length) {
            var $button = $(ev.target);
            $button.button('loading');
            this._rpc({
                model: 'res.users',
                method: 'web_dashboard_create_users',
                args: [this.emails],
=======
        return this._rpc({
                model: 'web.planner',
                method: 'search_read',
                context: session.user_context,
>>>>>>> c3ea0a78
            })
            .then(function () {
                self.reload();
            })
            .fail(function () {
                $button.button('reset');
            });
        }
    },
    /**
     * @private
     * @param {KeyboardEvent} ev
     */
     _onKeydownUserEmails: function (ev) {
        var $userEmails = this.$('.o_user_emails');
        var keyCodes = [$.ui.keyCode.TAB, $.ui.keyCode.COMMA, $.ui.keyCode.ENTER, $.ui.keyCode.SPACE];
        if (_.contains(keyCodes, ev.which)) {
            ev.preventDefault();
            this._createBadges();
        }
        // remove last badge on backspace
        if (ev.which === $.ui.keyCode.BACKSPACE && this.emails.length && !$userEmails.val()) {
            this._removeBadge(this.$('.o_web_settings_dashboard_invitation_form .badge:last'));
        }
    },
});

var DashboardApps = Widget.extend({

    template: 'DashboardApps',

    events: {
        'click .o_browse_apps': 'on_new_apps',
        'click .o_confirm_upgrade': 'confirm_upgrade',
    },

    init: function(parent, data){
        this.data = data;
        this.parent = parent;
        return this._super.apply(this, arguments);
    },

    start: function() {
        this._super.apply(this, arguments);
        if (odoo.db_info && _.last(odoo.db_info.server_version_info) !== 'e') {
            $(QWeb.render("DashboardEnterprise")).appendTo(this.$el);
        }
    },

    on_new_apps: function(){
        this.do_action('base.open_module_tree');
    },

    confirm_upgrade: function() {
        framework.redirect("https://www.odoo.com/odoo-enterprise/upgrade?num_users=" + (this.data.enterprise_users || 1));
    },
});

var DashboardShare = Widget.extend({
    template: 'DashboardShare',

    events: {
        'click .tw_share': 'share_twitter',
        'click .fb_share': 'share_facebook',
        'click .li_share': 'share_linkedin',
    },

    init: function (parent, data) {
        this.data = data;
        this.parent = parent;
        this.share_url = 'https://www.odoo.com';
        this.share_text = encodeURIComponent("I am using #Odoo - Awesome open source business apps.");
    },

    /**
     * @param {MouseEvent} ev
     */
    share_twitter: function (ev) {
        ev.preventDefault();
        var popup_url = _.str.sprintf( 'https://twitter.com/intent/tweet?tw_p=tweetbutton&text=%s %s',this.share_text,this.share_url);
        this.sharer(popup_url);
    },
    /**
     * @param {MouseEvent} ev
     */
    share_facebook: function (ev) {
        ev.preventDefault();
        var popup_url = _.str.sprintf('https://www.facebook.com/sharer/sharer.php?u=%s', encodeURIComponent(this.share_url));
        this.sharer(popup_url);
    },

    /**
     * @param {MouseEvent} ev
     */
    share_linkedin: function (ev) {
        ev.preventDefault();
        var popup_url = _.str.sprintf('http://www.linkedin.com/shareArticle?mini=true&url=%s&title=I am using odoo&summary=%s&source=www.odoo.com', encodeURIComponent(this.share_url), this.share_text);
        this.sharer(popup_url);
    },

    sharer: function (popup_url) {
        window.open(
            popup_url,
            'Share Dialog',
            'width=600,height=400'); // We have to add a size otherwise the window pops in a new tab
    }
});

var DashboardTranslations = Widget.extend({
    template: 'DashboardTranslations',

    events: {
        'click .o_load_translations': 'on_load_translations'
    },

    on_load_translations: function () {
        this.do_action('base.action_view_base_language_install');
    }

});

var DashboardCompany = Widget.extend({
    template: 'DashboardCompany',

    events: {
        'click .o_setup_company': 'on_setup_company'
    },

    init: function (parent, data) {
        this.data = data;
        this.parent = parent;
        this._super.apply(this, arguments);
    },

    on_setup_company: function () {
        var self = this;
        var action = {
            type: 'ir.actions.act_window',
            res_model: 'res.company',
            view_mode: 'form',
            view_type: 'form',
            views: [[false, 'form']],
            res_id: this.data.company_id
        };
        this.do_action(action, {
            on_reverse_breadcrumb: function () { return self.reload(); }
        });
    },

    reload: function () {
        return this.parent.load(['company']);
    }
});

core.action_registry.add('web_settings_dashboard.main', Dashboard);

return {
    Dashboard: Dashboard,
    DashboardApps: DashboardApps,
    DashboardInvitations: DashboardInvitations,
    DashboardShare: DashboardShare,
    DashboardTranslations: DashboardTranslations,
    DashboardCompany: DashboardCompany
};

});<|MERGE_RESOLUTION|>--- conflicted
+++ resolved
@@ -4,12 +4,7 @@
 var AbstractAction = require('web.AbstractAction');
 var core = require('web.core');
 var framework = require('web.framework');
-<<<<<<< HEAD
-=======
-var PlannerCommon = require('web.planner.common');
-var PlannerDialog = PlannerCommon.PlannerDialog;
 var session = require('web.session');
->>>>>>> c3ea0a78
 var Widget = require('web.Widget');
 
 var QWeb = core.qweb;
@@ -210,7 +205,6 @@
      */
     _onClickInvite: function (ev) {
         var self = this;
-<<<<<<< HEAD
         this._createBadges();
         if (this.emails.length) {
             var $button = $(ev.target);
@@ -219,12 +213,6 @@
                 model: 'res.users',
                 method: 'web_dashboard_create_users',
                 args: [this.emails],
-=======
-        return this._rpc({
-                model: 'web.planner',
-                method: 'search_read',
-                context: session.user_context,
->>>>>>> c3ea0a78
             })
             .then(function () {
                 self.reload();
