--- conflicted
+++ resolved
@@ -78,19 +78,6 @@
                     	<field name="purchase_ids" nolabel="1" colspan="4"/>
                    </page>
                 </notebook>
-<<<<<<< HEAD
-				<separator colspan="4"/>
-	                <group col="8" colspan="4">
-	                    <field name="state" readonly ="1"/>
-						<button name="tender_in_progress" states="draft" string="Confirm" type="object" icon="gtk-apply" />
-	                    <button name="tender_reset" states="done,cancel" string="Reset to Draft" type="object" icon="gtk-convert" />
-						<button name="tender_done" states="in_progress" string="Done" type="object" icon="gtk-jump-to" />
-						<button name="tender_cancel" states="draft,in_progress" string="Cancel" type="object" icon="gtk-cancel" />
-	                </group>
-
-=======
->>>>>>> c58944ad
-
             </form>
         </field>
     </record>
