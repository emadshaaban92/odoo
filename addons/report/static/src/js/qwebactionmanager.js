--- conflicted
+++ resolved
@@ -18,6 +18,7 @@
     'install': _lt('Unable to find Wkhtmltopdf on this \nsystem. The report will be shown in html.<br><br><a href="http://wkhtmltopdf.org/" target="_blank">\nwkhtmltopdf.org</a>'),
     'workers': _lt('You need to start OpenERP with at least two \nworkers to print a pdf version of the reports.'),
     'upgrade': _lt('You should upgrade your version of\nWkhtmltopdf to at least 0.12.0 in order to get a correct display of headers and footers as well as\nsupport for table-breaking between pages.<br><br><a href="http://wkhtmltopdf.org/" \ntarget="_blank">wkhtmltopdf.org</a>'),
+    'broken': _lt('Your installation of Wkhtmltopdf seems to be broken. The report will be shown in html.<br><br><a href="http://wkhtmltopdf.org/" target="_blank">wkhtmltopdf.org</a>')
 };
 
 var trigger_download = function (session, response, c, action, options) {
@@ -95,7 +96,6 @@
                     self.do_notify(_t('Report'), WKHTMLTOPDF_MESSAGES[state], true);
                 }
 
-<<<<<<< HEAD
                 if (state === 'upgrade' || state === 'ok') {
                     // Trigger the download of the PDF report.
                     var response = [
@@ -103,48 +103,6 @@
                         action.report_type,
                     ];
                     var c = crash_manager;
-=======
-            var response = new Array();
-            response[0] = report_url;
-            response[1] = action.report_type;
-            var c = crash_manager;
-
-            if (action.report_type == 'qweb-html') {
-                window.open(report_url, '_blank', 'scrollbars=1,height=900,width=1280');
-                framework.unblockUI();
-            } else if (action.report_type === 'qweb-pdf') {
-                // Trigger the download of the pdf/controller report
-                (wkhtmltopdf_state = wkhtmltopdf_state || session.rpc('/report/check_wkhtmltopdf')).then(function (presence) {
-                    // Fallback on html if wkhtmltopdf is not installed or if OpenERP is started with one worker
-                    if (presence === 'install') {
-                        self.do_notify(_t('Report'), _t('Unable to find Wkhtmltopdf on this \
-system. The report will be shown in html.<br><br><a href="http://wkhtmltopdf.org/" target="_blank">\
-wkhtmltopdf.org</a>'), true);
-                        report_url = report_url.substring(12);
-                        window.open('/report/html/' + report_url, '_blank', 'height=768,width=1024');
-                        framework.unblockUI();
-                        return;
-                    } else if (presence === 'workers') {
-                        self.do_notify(_t('Report'), _t('You need to start OpenERP with at least two \
-workers to print a pdf version of the reports.'), true);
-                        report_url = report_url.substring(12);
-                        window.open('/report/html/' + report_url, '_blank', 'height=768,width=1024');
-                        framework.unblockUI();
-                        return;
-                    } else if (presence === 'upgrade') {
-                        self.do_notify(_t('Report'), _t('You should upgrade your version of\
-Wkhtmltopdf to at least 0.12.0 in order to get a correct display of headers and footers as well as\
-support for table-breaking between pages.<br><br><a href="http://wkhtmltopdf.org/" \
-target="_blank">wkhtmltopdf.org</a>'), true);
-                    } else if (presence === 'broken') {
-                        self.do_notify(_t('Report'), _t('Your installation of Wkhtmltopdf seems to be broken. The \
-report will be shown in html.<br><br><a href="http://wkhtmltopdf.org/" target="_blank">wkhtmltopdf.org</a>'), true);
-                        report_url = report_url.substring(12);
-                        window.open('/report/html/' + report_url, '_blank', 'height=768,width=1024');
-                        framework.unblockUI();
-                        return;
-                    }
->>>>>>> 321b7dc5
                     return trigger_download(self.session, response, c, action, options);
                 } else {
                     // Open the report in the client action if generating the PDF is not possible.
