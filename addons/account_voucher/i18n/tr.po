# Turkish translation for openobject-addons
# Copyright (c) 2014 Rosetta Contributors and Canonical Ltd 2014
# This file is distributed under the same license as the openobject-addons package.
# FIRST AUTHOR <EMAIL@ADDRESS>, 2014.
#
msgid ""
msgstr ""
<<<<<<< HEAD
"Project-Id-Version: openobject-addons\n"
"Report-Msgid-Bugs-To: FULL NAME <EMAIL@ADDRESS>\n"
"POT-Creation-Date: 2014-09-23 16:27+0000\n"
"PO-Revision-Date: 2014-10-10 13:06+0000\n"
"Last-Translator: Ayhan KIZILTAN <Unknown>\n"
"Language-Team: Turkish <tr@li.org>\n"
=======
"Project-Id-Version: Odoo 8.0\n"
"Report-Msgid-Bugs-To: \n"
"POT-Creation-Date: 2015-01-21 14:07+0000\n"
"PO-Revision-Date: 2015-12-04 21:24+0000\n"
"Last-Translator: Murat Kaplan <muratk@projetgrup.com>\n"
"Language-Team: Turkish (http://www.transifex.com/odoo/odoo-8/language/tr/)\n"
>>>>>>> 83a4a582
"MIME-Version: 1.0\n"
"Content-Type: text/plain; charset=UTF-8\n"
"Content-Transfer-Encoding: 8bit\n"
"X-Launchpad-Export-Date: 2014-10-11 05:16+0000\n"
"X-Generator: Launchpad (build 17196)\n"

#. module: account_voucher
#: help:account.voucher,state:0
msgid ""
" * The 'Draft' status is used when a user is encoding a new and unconfirmed "
"Voucher.                         \n"
"* The 'Pro-forma' when voucher is in Pro-forma status,voucher does not have "
"an voucher number.                         \n"
"* The 'Posted' status is used when user create voucher,a voucher number is "
"generated and voucher entries are created in account                         "
"\n"
"* The 'Cancelled' status is used when user cancel voucher."
msgstr ""
" * Bir kullanıcı yeni bir ve uzlaşılmamış bir Fiş kodlarken 'Taslak' durumu "
"kullanılır.                         \n"
"* Fiş Proforma durumundayken 'Proforma' kullanılır, fişte fiş numarası "
"bulunmaz.                         \n"
"* Kullanıcı fiş oluştururken 'İşlenmiş' durumu kullanılır, bir fiş numarası "
"oluşur ve hesapta fiş girişleri oluşur                         \n"
"* Kullanıcı fiş iptal ederse 'İptal' durumu kullanılır."

#. module: account_voucher
#: field:sale.receipt.report,nbr:0
msgid "# of Voucher Lines"
msgstr "Çek Satırı Sayısı"

#. module: account_voucher
#: view:account.voucher:account_voucher.view_voucher_form
msgid "(Update)"
msgstr "(Güncelle)"

#. module: account_voucher
#: view:account.voucher:account_voucher.view_purchase_receipt_form
#: view:account.voucher:account_voucher.view_sale_receipt_form
msgid "(update)"
msgstr "(güncelle)"

#. module: account_voucher
#: model:ir.actions.act_window,help:account_voucher.action_vendor_payment
msgid ""
"<p class=\"oe_view_nocontent_create\">\n"
"                Click to create a new supplier payment.\n"
"              </p><p>\n"
"                Odoo helps you easily track payments you make and the "
"remaining balances you need to pay your suppliers.\n"
"              </p>\n"
"            "
msgstr ""
"<p class=\"oe_view_nocontent_create\">\n"
"                Yeni bir tedarikçi ödemesi oluşturmak için tıklayın.\n"
"              </p><p>\n"
"                Odoo, yaptığınız ödemelerinizi ve tedarikçilerinize "
"ödeyeceğiniz kalan bakiyeleri kolaylıkla izlemenize yardımcı olur.\n"
"              </p>\n"
"            "

#. module: account_voucher
#: model:ir.actions.act_window,help:account_voucher.action_sale_receipt
msgid ""
"<p class=\"oe_view_nocontent_create\">\n"
"                Click to create a sale receipt.\n"
"              </p><p>\n"
"                When the sale receipt is confirmed, you can record the "
"customer\n"
"                payment related to this sales receipt.\n"
"              </p>\n"
"            "
msgstr ""
"<p class=\"oe_view_nocontent_create\">\n"
"                Satış makbuzu oluşturmak için tıklayın.\n"
"              </p><p>\n"
"                Satış fişi onaylandığında bu satış fişine ait\n"
"                müşteri ödemesini kaydedebilirsiniz.\n"
"              </p>\n"
"            "

#. module: account_voucher
#: model:ir.actions.act_window,help:account_voucher.action_vendor_receipt
msgid ""
"<p class=\"oe_view_nocontent_create\">\n"
"                Click to register a new payment. \n"
"              </p><p>\n"
"                Enter the customer and the payment method and then, either\n"
"                create manually a payment record or Odoo will propose to "
"you\n"
"                automatically the reconciliation of this payment with the "
"open\n"
"                invoices or sales receipts.\n"
"              </p>\n"
"            "
msgstr ""
"<p class=\"oe_view_nocontent_create\">\n"
"                Yeni bir ödeme kaydı için tıklayın. \n"
"              </p><p>\n"
"                Müşteri ve ödeme yöntemini girin ve sonra ya el ile bir "
"ödeme\n"
"                kaydı oluşturun yada Odoo size bu ödemenin açık faturalar "
"ve\n"
"                sipariş fişleriyle otomatik uzlaştırmayı önerecektir.\n"
"              </p>\n"
"            "

#. module: account_voucher
#: model:ir.actions.act_window,help:account_voucher.action_purchase_receipt
msgid ""
"<p class=\"oe_view_nocontent_create\">\n"
"                Click to register a purchase receipt. \n"
"              </p><p>\n"
"                When the purchase receipt is confirmed, you can record the\n"
"                supplier payment related to this purchase receipt.\n"
"              </p>\n"
"            "
msgstr ""
"<p class=\"oe_view_nocontent_create\">\n"
"                Bir satınalma fişi kaydı için tıklayın. \n"
"              </p><p>\n"
"                Satınalma fişi onaylandığında bu satınalma fişine \n"
"                ait tedarikçi ödemesini kaydedebilirsiniz.\n"
"              </p>\n"
"            "

#. module: account_voucher
#: model:ir.actions.act_window,help:account_voucher.action_sale_receipt_report_all
msgid ""
"<p>\n"
"            From this report, you can have an overview of the amount "
"invoiced\n"
"            to your customer as well as payment delays. The tool search can\n"
"            also be used to personalise your Invoices reports and so, match\n"
"            this analysis to your needs.\n"
"          </p>\n"
"        "
msgstr ""
"<p>\n"
"            Bu rapordan ödeme gecikmelerini olduğu gibi müşterilerinizin\n"
"            fatura tutarlarını izleyebilirsiniz. Arama aracı aynı zamanda\n"
"            fatura raporlarınızın özelleştirlmesi için de kullanılabilir, "
"böylece\n"
"            incelemeleri gereksinimlerinize göre eşleştirebilirsiniz.\n"
"          </p>\n"
"        "

#. module: account_voucher
#: field:account.voucher,account_id:0
#: field:account.voucher.line,account_id:0
#: field:sale.receipt.report,account_id:0
msgid "Account"
msgstr "Hesap"

#. module: account_voucher
#: field:account.voucher,move_id:0
msgid "Account Entry"
msgstr "Hesap Girişi"

#. module: account_voucher
#: view:account.voucher:account_voucher.view_voucher_form
#: model:ir.model,name:account_voucher.model_account_voucher
msgid "Accounting Voucher"
msgstr "Muhasebe Fişi"

#. module: account_voucher
#: view:account.voucher:account_voucher.view_vendor_receipt_dialog_form
#: view:account.voucher:account_voucher.view_vendor_receipt_form
msgid "Allocation"
msgstr "Tahsis"

#. module: account_voucher
#: field:account.voucher.line,amount:0
msgid "Amount"
msgstr "Tutar"

#. module: account_voucher
#: field:account.voucher.line,account_analytic_id:0
msgid "Analytic Account"
msgstr "Analiz Hesabı"

#. module: account_voucher
#: view:account.voucher:account_voucher.view_vendor_payment_form
#: view:account.voucher:account_voucher.view_vendor_receipt_form
msgid "Are you sure to unreconcile and cancel this record ?"
msgstr ""
"Bu kayıtın uzlaşmasını kaldırmak ve iptal etmek istediğinizden emin misiniz?"

#. module: account_voucher
#: view:account.voucher:account_voucher.view_purchase_receipt_form
#: view:account.voucher:account_voucher.view_sale_receipt_form
msgid "Are you sure you want to cancel this receipt?"
msgstr "Bu makbuzu iptal etmek istediğinizden emin misiniz?"

#. module: account_voucher
#: view:account.voucher:account_voucher.view_voucher_form
msgid "Are you sure you want to unreconcile this record?"
msgstr "Bu kaydın uzlaştırmasını kaldırmak istediğinizden emin misiniz?"

#. module: account_voucher
#: code:addons/account_voucher/account_voucher.py:269
#, python-format
msgid ""
"At the operation date, the exchange rate was\n"
"%s = %s"
msgstr ""
"İşlem tarihindeki kur oranı\n"
"%s = %s"

#. module: account_voucher
#: field:sale.receipt.report,delay_to_pay:0
msgid "Avg. Delay To Pay"
msgstr "Ort. Ödeme Gecikmesi"

#. module: account_voucher
#: field:sale.receipt.report,due_delay:0
msgid "Avg. Due Delay"
msgstr "Ort. Gecikme Vadesi"

#. module: account_voucher
#: view:account.voucher:account_voucher.view_purchase_receipt_form
msgid "Bill Date"
msgstr "Fatura Tarihi"

#. module: account_voucher
#: view:account.voucher:account_voucher.view_purchase_receipt_form
msgid "Bill Information"
msgstr "Fatura Bilgileri"

#. module: account_voucher
#: view:account.voucher:account_voucher.view_low_priority_payment_form
#: model:ir.actions.act_window,name:account_voucher.act_pay_bills
msgid "Bill Payment"
msgstr "Fatura Ödeme"

#. module: account_voucher
#: view:account.voucher:account_voucher.view_vendor_receipt_dialog_form
msgid "Cancel"
msgstr "Vazgeç"

#. module: account_voucher
#: view:account.voucher:account_voucher.view_sale_receipt_form
#: view:account.voucher:account_voucher.view_vendor_receipt_form
msgid "Cancel Receipt"
msgstr "Makbuz İptal et"

#. module: account_voucher
#: view:account.voucher:account_voucher.view_purchase_receipt_form
#: view:account.voucher:account_voucher.view_vendor_payment_form
#: view:account.voucher:account_voucher.view_voucher_form
msgid "Cancel Voucher"
msgstr "Fiş İptal et"

#. module: account_voucher
#: selection:account.voucher,state:0
#: selection:sale.receipt.report,state:0
msgid "Cancelled"
msgstr "İptal Edildi"

#. module: account_voucher
#: code:addons/account_voucher/account_voucher.py:929
#, python-format
msgid "Cannot delete voucher(s) which are already opened or paid."
msgstr "Hali hazırda açık ya da ödenmiş olan fiş(ler) silinemiyor."

#. module: account_voucher
#: help:account.voucher,audit:0
msgid ""
"Check this box if you are unsure of that journal entry and if you want to "
"note it as 'to be reviewed' by an accounting expert."
msgstr ""
"Günlük girişi konusunda karasızsanız ve bir muhasebe uzmanı tarafından "
"'incelenmeli'  notunu düşmek istiyorsanız bu kutuyu işaretleyin."

#. module: account_voucher
#: field:account.voucher,company_id:0
#: field:account.voucher.line,company_id:0
#: view:sale.receipt.report:account_voucher.view_sale_receipt_report_search
#: field:sale.receipt.report,company_id:0
msgid "Company"
msgstr "Firma"

#. module: account_voucher
#: help:account.voucher,writeoff_amount:0
msgid ""
"Computed as the difference between the amount stated in the voucher and the "
"sum of allocation on the voucher lines."
msgstr ""
"Fişte belirtilen tutar ve fiş satırlarının toplamı arasındaki fark olarak "
"hesaplanmıştır."

#. module: account_voucher
#: code:addons/account_voucher/account_voucher.py:1027
#, python-format
msgid "Configuration Error !"
msgstr "Yapılandırma Hatası!"

#. module: account_voucher
#: field:account.voucher,writeoff_acc_id:0
msgid "Counterpart Account"
msgstr "Karşı Taraf Hesabı"

#. module: account_voucher
#: field:account.voucher,comment:0
msgid "Counterpart Comment"
msgstr "Karşı Taraf Açıklaması"

#. module: account_voucher
#: field:account.voucher,create_uid:0
#: field:account.voucher.line,create_uid:0
msgid "Created by"
msgstr "Oluşturan"

#. module: account_voucher
#: field:account.voucher,create_date:0
#: field:account.voucher.line,create_date:0
msgid "Created on"
msgstr "Oluşturma"

#. module: account_voucher
#: selection:account.voucher.line,type:0
msgid "Credit"
msgstr "Alacak"

#. module: account_voucher
#: view:account.voucher:account_voucher.view_vendor_payment_form
#: view:account.voucher:account_voucher.view_vendor_receipt_dialog_form
#: view:account.voucher:account_voucher.view_vendor_receipt_form
#: field:account.voucher,line_cr_ids:0
msgid "Credits"
msgstr "Alacaklar"

#. module: account_voucher
#: field:account.voucher,currency_id:0
#: field:account.voucher.line,currency_id:0
#: model:ir.model,name:account_voucher.model_res_currency
#: field:sale.receipt.report,currency_id:0
msgid "Currency"
msgstr "Para Birimi"

#. module: account_voucher
#: view:account.voucher:account_voucher.view_vendor_payment_form
msgid "Currency Options"
msgstr "Para Birimi Seçenekleri"

#. module: account_voucher
#: view:account.voucher:account_voucher.view_sale_receipt_form
#: view:account.voucher:account_voucher.view_vendor_receipt_dialog_form
#: view:account.voucher:account_voucher.view_vendor_receipt_form
#: view:account.voucher:account_voucher.view_voucher_filter_customer_pay
#: view:account.voucher:account_voucher.view_voucher_filter_sale
msgid "Customer"
msgstr "Müşteri"

#. module: account_voucher
#: model:ir.actions.act_window,name:account_voucher.act_pay_voucher
#: model:ir.actions.act_window,name:account_voucher.action_vendor_receipt
#: model:ir.ui.menu,name:account_voucher.menu_action_vendor_receipt
msgid "Customer Payments"
msgstr "Müşteri Ödemeleri"

#. module: account_voucher
#: field:account.voucher,date:0
#: field:account.voucher.line,date_original:0
#: field:sale.receipt.report,date:0
msgid "Date"
msgstr "Tarih"

#. module: account_voucher
#: help:account.voucher,message_last_post:0
msgid "Date of the last message posted on the record."
msgstr "Kayıta işlenmiş son mesajın tarihi."

#. module: account_voucher
#: selection:account.voucher.line,type:0
msgid "Debit"
msgstr "Borç"

#. module: account_voucher
#: field:account.voucher,line_dr_ids:0
msgid "Debits"
msgstr "Borçlar"

#. module: account_voucher
#: field:account.voucher,type:0
msgid "Default Type"
msgstr "Varsayılan Tür"

#. module: account_voucher
#: field:account.voucher.line,name:0
msgid "Description"
msgstr "Açıklama"

#. module: account_voucher
#: field:account.voucher,writeoff_amount:0
msgid "Difference Amount"
msgstr "Fark Tutarı"

#. module: account_voucher
#: field:account.voucher.line,type:0
msgid "Dr/Cr"
msgstr "Borç/Alacak"

#. module: account_voucher
#: view:account.voucher:account_voucher.view_voucher_filter
#: view:account.voucher:account_voucher.view_voucher_filter_customer_pay
#: view:account.voucher:account_voucher.view_voucher_filter_sale
#: view:account.voucher:account_voucher.view_voucher_filter_vendor
#: view:account.voucher:account_voucher.view_voucher_filter_vendor_pay
#: selection:account.voucher,state:0
#: view:sale.receipt.report:account_voucher.view_sale_receipt_report_search
#: selection:sale.receipt.report,state:0
msgid "Draft"
msgstr "Taslak"

#. module: account_voucher
#: view:account.voucher:account_voucher.view_voucher_filter
#: view:account.voucher:account_voucher.view_voucher_filter_customer_pay
#: view:account.voucher:account_voucher.view_voucher_filter_sale
#: view:account.voucher:account_voucher.view_voucher_filter_vendor
#: view:account.voucher:account_voucher.view_voucher_filter_vendor_pay
#: view:sale.receipt.report:account_voucher.view_sale_receipt_report_search
msgid "Draft Vouchers"
msgstr "Taslak Fişler"

#. module: account_voucher
#: field:account.voucher,date_due:0
#: field:account.voucher.line,date_due:0
#: field:sale.receipt.report,date_due:0
msgid "Due Date"
msgstr "Vade Tarihi"

#. module: account_voucher
#: view:sale.receipt.report:account_voucher.view_sale_receipt_report_search
msgid "Due Month"
msgstr "Vade Ayı"

#. module: account_voucher
#: help:account.voucher,date:0
msgid "Effective date for accounting entries"
msgstr "Hesap Girişleri için Yürürlük Tarihi"

#. module: account_voucher
#: code:addons/account_voucher/account_voucher.py:511
#: code:addons/account_voucher/account_voucher.py:1033
#, python-format
msgid "Error!"
msgstr "Hata!"

#. module: account_voucher
#: field:account.voucher,payment_rate:0
msgid "Exchange Rate"
msgstr "Döviz Kuru Oranı"

#. module: account_voucher
#: view:account.voucher:account_voucher.view_purchase_receipt_form
msgid "Expense Lines"
msgstr "Gider Kalemleri"

#. module: account_voucher
#: view:sale.receipt.report:account_voucher.view_sale_receipt_report_search
msgid "Extended Filters..."
msgstr "Genişletilmiş Süzgeçler..."

#. module: account_voucher
#: help:account.voucher,is_multi_currency:0
msgid ""
"Fields with internal purpose only that depicts if the voucher is a multi "
"currency one or not"
msgstr ""
"Fişin çoklu para birimli olup olmadığını belirten yalnızca iç amaçlı alanlar"

#. module: account_voucher
#: field:account.voucher,message_follower_ids:0
msgid "Followers"
msgstr "Takipçiler"

#. module: account_voucher
#: field:account.voucher.line,reconcile:0
msgid "Full Reconcile"
msgstr "Tam Uzlaşma"

#. module: account_voucher
#: code:addons/account_voucher/account_voucher.py:1068
#: code:addons/account_voucher/account_voucher.py:1074
#, python-format
msgid "Go to the configuration panel"
msgstr "Yapılandırma paneline git"

#. module: account_voucher
#: view:account.voucher:account_voucher.view_voucher_filter
#: view:account.voucher:account_voucher.view_voucher_filter_customer_pay
#: view:account.voucher:account_voucher.view_voucher_filter_sale
#: view:account.voucher:account_voucher.view_voucher_filter_vendor
#: view:account.voucher:account_voucher.view_voucher_filter_vendor_pay
#: view:sale.receipt.report:account_voucher.view_sale_receipt_report_search
msgid "Group By"
msgstr "Gruplandır"

#. module: account_voucher
#: field:account.voucher,currency_help_label:0
msgid "Helping Sentence"
msgstr "Yardım Cümlesi"

#. module: account_voucher
#: help:account.voucher,message_summary:0
msgid ""
"Holds the Chatter summary (number of messages, ...). This summary is "
"directly in html format in order to be inserted in kanban views."
msgstr ""
"Sohbetçi özetini tutar (mesajların sayısı, ...). Bu özet kanban ekranlarına "
"eklenebilmesi için html biçimindedir."

#. module: account_voucher
#: field:account.voucher,id:0
#: field:account.voucher.line,id:0
#: field:sale.receipt.report,id:0
msgid "ID"
msgstr "ID"

#. module: account_voucher
#: help:account.voucher,message_unread:0
msgid "If checked new messages require your attention."
msgstr "Eğer işaretlenirse yeni mesajlar dikkatinizi gerektirecek"

#. module: account_voucher
#: view:account.voucher:account_voucher.view_low_priority_payment_form
#: view:account.voucher:account_voucher.view_purchase_receipt_form
#: view:account.voucher:account_voucher.view_sale_receipt_form
#: view:account.voucher:account_voucher.view_vendor_payment_form
#: view:account.voucher:account_voucher.view_voucher_form
msgid "Internal Notes"
msgstr "İç Notlar"

#. module: account_voucher
#: code:addons/account_voucher/account_voucher.py:929
#, python-format
msgid "Invalid Action!"
msgstr "Geçersiz İşlem!"

#. module: account_voucher
#: model:ir.model,name:account_voucher.model_account_invoice
msgid "Invoice"
msgstr "Fatura"

#. module: account_voucher
#: view:account.voucher:account_voucher.view_vendor_receipt_dialog_form
#: view:account.voucher:account_voucher.view_vendor_receipt_form
msgid "Invoices and outstanding transactions"
msgstr "Faturalar ve Kapatılmamış İşlemler"

#. module: account_voucher
#: field:account.voucher,message_is_follower:0
msgid "Is a Follower"
msgstr "Bir Takipçidir"

#. module: account_voucher
#: view:account.voucher:account_voucher.view_voucher_filter
#: view:account.voucher:account_voucher.view_voucher_filter_customer_pay
#: view:account.voucher:account_voucher.view_voucher_filter_sale
#: view:account.voucher:account_voucher.view_voucher_filter_vendor
#: view:account.voucher:account_voucher.view_voucher_filter_vendor_pay
#: field:account.voucher,journal_id:0
#: view:sale.receipt.report:account_voucher.view_sale_receipt_report_search
#: field:sale.receipt.report,journal_id:0
msgid "Journal"
msgstr "Yevmiye"

#. module: account_voucher
#: field:account.voucher.line,move_line_id:0
msgid "Journal Item"
msgstr "Yevmiye Kalemi"

#. module: account_voucher
#: view:account.voucher:account_voucher.view_purchase_receipt_form
#: view:account.voucher:account_voucher.view_sale_receipt_form
#: view:account.voucher:account_voucher.view_vendor_payment_form
#: view:account.voucher:account_voucher.view_vendor_receipt_form
#: view:account.voucher:account_voucher.view_voucher_form
#: field:account.voucher,move_ids:0
msgid "Journal Items"
msgstr "Yevmiye Kalemleri"

#. module: account_voucher
#: model:ir.actions.act_window,name:account_voucher.action_voucher_list
#: model:ir.ui.menu,name:account_voucher.menu_encode_entries_by_voucher
msgid "Journal Vouchers"
msgstr "Yevmiye Fişleri"

#. module: account_voucher
#: selection:account.voucher,payment_option:0
msgid "Keep Open"
msgstr "Açık Tut"

#. module: account_voucher
#: field:account.voucher,message_last_post:0
msgid "Last Message Date"
msgstr "Son Mesaj Tarihi"

#. module: account_voucher
#: field:account.voucher,write_uid:0
#: field:account.voucher.line,write_uid:0
msgid "Last Updated by"
msgstr "Son Güncelleyen"

#. module: account_voucher
#: field:account.voucher,write_date:0
#: field:account.voucher.line,write_date:0
msgid "Last Updated on"
msgstr "Son Güncelleme"

#. module: account_voucher
#: field:account.voucher,name:0
msgid "Memo"
msgstr "Not"

#. module: account_voucher
#: field:account.voucher,message_ids:0
msgid "Messages"
msgstr "İletiler"

#. module: account_voucher
#: help:account.voucher,message_ids:0
msgid "Messages and communication history"
msgstr "Mesaj ve iletişim geçmişi"

#. module: account_voucher
#: field:account.voucher,is_multi_currency:0
msgid "Multi Currency Voucher"
msgstr "Çoklu Para Birimi Fişi"

#. module: account_voucher
#: code:addons/account_voucher/account_voucher.py:1213
#, python-format
msgid "No Account Base Code and Account Tax Code!"
msgstr "Hesap kodu ve Vergi kodu yok!"

#. module: account_voucher
#: field:account.voucher,narration:0
msgid "Notes"
msgstr "Notlar"

#. module: account_voucher
#: field:account.voucher,number:0
msgid "Number"
msgstr "Numara"

#. module: account_voucher
#: help:account.voucher,tax_id:0
msgid "Only for tax excluded from price"
msgstr "Yalnızca vergi hariç fiyatlarda"

#. module: account_voucher
#: field:account.voucher.line,amount_unreconciled:0
msgid "Open Balance"
msgstr "Açık Bakiye"

#. module: account_voucher
#: view:account.voucher:account_voucher.view_low_priority_payment_form
msgid "Open Customer Journal Entries"
msgstr "Müşteri Yevmiye Girişlerini Aç"

#. module: account_voucher
#: model:ir.actions.client,name:account_voucher.action_client_invoice_menu
msgid "Open Invoicing Menu"
msgstr "Faturalama Menüsünü Aç"

#. module: account_voucher
#: view:account.voucher:account_voucher.view_low_priority_payment_form
msgid "Open Supplier Journal Entries"
msgstr "Tedarikçi Yevmiye Girişlerini Aç"

#. module: account_voucher
#: field:account.voucher.line,amount_original:0
msgid "Original Amount"
msgstr "İlk Tutar"

#. module: account_voucher
#: view:account.voucher:account_voucher.view_low_priority_payment_form
msgid "Other Information"
msgstr "Diğer Bilgiler"

#. module: account_voucher
#: field:account.voucher,paid:0
msgid "Paid"
msgstr "Ödenmiş"

#. module: account_voucher
#: view:account.voucher:account_voucher.view_vendor_receipt_dialog_form
#: view:account.voucher:account_voucher.view_vendor_receipt_form
msgid "Paid Amount"
msgstr "Ödenen Tutar"

#. module: account_voucher
#: field:account.voucher,paid_amount_in_company_currency:0
msgid "Paid Amount in Company Currency"
msgstr "Firma Para Biriminde Ödenen Tutar"

#. module: account_voucher
#: view:account.voucher:account_voucher.view_voucher_filter
#: field:account.voucher,partner_id:0
#: field:account.voucher.line,partner_id:0
#: view:sale.receipt.report:account_voucher.view_sale_receipt_report_search
#: field:sale.receipt.report,partner_id:0
msgid "Partner"
msgstr "İş Ortağı"

#. module: account_voucher
#: view:account.invoice:account_voucher.view_invoice_supplier
#: view:account.voucher:account_voucher.view_vendor_receipt_dialog_form
msgid "Pay"
msgstr "Öde"

#. module: account_voucher
#: view:account.voucher:account_voucher.view_purchase_receipt_form
msgid "Pay Bill"
msgstr "Fatura Öde"

#. module: account_voucher
#: selection:account.voucher,pay_now:0
#: selection:sale.receipt.report,pay_now:0
msgid "Pay Directly"
msgstr "Doğrudan Ödeme"

#. module: account_voucher
#: code:addons/account_voucher/invoice.py:34
#, python-format
msgid "Pay Invoice"
msgstr "Fatura Ödeme"

#. module: account_voucher
#: selection:account.voucher,pay_now:0
#: selection:sale.receipt.report,pay_now:0
msgid "Pay Later or Group Funds"
msgstr "Sonra Öde ya da Fonları Gruplandır"

#. module: account_voucher
#: view:account.voucher:account_voucher.view_vendor_receipt_dialog_form
#: field:account.voucher,pay_now:0
#: selection:account.voucher,type:0
#: field:sale.receipt.report,pay_now:0
#: selection:sale.receipt.report,type:0
msgid "Payment"
msgstr "Ödeme"

#. module: account_voucher
#: field:account.voucher,payment_option:0
msgid "Payment Difference"
msgstr "Ödeme Farkı"

#. module: account_voucher
#: view:account.voucher:account_voucher.view_low_priority_payment_form
#: view:account.voucher:account_voucher.view_vendor_payment_form
#: view:account.voucher:account_voucher.view_vendor_receipt_dialog_form
#: view:account.voucher:account_voucher.view_vendor_receipt_form
msgid "Payment Information"
msgstr "Ödeme Bilgileri"

#. module: account_voucher
#: view:account.voucher:account_voucher.view_low_priority_payment_form
#: view:account.voucher:account_voucher.view_vendor_payment_form
#: view:account.voucher:account_voucher.view_vendor_receipt_dialog_form
#: view:account.voucher:account_voucher.view_vendor_receipt_form
msgid "Payment Method"
msgstr "Ödeme Biçimi"

#. module: account_voucher
#: view:account.voucher:account_voucher.view_vendor_payment_form
msgid "Payment Options"
msgstr "Ödeme Seçenekleri"

#. module: account_voucher
#: field:account.voucher,payment_rate_currency_id:0
msgid "Payment Rate Currency"
msgstr "Ödeme Para Birimi Kuru"

#. module: account_voucher
#: view:account.voucher:account_voucher.view_low_priority_payment_form
#: view:account.voucher:account_voucher.view_vendor_payment_form
#: view:account.voucher:account_voucher.view_vendor_receipt_dialog_form
#: view:account.voucher:account_voucher.view_vendor_receipt_form
msgid "Payment Ref"
msgstr "Ödeme Referansı"

#. module: account_voucher
#: view:account.voucher:account_voucher.view_voucher_filter
#: view:account.voucher:account_voucher.view_voucher_filter_customer_pay
#: view:account.voucher:account_voucher.view_voucher_filter_sale
#: view:account.voucher:account_voucher.view_voucher_filter_vendor
#: view:account.voucher:account_voucher.view_voucher_filter_vendor_pay
#: field:account.voucher,period_id:0
msgid "Period"
msgstr "Dönem"

#. module: account_voucher
#: code:addons/account_voucher/account_voucher.py:1028
#, python-format
msgid "Please activate the sequence of selected journal !"
msgstr "Lütfen seçilen günlüğün seri numarasını etkinleştirin !"

#. module: account_voucher
#: code:addons/account_voucher/account_voucher.py:1034
#, python-format
msgid "Please define a sequence on the journal."
msgstr "Günlük için lütfen bir seri no tanımlayın."

#. module: account_voucher
#: code:addons/account_voucher/account_voucher.py:511
#, python-format
msgid "Please define default credit/debit accounts on the journal \"%s\"."
msgstr ""
"Bu yevmiyede lütfen varsayılan alacak/borç hesaplarını tanımlayın - \"%s\"."

#. module: account_voucher
#: view:account.voucher:account_voucher.view_voucher_form
msgid "Post"
msgstr "İşle"

#. module: account_voucher
#: view:account.voucher:account_voucher.view_voucher_filter
#: view:account.voucher:account_voucher.view_voucher_filter_customer_pay
#: view:account.voucher:account_voucher.view_voucher_filter_sale
#: view:account.voucher:account_voucher.view_voucher_filter_vendor
#: view:account.voucher:account_voucher.view_voucher_filter_vendor_pay
#: selection:account.voucher,state:0
#: view:sale.receipt.report:account_voucher.view_sale_receipt_report_search
#: selection:sale.receipt.report,state:0
msgid "Posted"
msgstr "İşlendi"

#. module: account_voucher
#: view:account.voucher:account_voucher.view_voucher_filter
#: view:account.voucher:account_voucher.view_voucher_filter_customer_pay
#: view:account.voucher:account_voucher.view_voucher_filter_sale
#: view:account.voucher:account_voucher.view_voucher_filter_vendor
#: view:account.voucher:account_voucher.view_voucher_filter_vendor_pay
msgid "Posted Vouchers"
msgstr "İşlenmiş Fişler"

#. module: account_voucher
#: field:account.voucher,pre_line:0
msgid "Previous Payments ?"
msgstr "Öncek Ödemeler ?"

#. module: account_voucher
#: selection:account.voucher,state:0
#: view:sale.receipt.report:account_voucher.view_sale_receipt_report_search
#: selection:sale.receipt.report,state:0
msgid "Pro-forma"
msgstr "Proforma"

#. module: account_voucher
#: view:sale.receipt.report:account_voucher.view_sale_receipt_report_search
msgid "Pro-forma Vouchers"
msgstr "Pro-forma Fişleri"

#. module: account_voucher
#: selection:account.voucher,type:0
#: selection:sale.receipt.report,type:0
msgid "Purchase"
msgstr "Satınalma"

#. module: account_voucher
#: view:account.voucher:account_voucher.view_purchase_receipt_form
msgid "Purchase Receipt"
msgstr "Satınalma Makbuzu"

#. module: account_voucher
#: model:ir.actions.act_window,name:account_voucher.action_purchase_receipt
#: model:ir.ui.menu,name:account_voucher.menu_action_purchase_receipt
msgid "Purchase Receipts"
msgstr "Satınalma Makbuzları"

#. module: account_voucher
#: view:account.voucher:account_voucher.view_purchase_receipt_form
msgid "Purchase Voucher"
msgstr "Satınalma Fişi"

#. module: account_voucher
#: view:account.voucher:account_voucher.view_vendor_receipt_form
#: selection:account.voucher,type:0
#: selection:sale.receipt.report,type:0
msgid "Receipt"
msgstr "Makbuz"

#. module: account_voucher
#: selection:account.voucher,payment_option:0
msgid "Reconcile Payment Balance"
msgstr "Bakiye Ödemesini Uzlaştır"

#. module: account_voucher
#: field:account.voucher,reference:0
msgid "Ref #"
msgstr "Ref No"

#. module: account_voucher
#: view:account.invoice:account_voucher.view_invoice_customer
msgid "Register Payment"
msgstr "Ödeme Kaydet"

#. module: account_voucher
#: selection:account.voucher,type:0
#: selection:sale.receipt.report,type:0
msgid "Sale"
msgstr "Satış"

#. module: account_voucher
#: view:account.voucher:account_voucher.view_sale_receipt_form
msgid "Sales Information"
msgstr "Satış Bilgisi"

#. module: account_voucher
#: view:account.voucher:account_voucher.view_sale_receipt_form
msgid "Sales Lines"
msgstr "Satış Kalemleri"

#. module: account_voucher
#: view:account.voucher:account_voucher.view_sale_receipt_form
msgid "Sales Receipt"
msgstr "Satış Makbuzu"

#. module: account_voucher
#: model:ir.model,name:account_voucher.model_sale_receipt_report
msgid "Sales Receipt Statistics"
msgstr "Satış Makbuz İstatistikleri"

#. module: account_voucher
#: model:ir.actions.act_window,name:account_voucher.action_sale_receipt
#: model:ir.ui.menu,name:account_voucher.menu_action_sale_receipt
msgid "Sales Receipts"
msgstr "Satış Makbuzları"

#. module: account_voucher
#: model:ir.actions.act_window,name:account_voucher.action_sale_receipt_report_all
#: model:ir.ui.menu,name:account_voucher.menu_action_sale_receipt_report_all
#: view:sale.receipt.report:account_voucher.view_sale_receipt_report_graph
#: view:sale.receipt.report:account_voucher.view_sale_receipt_report_search
msgid "Sales Receipts Analysis"
msgstr "Satış Makbuz Analizi"

#. module: account_voucher
#: field:sale.receipt.report,user_id:0
msgid "Salesperson"
msgstr "Satış Temsilcisi"

#. module: account_voucher
#: view:account.voucher:account_voucher.view_voucher_filter
#: view:account.voucher:account_voucher.view_voucher_filter_customer_pay
#: view:account.voucher:account_voucher.view_voucher_filter_sale
#: view:account.voucher:account_voucher.view_voucher_filter_vendor
#: view:account.voucher:account_voucher.view_voucher_filter_vendor_pay
msgid "Search Vouchers"
msgstr "Fiş Arama"

#. module: account_voucher
#: view:account.voucher:account_voucher.view_purchase_receipt_form
#: view:account.voucher:account_voucher.view_sale_receipt_form
#: view:account.voucher:account_voucher.view_vendor_payment_form
#: view:account.voucher:account_voucher.view_vendor_receipt_form
#: view:account.voucher:account_voucher.view_voucher_form
msgid "Set to Draft"
msgstr "Taslağa  Ayarla"

#. module: account_voucher
#: view:account.voucher:account_voucher.view_voucher_filter
#: view:account.voucher:account_voucher.view_voucher_filter_customer_pay
#: view:account.voucher:account_voucher.view_voucher_filter_sale
#: view:account.voucher:account_voucher.view_voucher_filter_vendor
#: view:account.voucher:account_voucher.view_voucher_filter_vendor_pay
#: field:account.voucher,state:0
#: view:sale.receipt.report:account_voucher.view_sale_receipt_report_search
msgid "Status"
msgstr "Durumu"

#. module: account_voucher
#: model:mail.message.subtype,name:account_voucher.mt_voucher_state_change
msgid "Status Change"
msgstr "Durum Değişimi"

#. module: account_voucher
#: model:mail.message.subtype,description:account_voucher.mt_voucher_state_change
msgid "Status changed"
msgstr "Durumu değişti"

#. module: account_voucher
#: field:account.voucher,message_summary:0
msgid "Summary"
msgstr "Özet"

#. module: account_voucher
#: view:account.voucher:account_voucher.view_low_priority_payment_form
#: view:account.voucher:account_voucher.view_purchase_receipt_form
#: view:account.voucher:account_voucher.view_vendor_payment_form
#: view:account.voucher:account_voucher.view_voucher_filter_vendor
#: view:account.voucher:account_voucher.view_voucher_filter_vendor_pay
#: code:addons/account_voucher/account_voucher.py:182
#, python-format
msgid "Supplier"
msgstr "Tedarikçi"

#. module: account_voucher
#: view:account.voucher:account_voucher.view_vendor_payment_form
msgid "Supplier Invoices and Outstanding transactions"
msgstr "Tedarikçi Faturaları ve Kapatılmamış İşlemler"

#. module: account_voucher
#: model:ir.actions.act_window,name:account_voucher.action_vendor_payment
#: model:ir.ui.menu,name:account_voucher.menu_action_vendor_payment
msgid "Supplier Payments"
msgstr "Tedarikçi Ödemeleri"

#. module: account_voucher
#: view:account.voucher:account_voucher.view_purchase_receipt_form
msgid "Supplier Voucher"
msgstr "Tedarikçi Fişi"

#. module: account_voucher
#: view:account.voucher:account_voucher.view_purchase_receipt_form
#: view:account.voucher:account_voucher.view_sale_receipt_form
#: field:account.voucher,tax_id:0
msgid "Tax"
msgstr "Vergi"

#. module: account_voucher
#: field:account.voucher,tax_amount:0
msgid "Tax Amount"
msgstr "Vergi Tutarı"

#. module: account_voucher
#: help:account.voucher,paid:0
msgid "The Voucher has been totally paid."
msgstr "Fiş tamamen ödenmiştir."

#. module: account_voucher
#: code:addons/account_voucher/account_voucher.py:1172
#, python-format
msgid "The invoice you are willing to pay is not valid anymore."
msgstr "Ödemek istediğiniz fatura artık geçerli değil."

#. module: account_voucher
#: help:account.voucher,payment_rate:0
msgid ""
"The specific rate that will be used, in this voucher, between the selected "
"currency (in 'Payment Rate Currency' field)  and the voucher currency."
msgstr ""
"Bu fişte kullanılacak özel oran, seçilen para birimi (Ödeme Kuru Alanı) ile "
"fiş para birimi arasındaki"

#. module: account_voucher
#: help:account.voucher,payment_option:0
msgid ""
"This field helps you to choose what you want to do with the eventual "
"difference between the paid amount and the sum of allocated amounts. You can "
"either choose to keep open this difference on the partner's account, or "
"reconcile it with the payment(s)"
msgstr ""
"Bu alan, ödenen tutar ile satır tutarlarının toplamı arasındaki oluşabilecek "
"fark konusunda neyi yapmak istediğinizi seçmenize yardım eder."

#. module: account_voucher
#: help:account.voucher,currency_help_label:0
msgid ""
"This sentence helps you to know how to specify the payment rate by giving "
"you the direct effect it has"
msgstr ""
"Bu cümle, doğrudan etkisini vererek ödeme değerlendirmesinin nasıl "
"belirleneceği konusunda bilgi verir"

#. module: account_voucher
#: view:account.voucher:account_voucher.view_voucher_filter
#: field:account.voucher,audit:0
msgid "To Review"
msgstr "İncelenecek"

#. module: account_voucher
#: view:account.voucher:account_voucher.view_sale_receipt_form
#: field:account.voucher,amount:0
msgid "Total"
msgstr "Toplam"

#. module: account_voucher
#: view:account.voucher:account_voucher.view_low_priority_payment_form
#: view:account.voucher:account_voucher.view_vendor_payment_form
#: view:account.voucher:account_voucher.view_vendor_receipt_dialog_form
#: view:account.voucher:account_voucher.view_vendor_receipt_form
msgid "Total Allocation"
msgstr "Toplam Tahsis"

#. module: account_voucher
#: view:account.voucher:account_voucher.view_voucher_form
#: view:account.voucher:account_voucher.view_voucher_tree
msgid "Total Amount"
msgstr "Toplam Tutar"

#. module: account_voucher
#: field:sale.receipt.report,price_total_tax:0
msgid "Total With Tax"
msgstr "Vergi Dahil Toplam"

#. module: account_voucher
#: field:sale.receipt.report,price_total:0
msgid "Total Without Tax"
msgstr "Vergisiz Toplam"

#. module: account_voucher
#: help:account.voucher,reference:0
msgid "Transaction reference number."
msgstr "Hareket referans sayısı"

#. module: account_voucher
#: view:sale.receipt.report:account_voucher.view_sale_receipt_report_search
#: field:sale.receipt.report,type:0
msgid "Type"
msgstr "Tür"

#. module: account_voucher
#: field:account.voucher,message_unread:0
msgid "Unread Messages"
msgstr "Okunmamış İletiler"

#. module: account_voucher
#: view:account.voucher:account_voucher.view_vendor_payment_form
#: view:account.voucher:account_voucher.view_vendor_receipt_form
msgid "Unreconcile"
msgstr "Uzlaşmayı Kaldır"

#. module: account_voucher
#: field:account.voucher.line,untax_amount:0
msgid "Untax Amount"
msgstr "Vergisi Tutar"

#. module: account_voucher
#: view:account.voucher:account_voucher.view_purchase_receipt_form
#: view:account.voucher:account_voucher.view_sale_receipt_form
#: view:account.voucher:account_voucher.view_vendor_payment_form
#: view:account.voucher:account_voucher.view_vendor_receipt_form
msgid "Validate"
msgstr "Doğrula"

#. module: account_voucher
#: view:account.voucher:account_voucher.view_sale_receipt_form
msgid "Validate Payment"
msgstr "Ödeme Doğrula"

#. module: account_voucher
#: view:sale.receipt.report:account_voucher.view_sale_receipt_report_search
msgid "Validated Vouchers"
msgstr "Doğrulanmış Fişler"

#. module: account_voucher
#: view:account.voucher:account_voucher.view_voucher_filter
#: view:account.voucher:account_voucher.view_voucher_filter_customer_pay
#: view:account.voucher:account_voucher.view_voucher_filter_sale
#: view:account.voucher:account_voucher.view_voucher_filter_vendor
#: view:account.voucher:account_voucher.view_voucher_filter_vendor_pay
#: field:account.voucher.line,voucher_id:0
#: code:addons/account_voucher/account_voucher.py:152
#: model:res.request.link,name:account_voucher.req_link_voucher
#, python-format
msgid "Voucher"
msgstr "Fiş"

#. module: account_voucher
#: view:account.voucher:account_voucher.view_voucher_tree
#: model:ir.actions.act_window,name:account_voucher.act_journal_voucher_open
msgid "Voucher Entries"
msgstr "Fiş Girişleri"

#. module: account_voucher
#: view:account.voucher:account_voucher.view_voucher_form
msgid "Voucher Entry"
msgstr "Fiş Girişi"

#. module: account_voucher
#: view:account.voucher:account_voucher.view_voucher_form
msgid "Voucher Items"
msgstr "Fiş Kalemleri"

#. module: account_voucher
#: field:account.voucher,line_ids:0
#: view:account.voucher.line:account_voucher.view_voucher_line_form
#: model:ir.model,name:account_voucher.model_account_voucher_line
msgid "Voucher Lines"
msgstr "Fiş Kalemleri"

#. module: account_voucher
#: view:account.voucher:account_voucher.view_vendor_payment_form
msgid "Voucher Payment"
msgstr "Fiş Ödemesi"

#. module: account_voucher
#: view:account.voucher:account_voucher.account_cash_statement_graph
msgid "Voucher Statistics"
msgstr "Fiş İstatistikleri"

#. module: account_voucher
#: field:sale.receipt.report,state:0
msgid "Voucher Status"
msgstr "Fiş Durumu"

#. module: account_voucher
#: model:ir.actions.act_window,name:account_voucher.action_review_voucher_list
msgid "Vouchers Entries"
msgstr "Fiş Girişleri"

#. module: account_voucher
#: field:account.voucher,website_message_ids:0
msgid "Website Messages"
msgstr "Web Sitesi Mesajları"

#. module: account_voucher
#: help:account.voucher,website_message_ids:0
msgid "Website communication history"
msgstr "Web Sitesi iletişim geçmişi"

#. module: account_voucher
#: code:addons/account_voucher/account_voucher.py:370
#, python-format
msgid "Write-Off"
msgstr "Borç Silme"

#. module: account_voucher
#: field:account.voucher,analytic_id:0
msgid "Write-Off Analytic Account"
msgstr "Borç Silme Analiz Hesabı"

#. module: account_voucher
#: code:addons/account_voucher/account_voucher.py:1172
#, python-format
msgid "Wrong voucher line"
msgstr "Yanlış fiş kalemi"

#. module: account_voucher
#: code:addons/account_voucher/account_voucher.py:1213
#, python-format
msgid ""
"You have to configure account base code and account tax code on the '%s' tax!"
msgstr ""
"'%s' Vergisi için temel hesap kodunu ve vergi hesap kodunu yapılandırmanız "
"gerekir!"

#. module: account_voucher
#: code:addons/account_voucher/account_voucher.py:1073
#, python-format
msgid ""
"You should configure the 'Gain Exchange Rate Account' to manage "
"automatically the booking of accounting entries related to differences "
"between exchange rates."
msgstr ""
"Döviz kurları arasındaki farklarla ilgili muhasebe girişlerinin kayıtlarının "
"otomatik olarak yönetilmesi için 'Döviz Kuru Kazancı Hesabı' "
"yapılandırmalısınız."

#. module: account_voucher
#: code:addons/account_voucher/account_voucher.py:1067
#, python-format
msgid ""
"You should configure the 'Loss Exchange Rate Account' to manage "
"automatically the booking of accounting entries related to differences "
"between exchange rates."
msgstr ""
"Döviz kurları arasındaki farklarla ilgili muhasebe girişlerinin kayıtlarının "
"otomatik olarak yönetilmesi için 'Döviz Kuru Zararı Hesabı' "
"yapılandırmalısınız."

#. module: account_voucher
#: code:addons/account_voucher/account_voucher.py:1084
#: code:addons/account_voucher/account_voucher.py:1098
#: code:addons/account_voucher/account_voucher.py:1249
#, python-format
msgid "change"
msgstr "değiştir"

#. module: account_voucher
#: view:account.voucher:account_voucher.view_vendor_payment_form
#: view:account.voucher:account_voucher.view_vendor_receipt_dialog_form
#: view:account.voucher:account_voucher.view_vendor_receipt_form
msgid "e.g. 003/10"
msgstr "örn. 003/10"

#. module: account_voucher
#: view:account.voucher:account_voucher.view_vendor_payment_form
#: view:account.voucher:account_voucher.view_vendor_receipt_dialog_form
#: view:account.voucher:account_voucher.view_vendor_receipt_form
msgid "e.g. Invoice SAJ/0042"
msgstr "örn. Fatura SAJ/0042"

#~ msgid "Group by month of Invoice Date"
#~ msgstr "Fatura Tarihini aya göre gruplandır"

#~ msgid "Companies"
#~ msgstr "Firmalar"

#~ msgid "Gain Exchange Rate Account"
#~ msgstr "Döviz Kuru Farkı Kazanımı Hesabı"

#~ msgid "Loss Exchange Rate Account"
#~ msgstr "Döviz Kuru Oranı Kaybı Hesabı"<|MERGE_RESOLUTION|>--- conflicted
+++ resolved
@@ -1,55 +1,36 @@
-# Turkish translation for openobject-addons
-# Copyright (c) 2014 Rosetta Contributors and Canonical Ltd 2014
-# This file is distributed under the same license as the openobject-addons package.
-# FIRST AUTHOR <EMAIL@ADDRESS>, 2014.
-#
+# Translation of Odoo Server.
+# This file contains the translation of the following modules:
+# * account_voucher
+# 
+# Translators:
+# FIRST AUTHOR <EMAIL@ADDRESS>, 2014
 msgid ""
 msgstr ""
-<<<<<<< HEAD
-"Project-Id-Version: openobject-addons\n"
-"Report-Msgid-Bugs-To: FULL NAME <EMAIL@ADDRESS>\n"
-"POT-Creation-Date: 2014-09-23 16:27+0000\n"
-"PO-Revision-Date: 2014-10-10 13:06+0000\n"
-"Last-Translator: Ayhan KIZILTAN <Unknown>\n"
-"Language-Team: Turkish <tr@li.org>\n"
-=======
 "Project-Id-Version: Odoo 8.0\n"
 "Report-Msgid-Bugs-To: \n"
 "POT-Creation-Date: 2015-01-21 14:07+0000\n"
 "PO-Revision-Date: 2015-12-04 21:24+0000\n"
 "Last-Translator: Murat Kaplan <muratk@projetgrup.com>\n"
 "Language-Team: Turkish (http://www.transifex.com/odoo/odoo-8/language/tr/)\n"
->>>>>>> 83a4a582
 "MIME-Version: 1.0\n"
 "Content-Type: text/plain; charset=UTF-8\n"
-"Content-Transfer-Encoding: 8bit\n"
-"X-Launchpad-Export-Date: 2014-10-11 05:16+0000\n"
-"X-Generator: Launchpad (build 17196)\n"
+"Content-Transfer-Encoding: \n"
+"Language: tr\n"
+"Plural-Forms: nplurals=2; plural=(n > 1);\n"
 
 #. module: account_voucher
 #: help:account.voucher,state:0
 msgid ""
-" * The 'Draft' status is used when a user is encoding a new and unconfirmed "
-"Voucher.                         \n"
-"* The 'Pro-forma' when voucher is in Pro-forma status,voucher does not have "
-"an voucher number.                         \n"
-"* The 'Posted' status is used when user create voucher,a voucher number is "
-"generated and voucher entries are created in account                         "
-"\n"
+" * The 'Draft' status is used when a user is encoding a new and unconfirmed Voucher.                         \n"
+"* The 'Pro-forma' when voucher is in Pro-forma status,voucher does not have an voucher number.                         \n"
+"* The 'Posted' status is used when user create voucher,a voucher number is generated and voucher entries are created in account                         \n"
 "* The 'Cancelled' status is used when user cancel voucher."
-msgstr ""
-" * Bir kullanıcı yeni bir ve uzlaşılmamış bir Fiş kodlarken 'Taslak' durumu "
-"kullanılır.                         \n"
-"* Fiş Proforma durumundayken 'Proforma' kullanılır, fişte fiş numarası "
-"bulunmaz.                         \n"
-"* Kullanıcı fiş oluştururken 'İşlenmiş' durumu kullanılır, bir fiş numarası "
-"oluşur ve hesapta fiş girişleri oluşur                         \n"
-"* Kullanıcı fiş iptal ederse 'İptal' durumu kullanılır."
+msgstr " * Bir kullanıcı yeni bir ve uzlaşılmamış bir Fiş kodlarken 'Taslak' durumu kullanılır.                         \n* Fiş Proforma durumundayken 'Proforma' kullanılır, fişte fiş numarası bulunmaz.                         \n* Kullanıcı fiş oluştururken 'İşlenmiş' durumu kullanılır, bir fiş numarası oluşur ve hesapta fiş girişleri oluşur                         \n* Kullanıcı fiş iptal ederse 'İptal' durumu kullanılır."
 
 #. module: account_voucher
 #: field:sale.receipt.report,nbr:0
 msgid "# of Voucher Lines"
-msgstr "Çek Satırı Sayısı"
+msgstr "Çek Satır Sayısı"
 
 #. module: account_voucher
 #: view:account.voucher:account_voucher.view_voucher_form
@@ -68,18 +49,10 @@
 "<p class=\"oe_view_nocontent_create\">\n"
 "                Click to create a new supplier payment.\n"
 "              </p><p>\n"
-"                Odoo helps you easily track payments you make and the "
-"remaining balances you need to pay your suppliers.\n"
+"                Odoo helps you easily track payments you make and the remaining balances you need to pay your suppliers.\n"
 "              </p>\n"
 "            "
-msgstr ""
-"<p class=\"oe_view_nocontent_create\">\n"
-"                Yeni bir tedarikçi ödemesi oluşturmak için tıklayın.\n"
-"              </p><p>\n"
-"                Odoo, yaptığınız ödemelerinizi ve tedarikçilerinize "
-"ödeyeceğiniz kalan bakiyeleri kolaylıkla izlemenize yardımcı olur.\n"
-"              </p>\n"
-"            "
+msgstr "<p class=\"oe_view_nocontent_create\">\n                Yeni bir tedarikçi ödemesi oluşturmak için tıklayın.\n              </p><p>\n                Odoo, yaptığınız ödemelerinizi ve tedarikçilerinize ödeyeceğiniz kalan bakiyeleri kolaylıkla izlemenize yardımcı olur.\n              </p>\n            "
 
 #. module: account_voucher
 #: model:ir.actions.act_window,help:account_voucher.action_sale_receipt
@@ -87,19 +60,11 @@
 "<p class=\"oe_view_nocontent_create\">\n"
 "                Click to create a sale receipt.\n"
 "              </p><p>\n"
-"                When the sale receipt is confirmed, you can record the "
-"customer\n"
+"                When the sale receipt is confirmed, you can record the customer\n"
 "                payment related to this sales receipt.\n"
 "              </p>\n"
 "            "
-msgstr ""
-"<p class=\"oe_view_nocontent_create\">\n"
-"                Satış makbuzu oluşturmak için tıklayın.\n"
-"              </p><p>\n"
-"                Satış fişi onaylandığında bu satış fişine ait\n"
-"                müşteri ödemesini kaydedebilirsiniz.\n"
-"              </p>\n"
-"            "
+msgstr "<p class=\"oe_view_nocontent_create\">\n                Satış makbuzu oluşturmak için tıklayın.\n              </p><p>\n                Satış fişi onaylandığında bu satış fişine ait\n                müşteri ödemesini kaydedebilirsiniz.\n              </p>\n            "
 
 #. module: account_voucher
 #: model:ir.actions.act_window,help:account_voucher.action_vendor_receipt
@@ -108,24 +73,12 @@
 "                Click to register a new payment. \n"
 "              </p><p>\n"
 "                Enter the customer and the payment method and then, either\n"
-"                create manually a payment record or Odoo will propose to "
-"you\n"
-"                automatically the reconciliation of this payment with the "
-"open\n"
+"                create manually a payment record or Odoo will propose to you\n"
+"                automatically the reconciliation of this payment with the open\n"
 "                invoices or sales receipts.\n"
 "              </p>\n"
 "            "
-msgstr ""
-"<p class=\"oe_view_nocontent_create\">\n"
-"                Yeni bir ödeme kaydı için tıklayın. \n"
-"              </p><p>\n"
-"                Müşteri ve ödeme yöntemini girin ve sonra ya el ile bir "
-"ödeme\n"
-"                kaydı oluşturun yada Odoo size bu ödemenin açık faturalar "
-"ve\n"
-"                sipariş fişleriyle otomatik uzlaştırmayı önerecektir.\n"
-"              </p>\n"
-"            "
+msgstr "<p class=\"oe_view_nocontent_create\">\n                Yeni bir ödeme kaydı için tıklayın. \n              </p><p>\n                Müşteri ve ödeme yöntemini girin ve sonra ya el ile bir ödeme\n                kaydı oluşturun yada Odoo size bu ödemenin açık faturalar ve\n                sipariş fişleriyle otomatik uzlaştırmayı önerecektir.\n              </p>\n            "
 
 #. module: account_voucher
 #: model:ir.actions.act_window,help:account_voucher.action_purchase_receipt
@@ -137,39 +90,22 @@
 "                supplier payment related to this purchase receipt.\n"
 "              </p>\n"
 "            "
-msgstr ""
-"<p class=\"oe_view_nocontent_create\">\n"
-"                Bir satınalma fişi kaydı için tıklayın. \n"
-"              </p><p>\n"
-"                Satınalma fişi onaylandığında bu satınalma fişine \n"
-"                ait tedarikçi ödemesini kaydedebilirsiniz.\n"
-"              </p>\n"
-"            "
+msgstr "<p class=\"oe_view_nocontent_create\">\n                Bir satınalma fişi kaydı için tıklayın. \n              </p><p>\n                Satınalma fişi onaylandığında bu satınalma fişine \n                ait tedarikçi ödemesini kaydedebilirsiniz.\n              </p>\n            "
 
 #. module: account_voucher
 #: model:ir.actions.act_window,help:account_voucher.action_sale_receipt_report_all
 msgid ""
 "<p>\n"
-"            From this report, you can have an overview of the amount "
-"invoiced\n"
+"            From this report, you can have an overview of the amount invoiced\n"
 "            to your customer as well as payment delays. The tool search can\n"
 "            also be used to personalise your Invoices reports and so, match\n"
 "            this analysis to your needs.\n"
 "          </p>\n"
 "        "
-msgstr ""
-"<p>\n"
-"            Bu rapordan ödeme gecikmelerini olduğu gibi müşterilerinizin\n"
-"            fatura tutarlarını izleyebilirsiniz. Arama aracı aynı zamanda\n"
-"            fatura raporlarınızın özelleştirlmesi için de kullanılabilir, "
-"böylece\n"
-"            incelemeleri gereksinimlerinize göre eşleştirebilirsiniz.\n"
-"          </p>\n"
-"        "
-
-#. module: account_voucher
-#: field:account.voucher,account_id:0
-#: field:account.voucher.line,account_id:0
+msgstr "<p>\n            Bu rapordan ödeme gecikmelerini olduğu gibi müşterilerinizin\n            fatura tutarlarını izleyebilirsiniz. Arama aracı aynı zamanda\n            fatura raporlarınızın özelleştirlmesi için de kullanılabilir, böylece\n            incelemeleri gereksinimlerinize göre eşleştirebilirsiniz.\n          </p>\n        "
+
+#. module: account_voucher
+#: field:account.voucher,account_id:0 field:account.voucher.line,account_id:0
 #: field:sale.receipt.report,account_id:0
 msgid "Account"
 msgstr "Hesap"
@@ -205,8 +141,7 @@
 #: view:account.voucher:account_voucher.view_vendor_payment_form
 #: view:account.voucher:account_voucher.view_vendor_receipt_form
 msgid "Are you sure to unreconcile and cancel this record ?"
-msgstr ""
-"Bu kayıtın uzlaşmasını kaldırmak ve iptal etmek istediğinizden emin misiniz?"
+msgstr "Bu kayıtın uzlaşmasını kaldırmak ve iptal etmek istediğinizden emin misiniz?"
 
 #. module: account_voucher
 #: view:account.voucher:account_voucher.view_purchase_receipt_form
@@ -220,14 +155,12 @@
 msgstr "Bu kaydın uzlaştırmasını kaldırmak istediğinizden emin misiniz?"
 
 #. module: account_voucher
-#: code:addons/account_voucher/account_voucher.py:269
+#: code:addons/account_voucher/account_voucher.py:276
 #, python-format
 msgid ""
 "At the operation date, the exchange rate was\n"
 "%s = %s"
-msgstr ""
-"İşlem tarihindeki kur oranı\n"
-"%s = %s"
+msgstr "İşlem tarihindeki kur oranı\n%s = %s"
 
 #. module: account_voucher
 #: field:sale.receipt.report,delay_to_pay:0
@@ -274,13 +207,12 @@
 msgstr "Fiş İptal et"
 
 #. module: account_voucher
-#: selection:account.voucher,state:0
-#: selection:sale.receipt.report,state:0
+#: selection:account.voucher,state:0 selection:sale.receipt.report,state:0
 msgid "Cancelled"
 msgstr "İptal Edildi"
 
 #. module: account_voucher
-#: code:addons/account_voucher/account_voucher.py:929
+#: code:addons/account_voucher/account_voucher.py:959
 #, python-format
 msgid "Cannot delete voucher(s) which are already opened or paid."
 msgstr "Hali hazırda açık ya da ödenmiş olan fiş(ler) silinemiyor."
@@ -290,13 +222,10 @@
 msgid ""
 "Check this box if you are unsure of that journal entry and if you want to "
 "note it as 'to be reviewed' by an accounting expert."
-msgstr ""
-"Günlük girişi konusunda karasızsanız ve bir muhasebe uzmanı tarafından "
-"'incelenmeli'  notunu düşmek istiyorsanız bu kutuyu işaretleyin."
-
-#. module: account_voucher
-#: field:account.voucher,company_id:0
-#: field:account.voucher.line,company_id:0
+msgstr "Yevmiye girişi konusunda karasızsanız ve bir muhasebe uzmanı tarafından 'incelenmeli'  notunu düşmek istiyorsanız bu kutuyu işaretleyin."
+
+#. module: account_voucher
+#: field:account.voucher,company_id:0 field:account.voucher.line,company_id:0
 #: view:sale.receipt.report:account_voucher.view_sale_receipt_report_search
 #: field:sale.receipt.report,company_id:0
 msgid "Company"
@@ -307,12 +236,10 @@
 msgid ""
 "Computed as the difference between the amount stated in the voucher and the "
 "sum of allocation on the voucher lines."
-msgstr ""
-"Fişte belirtilen tutar ve fiş satırlarının toplamı arasındaki fark olarak "
-"hesaplanmıştır."
-
-#. module: account_voucher
-#: code:addons/account_voucher/account_voucher.py:1027
+msgstr "Fişte belirtilen tutar ve fiş satırlarının toplamı arasındaki fark olarak hesaplanmıştır."
+
+#. module: account_voucher
+#: code:addons/account_voucher/account_voucher.py:1057
 #, python-format
 msgid "Configuration Error !"
 msgstr "Yapılandırma Hatası!"
@@ -328,8 +255,7 @@
 msgstr "Karşı Taraf Açıklaması"
 
 #. module: account_voucher
-#: field:account.voucher,create_uid:0
-#: field:account.voucher.line,create_uid:0
+#: field:account.voucher,create_uid:0 field:account.voucher.line,create_uid:0
 msgid "Created by"
 msgstr "Oluşturan"
 
@@ -382,8 +308,7 @@
 msgstr "Müşteri Ödemeleri"
 
 #. module: account_voucher
-#: field:account.voucher,date:0
-#: field:account.voucher.line,date_original:0
+#: field:account.voucher,date:0 field:account.voucher.line,date_original:0
 #: field:sale.receipt.report,date:0
 msgid "Date"
 msgstr "Tarih"
@@ -446,8 +371,7 @@
 msgstr "Taslak Fişler"
 
 #. module: account_voucher
-#: field:account.voucher,date_due:0
-#: field:account.voucher.line,date_due:0
+#: field:account.voucher,date_due:0 field:account.voucher.line,date_due:0
 #: field:sale.receipt.report,date_due:0
 msgid "Due Date"
 msgstr "Vade Tarihi"
@@ -463,8 +387,8 @@
 msgstr "Hesap Girişleri için Yürürlük Tarihi"
 
 #. module: account_voucher
-#: code:addons/account_voucher/account_voucher.py:511
-#: code:addons/account_voucher/account_voucher.py:1033
+#: code:addons/account_voucher/account_voucher.py:518
+#: code:addons/account_voucher/account_voucher.py:1063
 #, python-format
 msgid "Error!"
 msgstr "Hata!"
@@ -477,20 +401,19 @@
 #. module: account_voucher
 #: view:account.voucher:account_voucher.view_purchase_receipt_form
 msgid "Expense Lines"
-msgstr "Gider Kalemleri"
+msgstr "Gider Satırları"
 
 #. module: account_voucher
 #: view:sale.receipt.report:account_voucher.view_sale_receipt_report_search
 msgid "Extended Filters..."
-msgstr "Genişletilmiş Süzgeçler..."
+msgstr "Genişletilmiş Filtreler..."
 
 #. module: account_voucher
 #: help:account.voucher,is_multi_currency:0
 msgid ""
 "Fields with internal purpose only that depicts if the voucher is a multi "
 "currency one or not"
-msgstr ""
-"Fişin çoklu para birimli olup olmadığını belirten yalnızca iç amaçlı alanlar"
+msgstr "Fişin çoklu para birimli olup olmadığını belirten yalnızca iç amaçlı alanlar"
 
 #. module: account_voucher
 #: field:account.voucher,message_follower_ids:0
@@ -503,8 +426,8 @@
 msgstr "Tam Uzlaşma"
 
 #. module: account_voucher
-#: code:addons/account_voucher/account_voucher.py:1068
-#: code:addons/account_voucher/account_voucher.py:1074
+#: code:addons/account_voucher/account_voucher.py:1098
+#: code:addons/account_voucher/account_voucher.py:1104
 #, python-format
 msgid "Go to the configuration panel"
 msgstr "Yapılandırma paneline git"
@@ -529,13 +452,10 @@
 msgid ""
 "Holds the Chatter summary (number of messages, ...). This summary is "
 "directly in html format in order to be inserted in kanban views."
-msgstr ""
-"Sohbetçi özetini tutar (mesajların sayısı, ...). Bu özet kanban ekranlarına "
-"eklenebilmesi için html biçimindedir."
-
-#. module: account_voucher
-#: field:account.voucher,id:0
-#: field:account.voucher.line,id:0
+msgstr "Sohbetçi özetini tutar (mesajların sayısı, ...). Bu özet kanban ekranlarına eklenebilmesi için html biçimindedir."
+
+#. module: account_voucher
+#: field:account.voucher,id:0 field:account.voucher.line,id:0
 #: field:sale.receipt.report,id:0
 msgid "ID"
 msgstr "ID"
@@ -555,7 +475,7 @@
 msgstr "İç Notlar"
 
 #. module: account_voucher
-#: code:addons/account_voucher/account_voucher.py:929
+#: code:addons/account_voucher/account_voucher.py:959
 #, python-format
 msgid "Invalid Action!"
 msgstr "Geçersiz İşlem!"
@@ -591,7 +511,7 @@
 #. module: account_voucher
 #: field:account.voucher.line,move_line_id:0
 msgid "Journal Item"
-msgstr "Yevmiye Kalemi"
+msgstr "Yevmiye Öğesi"
 
 #. module: account_voucher
 #: view:account.voucher:account_voucher.view_purchase_receipt_form
@@ -601,7 +521,7 @@
 #: view:account.voucher:account_voucher.view_voucher_form
 #: field:account.voucher,move_ids:0
 msgid "Journal Items"
-msgstr "Yevmiye Kalemleri"
+msgstr "Yevmiye Öğeleri"
 
 #. module: account_voucher
 #: model:ir.actions.act_window,name:account_voucher.action_voucher_list
@@ -620,14 +540,12 @@
 msgstr "Son Mesaj Tarihi"
 
 #. module: account_voucher
-#: field:account.voucher,write_uid:0
-#: field:account.voucher.line,write_uid:0
+#: field:account.voucher,write_uid:0 field:account.voucher.line,write_uid:0
 msgid "Last Updated by"
 msgstr "Son Güncelleyen"
 
 #. module: account_voucher
-#: field:account.voucher,write_date:0
-#: field:account.voucher.line,write_date:0
+#: field:account.voucher,write_date:0 field:account.voucher.line,write_date:0
 msgid "Last Updated on"
 msgstr "Son Güncelleme"
 
@@ -652,7 +570,7 @@
 msgstr "Çoklu Para Birimi Fişi"
 
 #. module: account_voucher
-#: code:addons/account_voucher/account_voucher.py:1213
+#: code:addons/account_voucher/account_voucher.py:1243
 #, python-format
 msgid "No Account Base Code and Account Tax Code!"
 msgstr "Hesap kodu ve Vergi kodu yok!"
@@ -720,8 +638,7 @@
 
 #. module: account_voucher
 #: view:account.voucher:account_voucher.view_voucher_filter
-#: field:account.voucher,partner_id:0
-#: field:account.voucher.line,partner_id:0
+#: field:account.voucher,partner_id:0 field:account.voucher.line,partner_id:0
 #: view:sale.receipt.report:account_voucher.view_sale_receipt_report_search
 #: field:sale.receipt.report,partner_id:0
 msgid "Partner"
@@ -729,7 +646,6 @@
 
 #. module: account_voucher
 #: view:account.invoice:account_voucher.view_invoice_supplier
-#: view:account.voucher:account_voucher.view_vendor_receipt_dialog_form
 msgid "Pay"
 msgstr "Öde"
 
@@ -739,8 +655,7 @@
 msgstr "Fatura Öde"
 
 #. module: account_voucher
-#: selection:account.voucher,pay_now:0
-#: selection:sale.receipt.report,pay_now:0
+#: selection:account.voucher,pay_now:0 selection:sale.receipt.report,pay_now:0
 msgid "Pay Directly"
 msgstr "Doğrudan Ödeme"
 
@@ -751,17 +666,14 @@
 msgstr "Fatura Ödeme"
 
 #. module: account_voucher
-#: selection:account.voucher,pay_now:0
-#: selection:sale.receipt.report,pay_now:0
+#: selection:account.voucher,pay_now:0 selection:sale.receipt.report,pay_now:0
 msgid "Pay Later or Group Funds"
 msgstr "Sonra Öde ya da Fonları Gruplandır"
 
 #. module: account_voucher
 #: view:account.voucher:account_voucher.view_vendor_receipt_dialog_form
-#: field:account.voucher,pay_now:0
-#: selection:account.voucher,type:0
-#: field:sale.receipt.report,pay_now:0
-#: selection:sale.receipt.report,type:0
+#: field:account.voucher,pay_now:0 selection:account.voucher,type:0
+#: field:sale.receipt.report,pay_now:0 selection:sale.receipt.report,type:0
 msgid "Payment"
 msgstr "Ödeme"
 
@@ -815,23 +727,22 @@
 msgstr "Dönem"
 
 #. module: account_voucher
-#: code:addons/account_voucher/account_voucher.py:1028
+#: code:addons/account_voucher/account_voucher.py:1058
 #, python-format
 msgid "Please activate the sequence of selected journal !"
 msgstr "Lütfen seçilen günlüğün seri numarasını etkinleştirin !"
 
 #. module: account_voucher
-#: code:addons/account_voucher/account_voucher.py:1034
+#: code:addons/account_voucher/account_voucher.py:1064
 #, python-format
 msgid "Please define a sequence on the journal."
-msgstr "Günlük için lütfen bir seri no tanımlayın."
-
-#. module: account_voucher
-#: code:addons/account_voucher/account_voucher.py:511
+msgstr "Yevmiye için lütfen bir seri no tanımlayın."
+
+#. module: account_voucher
+#: code:addons/account_voucher/account_voucher.py:518
 #, python-format
 msgid "Please define default credit/debit accounts on the journal \"%s\"."
-msgstr ""
-"Bu yevmiyede lütfen varsayılan alacak/borç hesaplarını tanımlayın - \"%s\"."
+msgstr "Bu yevmiyede lütfen varsayılan alacak/borç hesaplarını tanımlayın - \"%s\"."
 
 #. module: account_voucher
 #: view:account.voucher:account_voucher.view_voucher_form
@@ -877,8 +788,7 @@
 msgstr "Pro-forma Fişleri"
 
 #. module: account_voucher
-#: selection:account.voucher,type:0
-#: selection:sale.receipt.report,type:0
+#: selection:account.voucher,type:0 selection:sale.receipt.report,type:0
 msgid "Purchase"
 msgstr "Satınalma"
 
@@ -900,8 +810,7 @@
 
 #. module: account_voucher
 #: view:account.voucher:account_voucher.view_vendor_receipt_form
-#: selection:account.voucher,type:0
-#: selection:sale.receipt.report,type:0
+#: selection:account.voucher,type:0 selection:sale.receipt.report,type:0
 msgid "Receipt"
 msgstr "Makbuz"
 
@@ -917,12 +826,12 @@
 
 #. module: account_voucher
 #: view:account.invoice:account_voucher.view_invoice_customer
+#: view:account.voucher:account_voucher.view_vendor_receipt_dialog_form
 msgid "Register Payment"
 msgstr "Ödeme Kaydet"
 
 #. module: account_voucher
-#: selection:account.voucher,type:0
-#: selection:sale.receipt.report,type:0
+#: selection:account.voucher,type:0 selection:sale.receipt.report,type:0
 msgid "Sale"
 msgstr "Satış"
 
@@ -934,7 +843,7 @@
 #. module: account_voucher
 #: view:account.voucher:account_voucher.view_sale_receipt_form
 msgid "Sales Lines"
-msgstr "Satış Kalemleri"
+msgstr "Satış Satırları"
 
 #. module: account_voucher
 #: view:account.voucher:account_voucher.view_sale_receipt_form
@@ -1015,7 +924,7 @@
 #: view:account.voucher:account_voucher.view_vendor_payment_form
 #: view:account.voucher:account_voucher.view_voucher_filter_vendor
 #: view:account.voucher:account_voucher.view_voucher_filter_vendor_pay
-#: code:addons/account_voucher/account_voucher.py:182
+#: code:addons/account_voucher/account_voucher.py:187
 #, python-format
 msgid "Supplier"
 msgstr "Tedarikçi"
@@ -1054,7 +963,7 @@
 msgstr "Fiş tamamen ödenmiştir."
 
 #. module: account_voucher
-#: code:addons/account_voucher/account_voucher.py:1172
+#: code:addons/account_voucher/account_voucher.py:1202
 #, python-format
 msgid "The invoice you are willing to pay is not valid anymore."
 msgstr "Ödemek istediğiniz fatura artık geçerli değil."
@@ -1064,29 +973,23 @@
 msgid ""
 "The specific rate that will be used, in this voucher, between the selected "
 "currency (in 'Payment Rate Currency' field)  and the voucher currency."
-msgstr ""
-"Bu fişte kullanılacak özel oran, seçilen para birimi (Ödeme Kuru Alanı) ile "
-"fiş para birimi arasındaki"
+msgstr "Bu fişte kullanılacak özel oran, seçilen para birimi (Ödeme Kuru Alanı) ile fiş para birimi arasındaki"
 
 #. module: account_voucher
 #: help:account.voucher,payment_option:0
 msgid ""
 "This field helps you to choose what you want to do with the eventual "
-"difference between the paid amount and the sum of allocated amounts. You can "
-"either choose to keep open this difference on the partner's account, or "
+"difference between the paid amount and the sum of allocated amounts. You can"
+" either choose to keep open this difference on the partner's account, or "
 "reconcile it with the payment(s)"
-msgstr ""
-"Bu alan, ödenen tutar ile satır tutarlarının toplamı arasındaki oluşabilecek "
-"fark konusunda neyi yapmak istediğinizi seçmenize yardım eder."
+msgstr "Bu alan, ödenen tutar ile satır tutarlarının toplamı arasındaki oluşabilecek fark konusunda neyi yapmak istediğinizi seçmenize yardım eder."
 
 #. module: account_voucher
 #: help:account.voucher,currency_help_label:0
 msgid ""
 "This sentence helps you to know how to specify the payment rate by giving "
 "you the direct effect it has"
-msgstr ""
-"Bu cümle, doğrudan etkisini vererek ödeme değerlendirmesinin nasıl "
-"belirleneceği konusunda bilgi verir"
+msgstr "Bu cümle, doğrudan etkisini vererek ödeme değerlendirmesinin nasıl belirleneceği konusunda bilgi verir"
 
 #. module: account_voucher
 #: view:account.voucher:account_voucher.view_voucher_filter
@@ -1111,6 +1014,7 @@
 #. module: account_voucher
 #: view:account.voucher:account_voucher.view_voucher_form
 #: view:account.voucher:account_voucher.view_voucher_tree
+#: view:account.voucher:account_voucher.view_voucher_tree_nocreate
 msgid "Total Amount"
 msgstr "Toplam Tutar"
 
@@ -1176,7 +1080,7 @@
 #: view:account.voucher:account_voucher.view_voucher_filter_vendor
 #: view:account.voucher:account_voucher.view_voucher_filter_vendor_pay
 #: field:account.voucher.line,voucher_id:0
-#: code:addons/account_voucher/account_voucher.py:152
+#: code:addons/account_voucher/account_voucher.py:157
 #: model:res.request.link,name:account_voucher.req_link_voucher
 #, python-format
 msgid "Voucher"
@@ -1184,6 +1088,7 @@
 
 #. module: account_voucher
 #: view:account.voucher:account_voucher.view_voucher_tree
+#: view:account.voucher:account_voucher.view_voucher_tree_nocreate
 #: model:ir.actions.act_window,name:account_voucher.act_journal_voucher_open
 msgid "Voucher Entries"
 msgstr "Fiş Girişleri"
@@ -1196,14 +1101,14 @@
 #. module: account_voucher
 #: view:account.voucher:account_voucher.view_voucher_form
 msgid "Voucher Items"
-msgstr "Fiş Kalemleri"
+msgstr "Fiş Öğeleri"
 
 #. module: account_voucher
 #: field:account.voucher,line_ids:0
 #: view:account.voucher.line:account_voucher.view_voucher_line_form
 #: model:ir.model,name:account_voucher.model_account_voucher_line
 msgid "Voucher Lines"
-msgstr "Fiş Kalemleri"
+msgstr "Fiş Satırları"
 
 #. module: account_voucher
 #: view:account.voucher:account_voucher.view_vendor_payment_form
@@ -1236,7 +1141,7 @@
 msgstr "Web Sitesi iletişim geçmişi"
 
 #. module: account_voucher
-#: code:addons/account_voucher/account_voucher.py:370
+#: code:addons/account_voucher/account_voucher.py:377
 #, python-format
 msgid "Write-Off"
 msgstr "Borç Silme"
@@ -1247,48 +1152,41 @@
 msgstr "Borç Silme Analiz Hesabı"
 
 #. module: account_voucher
-#: code:addons/account_voucher/account_voucher.py:1172
+#: code:addons/account_voucher/account_voucher.py:1202
 #, python-format
 msgid "Wrong voucher line"
-msgstr "Yanlış fiş kalemi"
-
-#. module: account_voucher
-#: code:addons/account_voucher/account_voucher.py:1213
-#, python-format
-msgid ""
-"You have to configure account base code and account tax code on the '%s' tax!"
-msgstr ""
-"'%s' Vergisi için temel hesap kodunu ve vergi hesap kodunu yapılandırmanız "
-"gerekir!"
-
-#. module: account_voucher
-#: code:addons/account_voucher/account_voucher.py:1073
+msgstr "Yanlış fiş satırı"
+
+#. module: account_voucher
+#: code:addons/account_voucher/account_voucher.py:1243
+#, python-format
+msgid ""
+"You have to configure account base code and account tax code on the '%s' "
+"tax!"
+msgstr "'%s' Vergisi için temel hesap kodunu ve vergi hesap kodunu yapılandırmanız gerekir!"
+
+#. module: account_voucher
+#: code:addons/account_voucher/account_voucher.py:1103
 #, python-format
 msgid ""
 "You should configure the 'Gain Exchange Rate Account' to manage "
 "automatically the booking of accounting entries related to differences "
 "between exchange rates."
-msgstr ""
-"Döviz kurları arasındaki farklarla ilgili muhasebe girişlerinin kayıtlarının "
-"otomatik olarak yönetilmesi için 'Döviz Kuru Kazancı Hesabı' "
-"yapılandırmalısınız."
-
-#. module: account_voucher
-#: code:addons/account_voucher/account_voucher.py:1067
+msgstr "Döviz kurları arasındaki farklarla ilgili muhasebe girişlerinin kayıtlarının otomatik olarak yönetilmesi için 'Döviz Kuru Kazancı Hesabı' yapılandırmalısınız."
+
+#. module: account_voucher
+#: code:addons/account_voucher/account_voucher.py:1097
 #, python-format
 msgid ""
 "You should configure the 'Loss Exchange Rate Account' to manage "
 "automatically the booking of accounting entries related to differences "
 "between exchange rates."
-msgstr ""
-"Döviz kurları arasındaki farklarla ilgili muhasebe girişlerinin kayıtlarının "
-"otomatik olarak yönetilmesi için 'Döviz Kuru Zararı Hesabı' "
-"yapılandırmalısınız."
-
-#. module: account_voucher
-#: code:addons/account_voucher/account_voucher.py:1084
-#: code:addons/account_voucher/account_voucher.py:1098
-#: code:addons/account_voucher/account_voucher.py:1249
+msgstr "Döviz kurları arasındaki farklarla ilgili muhasebe girişlerinin kayıtlarının otomatik olarak yönetilmesi için 'Döviz Kuru Zararı Hesabı' yapılandırmalısınız."
+
+#. module: account_voucher
+#: code:addons/account_voucher/account_voucher.py:1114
+#: code:addons/account_voucher/account_voucher.py:1128
+#: code:addons/account_voucher/account_voucher.py:1279
 #, python-format
 msgid "change"
 msgstr "değiştir"
@@ -1307,14 +1205,7 @@
 msgid "e.g. Invoice SAJ/0042"
 msgstr "örn. Fatura SAJ/0042"
 
-#~ msgid "Group by month of Invoice Date"
-#~ msgstr "Fatura Tarihini aya göre gruplandır"
-
-#~ msgid "Companies"
-#~ msgstr "Firmalar"
-
-#~ msgid "Gain Exchange Rate Account"
-#~ msgstr "Döviz Kuru Farkı Kazanımı Hesabı"
-
-#~ msgid "Loss Exchange Rate Account"
-#~ msgstr "Döviz Kuru Oranı Kaybı Hesabı"+#. module: account_voucher
+#: view:account.voucher:account_voucher.view_vendor_receipt_dialog_form
+msgid "or"
+msgstr "ya da"