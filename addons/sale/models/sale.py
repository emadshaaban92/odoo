# -*- coding: utf-8 -*-
# Part of Odoo. See LICENSE file for full copyright and licensing details.

import uuid

from itertools import groupby
from datetime import datetime, timedelta
from werkzeug.urls import url_encode

from odoo import api, fields, models, _
from odoo.exceptions import UserError, AccessError
from odoo.osv import expression
from odoo.tools import float_is_zero, float_compare, DEFAULT_SERVER_DATETIME_FORMAT

from odoo.tools.misc import formatLang

from odoo.addons import decimal_precision as dp


class SaleOrder(models.Model):
    _name = "sale.order"
    _inherit = ['mail.thread', 'mail.activity.mixin', 'portal.mixin']
    _description = "Quotation"
    _order = 'date_order desc, id desc'

    @api.depends('order_line.price_total')
    def _amount_all(self):
        """
        Compute the total amounts of the SO.
        """
        for order in self:
            amount_untaxed = amount_tax = 0.0
            for line in order.order_line:
                amount_untaxed += line.price_subtotal
                amount_tax += line.price_tax
            order.update({
                'amount_untaxed': order.pricelist_id.currency_id.round(amount_untaxed),
                'amount_tax': order.pricelist_id.currency_id.round(amount_tax),
                'amount_total': amount_untaxed + amount_tax,
            })

    @api.depends('state', 'order_line.invoice_status')
    def _get_invoiced(self):
        """
        Compute the invoice status of a SO. Possible statuses:
        - no: if the SO is not in status 'sale' or 'done', we consider that there is nothing to
          invoice. This is also hte default value if the conditions of no other status is met.
        - to invoice: if any SO line is 'to invoice', the whole SO is 'to invoice'
        - invoiced: if all SO lines are invoiced, the SO is invoiced.
        - upselling: if all SO lines are invoiced or upselling, the status is upselling.

        The invoice_ids are obtained thanks to the invoice lines of the SO lines, and we also search
        for possible refunds created directly from existing invoices. This is necessary since such a
        refund is not directly linked to the SO.
        """
        for order in self:
            invoice_ids = order.order_line.mapped('invoice_lines').mapped('invoice_id').filtered(lambda r: r.type in ['out_invoice', 'out_refund'])
            # Search for invoices which have been 'cancelled' (filter_refund = 'modify' in
            # 'account.invoice.refund')
            # use like as origin may contains multiple references (e.g. 'SO01, SO02')
            refunds = invoice_ids.search([('origin', 'like', order.name)]).filtered(lambda r: r.type in ['out_invoice', 'out_refund'])
            invoice_ids |= refunds.filtered(lambda r: order.name in [origin.strip() for origin in r.origin.split(',')])
            # Search for refunds as well
            refund_ids = self.env['account.invoice'].browse()
            if invoice_ids:
                for inv in invoice_ids:
                    refund_ids += refund_ids.search([('type', '=', 'out_refund'), ('origin', '=', inv.number), ('origin', '!=', False), ('journal_id', '=', inv.journal_id.id)])

            # Ignore the status of the deposit product
            deposit_product_id = self.env['sale.advance.payment.inv']._default_product_id()
            line_invoice_status = [line.invoice_status for line in order.order_line if line.product_id != deposit_product_id]

            if order.state not in ('sale', 'done'):
                invoice_status = 'no'
            elif any(invoice_status == 'to invoice' for invoice_status in line_invoice_status):
                invoice_status = 'to invoice'
            elif all(invoice_status == 'invoiced' for invoice_status in line_invoice_status):
                invoice_status = 'invoiced'
            elif all(invoice_status in ['invoiced', 'upselling'] for invoice_status in line_invoice_status):
                invoice_status = 'upselling'
            else:
                invoice_status = 'no'

            order.update({
                'invoice_count': len(set(invoice_ids.ids + refund_ids.ids)),
                'invoice_ids': invoice_ids.ids + refund_ids.ids,
                'invoice_status': invoice_status
            })

    @api.model
    def get_empty_list_help(self, help):
        if help:
            return '<p class=''oe_view_nocontent_create''">%s</p>' % (help)
        return super(SaleOrder, self).get_empty_list_help(help)

    def _get_default_access_token(self):
        return str(uuid.uuid4())

    @api.model
    def _default_note(self):
        return self.env['ir.config_parameter'].sudo().get_param('sale.use_sale_note') and self.env.user.company_id.sale_note or ''

    @api.model
    def _get_default_team(self):
        return self.env['crm.team']._get_default_team_id()

    @api.onchange('fiscal_position_id')
    def _compute_tax_id(self):
        """
        Trigger the recompute of the taxes if the fiscal position is changed on the SO.
        """
        for order in self:
            order.order_line._compute_tax_id()

    name = fields.Char(string='Order Reference', required=True, copy=False, readonly=True, states={'draft': [('readonly', False)]}, index=True, default=lambda self: _('New'))
    origin = fields.Char(string='Source Document', help="Reference of the document that generated this sales order request.")
    client_order_ref = fields.Char(string='Customer Reference', copy=False)
    access_token = fields.Char(
        'Security Token', copy=False,
        default=_get_default_access_token)
    state = fields.Selection([
        ('draft', 'Quotation'),
        ('sent', 'Quotation Sent'),
        ('sale', 'Sales Order'),
        ('done', 'Locked'),
        ('cancel', 'Cancelled'),
        ], string='Status', readonly=True, copy=False, index=True, track_visibility='onchange', default='draft')
    date_order = fields.Datetime(string='Order Date', required=True, readonly=True, index=True, states={'draft': [('readonly', False)], 'sent': [('readonly', False)]}, copy=False, default=fields.Datetime.now)
    validity_date = fields.Date(string='Expiration Date', readonly=True, copy=False, states={'draft': [('readonly', False)], 'sent': [('readonly', False)]},
        help="Manually set the expiration date of your quotation (offer), or it will set the date automatically based on the template if online quotation is installed.")
    is_expired = fields.Boolean(compute='_compute_is_expired', string="Is expired")
    create_date = fields.Datetime(string='Creation Date', readonly=True, index=True, help="Date on which sales order is created.")
    confirmation_date = fields.Datetime(string='Confirmation Date', readonly=True, index=True, help="Date on which the sales order is confirmed.", oldname="date_confirm")
    user_id = fields.Many2one('res.users', string='Salesperson', index=True, track_visibility='onchange', default=lambda self: self.env.user)
    partner_id = fields.Many2one('res.partner', string='Customer', readonly=True, states={'draft': [('readonly', False)], 'sent': [('readonly', False)]}, required=True, change_default=True, index=True, track_visibility='always')
    partner_invoice_id = fields.Many2one('res.partner', string='Invoice Address', readonly=True, required=True, states={'draft': [('readonly', False)], 'sent': [('readonly', False)]}, help="Invoice address for current sales order.")
    partner_shipping_id = fields.Many2one('res.partner', string='Delivery Address', readonly=True, required=True, states={'draft': [('readonly', False)], 'sent': [('readonly', False)]}, help="Delivery address for current sales order.")

    pricelist_id = fields.Many2one('product.pricelist', string='Pricelist', required=True, readonly=True, states={'draft': [('readonly', False)], 'sent': [('readonly', False)]}, help="Pricelist for current sales order.")
    currency_id = fields.Many2one("res.currency", related='pricelist_id.currency_id', string="Currency", readonly=True, required=True)
    analytic_account_id = fields.Many2one('account.analytic.account', 'Analytic Account', readonly=True, states={'draft': [('readonly', False)], 'sent': [('readonly', False)]}, help="The analytic account related to a sales order.", copy=False, oldname='project_id')

    order_line = fields.One2many('sale.order.line', 'order_id', string='Order Lines', states={'cancel': [('readonly', True)], 'done': [('readonly', True)]}, copy=True, auto_join=True)

    invoice_count = fields.Integer(string='# of Invoices', compute='_get_invoiced', readonly=True)
    invoice_ids = fields.Many2many("account.invoice", string='Invoices', compute="_get_invoiced", readonly=True, copy=False)
    invoice_status = fields.Selection([
        ('upselling', 'Upselling Opportunity'),
        ('invoiced', 'Fully Invoiced'),
        ('to invoice', 'To Invoice'),
        ('no', 'Nothing to Invoice')
        ], string='Invoice Status', compute='_get_invoiced', store=True, readonly=True)

    note = fields.Text('Terms and conditions', default=_default_note)

    amount_untaxed = fields.Monetary(string='Untaxed Amount', store=True, readonly=True, compute='_amount_all', track_visibility='onchange')
    amount_tax = fields.Monetary(string='Taxes', store=True, readonly=True, compute='_amount_all')
    amount_total = fields.Monetary(string='Total', store=True, readonly=True, compute='_amount_all', track_visibility='always')

    payment_term_id = fields.Many2one('account.payment.term', string='Payment Terms', oldname='payment_term')
    fiscal_position_id = fields.Many2one('account.fiscal.position', oldname='fiscal_position', string='Fiscal Position')
    company_id = fields.Many2one('res.company', 'Company', default=lambda self: self.env['res.company']._company_default_get('sale.order'))
    team_id = fields.Many2one('crm.team', 'Sales Channel', change_default=True, default=_get_default_team, oldname='section_id')

    product_id = fields.Many2one('product.product', related='order_line.product_id', string='Product')

    def _compute_portal_url(self):
        super(SaleOrder, self)._compute_portal_url()
        for order in self:
            order.portal_url = '/my/orders/%s' % (order.id)

    def _compute_is_expired(self):
        now = datetime.now()
        for order in self:
            if order.validity_date and fields.Datetime.from_string(order.validity_date) < now:
                order.is_expired = True
            else:
                order.is_expired = False

    @api.model
    def _get_customer_lead(self, product_tmpl_id):
        return False

    @api.multi
    def unlink(self):
        for order in self:
            if order.state not in ('draft', 'cancel'):
                raise UserError(_('You can not delete a sent quotation or a sales order! Try to cancel it before.'))
        return super(SaleOrder, self).unlink()

    @api.multi
    def _track_subtype(self, init_values):
        self.ensure_one()
        if 'state' in init_values and self.state == 'sale':
            return 'sale.mt_order_confirmed'
        elif 'state' in init_values and self.state == 'sent':
            return 'sale.mt_order_sent'
        return super(SaleOrder, self)._track_subtype(init_values)

    @api.multi
    @api.onchange('partner_shipping_id', 'partner_id')
    def onchange_partner_shipping_id(self):
        """
        Trigger the change of fiscal position when the shipping address is modified.
        """
        self.fiscal_position_id = self.env['account.fiscal.position'].get_fiscal_position(self.partner_id.id, self.partner_shipping_id.id)
        return {}

    @api.multi
    @api.onchange('partner_id')
    def onchange_partner_id(self):
        """
        Update the following fields when the partner is changed:
        - Pricelist
        - Payment terms
        - Invoice address
        - Delivery address
        """
        if not self.partner_id:
            self.update({
                'partner_invoice_id': False,
                'partner_shipping_id': False,
                'payment_term_id': False,
                'fiscal_position_id': False,
            })
            return

        addr = self.partner_id.address_get(['delivery', 'invoice'])
        values = {
            'pricelist_id': self.partner_id.property_product_pricelist and self.partner_id.property_product_pricelist.id or False,
            'payment_term_id': self.partner_id.property_payment_term_id and self.partner_id.property_payment_term_id.id or False,
            'partner_invoice_id': addr['invoice'],
            'partner_shipping_id': addr['delivery'],
            'user_id': self.partner_id.user_id.id or self.env.uid
        }
        if self.env['ir.config_parameter'].sudo().get_param('sale.use_sale_note') and self.env.user.company_id.sale_note:
            values['note'] = self.with_context(lang=self.partner_id.lang).env.user.company_id.sale_note

        if self.partner_id.team_id:
            values['team_id'] = self.partner_id.team_id.id
        self.update(values)

    @api.onchange('partner_id')
    def onchange_partner_id_warning(self):
        if not self.partner_id:
            return
        warning = {}
        title = False
        message = False
        partner = self.partner_id

        # If partner has no warning, check its company
        if partner.sale_warn == 'no-message' and partner.parent_id:
            partner = partner.parent_id

        if partner.sale_warn != 'no-message':
            # Block if partner only has warning but parent company is blocked
            if partner.sale_warn != 'block' and partner.parent_id and partner.parent_id.sale_warn == 'block':
                partner = partner.parent_id
            title = ("Warning for %s") % partner.name
            message = partner.sale_warn_msg
            warning = {
                    'title': title,
                    'message': message,
            }
            if partner.sale_warn == 'block':
                self.update({'partner_id': False, 'partner_invoice_id': False, 'partner_shipping_id': False, 'pricelist_id': False})
                return {'warning': warning}

        if warning:
            return {'warning': warning}

    @api.model
    def create(self, vals):
        if vals.get('name', _('New')) == _('New'):
            if 'company_id' in vals:
                vals['name'] = self.env['ir.sequence'].with_context(force_company=vals['company_id']).next_by_code('sale.order') or _('New')
            else:
                vals['name'] = self.env['ir.sequence'].next_by_code('sale.order') or _('New')

        # Makes sure partner_invoice_id', 'partner_shipping_id' and 'pricelist_id' are defined
        if any(f not in vals for f in ['partner_invoice_id', 'partner_shipping_id', 'pricelist_id']):
            partner = self.env['res.partner'].browse(vals.get('partner_id'))
            addr = partner.address_get(['delivery', 'invoice'])
            vals['partner_invoice_id'] = vals.setdefault('partner_invoice_id', addr['invoice'])
            vals['partner_shipping_id'] = vals.setdefault('partner_shipping_id', addr['delivery'])
            vals['pricelist_id'] = vals.setdefault('pricelist_id', partner.property_product_pricelist and partner.property_product_pricelist.id)
        result = super(SaleOrder, self).create(vals)
        return result

    @api.multi
    def copy_data(self, default=None):
        if default is None:
            default = {}
        if 'order_line' not in default:
            default['order_line'] = [(0, 0, line.copy_data()[0]) for line in self.order_line.filtered(lambda l: not l.is_downpayment)]
        return super(SaleOrder, self).copy_data(default)

    @api.multi
    def name_get(self):
        if self._context.get('sale_show_partner_name'):
            res = []
            for order in self:
                name = order.name
                if order.partner_id.name:
                    name = '%s - %s' % (name, order.partner_id.name)
                res.append((order.id, name))
            return res
        return super(SaleOrder, self).name_get()

    @api.model
    def name_search(self, name='', args=None, operator='ilike', limit=100):
        if self._context.get('sale_show_partner_name'):
            if operator in ('ilike', 'like', '=', '=like', '=ilike'):
                domain = expression.AND([
                    args or [],
                    ['|', ('name', operator, name), ('partner_id.name', operator, name)]
                ])
                return self.search(domain, limit=limit).name_get()
        return super(SaleOrder, self).name_search(name, args, operator, limit)

    @api.model_cr_context
    def _init_column(self, column_name):
        """ Initialize the value of the given column for existing rows.

            Overridden here because we need to generate different access tokens
            and by default _init_column calls the default method once and applies
            it for every record.
        """
        if column_name != 'access_token':
            super(SaleOrder, self)._init_column(column_name)
        else:
            query = """UPDATE %(table_name)s
                          SET %(column_name)s = md5(md5(random()::varchar || id::varchar) || clock_timestamp()::varchar)::uuid::varchar
                        WHERE %(column_name)s IS NULL
                    """ % {'table_name': self._table, 'column_name': column_name}
            self.env.cr.execute(query)

    def _generate_access_token(self):
        for order in self:
            order.access_token = self._get_default_access_token()

    @api.multi
    def _prepare_invoice(self):
        """
        Prepare the dict of values to create the new invoice for a sales order. This method may be
        overridden to implement custom invoice generation (making sure to call super() to establish
        a clean extension chain).
        """
        self.ensure_one()
        journal_id = self.env['account.invoice'].default_get(['journal_id'])['journal_id']
        if not journal_id:
            raise UserError(_('Please define an accounting sales journal for this company.'))
        invoice_vals = {
            'name': self.client_order_ref or '',
            'origin': self.name,
            'type': 'out_invoice',
            'account_id': self.partner_invoice_id.property_account_receivable_id.id,
            'partner_id': self.partner_invoice_id.id,
            'partner_shipping_id': self.partner_shipping_id.id,
            'journal_id': journal_id,
            'currency_id': self.pricelist_id.currency_id.id,
            'comment': self.note,
            'payment_term_id': self.payment_term_id.id,
            'fiscal_position_id': self.fiscal_position_id.id or self.partner_invoice_id.property_account_position_id.id,
            'company_id': self.company_id.id,
            'user_id': self.user_id and self.user_id.id,
            'team_id': self.team_id.id
        }
        return invoice_vals

    @api.multi
    def print_quotation(self):
        self.filtered(lambda s: s.state == 'draft').write({'state': 'sent'})
        return self.env.ref('sale.action_report_saleorder').report_action(self)

    @api.multi
    def action_view_invoice(self):
        invoices = self.mapped('invoice_ids')
        action = self.env.ref('account.action_invoice_tree1').read()[0]
        if len(invoices) > 1:
            action['domain'] = [('id', 'in', invoices.ids)]
        elif len(invoices) == 1:
            action['views'] = [(self.env.ref('account.invoice_form').id, 'form')]
            action['res_id'] = invoices.ids[0]
        else:
            action = {'type': 'ir.actions.act_window_close'}
        return action

    @api.multi
    def action_invoice_create(self, grouped=False, final=False):
        """
        Create the invoice associated to the SO.
        :param grouped: if True, invoices are grouped by SO id. If False, invoices are grouped by
                        (partner_invoice_id, currency)
        :param final: if True, refunds will be generated if necessary
        :returns: list of created invoices
        """
        inv_obj = self.env['account.invoice']
        precision = self.env['decimal.precision'].precision_get('Product Unit of Measure')
        invoices = {}
        references = {}
        for order in self:
            group_key = order.id if grouped else (order.partner_invoice_id.id, order.currency_id.id)
            for line in order.order_line.sorted(key=lambda l: l.qty_to_invoice < 0):
                if float_is_zero(line.qty_to_invoice, precision_digits=precision):
                    continue
                if group_key not in invoices:
                    inv_data = order._prepare_invoice()
                    invoice = inv_obj.create(inv_data)
                    references[invoice] = order
                    invoices[group_key] = invoice
                elif group_key in invoices:
                    vals = {}
                    if order.name not in invoices[group_key].origin.split(', '):
                        vals['origin'] = invoices[group_key].origin + ', ' + order.name
                    if order.client_order_ref and order.client_order_ref not in invoices[group_key].name.split(', ') and order.client_order_ref != invoices[group_key].name:
                        vals['name'] = invoices[group_key].name + ', ' + order.client_order_ref
                    invoices[group_key].write(vals)
                if line.qty_to_invoice > 0:
                    line.invoice_line_create(invoices[group_key].id, line.qty_to_invoice)
                elif line.qty_to_invoice < 0 and final:
                    line.invoice_line_create(invoices[group_key].id, line.qty_to_invoice)

            if references.get(invoices.get(group_key)):
                if order not in references[invoices[group_key]]:
                    references[invoice] = references[invoice] | order

        if not invoices:
            raise UserError(_('There is no invoicable line.'))

        for invoice in invoices.values():
            if not invoice.invoice_line_ids:
                raise UserError(_('There is no invoicable line.'))
            # If invoice is negative, do a refund invoice instead
            if invoice.amount_untaxed < 0:
                invoice.type = 'out_refund'
                for line in invoice.invoice_line_ids:
                    line.quantity = -line.quantity
            # Use additional field helper function (for account extensions)
            for line in invoice.invoice_line_ids:
                line._set_additional_fields(invoice)
            # Necessary to force computation of taxes. In account_invoice, they are triggered
            # by onchanges, which are not triggered when doing a create.
            invoice.compute_taxes()
            invoice.message_post_with_view('mail.message_origin_link',
                values={'self': invoice, 'origin': references[invoice]},
                subtype_id=self.env.ref('mail.mt_note').id)
        return [inv.id for inv in invoices.values()]

    @api.multi
    def action_draft(self):
        orders = self.filtered(lambda s: s.state in ['cancel', 'sent'])
        return orders.write({
            'state': 'draft',
        })

    @api.multi
    def action_cancel(self):
        return self.write({'state': 'cancel'})

    @api.multi
    def action_quotation_send(self):
        '''
        This function opens a window to compose an email, with the edi sale template message loaded by default
        '''
        self.ensure_one()
        ir_model_data = self.env['ir.model.data']
        try:
            template_id = ir_model_data.get_object_reference('sale', 'email_template_edi_sale')[1]
        except ValueError:
            template_id = False
        try:
            compose_form_id = ir_model_data.get_object_reference('mail', 'email_compose_message_wizard_form')[1]
        except ValueError:
            compose_form_id = False
        ctx = {
            'default_model': 'sale.order',
            'default_res_id': self.ids[0],
            'default_use_template': bool(template_id),
            'default_template_id': template_id,
            'default_composition_mode': 'comment',
            'mark_so_as_sent': True,
            'custom_layout': "sale.mail_template_data_notification_email_sale_order",
            'proforma': self.env.context.get('proforma', False),
            'force_email': True
        }
        return {
            'type': 'ir.actions.act_window',
            'view_type': 'form',
            'view_mode': 'form',
            'res_model': 'mail.compose.message',
            'views': [(compose_form_id, 'form')],
            'view_id': compose_form_id,
            'target': 'new',
            'context': ctx,
        }

    @api.multi
    def force_quotation_send(self):
        for order in self:
            email_act = order.action_quotation_send()
            if email_act and email_act.get('context'):
                email_ctx = email_act['context']
                email_ctx.update(default_email_from=order.company_id.email)
                order.with_context(email_ctx).message_post_with_template(email_ctx.get('default_template_id'))
        return True

    @api.multi
    def action_done(self):
        return self.write({'state': 'done'})

    @api.multi
    def action_unlock(self):
        self.write({'state': 'sale'})

    @api.multi
    def action_confirm(self):
        for order in self.filtered(lambda order: order.partner_id not in order.message_partner_ids):
            order.message_subscribe([order.partner_id.id])
        self.write({
            'state': 'sale',
            'confirmation_date': fields.Datetime.now()
        })
        if self.env.context.get('send_email'):
            self.force_quotation_send()
        if self.env['ir.config_parameter'].sudo().get_param('sale.auto_done_setting'):
            self.action_done()

        # create an analytic account if at least an expense product
        if any([expense_policy != 'no' for expense_policy in self.order_line.mapped('product_id.expense_policy')]):
            if not self.analytic_account_id:
                self._create_analytic_account()

        return True

    @api.multi
    def _create_analytic_account(self, prefix=None):
        for order in self:
            name = order.name
            if prefix:
                name = prefix + ": " + order.name
            analytic = self.env['account.analytic.account'].create({
                'name': name,
                'code': order.client_order_ref,
                'company_id': order.company_id.id,
                'partner_id': order.partner_id.id
            })
            order.analytic_account_id = analytic

    @api.multi
    def order_lines_layouted(self):
        """
        Returns this order lines classified by sale_layout_category and separated in
        pages according to the category pagebreaks. Used to render the report.
        """
        self.ensure_one()
        report_pages = [[]]
        for category, lines in groupby(self.order_line, lambda l: l.layout_category_id):
            # If last added category induced a pagebreak, this one will be on a new page
            if report_pages[-1] and report_pages[-1][-1]['pagebreak']:
                report_pages.append([])
            # Append category to current report page
            report_pages[-1].append({
                'name': category and category.name or 'Uncategorized',
                'subtotal': category and category.subtotal,
                'pagebreak': category and category.pagebreak,
                'lines': list(lines)
            })

        return report_pages

    @api.multi
    def _get_tax_amount_by_group(self):
        self.ensure_one()
        res = {}
        for line in self.order_line:
            base_tax = 0
            for tax in line.tax_id:
                group = tax.tax_group_id
                res.setdefault(group, {'amount': 0.0, 'base': 0.0})
                # FORWARD-PORT UP TO SAAS-17
                price_reduce = line.price_unit * (1.0 - line.discount / 100.0)
                taxes = tax.compute_all(price_reduce + base_tax, quantity=line.product_uom_qty,
                                         product=line.product_id, partner=self.partner_shipping_id)['taxes']
                for t in taxes:
                    res[group]['amount'] += t['amount']
                    res[group]['base'] += t['base']
                if tax.include_base_amount:
                    base_tax += tax.compute_all(price_reduce + base_tax, quantity=1, product=line.product_id,
                                                partner=self.partner_shipping_id)['taxes'][0]['amount']
        res = sorted(res.items(), key=lambda l: l[0].sequence)
        res = [(l[0].name, l[1]['amount'], l[1]['base'], len(res)) for l in res]
        return res

    @api.multi
    def get_access_action(self, access_uid=None):
        """ Instead of the classic form view, redirect to the online order for
        portal users or if force_website=True in the context. """
        # TDE note: read access on sales order to portal users granted to followed sales orders
        self.ensure_one()

        if self.state != 'cancel' and (self.state != 'draft' or self.env.context.get('mark_so_as_sent')):
            user, record = self.env.user, self
            if access_uid:
                user = self.env['res.users'].sudo().browse(access_uid)
                record = self.sudo(user)
            if user.share or self.env.context.get('force_website'):
                try:
                    record.check_access_rule('read')
                except AccessError:
                    if self.env.context.get('force_website'):
                        return {
                            'type': 'ir.actions.act_url',
                            'url': '/my/orders/%s' % self.id,
                            'target': 'self',
                            'res_id': self.id,
                        }
                    else:
                        pass
                else:
                    return {
                        'type': 'ir.actions.act_url',
                        'url': '/my/orders/%s?access_token=%s' % (self.id, self.access_token),
                        'target': 'self',
                        'res_id': self.id,
                    }
        return super(SaleOrder, self).get_access_action(access_uid)

    def get_mail_url(self):
        return self.get_share_url()

    def get_portal_confirmation_action(self):
        return self.env['ir.config_parameter'].sudo().get_param('sale.sale_portal_confirmation_options', default='none')

    @api.multi
    def _notification_recipients(self, message, groups):
        groups = super(SaleOrder, self)._notification_recipients(message, groups)

        self.ensure_one()
        if self.state not in ('draft', 'cancel'):
            for group_name, group_method, group_data in groups:
                group_data['has_button_access'] = True

        return groups


class SaleOrderLine(models.Model):
    _name = 'sale.order.line'
    _description = 'Sales Order Line'
    _order = 'order_id, layout_category_id, sequence, id'

    @api.depends('state', 'product_uom_qty', 'qty_delivered', 'qty_to_invoice', 'qty_invoiced')
    def _compute_invoice_status(self):
        """
        Compute the invoice status of a SO line. Possible statuses:
        - no: if the SO is not in status 'sale' or 'done', we consider that there is nothing to
          invoice. This is also hte default value if the conditions of no other status is met.
        - to invoice: we refer to the quantity to invoice of the line. Refer to method
          `_get_to_invoice_qty()` for more information on how this quantity is calculated.
        - upselling: this is possible only for a product invoiced on ordered quantities for which
          we delivered more than expected. The could arise if, for example, a project took more
          time than expected but we decided not to invoice the extra cost to the client. This
          occurs onyl in state 'sale', so that when a SO is set to done, the upselling opportunity
          is removed from the list.
        - invoiced: the quantity invoiced is larger or equal to the quantity ordered.
        """
        precision = self.env['decimal.precision'].precision_get('Product Unit of Measure')
        for line in self:
            if line.state not in ('sale', 'done'):
                line.invoice_status = 'no'
            elif not float_is_zero(line.qty_to_invoice, precision_digits=precision):
                line.invoice_status = 'to invoice'
            elif line.state == 'sale' and line.product_id.invoice_policy == 'order' and\
                    float_compare(line.qty_delivered, line.product_uom_qty, precision_digits=precision) == 1:
                line.invoice_status = 'upselling'
            elif float_compare(line.qty_invoiced, line.product_uom_qty, precision_digits=precision) >= 0:
                line.invoice_status = 'invoiced'
            else:
                line.invoice_status = 'no'

    @api.depends('product_uom_qty', 'discount', 'price_unit', 'tax_id')
    def _compute_amount(self):
        """
        Compute the amounts of the SO line.
        """
        for line in self:
            price = line.price_unit * (1 - (line.discount or 0.0) / 100.0)
            taxes = line.tax_id.compute_all(price, line.order_id.currency_id, line.product_uom_qty, product=line.product_id, partner=line.order_id.partner_shipping_id)
            line.update({
                'price_tax': sum(t.get('amount', 0.0) for t in taxes.get('taxes', [])),
                'price_total': taxes['total_included'],
                'price_subtotal': taxes['total_excluded'],
            })

    @api.depends('product_id', 'order_id.state', 'qty_invoiced', 'qty_delivered')
    def _compute_product_updatable(self):
        for line in self:
            if line.state in ['done', 'cancel'] or (line.state == 'sale' and (line.qty_invoiced > 0 or line.qty_delivered > 0)):
                line.product_updatable = False
            else:
                line.product_updatable = True

    @api.depends('product_id.invoice_policy', 'order_id.state')
    def _compute_qty_delivered_updateable(self):
        for line in self:
            line.qty_delivered_updateable = (line.order_id.state == 'sale') and (line.product_id.service_type == 'manual') and (line.product_id.expense_policy == 'no')

    @api.depends('invoice_lines',
                 'invoice_lines.price_total',
                 'invoice_lines.invoice_id',
                 'invoice_lines.invoice_id.state',
                 'invoice_lines.invoice_id.refund_invoice_ids',
                 'invoice_lines.invoice_id.refund_invoice_ids.state',
                 'invoice_lines.invoice_id.refund_invoice_ids.amount_total')
    def _compute_invoice_amount(self):
        for line in self:
            # Invoice lines referenced by this line
            invoice_lines = line.invoice_lines.filtered(lambda l: l.invoice_id.state in ('open', 'paid'))
            # Refund invoices linked to invoice_lines
            refund_invoices = invoice_lines.mapped('invoice_id.refund_invoice_ids').filtered(lambda inv: inv.state in ('open', 'paid'))
            # Total invoiced amount
            invoiced_amount_total = sum(invoice_lines.mapped('price_total'))
            # Total refunded amount
            refund_amount_total = sum(refund_invoices.mapped('amount_total'))
            line.amt_invoiced = invoiced_amount_total - refund_amount_total
            line.amt_to_invoice = line.price_total - invoiced_amount_total

    @api.depends('qty_invoiced', 'qty_delivered', 'product_uom_qty', 'order_id.state')
    def _get_to_invoice_qty(self):
        """
        Compute the quantity to invoice. If the invoice policy is order, the quantity to invoice is
        calculated from the ordered quantity. Otherwise, the quantity delivered is used.
        """
        for line in self:
            if line.order_id.state in ['sale', 'done']:
                if line.product_id.invoice_policy == 'order':
                    line.qty_to_invoice = line.product_uom_qty - line.qty_invoiced
                else:
                    line.qty_to_invoice = line.qty_delivered - line.qty_invoiced
            else:
                line.qty_to_invoice = 0

    @api.depends('invoice_lines.invoice_id.state', 'invoice_lines.quantity')
    def _get_invoice_qty(self):
        """
        Compute the quantity invoiced. If case of a refund, the quantity invoiced is decreased. Note
        that this is the case only if the refund is generated from the SO and that is intentional: if
        a refund made would automatically decrease the invoiced quantity, then there is a risk of reinvoicing
        it automatically, which may not be wanted at all. That's why the refund has to be created from the SO
        """
        for line in self:
            qty_invoiced = 0.0
            for invoice_line in line.invoice_lines:
                if invoice_line.invoice_id.state != 'cancel':
                    if invoice_line.invoice_id.type == 'out_invoice':
                        qty_invoiced += invoice_line.uom_id._compute_quantity(invoice_line.quantity, line.product_uom)
                    elif invoice_line.invoice_id.type == 'out_refund':
                        qty_invoiced -= invoice_line.uom_id._compute_quantity(invoice_line.quantity, line.product_uom)
            line.qty_invoiced = qty_invoiced

    @api.depends('price_unit', 'discount')
    def _get_price_reduce(self):
        for line in self:
            line.price_reduce = line.price_unit * (1.0 - line.discount / 100.0)

    @api.depends('price_total', 'product_uom_qty')
    def _get_price_reduce_tax(self):
        for line in self:
            line.price_reduce_taxinc = line.price_total / line.product_uom_qty if line.product_uom_qty else 0.0

    @api.depends('price_subtotal', 'product_uom_qty')
    def _get_price_reduce_notax(self):
        for line in self:
            line.price_reduce_taxexcl = line.price_subtotal / line.product_uom_qty if line.product_uom_qty else 0.0

    @api.multi
    def _compute_tax_id(self):
        for line in self:
            fpos = line.order_id.fiscal_position_id or line.order_id.partner_id.property_account_position_id
            # If company_id is set, always filter taxes by the company
            taxes = line.product_id.taxes_id.filtered(lambda r: not line.company_id or r.company_id == line.company_id)
            line.tax_id = fpos.map_tax(taxes, line.product_id, line.order_id.partner_shipping_id) if fpos else taxes

    @api.model
    def _get_purchase_price(self, pricelist, product, product_uom, date):
        return {}

    @api.model
    def _prepare_add_missing_fields(self, values):
        """ Deduce missing required fields from the onchange """
        res = {}
        onchange_fields = ['name', 'price_unit', 'product_uom', 'tax_id']
        if values.get('order_id') and values.get('product_id') and any(f not in values for f in onchange_fields):
            line = self.new(values)
            line.product_id_change()
            for field in onchange_fields:
                if field not in values:
                    res[field] = line._fields[field].convert_to_write(line[field], line)
        return res

    @api.model
    def create(self, values):
        values.update(self._prepare_add_missing_fields(values))
        line = super(SaleOrderLine, self).create(values)
<<<<<<< HEAD
        if line.state == 'sale':
=======
        if line.order_id.state == 'sale':
            line._action_procurement_create()
>>>>>>> 810b6aa7
            msg = _("Extra line with %s ") % (line.product_id.display_name,)
            line.order_id.message_post(body=msg)
            # create an analytic account if at least an expense product
            if line.product_id.expense_policy != 'no' and not self.order_id.analytic_account_id:
                self.order_id._create_analytic_account()
        return line

    def _update_line_quantity(self, values):
        orders = self.mapped('order_id')
        for order in orders:
            order_lines = self.filtered(lambda x: x.order_id == order)
            msg = "<b>The ordered quantity has been updated.</b><ul>"
            for line in order_lines:
                msg += "<li> %s:" % (line.product_id.display_name,)
                msg += "<br/>" + _("Ordered Quantity") + ": %s -> %s <br/>" % (
                line.product_uom_qty, float(values['product_uom_qty']),)
                if line.product_id.type in ('consu', 'product'):
                    msg += _("Delivered Quantity") + ": %s <br/>" % (line.qty_delivered,)
                msg += _("Invoiced Quantity") + ": %s <br/>" % (line.qty_invoiced,)
            msg += "</ul>"
            order.message_post(body=msg)

    @api.multi
    def write(self, values):
        if 'product_uom_qty' in values:
            precision = self.env['decimal.precision'].precision_get('Product Unit of Measure')
            self.filtered(
                lambda r: r.state == 'sale' and float_compare(r.product_uom_qty, values['product_uom_qty'], precision_digits=precision) != 0)._update_line_quantity(values)
        result = super(SaleOrderLine, self).write(values)
        return result

    order_id = fields.Many2one('sale.order', string='Order Reference', required=True, ondelete='cascade', index=True, copy=False)
    name = fields.Text(string='Description', required=True)
    sequence = fields.Integer(string='Sequence', default=10)

    invoice_lines = fields.Many2many('account.invoice.line', 'sale_order_line_invoice_rel', 'order_line_id', 'invoice_line_id', string='Invoice Lines', copy=False)
    invoice_status = fields.Selection([
        ('upselling', 'Upselling Opportunity'),
        ('invoiced', 'Fully Invoiced'),
        ('to invoice', 'To Invoice'),
        ('no', 'Nothing to Invoice')
        ], string='Invoice Status', compute='_compute_invoice_status', store=True, readonly=True, default='no')
    price_unit = fields.Float('Unit Price', required=True, digits=dp.get_precision('Product Price'), default=0.0)

    price_subtotal = fields.Monetary(compute='_compute_amount', string='Subtotal', readonly=True, store=True)
    price_tax = fields.Float(compute='_compute_amount', string='Taxes', readonly=True, store=True)
    price_total = fields.Monetary(compute='_compute_amount', string='Total', readonly=True, store=True)

    price_reduce = fields.Float(compute='_get_price_reduce', string='Price Reduce', digits=dp.get_precision('Product Price'), readonly=True, store=True)
    tax_id = fields.Many2many('account.tax', string='Taxes', domain=['|', ('active', '=', False), ('active', '=', True)])
    price_reduce_taxinc = fields.Monetary(compute='_get_price_reduce_tax', string='Price Reduce Tax inc', readonly=True, store=True)
    price_reduce_taxexcl = fields.Monetary(compute='_get_price_reduce_notax', string='Price Reduce Tax excl', readonly=True, store=True)

    discount = fields.Float(string='Discount (%)', digits=dp.get_precision('Discount'), default=0.0)

    product_id = fields.Many2one('product.product', string='Product', domain=[('sale_ok', '=', True)], change_default=True, ondelete='restrict', required=True)
    product_updatable = fields.Boolean(compute='_compute_product_updatable', string='Can Edit Product', readonly=True, default=True)
    product_uom_qty = fields.Float(string='Quantity', digits=dp.get_precision('Product Unit of Measure'), required=True, default=1.0)
    product_uom = fields.Many2one('product.uom', string='Unit of Measure', required=True)
    # Non-stored related field to allow portal user to see the image of the product he has ordered
    product_image = fields.Binary('Product Image', related="product_id.image", store=False)

    qty_delivered_updateable = fields.Boolean(compute='_compute_qty_delivered_updateable', string='Can Edit Delivered', readonly=True, default=True)
    qty_delivered = fields.Float(string='Delivered', copy=False, digits=dp.get_precision('Product Unit of Measure'), default=0.0)
    qty_to_invoice = fields.Float(
        compute='_get_to_invoice_qty', string='To Invoice', store=True, readonly=True,
        digits=dp.get_precision('Product Unit of Measure'))
    qty_invoiced = fields.Float(
        compute='_get_invoice_qty', string='Invoiced', store=True, readonly=True,
        digits=dp.get_precision('Product Unit of Measure'))

    salesman_id = fields.Many2one(related='order_id.user_id', store=True, string='Salesperson', readonly=True)
    currency_id = fields.Many2one(related='order_id.currency_id', store=True, string='Currency', readonly=True)
    company_id = fields.Many2one(related='order_id.company_id', string='Company', store=True, readonly=True)
    order_partner_id = fields.Many2one(related='order_id.partner_id', store=True, string='Customer')
    analytic_tag_ids = fields.Many2many('account.analytic.tag', string='Analytic Tags')
    is_downpayment = fields.Boolean(
        string="Is a down payment", help="Down payments are made when creating invoices from a sales order."
        " They are not copied when duplicating a sales order.")

    state = fields.Selection([
        ('draft', 'Quotation'),
        ('sent', 'Quotation Sent'),
        ('sale', 'Sales Order'),
        ('done', 'Done'),
        ('cancel', 'Cancelled'),
    ], related='order_id.state', string='Order Status', readonly=True, copy=False, store=True, default='draft')

    customer_lead = fields.Float(
        'Delivery Lead Time', required=True, default=0.0,
        help="Number of days between the order confirmation and the shipping of the products to the customer", oldname="delay")
    amt_to_invoice = fields.Monetary(string='Amount To Invoice', compute='_compute_invoice_amount', store=True)
    amt_invoiced = fields.Monetary(string='Amount Invoiced', compute='_compute_invoice_amount', store=True)

    layout_category_id = fields.Many2one('sale.layout_category', string='Section')
    layout_category_sequence = fields.Integer(string='Layout Sequence')
    # TODO: remove layout_category_sequence in master or make it work properly

    @api.multi
    def _prepare_invoice_line(self, qty):
        """
        Prepare the dict of values to create the new invoice line for a sales order line.

        :param qty: float quantity to invoice
        """
        self.ensure_one()
        res = {}
        account = self.product_id.property_account_income_id or self.product_id.categ_id.property_account_income_categ_id
        if not account:
            raise UserError(_('Please define income account for this product: "%s" (id:%d) - or for its category: "%s".') %
                (self.product_id.name, self.product_id.id, self.product_id.categ_id.name))

        fpos = self.order_id.fiscal_position_id or self.order_id.partner_id.property_account_position_id
        if fpos:
            account = fpos.map_account(account)

        res = {
            'name': self.name,
            'sequence': self.sequence,
            'origin': self.order_id.name,
            'account_id': account.id,
            'price_unit': self.price_unit,
            'quantity': qty,
            'discount': self.discount,
            'uom_id': self.product_uom.id,
            'product_id': self.product_id.id or False,
            'layout_category_id': self.layout_category_id and self.layout_category_id.id or False,
            'invoice_line_tax_ids': [(6, 0, self.tax_id.ids)],
            'account_analytic_id': self.order_id.analytic_account_id.id,
            'analytic_tag_ids': [(6, 0, self.analytic_tag_ids.ids)],
        }
        return res

    @api.multi
    def invoice_line_create(self, invoice_id, qty):
        """ Create an invoice line. The quantity to invoice can be positive (invoice) or negative (refund).
            :param invoice_id: integer
            :param qty: float quantity to invoice
            :returns recordset of account.invoice.line created
        """
        invoice_lines = self.env['account.invoice.line']
        precision = self.env['decimal.precision'].precision_get('Product Unit of Measure')
        for line in self:
            if not float_is_zero(qty, precision_digits=precision):
                vals = line._prepare_invoice_line(qty=qty)
                vals.update({'invoice_id': invoice_id, 'sale_line_ids': [(6, 0, [line.id])]})
                invoice_lines |= self.env['account.invoice.line'].create(vals)
        return invoice_lines

    @api.multi
    def _prepare_procurement_values(self, group_id=False):
        """ Prepare specific key for moves or other components that will be created from a procurement rule
        comming from a sale order line. This method could be override in order to add other custom key that could
        be used in move/po creation.
        """
        return {}

    @api.multi
    def _get_display_price(self, product):
        # TO DO: move me in master/saas-16 on sale.order
        if self.order_id.pricelist_id.discount_policy == 'with_discount':
            return product.with_context(pricelist=self.order_id.pricelist_id.id).price
        final_price, rule_id = self.order_id.pricelist_id.get_product_price_rule(self.product_id, self.product_uom_qty or 1.0, self.order_id.partner_id)
        context_partner = dict(self.env.context, partner_id=self.order_id.partner_id.id, date=self.order_id.date_order)
        base_price, currency_id = self.with_context(context_partner)._get_real_price_currency(self.product_id, rule_id, self.product_uom_qty, self.product_uom, self.order_id.pricelist_id.id)
        if currency_id != self.order_id.pricelist_id.currency_id.id:
            base_price = self.env['res.currency'].browse(currency_id).with_context(context_partner).compute(base_price, self.order_id.pricelist_id.currency_id)
        # negative discounts (= surcharge) are included in the display price
        return max(base_price, final_price)

    @api.multi
    @api.onchange('product_id')
    def product_id_change(self):
        if not self.product_id:
            return {'domain': {'product_uom': []}}

        vals = {}
        domain = {'product_uom': [('category_id', '=', self.product_id.uom_id.category_id.id)]}
        if not self.product_uom or (self.product_id.uom_id.id != self.product_uom.id):
            vals['product_uom'] = self.product_id.uom_id
            vals['product_uom_qty'] = 1.0

        product = self.product_id.with_context(
            lang=self.order_id.partner_id.lang,
            partner=self.order_id.partner_id.id,
            quantity=vals.get('product_uom_qty') or self.product_uom_qty,
            date=self.order_id.date_order,
            pricelist=self.order_id.pricelist_id.id,
            uom=self.product_uom.id
        )

        result = {'domain': domain}

        title = False
        message = False
        warning = {}
        if product.sale_line_warn != 'no-message':
            title = _("Warning for %s") % product.name
            message = product.sale_line_warn_msg
            warning['title'] = title
            warning['message'] = message
            result = {'warning': warning}
            if product.sale_line_warn == 'block':
                self.product_id = False
                return result

        name = product.name_get()[0][1]
        if product.description_sale:
            name += '\n' + product.description_sale
        vals['name'] = name

        self._compute_tax_id()

        if self.order_id.pricelist_id and self.order_id.partner_id:
            vals['price_unit'] = self.env['account.tax']._fix_tax_included_price_company(self._get_display_price(product), product.taxes_id, self.tax_id, self.company_id)
        self.update(vals)

        return result

    @api.onchange('product_uom', 'product_uom_qty')
    def product_uom_change(self):
        if not self.product_uom or not self.product_id:
            self.price_unit = 0.0
            return
        if self.order_id.pricelist_id and self.order_id.partner_id:
            product = self.product_id.with_context(
                lang=self.order_id.partner_id.lang,
                partner=self.order_id.partner_id.id,
                quantity=self.product_uom_qty,
                date=self.order_id.date_order,
                pricelist=self.order_id.pricelist_id.id,
                uom=self.product_uom.id,
                fiscal_position=self.env.context.get('fiscal_position')
            )
            self.price_unit = self.env['account.tax']._fix_tax_included_price_company(self._get_display_price(product), product.taxes_id, self.tax_id, self.company_id)

    @api.multi
    def name_get(self):
        if self._context.get('sale_show_order_product_name'):
            result = []
            for so_line in self:
                name = '%s - %s' % (so_line.order_id.name, so_line.product_id.name)
                result.append((so_line.id, name))
            return result
        return super(SaleOrderLine, self).name_get()

    @api.model
    def name_search(self, name='', args=None, operator='ilike', limit=100):
        if self._context.get('sale_show_order_product_name'):
            if operator in ('ilike', 'like', '=', '=like', '=ilike'):
                domain = expression.AND([
                    args or [],
                    ['|', ('order_id.name', operator, name), ('product_id.name', operator, name)]
                ])
                return self.search(domain, limit=limit).name_get()
        return super(SaleOrderLine, self).name_search(name, args, operator, limit)

    @api.multi
    def unlink(self):
        if self.filtered(lambda x: x.state in ('sale', 'done')):
            raise UserError(_('You can not remove a sales order line.\nDiscard changes and try setting the quantity to 0.'))
        return super(SaleOrderLine, self).unlink()

    @api.multi
    def _get_delivered_qty(self):
        '''
        Intended to be overridden in sale_stock and sale_mrp
        :return: the quantity delivered
        :rtype: float
        '''
        return 0.0

    def _get_real_price_currency(self, product, rule_id, qty, uom, pricelist_id):
        """Retrieve the price before applying the pricelist
            :param obj product: object of current product record
            :parem float qty: total quentity of product
            :param tuple price_and_rule: tuple(price, suitable_rule) coming from pricelist computation
            :param obj uom: unit of measure of current order line
            :param integer pricelist_id: pricelist id of sales order"""
        PricelistItem = self.env['product.pricelist.item']
        field_name = 'lst_price'
        currency_id = None
        product_currency = None
        if rule_id:
            pricelist_item = PricelistItem.browse(rule_id)
            if pricelist_item.pricelist_id.discount_policy == 'without_discount':
                while pricelist_item.base == 'pricelist' and pricelist_item.base_pricelist_id and pricelist_item.base_pricelist_id.discount_policy == 'without_discount':
                    price, rule_id = pricelist_item.base_pricelist_id.with_context(uom=uom.id).get_product_price_rule(product, qty, self.order_id.partner_id)
                    pricelist_item = PricelistItem.browse(rule_id)

            if pricelist_item.base == 'standard_price':
                field_name = 'standard_price'
            if pricelist_item.base == 'pricelist' and pricelist_item.base_pricelist_id:
                field_name = 'price'
                product = product.with_context(pricelist=pricelist_item.base_pricelist_id.id)
                product_currency = pricelist_item.base_pricelist_id.currency_id
            currency_id = pricelist_item.pricelist_id.currency_id

        product_currency = product_currency or(product.company_id and product.company_id.currency_id) or self.env.user.company_id.currency_id
        if not currency_id:
            currency_id = product_currency
            cur_factor = 1.0
        else:
            if currency_id.id == product_currency.id:
                cur_factor = 1.0
            else:
                cur_factor = currency_id._get_conversion_rate(product_currency, currency_id)

        product_uom = self.env.context.get('uom') or product.uom_id.id
        if uom and uom.id != product_uom:
            # the unit price is in a different uom
            uom_factor = uom._compute_price(1.0, product.uom_id)
        else:
            uom_factor = 1.0

        return product[field_name] * uom_factor * cur_factor, currency_id.id

    @api.onchange('product_id', 'price_unit', 'product_uom', 'product_uom_qty', 'tax_id')
    def _onchange_discount(self):
        self.discount = 0.0
        if not (self.product_id and self.product_uom and
                self.order_id.partner_id and self.order_id.pricelist_id and
                self.order_id.pricelist_id.discount_policy == 'without_discount' and
                self.env.user.has_group('sale.group_discount_per_so_line')):
            return

        context_partner = dict(self.env.context, partner_id=self.order_id.partner_id.id, date=self.order_id.date_order)
        pricelist_context = dict(context_partner, uom=self.product_uom.id)

        price, rule_id = self.order_id.pricelist_id.with_context(pricelist_context).get_product_price_rule(self.product_id, self.product_uom_qty or 1.0, self.order_id.partner_id)
        new_list_price, currency_id = self.with_context(context_partner)._get_real_price_currency(self.product_id, rule_id, self.product_uom_qty, self.product_uom, self.order_id.pricelist_id.id)

        if new_list_price != 0:
            if self.order_id.pricelist_id.currency_id.id != currency_id:
                # we need new_list_price in the same currency as price, which is in the SO's pricelist's currency
                new_list_price = self.env['res.currency'].browse(currency_id).with_context(context_partner).compute(new_list_price, self.order_id.pricelist_id.currency_id)
            discount = (new_list_price - price) / new_list_price * 100
            if discount > 0:
                self.discount = discount

    ###########################
    # Analytic Methods
    ###########################

    @api.multi
    def _analytic_compute_delivered_quantity_domain(self):
        """ Return the domain of the analytic lines to use to recompute the delivered quantity
            on SO lines. This method is a hook: since analytic line are used for timesheet,
            expense, ...  each use case should provide its part of the domain.
        """
        return [('so_line', 'in', self.ids), ('amount', '<=', 0.0)]

    @api.multi
    def _analytic_compute_delivered_quantity(self):
        """ Compute and write the delivered quantity of current SO lines, based on their related
            analytic lines.
        """
        # avoid recomputation if no SO lines concerned
        if not self:
            return False

        # group anaytic lines by product uom and so line
        domain = self._analytic_compute_delivered_quantity_domain()
        data = self.env['account.analytic.line'].read_group(
            domain,
            ['so_line', 'unit_amount', 'product_uom_id'], ['product_uom_id', 'so_line'], lazy=False
        )

        # convert uom and sum all unit_amount of analytic lines to get the delivered qty of SO lines
        value_to_write = {}
        for item in data:
            if not item['product_uom_id']:
                continue
            so_line = self.browse(item['so_line'][0])
            value_to_write.setdefault(so_line, 0.0)
            uom = self.env['product.uom'].browse(item['product_uom_id'][0])
            if so_line.product_uom.category_id == uom.category_id:
                qty = uom._compute_quantity(item['unit_amount'], so_line.product_uom)
            else:
                qty = item['unit_amount']
            value_to_write[so_line] += qty

        # write the delivered quantity
        for so_line, qty in value_to_write.items():
            so_line.write({'qty_delivered': qty})

        return True<|MERGE_RESOLUTION|>--- conflicted
+++ resolved
@@ -803,12 +803,7 @@
     def create(self, values):
         values.update(self._prepare_add_missing_fields(values))
         line = super(SaleOrderLine, self).create(values)
-<<<<<<< HEAD
-        if line.state == 'sale':
-=======
         if line.order_id.state == 'sale':
-            line._action_procurement_create()
->>>>>>> 810b6aa7
             msg = _("Extra line with %s ") % (line.product_id.display_name,)
             line.order_id.message_post(body=msg)
             # create an analytic account if at least an expense product
