--- conflicted
+++ resolved
@@ -22,11 +22,7 @@
                         <th class="text-right">Unit Price</th>
                         <th t-if="display_discount" class="text-right" groups="sale.group_discount_per_so_line">Disc.(%)</th>
                         <th class="text-right">Taxes</th>
-<<<<<<< HEAD
-                        <th class="text-right">Price</th>
-=======
                         <th class="text-right">Amount</th>
->>>>>>> ce84bacd
                     </tr>
                 </thead>
                 <tbody class="invoice_tbody">
