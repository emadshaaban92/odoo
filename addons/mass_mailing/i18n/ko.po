# Korean translation for openobject-addons
# Copyright (c) 2014 Rosetta Contributors and Canonical Ltd 2014
# This file is distributed under the same license as the openobject-addons package.
# FIRST AUTHOR <EMAIL@ADDRESS>, 2014.
#
msgid ""
msgstr ""
<<<<<<< HEAD
"Project-Id-Version: openobject-addons\n"
"Report-Msgid-Bugs-To: FULL NAME <EMAIL@ADDRESS>\n"
"POT-Creation-Date: 2014-09-23 16:28+0000\n"
"PO-Revision-Date: 2014-09-02 00:24+0000\n"
"Last-Translator: FULL NAME <EMAIL@ADDRESS>\n"
"Language-Team: Korean <ko@li.org>\n"
=======
"Project-Id-Version: Odoo 8.0\n"
"Report-Msgid-Bugs-To: \n"
"POT-Creation-Date: 2015-01-21 14:08+0000\n"
"PO-Revision-Date: 2015-12-11 09:00+0000\n"
"Last-Translator: Martin Trigaux\n"
"Language-Team: Korean (http://www.transifex.com/odoo/odoo-8/language/ko/)\n"
>>>>>>> f9f7669e
"MIME-Version: 1.0\n"
"Content-Type: text/plain; charset=UTF-8\n"
"Content-Transfer-Encoding: 8bit\n"
"X-Launchpad-Export-Date: 2014-09-24 09:17+0000\n"
"X-Generator: Launchpad (build 17196)\n"

#. module: mass_mailing
#: code:addons/mass_mailing/models/mass_mailing.py:473
#, python-format
msgid "%s (copy)"
msgstr ""

#. module: mass_mailing
#: model:email.template,body_html:mass_mailing.newsletter_template
msgid ""
"<div data-snippet-id=\"big-picture\" style=\"padding:0px; margin:0px\">\n"
"<table cellpadding=\"0\" cellspacing=\"0\" style=\"margin:10px 0px "
"0px;vertical-align:top;padding:0px;font-family:arial;font-"
"size:12px;color:rgb(51,51,51)\">\n"
"    <tbody>\n"
"        <tr>\n"
"            <td style=\"width:600px\" valign=\"top\">\n"
"            <h2 style=\"text-align: center; padding:0px 5px\">A Punchy "
"Headline</h2>\n"
"            </td>\n"
"        </tr>\n"
"        <tr>\n"
"            <td style=\"width:600px\" valign=\"top\"><img "
"src=\"/website/static/src/img/big_picture.png\" "
"style=\"display:block;border:none;min-height:250px;margin:0 auto;\" "
"width=\"500\"></td>\n"
"        </tr>\n"
"        <tr>\n"
"            <td style=\"width:600px\" valign=\"top\">\n"
"            <p style=\"text-align: center; overflow:hidden\"></p>\n"
"\n"
"            <h3 style=\"text-align: center; padding:0px 5px\">A Small "
"Subtitle for ${object.name}</h3>\n"
"\n"
"            <p></p>\n"
"\n"
"            <p style=\"text-align: center; overflow:hidden\">Choose a "
"vibrant image and write an inspiring paragraph about it. It does not have to "
"be long, but it should reinforce your image.</p>\n"
"            </td>\n"
"        </tr>\n"
"    </tbody>\n"
"</table>\n"
"</div>\n"
"<div data-snippet-id=\"three-columns\" style=\"padding:0px; margin:0px\">\n"
"<table cellpadding=\"0\" cellspacing=\"0\" style=\"margin:10px 0px "
"0px;vertical-align:top;padding:0px;font-family:arial;font-"
"size:12px;color:rgb(51,51,51)\">\n"
"    <tbody>\n"
"        <tr>\n"
"            <td style=\"width:300px\" valign=\"top\"><img "
"src=\"/website/static/src/img/desert_thumb.jpg\" "
"style=\"display:block;border:none;min-height:50px\" width=\"275\"></td>\n"
"            <td style=\"width:300px\" valign=\"top\"><img "
"src=\"/website/static/src/img/deers_thumb.jpg\" "
"style=\"display:block;border:none;min-height:50px\" width=\"275\"></td>\n"
"        </tr>\n"
"        <tr>\n"
"            <td style=\"width:300px\" valign=\"top\">\n"
"            <h3 style=\"text-align: center; padding:0px 5px\">Feature "
"One</h3>\n"
"\n"
"            <p style=\"overflow:hidden\">Choose a vibrant image and write an "
"inspiring paragraph about it. It does not have to be long, but it should "
"reinforce your image.</p>\n"
"            </td>\n"
"            <td style=\"width:300px\" valign=\"top\">\n"
"            <h3 style=\"text-align: center; padding:0px 5px\">Feature "
"Two</h3>\n"
"\n"
"            <p style=\"overflow:hidden\">Choose a vibrant image and write an "
"inspiring paragraph about it. It does not have to be long, but it should "
"reinforce your image.</p>\n"
"            </td>\n"
"        </tr>\n"
"    </tbody>\n"
"</table>\n"
"</div>"
msgstr ""

#. module: mass_mailing
#: model:ir.actions.act_window,help:mass_mailing.action_view_mass_mailing_contacts_from_list
msgid ""
"<p class=\"oe_view_nocontent_create\">\n"
"                Click to create a recipient.\n"
"              </p>\n"
"            "
msgstr ""

#. module: mass_mailing
#: model:ir.actions.act_window,help:mass_mailing.action_view_mass_mailing_campaigns
msgid ""
"<p class=\"oe_view_nocontent_create\">\n"
"                Click to define a new mass mailing campaign.\n"
"              </p><p>\n"
"                Create a campaign to structure mass mailing and get analysis "
"from email status.\n"
"              </p>\n"
"            "
msgstr ""

#. module: mass_mailing
#: model:ir.actions.act_window,help:mass_mailing.action_view_mass_mailing_lists
msgid ""
"<p class=\"oe_view_nocontent_create\">\n"
"    Click here to create a new mailing list.\n"
"</p><p>\n"
"    Mailing lists allows you to to manage customers and\n"
"    contacts easily and to send to mailings in a single click.\n"
"</p>"
msgstr ""

#. module: mass_mailing
#: model:ir.actions.act_window,help:mass_mailing.action_view_mass_mailings
#: model:ir.actions.act_window,help:mass_mailing.action_view_mass_mailings_from_campaign
msgid ""
"<p class=\"oe_view_nocontent_create\">\n"
"    Click here to create a new mailing.\n"
"</p><p>\n"
"    Mass mailing allows you to to easily design and send mass mailings to "
"your contacts, customers or leads using mailing lists.\n"
"</p>"
msgstr ""

#. module: mass_mailing
#: field:mail.mass_mailing.campaign,unique_ab_testing:0
msgid "AB Testing"
msgstr ""

#. module: mass_mailing
#: field:mail.mass_mailing,contact_ab_pc:0
msgid "AB Testing percentage"
msgstr ""

#. module: mass_mailing
#. openerp-web
#: code:addons/mass_mailing/static/src/js/website_mass_mailing.editor.js:12
#, python-format
msgid "Add a Newsletter Subscribe Button"
msgstr ""

#. module: mass_mailing
#: view:mail.mass_mailing:mass_mailing.view_mail_mass_mailing_form
msgid "Attach a file"
msgstr ""

#. module: mass_mailing
#: field:mail.mass_mailing,attachment_ids:0
msgid "Attachments"
msgstr ""

#. module: mass_mailing
#: view:email.template:mass_mailing.email_template_form_minimal
#: field:mail.mass_mailing,body_html:0
msgid "Body"
msgstr ""

#. module: mass_mailing
#: field:mail.mail.statistics,bounced:0
#: field:mail.mass_mailing,bounced:0
#: field:mail.mass_mailing.campaign,bounced:0
#: field:mail.statistics.report,bounced:0
msgid "Bounced"
msgstr ""

#. module: mass_mailing
#: view:mail.mass_mailing:mass_mailing.view_mail_mass_mailing_form
#: view:mail.mass_mailing:mass_mailing.view_mail_mass_mailing_search
msgid "Campaign"
msgstr ""

#. module: mass_mailing
#: model:ir.ui.menu,name:mass_mailing.menu_view_mass_mailing_stages
msgid "Campaign Stages"
msgstr ""

#. module: mass_mailing
#: model:ir.ui.menu,name:mass_mailing.menu_email_campaigns
#: view:mail.mass_mailing.campaign:mass_mailing.view_mail_mass_mailing_campaign_search
msgid "Campaigns"
msgstr ""

#. module: mass_mailing
#: view:mail.mass_mailing.test:mass_mailing.view_mail_mass_mailing_test_form
msgid "Cancel"
msgstr ""

#. module: mass_mailing
#: field:mail.mass_mailing.campaign,category_ids:0
msgid "Categories"
msgstr ""

#. module: mass_mailing
#: view:mail.mass_mailing:mass_mailing.view_mail_mass_mailing_form
msgid "Change Email Design"
msgstr ""

#. module: mass_mailing
#: view:website:website.snippets
msgid "Change Newsletter"
msgstr ""

#. module: mass_mailing
#: view:mail.mass_mailing:mass_mailing.view_mail_mass_mailing_form
msgid "Click to design your email."
msgstr ""

#. module: mass_mailing
#: field:mail.mass_mailing,color:0
#: field:mail.mass_mailing.campaign,color:0
msgid "Color Index"
msgstr ""

#. module: mass_mailing
#: help:mail.mass_mailing.test,email_to:0
msgid "Comma-separated list of email addresses."
msgstr ""

#. module: mass_mailing
#: model:ir.ui.menu,name:mass_mailing.marketing_configuration
msgid "Configuration"
msgstr ""

#. module: mass_mailing
#: view:mail.mass_mailing.list:mass_mailing.view_mail_mass_mailing_list_form
msgid "Contact List"
msgstr ""

#. module: mass_mailing
#: model:ir.actions.act_window,name:mass_mailing.action_view_mass_mailing_lists
msgid "Contact Lists"
msgstr ""

#. module: mass_mailing
#: model:ir.ui.menu,name:mass_mailing.menu_email_mass_mailing_contacts
msgid "Contacts"
msgstr ""

#. module: mass_mailing
#: field:mail.mass_mailing.contact,create_date:0
msgid "Create Date"
msgstr ""

#. module: mass_mailing
#: field:mail.mail.statistics,create_uid:0
#: field:mail.mass_mailing,create_uid:0
#: field:mail.mass_mailing.campaign,create_uid:0
#: field:mail.mass_mailing.category,create_uid:0
#: field:mail.mass_mailing.contact,create_uid:0
#: field:mail.mass_mailing.list,create_uid:0
#: field:mail.mass_mailing.stage,create_uid:0
#: field:mail.mass_mailing.test,create_uid:0
msgid "Created by"
msgstr ""

#. module: mass_mailing
#: field:mail.mail.statistics,create_date:0
#: field:mail.mass_mailing.campaign,create_date:0
#: field:mail.mass_mailing.category,create_date:0
#: field:mail.mass_mailing.list,create_date:0
#: field:mail.mass_mailing.stage,create_date:0
#: field:mail.mass_mailing.test,create_date:0
msgid "Created on"
msgstr ""

#. module: mass_mailing
#: field:mail.mass_mailing,create_date:0
#: view:mail.mass_mailing.contact:mass_mailing.view_mail_mass_mailing_contact_search
msgid "Creation Date"
msgstr ""

#. module: mass_mailing
#: help:mail.mail.statistics,exception:0
msgid "Date of technical error leading to the email not being sent"
msgstr ""

#. module: mass_mailing
#: help:mail.mass_mailing.contact,message_last_post:0
msgid "Date of the last message posted on the record."
msgstr ""

#. module: mass_mailing
#: help:mail.mail.statistics,scheduled:0
msgid "Date when the email has been created"
msgstr ""

#. module: mass_mailing
#: help:mail.mail.statistics,opened:0
msgid "Date when the email has been opened the first time"
msgstr ""

#. module: mass_mailing
#: help:mail.mail.statistics,sent:0
msgid "Date when the email has been sent"
msgstr ""

#. module: mass_mailing
#: help:mail.mail.statistics,replied:0
msgid "Date when this email has been replied for the first time."
msgstr ""

#. module: mass_mailing
#: help:mail.mail.statistics,bounced:0
msgid "Date when this email has bounced."
msgstr ""

#. module: mass_mailing
#: view:email.template:mass_mailing.view_email_template_kanban
#: view:mail.mass_mailing:mass_mailing.view_mail_mass_mailing_kanban
#: view:mail.mass_mailing.campaign:mass_mailing.view_mail_mass_mailing_campaign_kanban
msgid "Delete"
msgstr ""

#. module: mass_mailing
#: field:mail.mass_mailing,delivered:0
#: field:mail.mass_mailing.campaign,delivered:0
#: field:mail.statistics.report,delivered:0
msgid "Delivered"
msgstr ""

#. module: mass_mailing
#: model:mail.mass_mailing.stage,name:mass_mailing.campaign_stage_2
msgid "Design"
msgstr ""

#. module: mass_mailing
#: view:mail.mass_mailing:mass_mailing.view_mail_mass_mailing_form
msgid "Design Email"
msgstr ""

#. module: mass_mailing
#: field:mail.mail.statistics,res_id:0
msgid "Document ID"
msgstr ""

#. module: mass_mailing
#: field:mail.mail.statistics,model:0
msgid "Document model"
msgstr ""

#. module: mass_mailing
#: field:mail.mass_mailing,mailing_domain:0
msgid "Domain"
msgstr ""

#. module: mass_mailing
#: selection:mail.mass_mailing,state:0
#: selection:mail.statistics.report,state:0
msgid "Draft"
msgstr ""

#. module: mass_mailing
#: view:mail.mass_mailing.campaign:mass_mailing.view_mail_mass_mailing_campaign_form
msgid "Duplicate"
msgstr ""

#. module: mass_mailing
#: view:email.template:mass_mailing.view_email_template_kanban
msgid "Edit"
msgstr ""

#. module: mass_mailing
#: view:email.template:mass_mailing.email_template_form_minimal
msgid "Edit Template"
msgstr ""

#. module: mass_mailing
#: field:mail.mass_mailing.contact,email:0
msgid "Email"
msgstr ""

#. module: mass_mailing
#: model:ir.model,name:mass_mailing.model_mail_mail_statistics
msgid "Email Statistics"
msgstr ""

#. module: mass_mailing
#: model:ir.model,name:mass_mailing.model_mail_thread
msgid "Email Thread"
msgstr ""

#. module: mass_mailing
#: model:ir.model,name:mass_mailing.model_mail_compose_message
msgid "Email composition wizard"
msgstr ""

#. module: mass_mailing
#: view:mail.mass_mailing:mass_mailing.view_mail_mass_mailing_form
msgid "Emails"
msgstr ""

#. module: mass_mailing
#: field:mail.mass_mailing,statistics_ids:0
msgid "Emails Statistics"
msgstr ""

#. module: mass_mailing
#: field:mail.mail.statistics,exception:0
msgid "Exception"
msgstr ""

#. module: mass_mailing
#: view:mail.mass_mailing.contact:mass_mailing.view_mail_mass_mailing_contact_search
msgid "Exclude Opt Out"
msgstr ""

#. module: mass_mailing
#: view:mail.statistics.report:mass_mailing.view_mail_statistics_report_search
msgid "Extended Filters..."
msgstr ""

#. module: mass_mailing
#: field:mail.mass_mailing,failed:0
#: field:mail.mass_mailing.campaign,failed:0
msgid "Failed"
msgstr ""

#. module: mass_mailing
#: field:mail.mass_mailing.contact,message_follower_ids:0
msgid "Followers"
msgstr ""

#. module: mass_mailing
#: field:mail.mass_mailing,email_from:0
#: field:mail.statistics.report,email_from:0
msgid "From"
msgstr ""

#. module: mass_mailing
#: view:mail.mass_mailing:mass_mailing.view_mail_mass_mailing_search
#: view:mail.mass_mailing.campaign:mass_mailing.view_mail_mass_mailing_campaign_search
#: view:mail.mass_mailing.contact:mass_mailing.view_mail_mass_mailing_contact_search
msgid "Group By"
msgstr ""

#. module: mass_mailing
#: view:mail.statistics.report:mass_mailing.view_mail_statistics_report_search
msgid "Group By..."
msgstr ""

#. module: mass_mailing
#: help:mail.mass_mailing.contact,message_summary:0
msgid ""
"Holds the Chatter summary (number of messages, ...). This summary is "
"directly in html format in order to be inserted in kanban views."
msgstr ""

#. module: mass_mailing
#: field:mail.mail.statistics,id:0
#: field:mail.mass_mailing,id:0
#: field:mail.mass_mailing.campaign,id:0
#: field:mail.mass_mailing.category,id:0
#: field:mail.mass_mailing.contact,id:0
#: field:mail.mass_mailing.list,id:0
#: field:mail.mass_mailing.stage,id:0
#: field:mail.mass_mailing.test,id:0
#: field:mail.statistics.report,id:0
msgid "ID"
msgstr ""

#. module: mass_mailing
#: help:mail.mail.statistics,mail_mail_id_int:0
msgid ""
"ID of the related mail_mail. This field is an integer field becausethe "
"related mail_mail can be deleted separately from its statistics.However the "
"ID is needed for several action and controllers."
msgstr ""

#. module: mass_mailing
#: help:mail.mass_mailing.contact,message_unread:0
msgid "If checked new messages require your attention."
msgstr ""

#. module: mass_mailing
#: help:mail.mass_mailing.campaign,unique_ab_testing:0
msgid ""
"If checked, recipients will be mailed only once, allowing to sendvarious "
"mailings in a single campaign to test the effectivenessof the mailings."
msgstr ""

#. module: mass_mailing
#: selection:mail.mass_mailing,reply_to_mode:0
msgid "In Document"
msgstr ""

#. module: mass_mailing
#: field:mail.mass_mailing.contact,message_is_follower:0
msgid "Is a Follower"
msgstr ""

#. module: mass_mailing
#: field:mail.mass_mailing.contact,message_last_post:0
msgid "Last Message Date"
msgstr ""

#. module: mass_mailing
#: field:mail.mail.statistics,write_uid:0
#: field:mail.mass_mailing,write_uid:0
#: field:mail.mass_mailing.campaign,write_uid:0
#: field:mail.mass_mailing.category,write_uid:0
#: field:mail.mass_mailing.contact,write_uid:0
#: field:mail.mass_mailing.list,write_uid:0
#: field:mail.mass_mailing.stage,write_uid:0
#: field:mail.mass_mailing.test,write_uid:0
msgid "Last Updated by"
msgstr ""

#. module: mass_mailing
#: field:mail.mail.statistics,write_date:0
#: field:mail.mass_mailing,write_date:0
#: field:mail.mass_mailing.campaign,write_date:0
#: field:mail.mass_mailing.category,write_date:0
#: field:mail.mass_mailing.contact,write_date:0
#: field:mail.mass_mailing.list,write_date:0
#: field:mail.mass_mailing.stage,write_date:0
#: field:mail.mass_mailing.test,write_date:0
msgid "Last Updated on"
msgstr ""

#. module: mass_mailing
#: field:mail.mail.statistics,mail_mail_id:0
msgid "Mail"
msgstr ""

#. module: mass_mailing
#: view:mail.mass_mailing:mass_mailing.view_mail_mass_mailing_form
msgid "Mail Body"
msgstr ""

#. module: mass_mailing
#: field:mail.mail.statistics,mail_mail_id_int:0
msgid "Mail ID (tech)"
msgstr ""

#. module: mass_mailing
#: model:ir.actions.act_window,name:mass_mailing.action_view_mail_mail_statistics
#: model:ir.actions.act_window,name:mass_mailing.action_view_mail_mail_statistics_mailing
#: model:ir.ui.menu,name:mass_mailing.menu_email_statistics
#: view:mail.mail.statistics:mass_mailing.view_mail_mail_statistics_form
#: view:mail.mail.statistics:mass_mailing.view_mail_mail_statistics_search
#: view:mail.mail.statistics:mass_mailing.view_mail_mail_statistics_tree
msgid "Mail Statistics"
msgstr ""

#. module: mass_mailing
#: model:ir.ui.menu,name:mass_mailing.menu_email_template
msgid "Mail Templates"
msgstr ""

#. module: mass_mailing
#: view:mail.mass_mailing:mass_mailing.view_mail_mass_mailing_form
#: field:mail.mass_mailing.test,mass_mailing_id:0
msgid "Mailing"
msgstr ""

#. module: mass_mailing
#: code:addons/mass_mailing/models/mass_mailing.py:344
#: model:ir.model,name:mass_mailing.model_mail_mass_mailing_list
#: field:mail.compose.message,mailing_list_ids:0
#: field:mail.mass_mailing.contact,list_id:0
#: field:mail.mass_mailing.list,name:0
#, python-format
msgid "Mailing List"
msgstr ""

#. module: mass_mailing
#: model:ir.actions.act_window,name:mass_mailing.action_view_mass_mailing_contacts
msgid "Mailing List Subscribers"
msgstr ""

#. module: mass_mailing
#: model:ir.ui.menu,name:mass_mailing.mass_mailing_list
#: model:ir.ui.menu,name:mass_mailing.menu_email_mass_mailing_lists
#: field:mail.mass_mailing,contact_list_ids:0
#: view:mail.mass_mailing.contact:mass_mailing.view_mail_mass_mailing_contact_search
#: view:mail.mass_mailing.list:mass_mailing.view_mail_mass_mailing_list_search
#: view:mail.mass_mailing.list:mass_mailing.view_mail_mass_mailing_list_tree
msgid "Mailing Lists"
msgstr ""

#. module: mass_mailing
#: view:mail.mass_mailing.contact:mass_mailing.view_mail_mass_mailing_contact_search
#: view:mail.mass_mailing.contact:mass_mailing.view_mail_mass_mailing_contact_tree
msgid "Mailing Lists Subscribers"
msgstr ""

#. module: mass_mailing
#: model:ir.actions.act_window,name:mass_mailing.action_mail_mass_mailing_test
msgid "Mailing Test"
msgstr ""

#. module: mass_mailing
#: view:mail.mass_mailing:mass_mailing.view_mail_mass_mailing_search
#: view:mail.mass_mailing.campaign:mass_mailing.view_mail_mass_mailing_campaign_kanban
msgid "Mailings"
msgstr ""

#. module: mass_mailing
#: model:res.groups,name:mass_mailing.group_mass_mailing_campaign
msgid "Manage Mass Mailing Campaigns"
msgstr ""

#. module: mass_mailing
#: field:marketing.config.settings,group_mass_mailing_campaign:0
msgid "Manage Mass Mailing using Campaign"
msgstr ""

#. module: mass_mailing
#: help:marketing.config.settings,group_mass_mailing_campaign:0
msgid "Manage mass mailign using Campaigns"
msgstr ""

#. module: mass_mailing
#: field:mail.statistics.report,name:0
msgid "Mass Mail"
msgstr ""

#. module: mass_mailing
#: field:mail.statistics.report,campaign:0
msgid "Mass Mail Campaign"
msgstr ""

#. module: mass_mailing
#: model:ir.model,name:mass_mailing.model_mail_mass_mailing
#: model:ir.ui.menu,name:mass_mailing.mass_mailing_campaign
#: field:mail.compose.message,mass_mailing_id:0
#: field:mail.compose.message,mass_mailing_name:0
#: field:mail.mail,mailing_id:0
#: field:mail.mail.statistics,mass_mailing_id:0
#: view:mail.mass_mailing:mass_mailing.view_mail_mass_mailing_form
#: view:mail.mass_mailing:mass_mailing.view_mail_mass_mailing_graph
msgid "Mass Mailing"
msgstr ""

#. module: mass_mailing
#: model:ir.actions.act_window,name:mass_mailing.action_mail_statistics_report
#: model:ir.ui.menu,name:mass_mailing.menu_mass_mailing_report
msgid "Mass Mailing Analysis"
msgstr ""

#. module: mass_mailing
#: model:ir.model,name:mass_mailing.model_mail_mass_mailing_campaign
#: field:mail.compose.message,mass_mailing_campaign_id:0
#: field:mail.mail.statistics,mass_mailing_campaign_id:0
#: field:mail.mass_mailing,mass_mailing_campaign_id:0
#: view:mail.mass_mailing.campaign:mass_mailing.view_mail_mass_mailing_campaign_form
#: view:mail.statistics.report:mass_mailing.view_mail_statistics_report_search
msgid "Mass Mailing Campaign"
msgstr ""

#. module: mass_mailing
#: model:ir.model,name:mass_mailing.model_mail_mass_mailing_stage
msgid "Mass Mailing Campaign Stage"
msgstr ""

#. module: mass_mailing
#: model:ir.actions.act_window,name:mass_mailing.action_view_mass_mailing_campaigns
#: view:mail.mass_mailing.campaign:mass_mailing.view_mail_mass_mailing_campaign_search
#: view:mail.mass_mailing.campaign:mass_mailing.view_mail_mass_mailing_campaign_tree
msgid "Mass Mailing Campaigns"
msgstr ""

#. module: mass_mailing
#: model:ir.model,name:mass_mailing.model_mail_mass_mailing_category
msgid "Mass Mailing Category"
msgstr ""

#. module: mass_mailing
#: model:ir.model,name:mass_mailing.model_mail_mass_mailing_contact
msgid "Mass Mailing Contact"
msgstr ""

#. module: mass_mailing
#: model:ir.actions.act_window,name:mass_mailing.action_view_mass_mailing_stages
msgid "Mass Mailing Stages"
msgstr ""

#. module: mass_mailing
#: model:ir.model,name:mass_mailing.model_mail_statistics_report
#: view:mail.statistics.report:mass_mailing.view_mail_statistics_report_graph
#: view:mail.statistics.report:mass_mailing.view_mail_statistics_report_search
msgid "Mass Mailing Statistics"
msgstr ""

#. module: mass_mailing
#: model:ir.actions.act_window,help:mass_mailing.action_mail_statistics_report
msgid ""
"Mass Mailing Statistics allows you to check different mailing related "
"information like number of bounced mails, opened mails, replied mails. You "
"can sort out your analysis by different groups to get accurate grained "
"analysis."
msgstr ""

#. module: mass_mailing
#: model:ir.actions.act_window,name:mass_mailing.action_view_mass_mailings
#: model:ir.actions.act_window,name:mass_mailing.action_view_mass_mailings_from_campaign
#: model:ir.ui.menu,name:mass_mailing.menu_email_mass_mailings
#: view:mail.mass_mailing:mass_mailing.view_mail_mass_mailing_search
#: view:mail.mass_mailing:mass_mailing.view_mail_mass_mailing_tree
#: field:mail.mass_mailing.campaign,mass_mailing_ids:0
#: view:mail.mass_mailing.stage:mass_mailing.view_mail_mass_mailing_stage_search
#: view:mail.mass_mailing.stage:mass_mailing.view_mail_mass_mailing_stage_tree
msgid "Mass Mailings"
msgstr ""

#. module: mass_mailing
#: field:mail.mail.statistics,message_id:0
msgid "Message-ID"
msgstr ""

#. module: mass_mailing
#: field:mail.mass_mailing.contact,message_ids:0
msgid "Messages"
msgstr ""

#. module: mass_mailing
#: help:mail.mass_mailing.contact,message_ids:0
msgid "Messages and communication history"
msgstr ""

#. module: mass_mailing
#: field:mail.mass_mailing.campaign,name:0
#: field:mail.mass_mailing.category,name:0
#: field:mail.mass_mailing.contact,name:0
#: field:mail.mass_mailing.stage,name:0
msgid "Name"
msgstr ""

#. module: mass_mailing
#. openerp-web
#: code:addons/mass_mailing/static/src/js/website_mass_mailing.editor.js:13
#: model:email.template,subject:mass_mailing.newsletter_template
#: view:website:website.snippets
#, python-format
msgid "Newsletter"
msgstr ""

#. module: mass_mailing
#: field:mail.mass_mailing.list,contact_nbr:0
msgid "Number of Contacts"
msgstr ""

#. module: mass_mailing
#: model:ir.actions.client,name:mass_mailing.action_client_marketing_menu
msgid "Open Marketing Menu"
msgstr ""

#. module: mass_mailing
#: code:addons/mass_mailing/models/mass_mailing.py:555
#, python-format
msgid "Open with Visual Editor"
msgstr ""

#. module: mass_mailing
#: field:mail.mail.statistics,opened:0
#: view:mail.mass_mailing:mass_mailing.view_mail_mass_mailing_form
#: view:mail.mass_mailing:mass_mailing.view_mail_mass_mailing_kanban
#: field:mail.mass_mailing,opened:0
#: field:mail.mass_mailing,opened_daily:0
#: view:mail.mass_mailing.campaign:mass_mailing.view_mail_mass_mailing_campaign_form
#: view:mail.mass_mailing.campaign:mass_mailing.view_mail_mass_mailing_campaign_kanban
#: field:mail.mass_mailing.campaign,opened:0
#: field:mail.statistics.report,opened:0
msgid "Opened"
msgstr ""

#. module: mass_mailing
#: view:mail.mass_mailing:mass_mailing.view_mail_mass_mailing_form
msgid "Opened Daily"
msgstr ""

#. module: mass_mailing
#: field:mail.mass_mailing,opened_ratio:0
#: field:mail.mass_mailing.campaign,opened_ratio:0
msgid "Opened Ratio"
msgstr ""

#. module: mass_mailing
#: field:mail.mass_mailing.contact,opt_out:0
msgid "Opt Out"
msgstr ""

#. module: mass_mailing
#: view:mail.mass_mailing:mass_mailing.view_mail_mass_mailing_form
msgid "Options"
msgstr ""

#. module: mass_mailing
#: model:ir.model,name:mass_mailing.model_mail_mail
msgid "Outgoing Mails"
msgstr ""

#. module: mass_mailing
#: help:mail.mass_mailing,contact_ab_pc:0
msgid ""
"Percentage of the contacts that will be mailed. Recipients will be taken "
"randomly."
msgstr ""

#. module: mass_mailing
#: help:mail.mass_mailing,reply_to:0
msgid "Preferred Reply-To Address"
msgstr ""

#. module: mass_mailing
#: view:email.template:mass_mailing.email_template_form_minimal
msgid "Preview"
msgstr ""

#. module: mass_mailing
#: view:mail.mass_mailing:mass_mailing.view_mail_mass_mailing_form
#: view:mail.mass_mailing.campaign:mass_mailing.view_mail_mass_mailing_campaign_form
msgid "Received"
msgstr ""

#. module: mass_mailing
#: field:mail.mass_mailing,received_ratio:0
#: field:mail.mass_mailing.campaign,received_ratio:0
msgid "Received Ratio"
msgstr ""

#. module: mass_mailing
#: model:ir.actions.act_window,name:mass_mailing.action_view_mass_mailing_contacts_from_list
#: view:mail.mass_mailing:mass_mailing.view_mail_mass_mailing_form
#: view:mail.mass_mailing.list:mass_mailing.view_mail_mass_mailing_list_form
#: field:mail.mass_mailing.test,email_to:0
msgid "Recipients"
msgstr ""

#. module: mass_mailing
#: field:mail.mass_mailing,mailing_model:0
msgid "Recipients Model"
msgstr ""

#. module: mass_mailing
#: view:mail.mass_mailing.campaign:mass_mailing.view_mail_mass_mailing_campaign_form
msgid "Related Mailing(s)"
msgstr ""

#. module: mass_mailing
#: field:mail.mail.statistics,replied:0
#: view:mail.mass_mailing:mass_mailing.view_mail_mass_mailing_form
#: view:mail.mass_mailing:mass_mailing.view_mail_mass_mailing_kanban
#: field:mail.mass_mailing,replied:0
#: field:mail.mass_mailing,replied_daily:0
#: view:mail.mass_mailing.campaign:mass_mailing.view_mail_mass_mailing_campaign_form
#: view:mail.mass_mailing.campaign:mass_mailing.view_mail_mass_mailing_campaign_kanban
#: field:mail.mass_mailing.campaign,replied:0
#: field:mail.statistics.report,replied:0
msgid "Replied"
msgstr ""

#. module: mass_mailing
#: view:mail.mass_mailing:mass_mailing.view_mail_mass_mailing_form
msgid "Replied Daily"
msgstr ""

#. module: mass_mailing
#: field:mail.mass_mailing,replied_ratio:0
#: field:mail.mass_mailing.campaign,replied_ratio:0
msgid "Replied Ratio"
msgstr ""

#. module: mass_mailing
#: field:mail.mass_mailing,reply_to:0
msgid "Reply To"
msgstr ""

#. module: mass_mailing
#: field:mail.mass_mailing,reply_to_mode:0
msgid "Reply-To Mode"
msgstr ""

#. module: mass_mailing
#: view:mail.mass_mailing.campaign:mass_mailing.view_mail_mass_mailing_campaign_search
#: field:mail.mass_mailing.campaign,user_id:0
msgid "Responsible"
msgstr ""

#. module: mass_mailing
#: model:ir.model,name:mass_mailing.model_mail_mass_mailing_test
msgid "Sample Mail Wizard"
msgstr ""

#. module: mass_mailing
#: model:mail.mass_mailing.stage,name:mass_mailing.campaign_stage_1
msgid "Schedule"
msgstr ""

#. module: mass_mailing
#: field:mail.mail.statistics,scheduled:0
#: field:mail.mass_mailing,scheduled:0
#: field:mail.mass_mailing.campaign,scheduled:0
msgid "Scheduled"
msgstr ""

#. module: mass_mailing
#: field:mail.statistics.report,scheduled_date:0
msgid "Scheduled Date"
msgstr ""

#. module: mass_mailing
#: view:mail.statistics.report:mass_mailing.view_mail_statistics_report_search
msgid "Scheduled Month"
msgstr ""

#. module: mass_mailing
#: view:mail.mass_mailing:mass_mailing.view_mail_mass_mailing_form
msgid "Select mailing lists..."
msgstr ""

#. module: mass_mailing
#: view:mail.mass_mailing:mass_mailing.view_mail_mass_mailing_form
msgid "Select mailing lists:"
msgstr ""

#. module: mass_mailing
#: view:mail.mass_mailing:mass_mailing.view_mail_mass_mailing_form
msgid "Select recipients"
msgstr ""

#. module: mass_mailing
#: view:mail.mass_mailing.test:mass_mailing.view_mail_mass_mailing_test_form
msgid "Send Sample Mail"
msgstr ""

#. module: mass_mailing
#: view:mail.mass_mailing.test:mass_mailing.view_mail_mass_mailing_test_form
msgid "Send a Sample Mail"
msgstr ""

#. module: mass_mailing
#: view:mail.mass_mailing.test:mass_mailing.view_mail_mass_mailing_test_form
msgid ""
"Send a sample of this mailing to the above of email addresses for test "
"purpose."
msgstr ""

#. module: mass_mailing
#: view:mail.mass_mailing:mass_mailing.view_mail_mass_mailing_form
msgid "Send to All"
msgstr ""

#. module: mass_mailing
#: field:mail.mail.statistics,sent:0
#: field:mail.mass_mailing,sent:0
#: selection:mail.mass_mailing,state:0
#: model:mail.mass_mailing.stage,name:mass_mailing.campaign_stage_3
#: field:mail.statistics.report,sent:0
#: selection:mail.statistics.report,state:0
msgid "Sent"
msgstr ""

#. module: mass_mailing
#: view:mail.mass_mailing:mass_mailing.view_mail_mass_mailing_search
#: view:mail.statistics.report:mass_mailing.view_mail_statistics_report_search
msgid "Sent By"
msgstr ""

#. module: mass_mailing
#: field:mail.mass_mailing,sent_date:0
msgid "Sent Date"
msgstr ""

#. module: mass_mailing
#: field:mail.mass_mailing.campaign,sent:0
msgid "Sent Emails"
msgstr ""

#. module: mass_mailing
#: view:mail.mass_mailing:mass_mailing.view_mail_mass_mailing_search
msgid "Sent Month"
msgstr ""

#. module: mass_mailing
#: field:mail.mass_mailing.stage,sequence:0
msgid "Sequence"
msgstr ""

#. module: mass_mailing
#: view:mail.mass_mailing.campaign:mass_mailing.view_mail_mass_mailing_campaign_kanban
msgid "Settings"
msgstr ""

#. module: mass_mailing
#: selection:mail.mass_mailing,reply_to_mode:0
msgid "Specified Email Address"
msgstr ""

#. module: mass_mailing
#: view:mail.mass_mailing.campaign:mass_mailing.view_mail_mass_mailing_campaign_search
#: field:mail.mass_mailing.campaign,stage_id:0
msgid "Stage"
msgstr ""

#. module: mass_mailing
#: view:mail.mass_mailing:mass_mailing.view_mail_mass_mailing_search
#: view:mail.statistics.report:mass_mailing.view_mail_statistics_report_search
msgid "State"
msgstr ""

#. module: mass_mailing
#: field:mail.mail,statistics_ids:0
msgid "Statistics"
msgstr ""

#. module: mass_mailing
#: field:mail.mass_mailing,state:0
#: field:mail.statistics.report,state:0
msgid "Status"
msgstr ""

#. module: mass_mailing
#: field:mail.mass_mailing,name:0
msgid "Subject"
msgstr ""

#. module: mass_mailing
#: view:website:website.snippets
msgid "Subscribe"
msgstr ""

#. module: mass_mailing
#: field:mail.mass_mailing.contact,message_summary:0
msgid "Summary"
msgstr ""

#. module: mass_mailing
#: view:email.template:mass_mailing.email_template_form_minimal
#: model:ir.actions.act_window,name:mass_mailing.action_email_template_marketing
msgid "Templates"
msgstr ""

#. module: mass_mailing
#: code:addons/mass_mailing/models/mass_mailing.py:541
#: view:mail.mass_mailing:mass_mailing.view_mail_mass_mailing_form
#, python-format
msgid "Test Mailing"
msgstr ""

#. module: mass_mailing
#: selection:mail.mass_mailing,state:0
#: selection:mail.statistics.report,state:0
msgid "Tested"
msgstr ""

#. module: mass_mailing
#: view:website:website.snippets
msgid "Thanks"
msgstr ""

#. module: mass_mailing
#: view:website:website.snippets
msgid "Thanks for your subscription!"
msgstr ""

#. module: mass_mailing
#: help:mail.mass_mailing.contact,opt_out:0
msgid "The contact has chosen not to receive mails anymore from this list"
msgstr ""

#. module: mass_mailing
#: view:mail.mass_mailing:mass_mailing.view_mail_mass_mailing_form
msgid ""
"This option is not available for the recipients you selected.\n"
"                                                Please use a specific reply-"
"to email address."
msgstr ""

#. module: mass_mailing
#: field:mail.mass_mailing,total:0
#: field:mail.mass_mailing.campaign,total:0
msgid "Total"
msgstr ""

#. module: mass_mailing
#: field:mail.mass_mailing.contact,message_unread:0
msgid "Unread Messages"
msgstr ""

#. module: mass_mailing
#: field:mail.mass_mailing.contact,website_message_ids:0
msgid "Website Messages"
msgstr ""

#. module: mass_mailing
#: help:mail.mass_mailing.contact,website_message_ids:0
msgid "Website communication history"
msgstr ""

#. module: mass_mailing
#: view:mail.mass_mailing:mass_mailing.view_mail_mass_mailing_form
msgid "emails are in queue and will be sent soon."
msgstr ""

#. module: mass_mailing
#: view:website:website.snippets
msgid "your email..."
<<<<<<< HEAD
=======
msgstr "귀하의 이메일..."

#. module: mass_mailing
#: code:addons/mass_mailing/models/mail_mail.py:72
#, python-format
msgid "Click to unsubscribe"
>>>>>>> f9f7669e
msgstr ""<|MERGE_RESOLUTION|>--- conflicted
+++ resolved
@@ -1,103 +1,73 @@
-# Korean translation for openobject-addons
-# Copyright (c) 2014 Rosetta Contributors and Canonical Ltd 2014
-# This file is distributed under the same license as the openobject-addons package.
-# FIRST AUTHOR <EMAIL@ADDRESS>, 2014.
-#
-msgid ""
-msgstr ""
-<<<<<<< HEAD
-"Project-Id-Version: openobject-addons\n"
-"Report-Msgid-Bugs-To: FULL NAME <EMAIL@ADDRESS>\n"
-"POT-Creation-Date: 2014-09-23 16:28+0000\n"
-"PO-Revision-Date: 2014-09-02 00:24+0000\n"
-"Last-Translator: FULL NAME <EMAIL@ADDRESS>\n"
-"Language-Team: Korean <ko@li.org>\n"
-=======
+# Translation of Odoo Server.
+# This file contains the translation of the following modules:
+# * mass_mailing
+# 
+# Translators:
+msgid ""
+msgstr ""
 "Project-Id-Version: Odoo 8.0\n"
 "Report-Msgid-Bugs-To: \n"
 "POT-Creation-Date: 2015-01-21 14:08+0000\n"
 "PO-Revision-Date: 2015-12-11 09:00+0000\n"
 "Last-Translator: Martin Trigaux\n"
 "Language-Team: Korean (http://www.transifex.com/odoo/odoo-8/language/ko/)\n"
->>>>>>> f9f7669e
 "MIME-Version: 1.0\n"
 "Content-Type: text/plain; charset=UTF-8\n"
-"Content-Transfer-Encoding: 8bit\n"
-"X-Launchpad-Export-Date: 2014-09-24 09:17+0000\n"
-"X-Generator: Launchpad (build 17196)\n"
+"Content-Transfer-Encoding: \n"
+"Language: ko\n"
+"Plural-Forms: nplurals=1; plural=0;\n"
 
 #. module: mass_mailing
 #: code:addons/mass_mailing/models/mass_mailing.py:473
 #, python-format
 msgid "%s (copy)"
-msgstr ""
+msgstr "%s (사본)"
 
 #. module: mass_mailing
 #: model:email.template,body_html:mass_mailing.newsletter_template
 msgid ""
 "<div data-snippet-id=\"big-picture\" style=\"padding:0px; margin:0px\">\n"
-"<table cellpadding=\"0\" cellspacing=\"0\" style=\"margin:10px 0px "
-"0px;vertical-align:top;padding:0px;font-family:arial;font-"
-"size:12px;color:rgb(51,51,51)\">\n"
+"<table cellpadding=\"0\" cellspacing=\"0\" style=\"margin:10px 0px 0px;vertical-align:top;padding:0px;font-family:arial;font-size:12px;color:rgb(51,51,51)\">\n"
 "    <tbody>\n"
 "        <tr>\n"
 "            <td style=\"width:600px\" valign=\"top\">\n"
-"            <h2 style=\"text-align: center; padding:0px 5px\">A Punchy "
-"Headline</h2>\n"
+"            <h2 style=\"text-align: center; padding:0px 5px\">A Punchy Headline</h2>\n"
 "            </td>\n"
 "        </tr>\n"
 "        <tr>\n"
-"            <td style=\"width:600px\" valign=\"top\"><img "
-"src=\"/website/static/src/img/big_picture.png\" "
-"style=\"display:block;border:none;min-height:250px;margin:0 auto;\" "
-"width=\"500\"></td>\n"
+"            <td style=\"width:600px\" valign=\"top\"><img src=\"/website/static/src/img/big_picture.png\" style=\"display:block;border:none;min-height:250px;margin:0 auto;\" width=\"500\"></td>\n"
 "        </tr>\n"
 "        <tr>\n"
 "            <td style=\"width:600px\" valign=\"top\">\n"
 "            <p style=\"text-align: center; overflow:hidden\"></p>\n"
 "\n"
-"            <h3 style=\"text-align: center; padding:0px 5px\">A Small "
-"Subtitle for ${object.name}</h3>\n"
+"            <h3 style=\"text-align: center; padding:0px 5px\">A Small Subtitle for ${object.name}</h3>\n"
 "\n"
 "            <p></p>\n"
 "\n"
-"            <p style=\"text-align: center; overflow:hidden\">Choose a "
-"vibrant image and write an inspiring paragraph about it. It does not have to "
-"be long, but it should reinforce your image.</p>\n"
+"            <p style=\"text-align: center; overflow:hidden\">Choose a vibrant image and write an inspiring paragraph about it. It does not have to be long, but it should reinforce your image.</p>\n"
 "            </td>\n"
 "        </tr>\n"
 "    </tbody>\n"
 "</table>\n"
 "</div>\n"
 "<div data-snippet-id=\"three-columns\" style=\"padding:0px; margin:0px\">\n"
-"<table cellpadding=\"0\" cellspacing=\"0\" style=\"margin:10px 0px "
-"0px;vertical-align:top;padding:0px;font-family:arial;font-"
-"size:12px;color:rgb(51,51,51)\">\n"
+"<table cellpadding=\"0\" cellspacing=\"0\" style=\"margin:10px 0px 0px;vertical-align:top;padding:0px;font-family:arial;font-size:12px;color:rgb(51,51,51)\">\n"
 "    <tbody>\n"
 "        <tr>\n"
-"            <td style=\"width:300px\" valign=\"top\"><img "
-"src=\"/website/static/src/img/desert_thumb.jpg\" "
-"style=\"display:block;border:none;min-height:50px\" width=\"275\"></td>\n"
-"            <td style=\"width:300px\" valign=\"top\"><img "
-"src=\"/website/static/src/img/deers_thumb.jpg\" "
-"style=\"display:block;border:none;min-height:50px\" width=\"275\"></td>\n"
+"            <td style=\"width:300px\" valign=\"top\"><img src=\"/website/static/src/img/desert_thumb.jpg\" style=\"display:block;border:none;min-height:50px\" width=\"275\"></td>\n"
+"            <td style=\"width:300px\" valign=\"top\"><img src=\"/website/static/src/img/deers_thumb.jpg\" style=\"display:block;border:none;min-height:50px\" width=\"275\"></td>\n"
 "        </tr>\n"
 "        <tr>\n"
 "            <td style=\"width:300px\" valign=\"top\">\n"
-"            <h3 style=\"text-align: center; padding:0px 5px\">Feature "
-"One</h3>\n"
+"            <h3 style=\"text-align: center; padding:0px 5px\">Feature One</h3>\n"
 "\n"
-"            <p style=\"overflow:hidden\">Choose a vibrant image and write an "
-"inspiring paragraph about it. It does not have to be long, but it should "
-"reinforce your image.</p>\n"
+"            <p style=\"overflow:hidden\">Choose a vibrant image and write an inspiring paragraph about it. It does not have to be long, but it should reinforce your image.</p>\n"
 "            </td>\n"
 "            <td style=\"width:300px\" valign=\"top\">\n"
-"            <h3 style=\"text-align: center; padding:0px 5px\">Feature "
-"Two</h3>\n"
+"            <h3 style=\"text-align: center; padding:0px 5px\">Feature Two</h3>\n"
 "\n"
-"            <p style=\"overflow:hidden\">Choose a vibrant image and write an "
-"inspiring paragraph about it. It does not have to be long, but it should "
-"reinforce your image.</p>\n"
+"            <p style=\"overflow:hidden\">Choose a vibrant image and write an inspiring paragraph about it. It does not have to be long, but it should reinforce your image.</p>\n"
 "            </td>\n"
 "        </tr>\n"
 "    </tbody>\n"
@@ -120,8 +90,7 @@
 "<p class=\"oe_view_nocontent_create\">\n"
 "                Click to define a new mass mailing campaign.\n"
 "              </p><p>\n"
-"                Create a campaign to structure mass mailing and get analysis "
-"from email status.\n"
+"                Create a campaign to structure mass mailing and get analysis from email status.\n"
 "              </p>\n"
 "            "
 msgstr ""
@@ -144,8 +113,7 @@
 "<p class=\"oe_view_nocontent_create\">\n"
 "    Click here to create a new mailing.\n"
 "</p><p>\n"
-"    Mass mailing allows you to to easily design and send mass mailings to "
-"your contacts, customers or leads using mailing lists.\n"
+"    Mass mailing allows you to to easily design and send mass mailings to your contacts, customers or leads using mailing lists.\n"
 "</p>"
 msgstr ""
 
@@ -169,22 +137,21 @@
 #. module: mass_mailing
 #: view:mail.mass_mailing:mass_mailing.view_mail_mass_mailing_form
 msgid "Attach a file"
-msgstr ""
+msgstr "파일 첨부"
 
 #. module: mass_mailing
 #: field:mail.mass_mailing,attachment_ids:0
 msgid "Attachments"
-msgstr ""
+msgstr "첨부 파일"
 
 #. module: mass_mailing
 #: view:email.template:mass_mailing.email_template_form_minimal
 #: field:mail.mass_mailing,body_html:0
 msgid "Body"
-msgstr ""
-
-#. module: mass_mailing
-#: field:mail.mail.statistics,bounced:0
-#: field:mail.mass_mailing,bounced:0
+msgstr "본문"
+
+#. module: mass_mailing
+#: field:mail.mail.statistics,bounced:0 field:mail.mass_mailing,bounced:0
 #: field:mail.mass_mailing.campaign,bounced:0
 #: field:mail.statistics.report,bounced:0
 msgid "Bounced"
@@ -194,7 +161,7 @@
 #: view:mail.mass_mailing:mass_mailing.view_mail_mass_mailing_form
 #: view:mail.mass_mailing:mass_mailing.view_mail_mass_mailing_search
 msgid "Campaign"
-msgstr ""
+msgstr "캠페인"
 
 #. module: mass_mailing
 #: model:ir.ui.menu,name:mass_mailing.menu_view_mass_mailing_stages
@@ -205,17 +172,17 @@
 #: model:ir.ui.menu,name:mass_mailing.menu_email_campaigns
 #: view:mail.mass_mailing.campaign:mass_mailing.view_mail_mass_mailing_campaign_search
 msgid "Campaigns"
-msgstr ""
+msgstr "캠페인"
 
 #. module: mass_mailing
 #: view:mail.mass_mailing.test:mass_mailing.view_mail_mass_mailing_test_form
 msgid "Cancel"
-msgstr ""
+msgstr "취소"
 
 #. module: mass_mailing
 #: field:mail.mass_mailing.campaign,category_ids:0
 msgid "Categories"
-msgstr ""
+msgstr "카테고리"
 
 #. module: mass_mailing
 #: view:mail.mass_mailing:mass_mailing.view_mail_mass_mailing_form
@@ -233,10 +200,9 @@
 msgstr ""
 
 #. module: mass_mailing
-#: field:mail.mass_mailing,color:0
-#: field:mail.mass_mailing.campaign,color:0
+#: field:mail.mass_mailing,color:0 field:mail.mass_mailing.campaign,color:0
 msgid "Color Index"
-msgstr ""
+msgstr "컬러 색인"
 
 #. module: mass_mailing
 #: help:mail.mass_mailing.test,email_to:0
@@ -246,7 +212,7 @@
 #. module: mass_mailing
 #: model:ir.ui.menu,name:mass_mailing.marketing_configuration
 msgid "Configuration"
-msgstr ""
+msgstr "구성"
 
 #. module: mass_mailing
 #: view:mail.mass_mailing.list:mass_mailing.view_mail_mass_mailing_list_form
@@ -261,12 +227,12 @@
 #. module: mass_mailing
 #: model:ir.ui.menu,name:mass_mailing.menu_email_mass_mailing_contacts
 msgid "Contacts"
-msgstr ""
+msgstr "연락처"
 
 #. module: mass_mailing
 #: field:mail.mass_mailing.contact,create_date:0
 msgid "Create Date"
-msgstr ""
+msgstr "날짜 생성"
 
 #. module: mass_mailing
 #: field:mail.mail.statistics,create_uid:0
@@ -278,7 +244,7 @@
 #: field:mail.mass_mailing.stage,create_uid:0
 #: field:mail.mass_mailing.test,create_uid:0
 msgid "Created by"
-msgstr ""
+msgstr "생성자:"
 
 #. module: mass_mailing
 #: field:mail.mail.statistics,create_date:0
@@ -288,13 +254,13 @@
 #: field:mail.mass_mailing.stage,create_date:0
 #: field:mail.mass_mailing.test,create_date:0
 msgid "Created on"
-msgstr ""
+msgstr "생성일:"
 
 #. module: mass_mailing
 #: field:mail.mass_mailing,create_date:0
 #: view:mail.mass_mailing.contact:mass_mailing.view_mail_mass_mailing_contact_search
 msgid "Creation Date"
-msgstr ""
+msgstr "생성일"
 
 #. module: mass_mailing
 #: help:mail.mail.statistics,exception:0
@@ -304,7 +270,7 @@
 #. module: mass_mailing
 #: help:mail.mass_mailing.contact,message_last_post:0
 msgid "Date of the last message posted on the record."
-msgstr ""
+msgstr "기록에 게시된 최근 메시지의 날짜."
 
 #. module: mass_mailing
 #: help:mail.mail.statistics,scheduled:0
@@ -336,19 +302,19 @@
 #: view:mail.mass_mailing:mass_mailing.view_mail_mass_mailing_kanban
 #: view:mail.mass_mailing.campaign:mass_mailing.view_mail_mass_mailing_campaign_kanban
 msgid "Delete"
-msgstr ""
+msgstr "삭제"
 
 #. module: mass_mailing
 #: field:mail.mass_mailing,delivered:0
 #: field:mail.mass_mailing.campaign,delivered:0
 #: field:mail.statistics.report,delivered:0
 msgid "Delivered"
-msgstr ""
+msgstr "배송됨"
 
 #. module: mass_mailing
 #: model:mail.mass_mailing.stage,name:mass_mailing.campaign_stage_2
 msgid "Design"
-msgstr ""
+msgstr "디자인"
 
 #. module: mass_mailing
 #: view:mail.mass_mailing:mass_mailing.view_mail_mass_mailing_form
@@ -363,38 +329,38 @@
 #. module: mass_mailing
 #: field:mail.mail.statistics,model:0
 msgid "Document model"
-msgstr ""
+msgstr "문서 모델"
 
 #. module: mass_mailing
 #: field:mail.mass_mailing,mailing_domain:0
 msgid "Domain"
-msgstr ""
+msgstr "도메인"
 
 #. module: mass_mailing
 #: selection:mail.mass_mailing,state:0
 #: selection:mail.statistics.report,state:0
 msgid "Draft"
-msgstr ""
+msgstr "초안"
 
 #. module: mass_mailing
 #: view:mail.mass_mailing.campaign:mass_mailing.view_mail_mass_mailing_campaign_form
 msgid "Duplicate"
-msgstr ""
+msgstr "복제"
 
 #. module: mass_mailing
 #: view:email.template:mass_mailing.view_email_template_kanban
 msgid "Edit"
-msgstr ""
+msgstr "편집"
 
 #. module: mass_mailing
 #: view:email.template:mass_mailing.email_template_form_minimal
 msgid "Edit Template"
-msgstr ""
+msgstr "서식 편집"
 
 #. module: mass_mailing
 #: field:mail.mass_mailing.contact,email:0
 msgid "Email"
-msgstr ""
+msgstr "이메일"
 
 #. module: mass_mailing
 #: model:ir.model,name:mass_mailing.model_mail_mail_statistics
@@ -404,17 +370,17 @@
 #. module: mass_mailing
 #: model:ir.model,name:mass_mailing.model_mail_thread
 msgid "Email Thread"
-msgstr ""
+msgstr "이메일 스레드"
 
 #. module: mass_mailing
 #: model:ir.model,name:mass_mailing.model_mail_compose_message
 msgid "Email composition wizard"
-msgstr ""
+msgstr "이메일 작성 마법사"
 
 #. module: mass_mailing
 #: view:mail.mass_mailing:mass_mailing.view_mail_mass_mailing_form
 msgid "Emails"
-msgstr ""
+msgstr "이메일"
 
 #. module: mass_mailing
 #: field:mail.mass_mailing,statistics_ids:0
@@ -424,7 +390,7 @@
 #. module: mass_mailing
 #: field:mail.mail.statistics,exception:0
 msgid "Exception"
-msgstr ""
+msgstr "예외"
 
 #. module: mass_mailing
 #: view:mail.mass_mailing.contact:mass_mailing.view_mail_mass_mailing_contact_search
@@ -434,56 +400,52 @@
 #. module: mass_mailing
 #: view:mail.statistics.report:mass_mailing.view_mail_statistics_report_search
 msgid "Extended Filters..."
-msgstr ""
-
-#. module: mass_mailing
-#: field:mail.mass_mailing,failed:0
-#: field:mail.mass_mailing.campaign,failed:0
+msgstr "확장 필터..."
+
+#. module: mass_mailing
+#: field:mail.mass_mailing,failed:0 field:mail.mass_mailing.campaign,failed:0
 msgid "Failed"
-msgstr ""
+msgstr "실패함"
 
 #. module: mass_mailing
 #: field:mail.mass_mailing.contact,message_follower_ids:0
 msgid "Followers"
-msgstr ""
+msgstr "팔로워"
 
 #. module: mass_mailing
 #: field:mail.mass_mailing,email_from:0
 #: field:mail.statistics.report,email_from:0
 msgid "From"
-msgstr ""
-
-#. module: mass_mailing
+msgstr "보낸 사람"
+
+#. module: mass_mailing
+#: view:mail.mail.statistics:mass_mailing.view_mail_mail_statistics_search
 #: view:mail.mass_mailing:mass_mailing.view_mail_mass_mailing_search
 #: view:mail.mass_mailing.campaign:mass_mailing.view_mail_mass_mailing_campaign_search
 #: view:mail.mass_mailing.contact:mass_mailing.view_mail_mass_mailing_contact_search
 msgid "Group By"
-msgstr ""
+msgstr "분류 기준"
 
 #. module: mass_mailing
 #: view:mail.statistics.report:mass_mailing.view_mail_statistics_report_search
 msgid "Group By..."
-msgstr ""
+msgstr "분류 기준..."
 
 #. module: mass_mailing
 #: help:mail.mass_mailing.contact,message_summary:0
 msgid ""
 "Holds the Chatter summary (number of messages, ...). This summary is "
 "directly in html format in order to be inserted in kanban views."
-msgstr ""
-
-#. module: mass_mailing
-#: field:mail.mail.statistics,id:0
-#: field:mail.mass_mailing,id:0
-#: field:mail.mass_mailing.campaign,id:0
-#: field:mail.mass_mailing.category,id:0
-#: field:mail.mass_mailing.contact,id:0
-#: field:mail.mass_mailing.list,id:0
-#: field:mail.mass_mailing.stage,id:0
-#: field:mail.mass_mailing.test,id:0
+msgstr "대화 요약 (메시지 개수, ...)을 포함함. 이 요약은 간판 화면에 삽입할 수 있도록 직접적인 html 형식입니다."
+
+#. module: mass_mailing
+#: field:mail.mail.statistics,id:0 field:mail.mass_mailing,id:0
+#: field:mail.mass_mailing.campaign,id:0 field:mail.mass_mailing.category,id:0
+#: field:mail.mass_mailing.contact,id:0 field:mail.mass_mailing.list,id:0
+#: field:mail.mass_mailing.stage,id:0 field:mail.mass_mailing.test,id:0
 #: field:mail.statistics.report,id:0
 msgid "ID"
-msgstr ""
+msgstr "ID"
 
 #. module: mass_mailing
 #: help:mail.mail.statistics,mail_mail_id_int:0
@@ -496,7 +458,7 @@
 #. module: mass_mailing
 #: help:mail.mass_mailing.contact,message_unread:0
 msgid "If checked new messages require your attention."
-msgstr ""
+msgstr "체크할 경우, 새로운 메시지를 주목할 필요가 있습니다."
 
 #. module: mass_mailing
 #: help:mail.mass_mailing.campaign,unique_ab_testing:0
@@ -513,16 +475,15 @@
 #. module: mass_mailing
 #: field:mail.mass_mailing.contact,message_is_follower:0
 msgid "Is a Follower"
-msgstr ""
+msgstr "은(는) 팔로워임"
 
 #. module: mass_mailing
 #: field:mail.mass_mailing.contact,message_last_post:0
 msgid "Last Message Date"
-msgstr ""
-
-#. module: mass_mailing
-#: field:mail.mail.statistics,write_uid:0
-#: field:mail.mass_mailing,write_uid:0
+msgstr "최근 메시지 날짜"
+
+#. module: mass_mailing
+#: field:mail.mail.statistics,write_uid:0 field:mail.mass_mailing,write_uid:0
 #: field:mail.mass_mailing.campaign,write_uid:0
 #: field:mail.mass_mailing.category,write_uid:0
 #: field:mail.mass_mailing.contact,write_uid:0
@@ -530,7 +491,7 @@
 #: field:mail.mass_mailing.stage,write_uid:0
 #: field:mail.mass_mailing.test,write_uid:0
 msgid "Last Updated by"
-msgstr ""
+msgstr "최근 업데이트한 사람:"
 
 #. module: mass_mailing
 #: field:mail.mail.statistics,write_date:0
@@ -542,7 +503,7 @@
 #: field:mail.mass_mailing.stage,write_date:0
 #: field:mail.mass_mailing.test,write_date:0
 msgid "Last Updated on"
-msgstr ""
+msgstr "최근 업데이트 날짜:"
 
 #. module: mass_mailing
 #: field:mail.mail.statistics,mail_mail_id:0
@@ -552,7 +513,7 @@
 #. module: mass_mailing
 #: view:mail.mass_mailing:mass_mailing.view_mail_mass_mailing_form
 msgid "Mail Body"
-msgstr ""
+msgstr "이메일 내용"
 
 #. module: mass_mailing
 #: field:mail.mail.statistics,mail_mail_id_int:0
@@ -588,7 +549,7 @@
 #: field:mail.mass_mailing.list,name:0
 #, python-format
 msgid "Mailing List"
-msgstr ""
+msgstr "메일링 목록"
 
 #. module: mass_mailing
 #: model:ir.actions.act_window,name:mass_mailing.action_view_mass_mailing_contacts
@@ -603,7 +564,7 @@
 #: view:mail.mass_mailing.list:mass_mailing.view_mail_mass_mailing_list_search
 #: view:mail.mass_mailing.list:mass_mailing.view_mail_mass_mailing_list_tree
 msgid "Mailing Lists"
-msgstr ""
+msgstr "메일링 목록"
 
 #. module: mass_mailing
 #: view:mail.mass_mailing.contact:mass_mailing.view_mail_mass_mailing_contact_search
@@ -620,7 +581,7 @@
 #: view:mail.mass_mailing:mass_mailing.view_mail_mass_mailing_search
 #: view:mail.mass_mailing.campaign:mass_mailing.view_mail_mass_mailing_campaign_kanban
 msgid "Mailings"
-msgstr ""
+msgstr "메일 발송"
 
 #. module: mass_mailing
 #: model:res.groups,name:mass_mailing.group_mass_mailing_campaign
@@ -651,13 +612,12 @@
 #: model:ir.model,name:mass_mailing.model_mail_mass_mailing
 #: model:ir.ui.menu,name:mass_mailing.mass_mailing_campaign
 #: field:mail.compose.message,mass_mailing_id:0
-#: field:mail.compose.message,mass_mailing_name:0
-#: field:mail.mail,mailing_id:0
+#: field:mail.compose.message,mass_mailing_name:0 field:mail.mail,mailing_id:0
 #: field:mail.mail.statistics,mass_mailing_id:0
 #: view:mail.mass_mailing:mass_mailing.view_mail_mass_mailing_form
 #: view:mail.mass_mailing:mass_mailing.view_mail_mass_mailing_graph
 msgid "Mass Mailing"
-msgstr ""
+msgstr "대량 메일 발송"
 
 #. module: mass_mailing
 #: model:ir.actions.act_window,name:mass_mailing.action_mail_statistics_report
@@ -685,7 +645,7 @@
 #: view:mail.mass_mailing.campaign:mass_mailing.view_mail_mass_mailing_campaign_search
 #: view:mail.mass_mailing.campaign:mass_mailing.view_mail_mass_mailing_campaign_tree
 msgid "Mass Mailing Campaigns"
-msgstr ""
+msgstr "대량 메일 발송 캠페인"
 
 #. module: mass_mailing
 #: model:ir.model,name:mass_mailing.model_mail_mass_mailing_category
@@ -738,20 +698,19 @@
 #. module: mass_mailing
 #: field:mail.mass_mailing.contact,message_ids:0
 msgid "Messages"
-msgstr ""
+msgstr "메시지"
 
 #. module: mass_mailing
 #: help:mail.mass_mailing.contact,message_ids:0
 msgid "Messages and communication history"
-msgstr ""
+msgstr "메시지 및 대화이력"
 
 #. module: mass_mailing
 #: field:mail.mass_mailing.campaign,name:0
 #: field:mail.mass_mailing.category,name:0
-#: field:mail.mass_mailing.contact,name:0
-#: field:mail.mass_mailing.stage,name:0
+#: field:mail.mass_mailing.contact,name:0 field:mail.mass_mailing.stage,name:0
 msgid "Name"
-msgstr ""
+msgstr "명칭"
 
 #. module: mass_mailing
 #. openerp-web
@@ -760,11 +719,16 @@
 #: view:website:website.snippets
 #, python-format
 msgid "Newsletter"
-msgstr ""
+msgstr "뉴스레터"
 
 #. module: mass_mailing
 #: field:mail.mass_mailing.list,contact_nbr:0
 msgid "Number of Contacts"
+msgstr ""
+
+#. module: mass_mailing
+#: view:mail.mail.statistics:mass_mailing.view_mail_mail_statistics_search
+msgid "Open Date"
 msgstr ""
 
 #. module: mass_mailing
@@ -779,17 +743,17 @@
 msgstr ""
 
 #. module: mass_mailing
+#: view:mail.mail.statistics:mass_mailing.view_mail_mail_statistics_search
 #: field:mail.mail.statistics,opened:0
 #: view:mail.mass_mailing:mass_mailing.view_mail_mass_mailing_form
 #: view:mail.mass_mailing:mass_mailing.view_mail_mass_mailing_kanban
-#: field:mail.mass_mailing,opened:0
-#: field:mail.mass_mailing,opened_daily:0
+#: field:mail.mass_mailing,opened:0 field:mail.mass_mailing,opened_daily:0
 #: view:mail.mass_mailing.campaign:mass_mailing.view_mail_mass_mailing_campaign_form
 #: view:mail.mass_mailing.campaign:mass_mailing.view_mail_mass_mailing_campaign_kanban
 #: field:mail.mass_mailing.campaign,opened:0
 #: field:mail.statistics.report,opened:0
 msgid "Opened"
-msgstr ""
+msgstr "열림"
 
 #. module: mass_mailing
 #: view:mail.mass_mailing:mass_mailing.view_mail_mass_mailing_form
@@ -810,12 +774,12 @@
 #. module: mass_mailing
 #: view:mail.mass_mailing:mass_mailing.view_mail_mass_mailing_form
 msgid "Options"
-msgstr ""
+msgstr "옵션"
 
 #. module: mass_mailing
 #: model:ir.model,name:mass_mailing.model_mail_mail
 msgid "Outgoing Mails"
-msgstr ""
+msgstr "발신 이메일"
 
 #. module: mass_mailing
 #: help:mail.mass_mailing,contact_ab_pc:0
@@ -832,19 +796,20 @@
 #. module: mass_mailing
 #: view:email.template:mass_mailing.email_template_form_minimal
 msgid "Preview"
-msgstr ""
-
-#. module: mass_mailing
+msgstr "미리보기"
+
+#. module: mass_mailing
+#: view:mail.mail.statistics:mass_mailing.view_mail_mail_statistics_search
 #: view:mail.mass_mailing:mass_mailing.view_mail_mass_mailing_form
 #: view:mail.mass_mailing.campaign:mass_mailing.view_mail_mass_mailing_campaign_form
 msgid "Received"
-msgstr ""
+msgstr "받음"
 
 #. module: mass_mailing
 #: field:mail.mass_mailing,received_ratio:0
 #: field:mail.mass_mailing.campaign,received_ratio:0
 msgid "Received Ratio"
-msgstr ""
+msgstr "수령율"
 
 #. module: mass_mailing
 #: model:ir.actions.act_window,name:mass_mailing.action_view_mass_mailing_contacts_from_list
@@ -852,7 +817,7 @@
 #: view:mail.mass_mailing.list:mass_mailing.view_mail_mass_mailing_list_form
 #: field:mail.mass_mailing.test,email_to:0
 msgid "Recipients"
-msgstr ""
+msgstr "받는 사람"
 
 #. module: mass_mailing
 #: field:mail.mass_mailing,mailing_model:0
@@ -865,11 +830,11 @@
 msgstr ""
 
 #. module: mass_mailing
+#: view:mail.mail.statistics:mass_mailing.view_mail_mail_statistics_search
 #: field:mail.mail.statistics,replied:0
 #: view:mail.mass_mailing:mass_mailing.view_mail_mass_mailing_form
 #: view:mail.mass_mailing:mass_mailing.view_mail_mass_mailing_kanban
-#: field:mail.mass_mailing,replied:0
-#: field:mail.mass_mailing,replied_daily:0
+#: field:mail.mass_mailing,replied:0 field:mail.mass_mailing,replied_daily:0
 #: view:mail.mass_mailing.campaign:mass_mailing.view_mail_mass_mailing_campaign_form
 #: view:mail.mass_mailing.campaign:mass_mailing.view_mail_mass_mailing_campaign_kanban
 #: field:mail.mass_mailing.campaign,replied:0
@@ -894,6 +859,11 @@
 msgstr ""
 
 #. module: mass_mailing
+#: view:mail.mail.statistics:mass_mailing.view_mail_mail_statistics_search
+msgid "Reply Date"
+msgstr ""
+
+#. module: mass_mailing
 #: field:mail.mass_mailing,reply_to_mode:0
 msgid "Reply-To Mode"
 msgstr ""
@@ -902,7 +872,7 @@
 #: view:mail.mass_mailing.campaign:mass_mailing.view_mail_mass_mailing_campaign_search
 #: field:mail.mass_mailing.campaign,user_id:0
 msgid "Responsible"
-msgstr ""
+msgstr "담당자:"
 
 #. module: mass_mailing
 #: model:ir.model,name:mass_mailing.model_mail_mass_mailing_test
@@ -912,24 +882,23 @@
 #. module: mass_mailing
 #: model:mail.mass_mailing.stage,name:mass_mailing.campaign_stage_1
 msgid "Schedule"
-msgstr ""
-
-#. module: mass_mailing
-#: field:mail.mail.statistics,scheduled:0
-#: field:mail.mass_mailing,scheduled:0
+msgstr "일정 생성"
+
+#. module: mass_mailing
+#: field:mail.mail.statistics,scheduled:0 field:mail.mass_mailing,scheduled:0
 #: field:mail.mass_mailing.campaign,scheduled:0
 msgid "Scheduled"
-msgstr ""
+msgstr "예정된"
 
 #. module: mass_mailing
 #: field:mail.statistics.report,scheduled_date:0
 msgid "Scheduled Date"
-msgstr ""
+msgstr "예정일"
 
 #. module: mass_mailing
 #: view:mail.statistics.report:mass_mailing.view_mail_statistics_report_search
 msgid "Scheduled Month"
-msgstr ""
+msgstr "예정달"
 
 #. module: mass_mailing
 #: view:mail.mass_mailing:mass_mailing.view_mail_mass_mailing_form
@@ -969,14 +938,13 @@
 msgstr ""
 
 #. module: mass_mailing
-#: field:mail.mail.statistics,sent:0
-#: field:mail.mass_mailing,sent:0
+#: field:mail.mail.statistics,sent:0 field:mail.mass_mailing,sent:0
 #: selection:mail.mass_mailing,state:0
 #: model:mail.mass_mailing.stage,name:mass_mailing.campaign_stage_3
 #: field:mail.statistics.report,sent:0
 #: selection:mail.statistics.report,state:0
 msgid "Sent"
-msgstr ""
+msgstr "보냄"
 
 #. module: mass_mailing
 #: view:mail.mass_mailing:mass_mailing.view_mail_mass_mailing_search
@@ -1002,12 +970,12 @@
 #. module: mass_mailing
 #: field:mail.mass_mailing.stage,sequence:0
 msgid "Sequence"
-msgstr ""
+msgstr "순서"
 
 #. module: mass_mailing
 #: view:mail.mass_mailing.campaign:mass_mailing.view_mail_mass_mailing_campaign_kanban
 msgid "Settings"
-msgstr ""
+msgstr "설정"
 
 #. module: mass_mailing
 #: selection:mail.mass_mailing,reply_to_mode:0
@@ -1018,45 +986,44 @@
 #: view:mail.mass_mailing.campaign:mass_mailing.view_mail_mass_mailing_campaign_search
 #: field:mail.mass_mailing.campaign,stage_id:0
 msgid "Stage"
-msgstr ""
+msgstr "단계"
 
 #. module: mass_mailing
 #: view:mail.mass_mailing:mass_mailing.view_mail_mass_mailing_search
 #: view:mail.statistics.report:mass_mailing.view_mail_statistics_report_search
 msgid "State"
-msgstr ""
+msgstr "주"
 
 #. module: mass_mailing
 #: field:mail.mail,statistics_ids:0
 msgid "Statistics"
-msgstr ""
-
-#. module: mass_mailing
-#: field:mail.mass_mailing,state:0
-#: field:mail.statistics.report,state:0
+msgstr "통계"
+
+#. module: mass_mailing
+#: field:mail.mass_mailing,state:0 field:mail.statistics.report,state:0
 msgid "Status"
-msgstr ""
+msgstr "상태"
 
 #. module: mass_mailing
 #: field:mail.mass_mailing,name:0
 msgid "Subject"
-msgstr ""
+msgstr "제목"
 
 #. module: mass_mailing
 #: view:website:website.snippets
 msgid "Subscribe"
-msgstr ""
+msgstr "구독"
 
 #. module: mass_mailing
 #: field:mail.mass_mailing.contact,message_summary:0
 msgid "Summary"
-msgstr ""
+msgstr "요약"
 
 #. module: mass_mailing
 #: view:email.template:mass_mailing.email_template_form_minimal
 #: model:ir.actions.act_window,name:mass_mailing.action_email_template_marketing
 msgid "Templates"
-msgstr ""
+msgstr "서식"
 
 #. module: mass_mailing
 #: code:addons/mass_mailing/models/mass_mailing.py:541
@@ -1079,7 +1046,7 @@
 #. module: mass_mailing
 #: view:website:website.snippets
 msgid "Thanks for your subscription!"
-msgstr ""
+msgstr "가입해 주셔서 감사합니다!"
 
 #. module: mass_mailing
 #: help:mail.mass_mailing.contact,opt_out:0
@@ -1090,46 +1057,46 @@
 #: view:mail.mass_mailing:mass_mailing.view_mail_mass_mailing_form
 msgid ""
 "This option is not available for the recipients you selected.\n"
-"                                                Please use a specific reply-"
-"to email address."
-msgstr ""
-
-#. module: mass_mailing
-#: field:mail.mass_mailing,total:0
-#: field:mail.mass_mailing.campaign,total:0
+"                                                Please use a specific reply-to email address."
+msgstr ""
+
+#. module: mass_mailing
+#: field:mail.mass_mailing,total:0 field:mail.mass_mailing.campaign,total:0
 msgid "Total"
-msgstr ""
+msgstr "합계"
 
 #. module: mass_mailing
 #: field:mail.mass_mailing.contact,message_unread:0
 msgid "Unread Messages"
-msgstr ""
+msgstr "읽지않은 메시지"
 
 #. module: mass_mailing
 #: field:mail.mass_mailing.contact,website_message_ids:0
 msgid "Website Messages"
-msgstr ""
+msgstr "웹 사이트 메시지"
 
 #. module: mass_mailing
 #: help:mail.mass_mailing.contact,website_message_ids:0
 msgid "Website communication history"
-msgstr ""
+msgstr "웹 사이트 대화이력"
 
 #. module: mass_mailing
 #: view:mail.mass_mailing:mass_mailing.view_mail_mass_mailing_form
 msgid "emails are in queue and will be sent soon."
 msgstr ""
+
+#. module: mass_mailing
+#: view:mail.mass_mailing.test:mass_mailing.view_mail_mass_mailing_test_form
+msgid "or"
+msgstr "또는"
 
 #. module: mass_mailing
 #: view:website:website.snippets
 msgid "your email..."
-<<<<<<< HEAD
-=======
 msgstr "귀하의 이메일..."
 
 #. module: mass_mailing
 #: code:addons/mass_mailing/models/mail_mail.py:72
 #, python-format
 msgid "Click to unsubscribe"
->>>>>>> f9f7669e
 msgstr ""