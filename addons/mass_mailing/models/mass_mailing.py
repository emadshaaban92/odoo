--- conflicted
+++ resolved
@@ -464,19 +464,13 @@
             return super(MassMailing, self).read_group(domain, fields, groupby, offset=offset, limit=limit, orderby=orderby)
 
     def update_opt_out(self, email, res_ids, value):
-        model = self.env[self.mailing_model]
+        model = self.env[self.mailing_model].with_context(active_test=False)
         if 'opt_out' in model._fields:
             email_fname = 'email_from'
             if 'email' in model._fields:
                 email_fname = 'email'
-<<<<<<< HEAD
             records = model.search([('id', 'in', res_ids), (email_fname, 'ilike', email)])
             records.write({'opt_out': value})
-=======
-            ctx = dict(context or {}, active_test=False)
-            record_ids = model.search(cr, uid, [('id', 'in', res_ids), (email_fname, 'ilike', email)], context=ctx)
-            model.write(cr, uid, record_ids, {'opt_out': value}, context=context)
->>>>>>> 0570033a
 
     #------------------------------------------------------
     # Views & Actions
