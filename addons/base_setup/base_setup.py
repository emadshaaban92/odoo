# -*- coding: utf-8 -*-
##############################################################################
#
#    OpenERP, Open Source Management Solution
#    Copyright (C) 2004-2009 Tiny SPRL (<http://tiny.be>).
#
#    This program is free software: you can redistribute it and/or modify
#    it under the terms of the GNU Affero General Public License as
#    published by the Free Software Foundation, either version 3 of the
#    License, or (at your option) any later version.
#
#    This program is distributed in the hope that it will be useful,
#    but WITHOUT ANY WARRANTY; without even the implied warranty of
#    MERCHANTABILITY or FITNESS FOR A PARTICULAR PURPOSE.  See the
#    GNU Affero General Public License for more details.
#
#    You should have received a copy of the GNU Affero General Public License
#    along with this program.  If not, see <http://www.gnu.org/licenses/>.
#
##############################################################################

import simplejson
import cgi
import pooler
import tools
from osv import fields, osv
from tools.translate import _
from lxml import etree

<<<<<<< HEAD
#Migrate data from another application Conf wiz

class migrade_application_installer_modules(osv.osv_memory):
    _name = 'migrade.application.installer.modules'
    _inherit = 'res.config.installer'
    _columns = {
        'import_saleforce': fields.boolean('Import Saleforce',
            help="For Import Saleforce"),
        'import_sugarcrm': fields.boolean('Import Sugarcrm',
            help="For Import Sugarcrm"),
        'sync_google_contact': fields.boolean('Sync Google Contact',
            help="For Sync Google Contact"),
        'quickbooks_ippids': fields.boolean('Quickbooks Ippids',
            help="For Quickbooks Ippids"),
    }

class product_installer(osv.osv_memory):
    _name = 'product.installer'
    _inherit = 'res.config'
    _columns = {
        'customers': fields.selection([('create','Create'), ('import','Import')], 'Customers', size=32, required=True, help="Import or create customers"),
    }
    _defaults = {
        'customers': 'create',
    }

    def execute(self, cr, uid, ids, context=None):
        if context is None:
             context = {}
        data_obj = self.pool.get('ir.model.data')
        val = self.browse(cr, uid, ids, context=context)[0]
        if val.customers == 'create':
            id2 = data_obj._get_id(cr, uid, 'base', 'view_partner_form')
            if id2:
                id2 = data_obj.browse(cr, uid, id2, context=context).res_id
            return {
                    'view_type': 'form',
                    'view_mode': 'form',
                    'res_model': 'res.partner',
                    'views': [(id2, 'form')],
                    'type': 'ir.actions.act_window',
                    'target': 'current',
                    'nodestroy':False,
                }
        if val.customers == 'import':
            return {'type': 'ir.actions.act_window'}

# Specify Your Terminology

=======
# Define users preferences for new users (ir.values)
def _lang_get(self, cr, uid, context=None):
    obj = self.pool.get('res.lang')
    ids = obj.search(cr, uid, [('translatable','=',True)])
    res = obj.read(cr, uid, ids, ['code', 'name'], context=context)
    res = [(r['code'], r['name']) for r in res]
    return res

def _tz_get(self,cr,uid, context=None):
    return [(x, x) for x in pytz.all_timezones]

class user_preferences_config(osv.osv_memory):
    _name = 'user.preferences.config'
    _inherit = 'res.config'
    _columns = {
        'context_tz': fields.selection(_tz_get,  'Timezone', size=64,
            help="Set default for new user's timezone, used to perform timezone conversions "
                 "between the server and the client."),
        'context_lang': fields.selection(_lang_get, 'Language', required=True,
            help="Sets default language for the all user interface, when UI "
                "translations are available. If you want to Add new Language, you can add it from 'Load an Official Translation' wizard  from 'Administration' menu."),
        'view': fields.selection([('simple','Simplified'),
                                  ('extended','Extended')],
                                 'Interface', required=True, help= "If you use OpenERP for the first time we strongly advise you to select the simplified interface, which has less features but is easier. You can always switch later from the user preferences." ),
        'menu_tips': fields.boolean('Display Tips', help="Check out this box if you want to always display tips on each menu action"),

    }
    _defaults={
               'view' : lambda self,cr,uid,*args: self.pool.get('res.users').browse(cr, uid, uid).view or 'simple',
               'context_lang' : 'en_US',
               'menu_tips' : True
    }

    def default_get(self, cr, uid, fields, context=None):
        if context is None:
            context = {}
        res = super(user_preferences_config, self).default_get(cr, uid, fields, context=context)
        res_default = self.pool.get('ir.values').get(cr, uid, 'default', False, ['res.users'])
        for id, field, value in res_default:
            res.update({field: value})
        return res

    def execute(self, cr, uid, ids, context=None):
        user_obj = self.pool.get('res.users')
        user_ids = user_obj.search(cr, uid, [], context=context)
        for o in self.browse(cr, uid, ids, context=context):
            user_obj.write(cr , uid, user_ids ,{'context_tz' : o.context_tz, 'context_lang' : o.context_lang, 'view' : o.view, 'menu_tips' : o.menu_tips}, context=context)
            ir_values_obj = self.pool.get('ir.values')
            ir_values_obj.set(cr, uid, 'default', False, 'context_tz', ['res.users'], o.context_tz)
            ir_values_obj.set(cr, uid, 'default', False, 'context_lang', ['res.users'], o.context_lang)
            ir_values_obj.set(cr, uid, 'default', False, 'view', ['res.users'], o.view)
            ir_values_obj.set(cr, uid, 'default', False, 'menu_tips', ['res.users'], o.menu_tips)
        return {}

# Specify Your Terminology will move to 'partner' module
>>>>>>> e9273066
class specify_partner_terminology(osv.osv_memory):
    _name = 'base.setup.terminology'
    _inherit = 'res.config'
    _columns = {
        'partner': fields.selection([
            ('Customer','Customer'),
            ('Client','Client'),
            ('Member','Member'),
            ('Patient','Patient'),
            ('Partner','Partner'),
            ('Donor','Donor'),
            ('Guest','Guest'),
            ('Tenant','Tenant')
        ], 'How do you call a Customer', required=True ),
    }
    _defaults={
        'partner' :'Customer',
    }

    def make_translations(self, cr, uid, ids, name, type, src, value, res_id=0, context=None):
        trans_obj = self.pool.get('ir.translation')
        user_obj = self.pool.get('res.users')
        context_lang = user_obj.browse(cr, uid, uid, context=context).context_lang
        existing_trans_ids = trans_obj.search(cr, uid, [('name','=',name), ('lang','=',context_lang), ('type','=',type), ('src','=',src), ('res_id','=',res_id)])
        if existing_trans_ids:
            trans_obj.write(cr, uid, existing_trans_ids, {'value': value}, context=context)
        else:
            create_id = trans_obj.create(cr, uid, {'name': name,'lang': context_lang, 'type': type, 'src': src, 'value': value , 'res_id': res_id}, context=context)
        return {}

    def execute(self, cr, uid, ids, context=None):
        def _case_insensitive_replace(ref_string, src, value):
            import re
            pattern = re.compile(src, re.IGNORECASE)
            return pattern.sub(_(value), _(ref_string))
        trans_obj = self.pool.get('ir.translation')
        fields_obj = self.pool.get('ir.model.fields')
        menu_obj = self.pool.get('ir.ui.menu')
        act_window_obj = self.pool.get('ir.actions.act_window')
        for o in self.browse(cr, uid, ids, context=context):
            #translate label of field
            field_ids = fields_obj.search(cr, uid, [('field_description','ilike','Customer')])
            for f_id in fields_obj.browse(cr ,uid, field_ids, context=context):
                field_ref = f_id.model_id.model + ',' + f_id.name
                self.make_translations(cr, uid, ids, field_ref, 'field', f_id.field_description, _case_insensitive_replace(f_id.field_description,'Customer',o.partner), context=context)
            #translate help tooltip of field
            for obj in self.pool.models.values():
                for field_name, field_rec in obj._columns.items():
                    if field_rec.help.lower().count('customer'):
                        field_ref = obj._name + ',' + field_name
                        self.make_translations(cr, uid, ids, field_ref, 'help', field_rec.help, _case_insensitive_replace(field_rec.help,'Customer',o.partner), context=context)
            #translate menuitems
            menu_ids = menu_obj.search(cr,uid, [('name','ilike','Customer')])
            for m_id in menu_obj.browse(cr, uid, menu_ids, context=context):
                menu_name = m_id.name
                menu_ref = 'ir.ui.menu' + ',' + 'name'
                self.make_translations(cr, uid, ids, menu_ref, 'model', menu_name, _case_insensitive_replace(menu_name,'Customer',o.partner), res_id=m_id.id, context=context)
            #translate act window name
            act_window_ids = act_window_obj.search(cr, uid, [('name','ilike','Customer')])
            for act_id in act_window_obj.browse(cr ,uid, act_window_ids, context=context):
                act_ref = 'ir.actions.act_window' + ',' + 'name'
                self.make_translations(cr, uid, ids, act_ref, 'model', act_id.name, _case_insensitive_replace(act_id.name,'Customer',o.partner), res_id=act_id.id, context=context)
            #translate act window tooltips
            act_window_ids = act_window_obj.search(cr, uid, [('help','ilike','Customer')])
            for act_id in act_window_obj.browse(cr ,uid, act_window_ids, context=context):
                act_ref = 'ir.actions.act_window' + ',' + 'help'
                self.make_translations(cr, uid, ids, act_ref, 'model', act_id.help, _case_insensitive_replace(act_id.help,'Customer',o.partner), res_id=act_id.id, context=context)
        return {}

# Preferences wizard for Sales & CRM.
# It is defined here because it is inherited independently in modules sale, crm,
# plugin_outlook and plugin_thunderbird.
class sale_config_settings(osv.osv_memory):
    _name = 'sale.config.settings'
    _inherit = 'res.config.settings'
    _columns = {
        'module_crm': fields.boolean('CRM'),
        'module_plugin_thunderbird': fields.boolean('Thunderbird plugin',
            help="""The plugin allows you archive email and its attachments to the selected
                OpenERP objects. You can select a partner, a task, a project, an analytical
                account, or any other object and attach the selected mail as a .eml file in
                the attachment of a selected record. You can create documents for CRM Lead,
                HR Applicant and Project Issue from the selected emails.
                This installs the module plugin_thunderbird."""),
        'module_plugin_outlook': fields.boolean('Outlook plugin',
            help="""The Outlook plugin allows you to select an object that you would like to add
                to your email and its attachments from MS Outlook. You can select a partner, a task,
                a project, an analytical account, or any other object and archive a selected
                email into an OpenERP mail message with attachments.
                This installs the module plugin_outlook."""),
    }

# vim:expandtab:smartindent:tabstop=4:softtabstop=4:shiftwidth=4:<|MERGE_RESOLUTION|>--- conflicted
+++ resolved
@@ -27,113 +27,7 @@
 from tools.translate import _
 from lxml import etree
 
-<<<<<<< HEAD
-#Migrate data from another application Conf wiz
-
-class migrade_application_installer_modules(osv.osv_memory):
-    _name = 'migrade.application.installer.modules'
-    _inherit = 'res.config.installer'
-    _columns = {
-        'import_saleforce': fields.boolean('Import Saleforce',
-            help="For Import Saleforce"),
-        'import_sugarcrm': fields.boolean('Import Sugarcrm',
-            help="For Import Sugarcrm"),
-        'sync_google_contact': fields.boolean('Sync Google Contact',
-            help="For Sync Google Contact"),
-        'quickbooks_ippids': fields.boolean('Quickbooks Ippids',
-            help="For Quickbooks Ippids"),
-    }
-
-class product_installer(osv.osv_memory):
-    _name = 'product.installer'
-    _inherit = 'res.config'
-    _columns = {
-        'customers': fields.selection([('create','Create'), ('import','Import')], 'Customers', size=32, required=True, help="Import or create customers"),
-    }
-    _defaults = {
-        'customers': 'create',
-    }
-
-    def execute(self, cr, uid, ids, context=None):
-        if context is None:
-             context = {}
-        data_obj = self.pool.get('ir.model.data')
-        val = self.browse(cr, uid, ids, context=context)[0]
-        if val.customers == 'create':
-            id2 = data_obj._get_id(cr, uid, 'base', 'view_partner_form')
-            if id2:
-                id2 = data_obj.browse(cr, uid, id2, context=context).res_id
-            return {
-                    'view_type': 'form',
-                    'view_mode': 'form',
-                    'res_model': 'res.partner',
-                    'views': [(id2, 'form')],
-                    'type': 'ir.actions.act_window',
-                    'target': 'current',
-                    'nodestroy':False,
-                }
-        if val.customers == 'import':
-            return {'type': 'ir.actions.act_window'}
-
-# Specify Your Terminology
-
-=======
-# Define users preferences for new users (ir.values)
-def _lang_get(self, cr, uid, context=None):
-    obj = self.pool.get('res.lang')
-    ids = obj.search(cr, uid, [('translatable','=',True)])
-    res = obj.read(cr, uid, ids, ['code', 'name'], context=context)
-    res = [(r['code'], r['name']) for r in res]
-    return res
-
-def _tz_get(self,cr,uid, context=None):
-    return [(x, x) for x in pytz.all_timezones]
-
-class user_preferences_config(osv.osv_memory):
-    _name = 'user.preferences.config'
-    _inherit = 'res.config'
-    _columns = {
-        'context_tz': fields.selection(_tz_get,  'Timezone', size=64,
-            help="Set default for new user's timezone, used to perform timezone conversions "
-                 "between the server and the client."),
-        'context_lang': fields.selection(_lang_get, 'Language', required=True,
-            help="Sets default language for the all user interface, when UI "
-                "translations are available. If you want to Add new Language, you can add it from 'Load an Official Translation' wizard  from 'Administration' menu."),
-        'view': fields.selection([('simple','Simplified'),
-                                  ('extended','Extended')],
-                                 'Interface', required=True, help= "If you use OpenERP for the first time we strongly advise you to select the simplified interface, which has less features but is easier. You can always switch later from the user preferences." ),
-        'menu_tips': fields.boolean('Display Tips', help="Check out this box if you want to always display tips on each menu action"),
-
-    }
-    _defaults={
-               'view' : lambda self,cr,uid,*args: self.pool.get('res.users').browse(cr, uid, uid).view or 'simple',
-               'context_lang' : 'en_US',
-               'menu_tips' : True
-    }
-
-    def default_get(self, cr, uid, fields, context=None):
-        if context is None:
-            context = {}
-        res = super(user_preferences_config, self).default_get(cr, uid, fields, context=context)
-        res_default = self.pool.get('ir.values').get(cr, uid, 'default', False, ['res.users'])
-        for id, field, value in res_default:
-            res.update({field: value})
-        return res
-
-    def execute(self, cr, uid, ids, context=None):
-        user_obj = self.pool.get('res.users')
-        user_ids = user_obj.search(cr, uid, [], context=context)
-        for o in self.browse(cr, uid, ids, context=context):
-            user_obj.write(cr , uid, user_ids ,{'context_tz' : o.context_tz, 'context_lang' : o.context_lang, 'view' : o.view, 'menu_tips' : o.menu_tips}, context=context)
-            ir_values_obj = self.pool.get('ir.values')
-            ir_values_obj.set(cr, uid, 'default', False, 'context_tz', ['res.users'], o.context_tz)
-            ir_values_obj.set(cr, uid, 'default', False, 'context_lang', ['res.users'], o.context_lang)
-            ir_values_obj.set(cr, uid, 'default', False, 'view', ['res.users'], o.view)
-            ir_values_obj.set(cr, uid, 'default', False, 'menu_tips', ['res.users'], o.menu_tips)
-        return {}
-
 # Specify Your Terminology will move to 'partner' module
->>>>>>> e9273066
 class specify_partner_terminology(osv.osv_memory):
     _name = 'base.setup.terminology'
     _inherit = 'res.config'
