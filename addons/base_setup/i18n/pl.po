# Translation of Odoo Server.
# This file contains the translation of the following modules:
# * base_setup
#
# Translators:
# Piotr Szlązak <szlazakpiotr@gmail.com>, 2016
#, fuzzy
msgid ""
msgstr ""
"Project-Id-Version: Odoo 9.0\n"
"Report-Msgid-Bugs-To: \n"
<<<<<<< HEAD
"POT-Creation-Date: 2016-08-19 10:24+0000\n"
=======
"POT-Creation-Date: 2016-08-18 14:07+0000\n"
>>>>>>> bc1a0a32
"PO-Revision-Date: 2016-06-27 10:48+0000\n"
"Last-Translator: Piotr Szlązak <szlazakpiotr@gmail.com>\n"
"Language-Team: Polish (http://www.transifex.com/odoo/odoo-9/language/pl/)\n"
"Language: pl\n"
"MIME-Version: 1.0\n"
"Content-Type: text/plain; charset=UTF-8\n"
"Content-Transfer-Encoding: \n"
"#-#-#-#-#  pl.po (Odoo 9.0)  #-#-#-#-#\n"
"Plural-Forms: nplurals=3; plural=(n==1 ? 0 : n%10>=2 && n%10<=4 && (n%100<10 "
"|| n%100>=20) ? 1 : 2);\n"
"#-#-#-#-#  pl.po (Odoo 9.0)  #-#-#-#-#\n"
"Plural-Forms: nplurals=3; plural=(n==1 ? 0 : n%10>=2 && n%10<=4 && (n%100<10 "
"|| n%100>=20) ? 1 : 2);\n"

#. module: base_setup
#: model:ir.model.fields,field_description:base_setup.field_base_config_settings_module_portal
msgid "Activate the customer portal"
msgstr "Aktywuje portal klientów"

#. module: base_setup
#: model:ir.model.fields,field_description:base_setup.field_base_config_settings_module_share
msgid "Allow documents sharing"
msgstr "Pozwalaj na współdzielenie dokumentów"

#. module: base_setup
#: model:ir.model.fields,field_description:base_setup.field_base_config_settings_group_multi_currency
msgid "Allow multi currencies"
msgstr ""

#. module: base_setup
#: model:ir.model.fields,field_description:base_setup.field_base_config_settings_module_google_calendar
msgid "Allow the users to synchronize their calendar  with Google Calendar"
msgstr "Pozwala użytkownikom synchronizować kalendarz z Google Calendar"

#. module: base_setup
#: model:ir.model.fields,field_description:base_setup.field_base_config_settings_module_base_import
msgid "Allow users to import data from CSV/XLS/XLSX/ODS files"
msgstr "Pozwala importować dane z plików CSV/XLS/XLSX/ODS"

#. module: base_setup
#: model:ir.model.fields,help:base_setup.field_base_config_settings_group_multi_currency
msgid "Allows to work in a multi currency environment"
msgstr ""

#. module: base_setup
#: model:ir.ui.view,arch_db:base_setup.view_general_configuration
#: model:ir.ui.view,arch_db:base_setup.view_sale_config_settings
msgid "Apply"
msgstr "Zastosuj"

#. module: base_setup
#: model:ir.model.fields,field_description:base_setup.field_base_config_settings_module_google_drive
msgid "Attach Google documents to any record"
msgstr "Dodawaj dokumenty Google do rekordów"

#. module: base_setup
#: model:ir.ui.view,arch_db:base_setup.view_general_configuration
msgid "Authentication"
msgstr "Uwierzytelnienie"

#. module: base_setup
#: model:ir.ui.view,arch_db:base_setup.view_general_configuration
#: model:ir.ui.view,arch_db:base_setup.view_sale_config_settings
msgid "Cancel"
msgstr "Anuluj"

#. module: base_setup
#: model:ir.actions.act_window,name:base_setup.action_sale_config
#: model:ir.ui.view,arch_db:base_setup.view_sale_config_settings
msgid "Configure Sales"
msgstr "Konfiguruj sprzedaż"

#. module: base_setup
#: model:ir.ui.view,arch_db:base_setup.view_general_configuration
msgid "Configure outgoing email servers"
msgstr "Konfiguruj serwery poczty wychodzącej"

#. module: base_setup
#: model:ir.ui.view,arch_db:base_setup.view_general_configuration
msgid "Configure your company data"
msgstr "Konfiguruj dane swojej firmy"

#. module: base_setup
#: model:ir.model.fields,field_description:base_setup.field_base_config_settings_create_uid
#: model:ir.model.fields,field_description:base_setup.field_sale_config_settings_create_uid
msgid "Created by"
msgstr "Utworzone przez"

#. module: base_setup
#: model:ir.model.fields,field_description:base_setup.field_base_config_settings_create_date
#: model:ir.model.fields,field_description:base_setup.field_sale_config_settings_create_date
msgid "Created on"
msgstr "Utworzono"

#. module: base_setup
#: model:ir.model.fields,field_description:base_setup.field_base_config_settings_display_name
#: model:ir.model.fields,field_description:base_setup.field_sale_config_settings_display_name
msgid "Display Name"
msgstr "Wyświetlana nazwa "

#. module: base_setup
#: model:ir.ui.view,arch_db:base_setup.view_general_configuration
msgid "Email"
msgstr "E-mail"

#. module: base_setup
#: model:ir.actions.act_window,name:base_setup.action_general_configuration
#: model:ir.ui.view,arch_db:base_setup.view_general_configuration
msgid "General Settings"
msgstr "Ustawienia ogólne"

#. module: base_setup
#: model:ir.model.fields,help:base_setup.field_base_config_settings_module_portal
msgid "Give your customers access to their documents."
msgstr "Daj swoim klientom dostęp do ich dokumentów."

#. module: base_setup
#: model:ir.ui.view,arch_db:base_setup.view_general_configuration
msgid "Google Calendar"
msgstr "Kalendarz Google"

#. module: base_setup
#: model:ir.ui.view,arch_db:base_setup.view_general_configuration
msgid "Google Drive"
msgstr "Dysk Google"

#. module: base_setup
#: model:ir.ui.view,arch_db:base_setup.view_general_configuration
msgid "Google Integration"
msgstr "integracja Google"

#. module: base_setup
#: model:ir.model.fields,field_description:base_setup.field_base_config_settings_id
#: model:ir.model.fields,field_description:base_setup.field_sale_config_settings_id
msgid "ID"
msgstr "ID"

#. module: base_setup
#: model:ir.ui.view,arch_db:base_setup.view_general_configuration
msgid "Import / Export"
msgstr "Import / Eksport"

#. module: base_setup
#: model:ir.ui.view,arch_db:base_setup.view_general_configuration
msgid "Inter company"
msgstr "pomiędzy firmami"

#. module: base_setup
#: model:ir.model.fields,field_description:base_setup.field_base_config_settings___last_update
#: model:ir.model.fields,field_description:base_setup.field_sale_config_settings___last_update
msgid "Last Modified on"
msgstr "Ostatnio modyfikowano"

#. module: base_setup
#: model:ir.model.fields,field_description:base_setup.field_base_config_settings_write_uid
#: model:ir.model.fields,field_description:base_setup.field_sale_config_settings_write_uid
msgid "Last Updated by"
msgstr "Ostatnio modyfikowane przez"

#. module: base_setup
#: model:ir.model.fields,field_description:base_setup.field_base_config_settings_write_date
#: model:ir.model.fields,field_description:base_setup.field_sale_config_settings_write_date
msgid "Last Updated on"
msgstr "Ostatnia zmiana"

#. module: base_setup
#: model:ir.model.fields,field_description:base_setup.field_base_config_settings_module_inter_company_rules
msgid "Manage Inter Company"
msgstr ""

#. module: base_setup
#: model:ir.model.fields,field_description:base_setup.field_base_config_settings_group_multi_company
msgid "Manage multiple companies"
msgstr "Obsługuj kilka firm"

#. module: base_setup
#: model:ir.ui.view,arch_db:base_setup.view_general_configuration
msgid "Multi Company"
msgstr "Wielofirmowość"

#. module: base_setup
#: model:ir.ui.view,arch_db:base_setup.view_general_configuration
msgid "Multi Currencies"
<<<<<<< HEAD
=======
msgstr ""

#. module: base_setup
#: model:ir.ui.view,arch_db:base_setup.view_general_configuration
msgid ""
"Once installed, you can configure your API credentials for \"Google calendar"
"\""
>>>>>>> bc1a0a32
msgstr ""

#. module: base_setup
#: model:ir.ui.view,arch_db:base_setup.view_general_configuration
msgid ""
"Once installed, you can configure your API credentials for \"Google calendar"
"\""
msgstr ""

#. module: base_setup
#: model:ir.ui.view,arch_db:base_setup.view_general_configuration
msgid "Portal access"
msgstr "Dostęp portalowy"

#. module: base_setup
#: model:ir.model.fields,help:base_setup.field_base_config_settings_module_share
msgid "Share or embbed any screen of Odoo."
msgstr ""

#. module: base_setup
#: model:ir.model.fields,field_description:base_setup.field_base_config_settings_company_share_partner
msgid "Share partners to all companies"
msgstr "rozdziel partnerów do wszystkich firm"

#. module: base_setup
#: model:ir.model.fields,help:base_setup.field_base_config_settings_company_share_partner
msgid ""
"Share your partners to all companies defined in your instance.\n"
" * Checked : Partners are visible for every companies, even if a company is "
"defined on the partner.\n"
" * Unchecked : Each company can see only its partner (partners where company "
"is defined). Partners not related to a company are visible for all companies."
msgstr ""

#. module: base_setup
#: model:ir.ui.view,arch_db:base_setup.view_general_configuration
msgid "Shared resources"
msgstr ""

#. module: base_setup
#: model:ir.model.fields,help:base_setup.field_base_config_settings_module_google_calendar
msgid "This installs the module google_calendar."
msgstr ""

#. module: base_setup
#: model:ir.model.fields,help:base_setup.field_base_config_settings_module_google_drive
msgid "This installs the module google_docs."
msgstr ""

#. module: base_setup
#: model:ir.model.fields,help:base_setup.field_base_config_settings_module_inter_company_rules
msgid ""
"This installs the module inter_company_rules.\n"
" Configure company rules to automatically create SO/PO when one of your "
"company sells/buys to another of your company."
msgstr ""

#. module: base_setup
#: model:ir.model.fields,field_description:base_setup.field_base_config_settings_module_auth_oauth
<<<<<<< HEAD
#, fuzzy
msgid "Use external authentication providers (OAuth)"
=======
msgid "Use external authentication providers, sign in with Google..."
>>>>>>> bc1a0a32
msgstr "Stosuje zewnętrzną autentykację, do logowania się kontami google..."

#. module: base_setup
#: model:ir.ui.view,arch_db:base_setup.view_general_configuration
msgid ""
"When you send a document to a customer\n"
"                                    (quotation, invoice), your customer will "
"be\n"
"                                    able to signup to get all his "
"documents,\n"
"                                    read your company news, check his "
"projects,\n"
"                                    etc."
<<<<<<< HEAD
=======
msgstr ""
"Kiedy wysyłasz dokument do klienta\n"
"                                    (ofertę, fakturę), twój klient będzie w "
"stanie\n"
"                                    się zarejestrować żeby pobrać wszystkie "
"jego dokumenty,\n"
"                                    czytać aktualności firmy, sprawdzać jego "
"projekty,\n"
"                                    itp."

#. module: base_setup
#: model:ir.model.fields,help:base_setup.field_base_config_settings_group_multi_company
msgid ""
"Work in multi-company environments, with appropriate security access between "
"companies."
>>>>>>> bc1a0a32
msgstr ""
"Kiedy wysyłasz dokument do klienta\n"
"                                    (ofertę, fakturę), twój klient będzie w "
"stanie\n"
"                                    się zarejestrować żeby pobrać wszystkie "
"jego dokumenty,\n"
"                                    czytać aktualności firmy, sprawdzać jego "
"projekty,\n"
"                                    itp."

#. module: base_setup
#: model:ir.model.fields,help:base_setup.field_base_config_settings_group_multi_company
msgid ""
"Work in multi-company environments, with appropriate security access between "
"companies."
msgstr ""

#. module: base_setup
#: model:ir.ui.view,arch_db:base_setup.view_general_configuration
msgid ""
"You will find more options in your company details: address for the header "
"and footer, overdue payments texts, etc."
msgstr ""
"Znajdziesz więcej opcji w szczegółach twojej firmy, adres w nagłowku i "
"stopce, tekst przeterminowanych płatności, itp."

#. module: base_setup
#: model:ir.model,name:base_setup.model_base_config_settings
msgid "base.config.settings"
msgstr "base.config.settings"

#. module: base_setup
#: model:ir.model,name:base_setup.model_sale_config_settings
msgid "sale.config.settings"
msgstr "sale.config.settings"

#~ msgid "Client"
#~ msgstr "Klient"

#~ msgid "Customer"
#~ msgstr "Klient"

#~ msgid "Donor"
#~ msgstr "Darczyńca"

#~ msgid "Guest"
#~ msgstr "Gość"

#~ msgid "How do you call a Customer"
#~ msgstr "Jak nazywasz klienta"

#~ msgid "Member"
#~ msgstr "Uczestnik"

#~ msgid "Partner"
#~ msgstr "Partner"

#~ msgid "Patient"
#~ msgstr "Pacjent"

#~ msgid "Specify Your Terminology"
#~ msgstr "Ustal swoją terminologię"

#~ msgid "Tenant"
#~ msgstr "Wynajmujący"

#~ msgid "Use another word to say \"Customer\""
#~ msgstr "Podaj inny termin, który stosuejsz zamiast \"Klient\""

#~ msgid ""
#~ "You can use this wizard to change the terminologies for customers in the "
#~ "whole application."
#~ msgstr "Ten kreator służy do zmiany terminologii w całej aplikacji."

#~ msgid "base.setup.terminology"
#~ msgstr "base.setup.terminology"<|MERGE_RESOLUTION|>--- conflicted
+++ resolved
@@ -9,11 +9,7 @@
 msgstr ""
 "Project-Id-Version: Odoo 9.0\n"
 "Report-Msgid-Bugs-To: \n"
-<<<<<<< HEAD
-"POT-Creation-Date: 2016-08-19 10:24+0000\n"
-=======
 "POT-Creation-Date: 2016-08-18 14:07+0000\n"
->>>>>>> bc1a0a32
 "PO-Revision-Date: 2016-06-27 10:48+0000\n"
 "Last-Translator: Piotr Szlązak <szlazakpiotr@gmail.com>\n"
 "Language-Team: Polish (http://www.transifex.com/odoo/odoo-9/language/pl/)\n"
@@ -81,6 +77,11 @@
 msgstr "Anuluj"
 
 #. module: base_setup
+#: selection:base.setup.terminology,partner:0
+msgid "Client"
+msgstr "Klient"
+
+#. module: base_setup
 #: model:ir.actions.act_window,name:base_setup.action_sale_config
 #: model:ir.ui.view,arch_db:base_setup.view_sale_config_settings
 msgid "Configure Sales"
@@ -98,23 +99,36 @@
 
 #. module: base_setup
 #: model:ir.model.fields,field_description:base_setup.field_base_config_settings_create_uid
+#: model:ir.model.fields,field_description:base_setup.field_base_setup_terminology_create_uid
 #: model:ir.model.fields,field_description:base_setup.field_sale_config_settings_create_uid
 msgid "Created by"
 msgstr "Utworzone przez"
 
 #. module: base_setup
 #: model:ir.model.fields,field_description:base_setup.field_base_config_settings_create_date
+#: model:ir.model.fields,field_description:base_setup.field_base_setup_terminology_create_date
 #: model:ir.model.fields,field_description:base_setup.field_sale_config_settings_create_date
 msgid "Created on"
 msgstr "Utworzono"
 
 #. module: base_setup
+#: selection:base.setup.terminology,partner:0
+msgid "Customer"
+msgstr "Klient"
+
+#. module: base_setup
 #: model:ir.model.fields,field_description:base_setup.field_base_config_settings_display_name
+#: model:ir.model.fields,field_description:base_setup.field_base_setup_terminology_display_name
 #: model:ir.model.fields,field_description:base_setup.field_sale_config_settings_display_name
 msgid "Display Name"
 msgstr "Wyświetlana nazwa "
 
 #. module: base_setup
+#: selection:base.setup.terminology,partner:0
+msgid "Donor"
+msgstr "Darczyńca"
+
+#. module: base_setup
 #: model:ir.ui.view,arch_db:base_setup.view_general_configuration
 msgid "Email"
 msgstr "E-mail"
@@ -146,7 +160,18 @@
 msgstr "integracja Google"
 
 #. module: base_setup
+#: selection:base.setup.terminology,partner:0
+msgid "Guest"
+msgstr "Gość"
+
+#. module: base_setup
+#: model:ir.model.fields,field_description:base_setup.field_base_setup_terminology_partner
+msgid "How do you call a Customer"
+msgstr "Jak nazywasz klienta"
+
+#. module: base_setup
 #: model:ir.model.fields,field_description:base_setup.field_base_config_settings_id
+#: model:ir.model.fields,field_description:base_setup.field_base_setup_terminology_id
 #: model:ir.model.fields,field_description:base_setup.field_sale_config_settings_id
 msgid "ID"
 msgstr "ID"
@@ -163,18 +188,21 @@
 
 #. module: base_setup
 #: model:ir.model.fields,field_description:base_setup.field_base_config_settings___last_update
+#: model:ir.model.fields,field_description:base_setup.field_base_setup_terminology___last_update
 #: model:ir.model.fields,field_description:base_setup.field_sale_config_settings___last_update
 msgid "Last Modified on"
 msgstr "Ostatnio modyfikowano"
 
 #. module: base_setup
 #: model:ir.model.fields,field_description:base_setup.field_base_config_settings_write_uid
+#: model:ir.model.fields,field_description:base_setup.field_base_setup_terminology_write_uid
 #: model:ir.model.fields,field_description:base_setup.field_sale_config_settings_write_uid
 msgid "Last Updated by"
 msgstr "Ostatnio modyfikowane przez"
 
 #. module: base_setup
 #: model:ir.model.fields,field_description:base_setup.field_base_config_settings_write_date
+#: model:ir.model.fields,field_description:base_setup.field_base_setup_terminology_write_date
 #: model:ir.model.fields,field_description:base_setup.field_sale_config_settings_write_date
 msgid "Last Updated on"
 msgstr "Ostatnia zmiana"
@@ -190,6 +218,11 @@
 msgstr "Obsługuj kilka firm"
 
 #. module: base_setup
+#: selection:base.setup.terminology,partner:0
+msgid "Member"
+msgstr "Uczestnik"
+
+#. module: base_setup
 #: model:ir.ui.view,arch_db:base_setup.view_general_configuration
 msgid "Multi Company"
 msgstr "Wielofirmowość"
@@ -197,8 +230,6 @@
 #. module: base_setup
 #: model:ir.ui.view,arch_db:base_setup.view_general_configuration
 msgid "Multi Currencies"
-<<<<<<< HEAD
-=======
 msgstr ""
 
 #. module: base_setup
@@ -206,15 +237,17 @@
 msgid ""
 "Once installed, you can configure your API credentials for \"Google calendar"
 "\""
->>>>>>> bc1a0a32
-msgstr ""
-
-#. module: base_setup
-#: model:ir.ui.view,arch_db:base_setup.view_general_configuration
-msgid ""
-"Once installed, you can configure your API credentials for \"Google calendar"
-"\""
-msgstr ""
+msgstr ""
+
+#. module: base_setup
+#: selection:base.setup.terminology,partner:0
+msgid "Partner"
+msgstr "Partner"
+
+#. module: base_setup
+#: selection:base.setup.terminology,partner:0
+msgid "Patient"
+msgstr "Pacjent"
 
 #. module: base_setup
 #: model:ir.ui.view,arch_db:base_setup.view_general_configuration
@@ -247,6 +280,16 @@
 msgstr ""
 
 #. module: base_setup
+#: model:ir.ui.view,arch_db:base_setup.base_setup_terminology_form
+msgid "Specify Your Terminology"
+msgstr "Ustal swoją terminologię"
+
+#. module: base_setup
+#: selection:base.setup.terminology,partner:0
+msgid "Tenant"
+msgstr "Wynajmujący"
+
+#. module: base_setup
 #: model:ir.model.fields,help:base_setup.field_base_config_settings_module_google_calendar
 msgid "This installs the module google_calendar."
 msgstr ""
@@ -265,13 +308,13 @@
 msgstr ""
 
 #. module: base_setup
+#: model:ir.actions.act_window,name:base_setup.action_partner_terminology_config_form
+msgid "Use another word to say \"Customer\""
+msgstr "Podaj inny termin, który stosuejsz zamiast \"Klient\""
+
+#. module: base_setup
 #: model:ir.model.fields,field_description:base_setup.field_base_config_settings_module_auth_oauth
-<<<<<<< HEAD
-#, fuzzy
-msgid "Use external authentication providers (OAuth)"
-=======
 msgid "Use external authentication providers, sign in with Google..."
->>>>>>> bc1a0a32
 msgstr "Stosuje zewnętrzną autentykację, do logowania się kontami google..."
 
 #. module: base_setup
@@ -285,8 +328,6 @@
 "                                    read your company news, check his "
 "projects,\n"
 "                                    etc."
-<<<<<<< HEAD
-=======
 msgstr ""
 "Kiedy wysyłasz dokument do klienta\n"
 "                                    (ofertę, fakturę), twój klient będzie w "
@@ -302,23 +343,14 @@
 msgid ""
 "Work in multi-company environments, with appropriate security access between "
 "companies."
->>>>>>> bc1a0a32
-msgstr ""
-"Kiedy wysyłasz dokument do klienta\n"
-"                                    (ofertę, fakturę), twój klient będzie w "
-"stanie\n"
-"                                    się zarejestrować żeby pobrać wszystkie "
-"jego dokumenty,\n"
-"                                    czytać aktualności firmy, sprawdzać jego "
-"projekty,\n"
-"                                    itp."
-
-#. module: base_setup
-#: model:ir.model.fields,help:base_setup.field_base_config_settings_group_multi_company
-msgid ""
-"Work in multi-company environments, with appropriate security access between "
-"companies."
-msgstr ""
+msgstr ""
+
+#. module: base_setup
+#: model:ir.ui.view,arch_db:base_setup.base_setup_terminology_form
+msgid ""
+"You can use this wizard to change the terminologies for customers in the "
+"whole application."
+msgstr "Ten kreator służy do zmiany terminologii w całej aplikacji."
 
 #. module: base_setup
 #: model:ir.ui.view,arch_db:base_setup.view_general_configuration
@@ -335,47 +367,11 @@
 msgstr "base.config.settings"
 
 #. module: base_setup
+#: model:ir.model,name:base_setup.model_base_setup_terminology
+msgid "base.setup.terminology"
+msgstr "base.setup.terminology"
+
+#. module: base_setup
 #: model:ir.model,name:base_setup.model_sale_config_settings
 msgid "sale.config.settings"
-msgstr "sale.config.settings"
-
-#~ msgid "Client"
-#~ msgstr "Klient"
-
-#~ msgid "Customer"
-#~ msgstr "Klient"
-
-#~ msgid "Donor"
-#~ msgstr "Darczyńca"
-
-#~ msgid "Guest"
-#~ msgstr "Gość"
-
-#~ msgid "How do you call a Customer"
-#~ msgstr "Jak nazywasz klienta"
-
-#~ msgid "Member"
-#~ msgstr "Uczestnik"
-
-#~ msgid "Partner"
-#~ msgstr "Partner"
-
-#~ msgid "Patient"
-#~ msgstr "Pacjent"
-
-#~ msgid "Specify Your Terminology"
-#~ msgstr "Ustal swoją terminologię"
-
-#~ msgid "Tenant"
-#~ msgstr "Wynajmujący"
-
-#~ msgid "Use another word to say \"Customer\""
-#~ msgstr "Podaj inny termin, który stosuejsz zamiast \"Klient\""
-
-#~ msgid ""
-#~ "You can use this wizard to change the terminologies for customers in the "
-#~ "whole application."
-#~ msgstr "Ten kreator służy do zmiany terminologii w całej aplikacji."
-
-#~ msgid "base.setup.terminology"
-#~ msgstr "base.setup.terminology"+msgstr "sale.config.settings"