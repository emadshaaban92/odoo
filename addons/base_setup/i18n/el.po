# Translation of Odoo Server.
# This file contains the translation of the following modules:
# * base_setup
#
# Translators:
# Goutoudis Kostas <goutoudis@gmail.com>, 2015-2016
msgid ""
msgstr ""
"Project-Id-Version: Odoo 9.0\n"
"Report-Msgid-Bugs-To: \n"
<<<<<<< HEAD
"POT-Creation-Date: 2016-08-19 10:24+0000\n"
=======
"POT-Creation-Date: 2016-08-18 14:07+0000\n"
>>>>>>> bc1a0a32
"PO-Revision-Date: 2016-02-12 10:37+0000\n"
"Last-Translator: Martin Trigaux\n"
"Language-Team: Greek (http://www.transifex.com/odoo/odoo-9/language/el/)\n"
"Language: el\n"
"MIME-Version: 1.0\n"
"Content-Type: text/plain; charset=UTF-8\n"
"Content-Transfer-Encoding: \n"
"Plural-Forms: nplurals=2; plural=(n != 1);\n"

#. module: base_setup
#: model:ir.model.fields,field_description:base_setup.field_base_config_settings_module_portal
msgid "Activate the customer portal"
msgstr "Ενεργοποίηση της πύλης των πελατών"

#. module: base_setup
#: model:ir.model.fields,field_description:base_setup.field_base_config_settings_module_share
msgid "Allow documents sharing"
msgstr "Επιτρέπει τον διαμοιρασμό εγγράφων"

#. module: base_setup
#: model:ir.model.fields,field_description:base_setup.field_base_config_settings_group_multi_currency
msgid "Allow multi currencies"
msgstr ""

#. module: base_setup
#: model:ir.model.fields,field_description:base_setup.field_base_config_settings_module_google_calendar
msgid "Allow the users to synchronize their calendar  with Google Calendar"
msgstr ""
"Επιτρέπει στους χρήστες να συγχρονίζουν αυτό το ημερολόγιο με το Google "
"Calendar"

#. module: base_setup
#: model:ir.model.fields,field_description:base_setup.field_base_config_settings_module_base_import
msgid "Allow users to import data from CSV/XLS/XLSX/ODS files"
msgstr ""

#. module: base_setup
#: model:ir.model.fields,help:base_setup.field_base_config_settings_group_multi_currency
msgid "Allows to work in a multi currency environment"
msgstr ""

#. module: base_setup
#: model:ir.ui.view,arch_db:base_setup.view_general_configuration
#: model:ir.ui.view,arch_db:base_setup.view_sale_config_settings
msgid "Apply"
msgstr "Εφαρμογή"

#. module: base_setup
#: model:ir.model.fields,field_description:base_setup.field_base_config_settings_module_google_drive
msgid "Attach Google documents to any record"
msgstr "Επισύναψη αρχείων Google σε οποιαδήποτε εγγραφή"

#. module: base_setup
#: model:ir.ui.view,arch_db:base_setup.view_general_configuration
msgid "Authentication"
msgstr "Πιστοποίηση"

#. module: base_setup
#: model:ir.ui.view,arch_db:base_setup.view_general_configuration
#: model:ir.ui.view,arch_db:base_setup.view_sale_config_settings
msgid "Cancel"
msgstr "Ακύρωση"

#. module: base_setup
#: model:ir.actions.act_window,name:base_setup.action_sale_config
#: model:ir.ui.view,arch_db:base_setup.view_sale_config_settings
msgid "Configure Sales"
msgstr "Διαμόρφωσε Πωλήσεις"

#. module: base_setup
#: model:ir.ui.view,arch_db:base_setup.view_general_configuration
msgid "Configure outgoing email servers"
msgstr "Ρυθμίσετε τον διακομιστή εξερχόμενων emails"

#. module: base_setup
#: model:ir.ui.view,arch_db:base_setup.view_general_configuration
msgid "Configure your company data"
msgstr "Διαμορφώστε τα δεδομένα της εταιρίας σας"

#. module: base_setup
#: model:ir.model.fields,field_description:base_setup.field_base_config_settings_create_uid
#: model:ir.model.fields,field_description:base_setup.field_sale_config_settings_create_uid
msgid "Created by"
msgstr "Δημιουργήθηκε από"

#. module: base_setup
#: model:ir.model.fields,field_description:base_setup.field_base_config_settings_create_date
#: model:ir.model.fields,field_description:base_setup.field_sale_config_settings_create_date
msgid "Created on"
msgstr "Δημιουργήθηκε στις"

#. module: base_setup
#: model:ir.model.fields,field_description:base_setup.field_base_config_settings_display_name
#: model:ir.model.fields,field_description:base_setup.field_sale_config_settings_display_name
msgid "Display Name"
msgstr "Εμφάνιση Ονόματος"

#. module: base_setup
#: model:ir.ui.view,arch_db:base_setup.view_general_configuration
msgid "Email"
msgstr "Email"

#. module: base_setup
#: model:ir.actions.act_window,name:base_setup.action_general_configuration
#: model:ir.ui.view,arch_db:base_setup.view_general_configuration
msgid "General Settings"
msgstr "Γενικές Ρυθμίσεις"

#. module: base_setup
#: model:ir.model.fields,help:base_setup.field_base_config_settings_module_portal
msgid "Give your customers access to their documents."
msgstr "Δώστε στους πελάτες σας πρόσβαση στα έγγραφά τους"

#. module: base_setup
#: model:ir.ui.view,arch_db:base_setup.view_general_configuration
msgid "Google Calendar"
msgstr "Ημερολόγιο Google"

#. module: base_setup
#: model:ir.ui.view,arch_db:base_setup.view_general_configuration
msgid "Google Drive"
msgstr "Google Drive"

#. module: base_setup
#: model:ir.ui.view,arch_db:base_setup.view_general_configuration
msgid "Google Integration"
msgstr ""

#. module: base_setup
#: model:ir.model.fields,field_description:base_setup.field_base_config_settings_id
#: model:ir.model.fields,field_description:base_setup.field_sale_config_settings_id
msgid "ID"
msgstr "ID"

#. module: base_setup
#: model:ir.ui.view,arch_db:base_setup.view_general_configuration
msgid "Import / Export"
msgstr "Εισαγωγές / Εξαγωγές"

#. module: base_setup
#: model:ir.ui.view,arch_db:base_setup.view_general_configuration
msgid "Inter company"
msgstr ""

#. module: base_setup
#: model:ir.model.fields,field_description:base_setup.field_base_config_settings___last_update
#: model:ir.model.fields,field_description:base_setup.field_sale_config_settings___last_update
msgid "Last Modified on"
msgstr "Τελευταία αλλαγή στις"

#. module: base_setup
#: model:ir.model.fields,field_description:base_setup.field_base_config_settings_write_uid
#: model:ir.model.fields,field_description:base_setup.field_sale_config_settings_write_uid
msgid "Last Updated by"
msgstr "Τελευταία Ενημέρωση από"

#. module: base_setup
#: model:ir.model.fields,field_description:base_setup.field_base_config_settings_write_date
#: model:ir.model.fields,field_description:base_setup.field_sale_config_settings_write_date
msgid "Last Updated on"
msgstr "Τελευταία Ενημέρωση στις"

#. module: base_setup
#: model:ir.model.fields,field_description:base_setup.field_base_config_settings_module_inter_company_rules
msgid "Manage Inter Company"
msgstr ""

#. module: base_setup
#: model:ir.model.fields,field_description:base_setup.field_base_config_settings_group_multi_company
msgid "Manage multiple companies"
msgstr "Διαχείριση πολλαπλών εταιριών"

#. module: base_setup
#: model:ir.ui.view,arch_db:base_setup.view_general_configuration
msgid "Multi Company"
msgstr "Πολυ Εταιρική"

#. module: base_setup
#: model:ir.ui.view,arch_db:base_setup.view_general_configuration
msgid "Multi Currencies"
msgstr ""
<<<<<<< HEAD
=======

#. module: base_setup
#: model:ir.ui.view,arch_db:base_setup.view_general_configuration
msgid ""
"Once installed, you can configure your API credentials for \"Google calendar"
"\""
msgstr ""
"Μόλις εγκατασταθεί μπορείτε να ρυθμίσετε τα στοιχεία εισόδου API για το "
"\"Google calendar\""

#. module: base_setup
#: selection:base.setup.terminology,partner:0
msgid "Partner"
msgstr "Συνεργάτης"
>>>>>>> bc1a0a32

#. module: base_setup
#: model:ir.ui.view,arch_db:base_setup.view_general_configuration
msgid ""
"Once installed, you can configure your API credentials for \"Google calendar"
"\""
msgstr ""
"Μόλις εγκατασταθεί μπορείτε να ρυθμίσετε τα στοιχεία εισόδου API για το "
"\"Google calendar\""

#. module: base_setup
#: model:ir.ui.view,arch_db:base_setup.view_general_configuration
msgid "Portal access"
msgstr "Πρόσβαση Πύλης"

#. module: base_setup
#: model:ir.model.fields,help:base_setup.field_base_config_settings_module_share
msgid "Share or embbed any screen of Odoo."
msgstr "Διαμοιρασμός ή ενσωμάτωση οποιαδήποτε οθόνης του Odoo."

#. module: base_setup
#: model:ir.model.fields,field_description:base_setup.field_base_config_settings_company_share_partner
msgid "Share partners to all companies"
msgstr ""

#. module: base_setup
#: model:ir.model.fields,help:base_setup.field_base_config_settings_company_share_partner
msgid ""
"Share your partners to all companies defined in your instance.\n"
" * Checked : Partners are visible for every companies, even if a company is "
"defined on the partner.\n"
" * Unchecked : Each company can see only its partner (partners where company "
"is defined). Partners not related to a company are visible for all companies."
msgstr ""

#. module: base_setup
#: model:ir.ui.view,arch_db:base_setup.view_general_configuration
msgid "Shared resources"
msgstr ""

#. module: base_setup
#: model:ir.model.fields,help:base_setup.field_base_config_settings_module_google_calendar
msgid "This installs the module google_calendar."
msgstr "Αυτό εγκαθιστά την εφαρμογή google_calendar."

#. module: base_setup
#: model:ir.model.fields,help:base_setup.field_base_config_settings_module_google_drive
msgid "This installs the module google_docs."
msgstr "Αυτό εγκαθιστά την εφαρμογή google_docs."

#. module: base_setup
#: model:ir.model.fields,help:base_setup.field_base_config_settings_module_inter_company_rules
msgid ""
"This installs the module inter_company_rules.\n"
" Configure company rules to automatically create SO/PO when one of your "
"company sells/buys to another of your company."
msgstr ""

#. module: base_setup
#: model:ir.model.fields,field_description:base_setup.field_base_config_settings_module_auth_oauth
#, fuzzy
msgid "Use external authentication providers (OAuth)"
msgstr "Χρησιμοποίηση εξωτερικών πάροχων αυθεντικότητας, συνδέση με Google..."

#. module: base_setup
#: model:ir.ui.view,arch_db:base_setup.view_general_configuration
msgid ""
"When you send a document to a customer\n"
"                                    (quotation, invoice), your customer will "
"be\n"
"                                    able to signup to get all his "
"documents,\n"
"                                    read your company news, check his "
"projects,\n"
"                                    etc."
<<<<<<< HEAD
=======
msgstr ""
"Όταν στέλνεις ένα έγγραφο σε ένα πελάτη\n"
"(προσφορά, τιμολόγιο), ο πελάτης θα μπορεί\n"
"να έχει την δυνατότητα εγγραφής για να πάρει όλα αυτά τα έγγραφα,\n"
"να διαβάσει τα εταιρικά σου νέα, ελέγξει τα έργα του,\n"
"κλπ."

#. module: base_setup
#: model:ir.model.fields,help:base_setup.field_base_config_settings_group_multi_company
msgid ""
"Work in multi-company environments, with appropriate security access between "
"companies."
>>>>>>> bc1a0a32
msgstr ""
"Όταν στέλνεις ένα έγγραφο σε ένα πελάτη\n"
"(προσφορά, τιμολόγιο), ο πελάτης θα μπορεί\n"
"να έχει την δυνατότητα εγγραφής για να πάρει όλα αυτά τα έγγραφα,\n"
"να διαβάσει τα εταιρικά σου νέα, ελέγξει τα έργα του,\n"
"κλπ."

#. module: base_setup
#: model:ir.model.fields,help:base_setup.field_base_config_settings_group_multi_company
msgid ""
<<<<<<< HEAD
"Work in multi-company environments, with appropriate security access between "
"companies."
msgstr ""
=======
"You can use this wizard to change the terminologies for customers in the "
"whole application."
msgstr ""
"Μπορείς να χρησιμοποιήσεις αυτόν τον οδηγό για να αλλάξεις τις ορολογίες για "
"τους πελάτες σε όλη την εφαρμογή"
>>>>>>> bc1a0a32

#. module: base_setup
#: model:ir.ui.view,arch_db:base_setup.view_general_configuration
msgid ""
"You will find more options in your company details: address for the header "
"and footer, overdue payments texts, etc."
msgstr ""
"Θα βρείτε περισσότερες δυνατότητες στις λεπτομέρειες της εταιρίας σας: "
"διεύθυνση για την επικεφαλίδα και το υποσέλιδο, κείμενα ληξιπρόθεσμων "
"οφειλών, κλπ."

#. module: base_setup
#: model:ir.model,name:base_setup.model_base_config_settings
msgid "base.config.settings"
msgstr "base.config.settings"

#. module: base_setup
#: model:ir.model,name:base_setup.model_sale_config_settings
msgid "sale.config.settings"
msgstr "sale.config.settings"

#~ msgid "Client"
#~ msgstr "Πελάτης"

#~ msgid "Customer"
#~ msgstr "Πελάτης"

#~ msgid "Donor"
#~ msgstr "Δότης"

#~ msgid "Guest"
#~ msgstr "Επισκέπτης"

#~ msgid "How do you call a Customer"
#~ msgstr "Πώς καλείς έναν Πελάτη"

#~ msgid "Member"
#~ msgstr "Μέλος"

#~ msgid "Partner"
#~ msgstr "Συνεργάτης"

#~ msgid "Patient"
#~ msgstr "Ασθενής"

#~ msgid "Specify Your Terminology"
#~ msgstr "Καθορίστε την Ορολογία σας"

#~ msgid "Tenant"
#~ msgstr "Ενοικιαστής"

#~ msgid "Use another word to say \"Customer\""
#~ msgstr "Χρησιμοποίησε μια άλλη λέξη για να πεις \"Πελάτης\""

#~ msgid ""
#~ "You can use this wizard to change the terminologies for customers in the "
#~ "whole application."
#~ msgstr ""
#~ "Μπορείς να χρησιμοποιήσεις αυτόν τον οδηγό για να αλλάξεις τις ορολογίες "
#~ "για τους πελάτες σε όλη την εφαρμογή"<|MERGE_RESOLUTION|>--- conflicted
+++ resolved
@@ -8,11 +8,7 @@
 msgstr ""
 "Project-Id-Version: Odoo 9.0\n"
 "Report-Msgid-Bugs-To: \n"
-<<<<<<< HEAD
-"POT-Creation-Date: 2016-08-19 10:24+0000\n"
-=======
 "POT-Creation-Date: 2016-08-18 14:07+0000\n"
->>>>>>> bc1a0a32
 "PO-Revision-Date: 2016-02-12 10:37+0000\n"
 "Last-Translator: Martin Trigaux\n"
 "Language-Team: Greek (http://www.transifex.com/odoo/odoo-9/language/el/)\n"
@@ -77,6 +73,11 @@
 msgstr "Ακύρωση"
 
 #. module: base_setup
+#: selection:base.setup.terminology,partner:0
+msgid "Client"
+msgstr "Πελάτης"
+
+#. module: base_setup
 #: model:ir.actions.act_window,name:base_setup.action_sale_config
 #: model:ir.ui.view,arch_db:base_setup.view_sale_config_settings
 msgid "Configure Sales"
@@ -94,23 +95,36 @@
 
 #. module: base_setup
 #: model:ir.model.fields,field_description:base_setup.field_base_config_settings_create_uid
+#: model:ir.model.fields,field_description:base_setup.field_base_setup_terminology_create_uid
 #: model:ir.model.fields,field_description:base_setup.field_sale_config_settings_create_uid
 msgid "Created by"
 msgstr "Δημιουργήθηκε από"
 
 #. module: base_setup
 #: model:ir.model.fields,field_description:base_setup.field_base_config_settings_create_date
+#: model:ir.model.fields,field_description:base_setup.field_base_setup_terminology_create_date
 #: model:ir.model.fields,field_description:base_setup.field_sale_config_settings_create_date
 msgid "Created on"
 msgstr "Δημιουργήθηκε στις"
 
 #. module: base_setup
+#: selection:base.setup.terminology,partner:0
+msgid "Customer"
+msgstr "Πελάτης"
+
+#. module: base_setup
 #: model:ir.model.fields,field_description:base_setup.field_base_config_settings_display_name
+#: model:ir.model.fields,field_description:base_setup.field_base_setup_terminology_display_name
 #: model:ir.model.fields,field_description:base_setup.field_sale_config_settings_display_name
 msgid "Display Name"
 msgstr "Εμφάνιση Ονόματος"
 
 #. module: base_setup
+#: selection:base.setup.terminology,partner:0
+msgid "Donor"
+msgstr "Δότης"
+
+#. module: base_setup
 #: model:ir.ui.view,arch_db:base_setup.view_general_configuration
 msgid "Email"
 msgstr "Email"
@@ -142,7 +156,18 @@
 msgstr ""
 
 #. module: base_setup
+#: selection:base.setup.terminology,partner:0
+msgid "Guest"
+msgstr "Επισκέπτης"
+
+#. module: base_setup
+#: model:ir.model.fields,field_description:base_setup.field_base_setup_terminology_partner
+msgid "How do you call a Customer"
+msgstr "Πώς καλείς έναν Πελάτη"
+
+#. module: base_setup
 #: model:ir.model.fields,field_description:base_setup.field_base_config_settings_id
+#: model:ir.model.fields,field_description:base_setup.field_base_setup_terminology_id
 #: model:ir.model.fields,field_description:base_setup.field_sale_config_settings_id
 msgid "ID"
 msgstr "ID"
@@ -159,18 +184,21 @@
 
 #. module: base_setup
 #: model:ir.model.fields,field_description:base_setup.field_base_config_settings___last_update
+#: model:ir.model.fields,field_description:base_setup.field_base_setup_terminology___last_update
 #: model:ir.model.fields,field_description:base_setup.field_sale_config_settings___last_update
 msgid "Last Modified on"
 msgstr "Τελευταία αλλαγή στις"
 
 #. module: base_setup
 #: model:ir.model.fields,field_description:base_setup.field_base_config_settings_write_uid
+#: model:ir.model.fields,field_description:base_setup.field_base_setup_terminology_write_uid
 #: model:ir.model.fields,field_description:base_setup.field_sale_config_settings_write_uid
 msgid "Last Updated by"
 msgstr "Τελευταία Ενημέρωση από"
 
 #. module: base_setup
 #: model:ir.model.fields,field_description:base_setup.field_base_config_settings_write_date
+#: model:ir.model.fields,field_description:base_setup.field_base_setup_terminology_write_date
 #: model:ir.model.fields,field_description:base_setup.field_sale_config_settings_write_date
 msgid "Last Updated on"
 msgstr "Τελευταία Ενημέρωση στις"
@@ -186,6 +214,11 @@
 msgstr "Διαχείριση πολλαπλών εταιριών"
 
 #. module: base_setup
+#: selection:base.setup.terminology,partner:0
+msgid "Member"
+msgstr "Μέλος"
+
+#. module: base_setup
 #: model:ir.ui.view,arch_db:base_setup.view_general_configuration
 msgid "Multi Company"
 msgstr "Πολυ Εταιρική"
@@ -194,8 +227,6 @@
 #: model:ir.ui.view,arch_db:base_setup.view_general_configuration
 msgid "Multi Currencies"
 msgstr ""
-<<<<<<< HEAD
-=======
 
 #. module: base_setup
 #: model:ir.ui.view,arch_db:base_setup.view_general_configuration
@@ -210,16 +241,11 @@
 #: selection:base.setup.terminology,partner:0
 msgid "Partner"
 msgstr "Συνεργάτης"
->>>>>>> bc1a0a32
-
-#. module: base_setup
-#: model:ir.ui.view,arch_db:base_setup.view_general_configuration
-msgid ""
-"Once installed, you can configure your API credentials for \"Google calendar"
-"\""
-msgstr ""
-"Μόλις εγκατασταθεί μπορείτε να ρυθμίσετε τα στοιχεία εισόδου API για το "
-"\"Google calendar\""
+
+#. module: base_setup
+#: selection:base.setup.terminology,partner:0
+msgid "Patient"
+msgstr "Ασθενής"
 
 #. module: base_setup
 #: model:ir.ui.view,arch_db:base_setup.view_general_configuration
@@ -252,6 +278,16 @@
 msgstr ""
 
 #. module: base_setup
+#: model:ir.ui.view,arch_db:base_setup.base_setup_terminology_form
+msgid "Specify Your Terminology"
+msgstr "Καθορίστε την Ορολογία σας"
+
+#. module: base_setup
+#: selection:base.setup.terminology,partner:0
+msgid "Tenant"
+msgstr "Ενοικιαστής"
+
+#. module: base_setup
 #: model:ir.model.fields,help:base_setup.field_base_config_settings_module_google_calendar
 msgid "This installs the module google_calendar."
 msgstr "Αυτό εγκαθιστά την εφαρμογή google_calendar."
@@ -270,9 +306,13 @@
 msgstr ""
 
 #. module: base_setup
+#: model:ir.actions.act_window,name:base_setup.action_partner_terminology_config_form
+msgid "Use another word to say \"Customer\""
+msgstr "Χρησιμοποίησε μια άλλη λέξη για να πεις \"Πελάτης\""
+
+#. module: base_setup
 #: model:ir.model.fields,field_description:base_setup.field_base_config_settings_module_auth_oauth
-#, fuzzy
-msgid "Use external authentication providers (OAuth)"
+msgid "Use external authentication providers, sign in with Google..."
 msgstr "Χρησιμοποίηση εξωτερικών πάροχων αυθεντικότητας, συνδέση με Google..."
 
 #. module: base_setup
@@ -286,8 +326,6 @@
 "                                    read your company news, check his "
 "projects,\n"
 "                                    etc."
-<<<<<<< HEAD
-=======
 msgstr ""
 "Όταν στέλνεις ένα έγγραφο σε ένα πελάτη\n"
 "(προσφορά, τιμολόγιο), ο πελάτης θα μπορεί\n"
@@ -300,28 +338,16 @@
 msgid ""
 "Work in multi-company environments, with appropriate security access between "
 "companies."
->>>>>>> bc1a0a32
-msgstr ""
-"Όταν στέλνεις ένα έγγραφο σε ένα πελάτη\n"
-"(προσφορά, τιμολόγιο), ο πελάτης θα μπορεί\n"
-"να έχει την δυνατότητα εγγραφής για να πάρει όλα αυτά τα έγγραφα,\n"
-"να διαβάσει τα εταιρικά σου νέα, ελέγξει τα έργα του,\n"
-"κλπ."
-
-#. module: base_setup
-#: model:ir.model.fields,help:base_setup.field_base_config_settings_group_multi_company
-msgid ""
-<<<<<<< HEAD
-"Work in multi-company environments, with appropriate security access between "
-"companies."
-msgstr ""
-=======
+msgstr ""
+
+#. module: base_setup
+#: model:ir.ui.view,arch_db:base_setup.base_setup_terminology_form
+msgid ""
 "You can use this wizard to change the terminologies for customers in the "
 "whole application."
 msgstr ""
 "Μπορείς να χρησιμοποιήσεις αυτόν τον οδηγό για να αλλάξεις τις ορολογίες για "
 "τους πελάτες σε όλη την εφαρμογή"
->>>>>>> bc1a0a32
 
 #. module: base_setup
 #: model:ir.ui.view,arch_db:base_setup.view_general_configuration
@@ -339,46 +365,11 @@
 msgstr "base.config.settings"
 
 #. module: base_setup
+#: model:ir.model,name:base_setup.model_base_setup_terminology
+msgid "base.setup.terminology"
+msgstr ""
+
+#. module: base_setup
 #: model:ir.model,name:base_setup.model_sale_config_settings
 msgid "sale.config.settings"
-msgstr "sale.config.settings"
-
-#~ msgid "Client"
-#~ msgstr "Πελάτης"
-
-#~ msgid "Customer"
-#~ msgstr "Πελάτης"
-
-#~ msgid "Donor"
-#~ msgstr "Δότης"
-
-#~ msgid "Guest"
-#~ msgstr "Επισκέπτης"
-
-#~ msgid "How do you call a Customer"
-#~ msgstr "Πώς καλείς έναν Πελάτη"
-
-#~ msgid "Member"
-#~ msgstr "Μέλος"
-
-#~ msgid "Partner"
-#~ msgstr "Συνεργάτης"
-
-#~ msgid "Patient"
-#~ msgstr "Ασθενής"
-
-#~ msgid "Specify Your Terminology"
-#~ msgstr "Καθορίστε την Ορολογία σας"
-
-#~ msgid "Tenant"
-#~ msgstr "Ενοικιαστής"
-
-#~ msgid "Use another word to say \"Customer\""
-#~ msgstr "Χρησιμοποίησε μια άλλη λέξη για να πεις \"Πελάτης\""
-
-#~ msgid ""
-#~ "You can use this wizard to change the terminologies for customers in the "
-#~ "whole application."
-#~ msgstr ""
-#~ "Μπορείς να χρησιμοποιήσεις αυτόν τον οδηγό για να αλλάξεις τις ορολογίες "
-#~ "για τους πελάτες σε όλη την εφαρμογή"+msgstr "sale.config.settings"