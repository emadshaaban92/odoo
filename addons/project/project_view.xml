<?xml version="1.0" encoding="utf-8"?>
<openerp>
    <data>

        <menuitem
            icon="terp-project" id="base.menu_main_pm"
            name="Project" sequence="10"
            groups="group_project_manager,group_project_user"
            web_icon="images/project.png"
            web_icon_hover="images/project-hover.png"/>

        <menuitem id="menu_project_management" name="Project" parent="base.menu_main_pm" sequence="1"/>
        <menuitem id="menu_definitions" name="Configuration" parent="base.menu_main_pm" sequence="60"/>

        <!-- Project -->
        <record id="edit_project" model="ir.ui.view">
            <field name="name">project.project.form</field>
            <field name="model">project.project</field>
            <field name="type">form</field>
            <field name="arch" type="xml">
                <form string="Project">
                    <group colspan="4" col="6">
                        <field name="name" string="Project Name" select="1"/>
                        <field name="analytic_account_id" invisible="1" required="0"/>
                        <field name="parent_id" string="Parent" domain="[('id','!=',analytic_account_id)]" context="{'current_model': 'project.project'}"/>
                        <field name="user_id" string="Project Manager" select="1" attrs="{'readonly':[('state','in',['close', 'cancelled'])]}"/>
                        <field name="date_start" string="Start Date" attrs="{'readonly':[('state','in',['close', 'cancelled'])]}"/>
                        <field name="date" string="End Date" attrs="{'readonly':[('state','in',['close', 'cancelled'])]}"/>
                        <field name="progress_rate" widget="progressbar"/>
                    </group>
                    <notebook colspan="4">
                        <page string="Administration">
                            <group col="2" colspan="2" name="kanban">
                                <separator colspan="2" string="Project Management"/>
                                    <field name="task"/>
                            </group>
                            <group col="2" colspan="2">
                                <separator colspan="4" string="Performance"/>
                                <field name="planned_hours" widget="float_time"/>
                                <field name="effective_hours" widget="float_time" />
                                <field name="resource_calendar_id"/>
                            </group>
                            <newline/>
                            <group col="2" colspan="2" name="misc">
                                <separator colspan="4" string="Miscelleanous"/>
                                <field name="company_id" select="1" groups="base.group_multi_company" widget="selection" required="1"/>
                                <field name="warn_manager"/>
                                <field name="priority"/>
                                <field name="active" attrs="{'invisible':[('state','in',['open', 'pending', 'template'])]}"/>
                            </group>
                            <newline/>
                            <separator colspan="4"/>
                            <group col="9" colspan="8">
                                <field name="state" widget="statusbar" statusbar_visible="open,close" statusbar_colors='{"pending":"blue"}' select="1" readonly="1"/>
                                <button name="set_cancel" string="Cancel" type="object" states="open,pending" icon="gtk-cancel"/>
                                <button name="set_template" string="Set as Template" type="object" states="open" icon="gtk-convert" groups="base.group_extended"/>
                                <button name="set_open" string="Re-open project" type="object" states="pending,cancelled,close" icon="gtk-ok"/>
                                <button name="set_pending" string="Pending" type="object" states="open" icon="gtk-media-pause"/>
                                <button name="set_done" string="Done" type="object" states="open,pending" icon="terp-dialog-close"/>
                                <button name="reset_project" string="Reset as Project" type="object" states="template" icon="gtk-convert"/>
                                <button
                                    string="New Project Based on Template"
                                    name="duplicate_template"  type="object"
                                    states="template" icon="gtk-new" context="{'parent_id':parent_id}"/>
                            </group>
                        </page>
                        <page string="Members">
                            <field colspan="4" name="members" nolabel="1">
                                <tree string="Members">
                                    <field name="name"/>
                                    <field name="user_email"/>
                                </tree>
                            </field>
                        </page>
                        <page string="Billing" groups="account.group_account_invoice">
                            <field colspan="4" name="partner_id" on_change="onchange_partner_id(partner_id)" select="1" string="Customer"/>
                            <field name="warn_customer"/>
                            <field name="currency_id" select="1" groups="base.group_multi_company" required="1"/>
                            <newline/>
                            <group colspan="4" col="4" groups="base.group_extended">
                                <separator colspan="2" string="Mail Header"/>
                                <separator colspan="2" string="Mail Footer"/>
                                <field name="warn_header" nolabel="1" colspan="2"/>
                                <field name="warn_footer" nolabel="1" colspan="2"/>
                            </group>
                            <group col="3" colspan="4" groups="base.group_extended">
                                <separator string="Automatic variables for headers and footer. Use exactly the same notation." colspan="4"/>
                                <label string="Task: %%(name)s"/>
                                <label string="User: %%(user_id)s"/>
                                <label string="ID: %%(task_id)s"/>
                                <label string="Status: %%(state)s"/>
                                <label string="Date Start: %%(date_start)s"/>
                                <label string="Date Stop: %%(date)s"/>
                            </group>
                        </page>
                        <page string="Tasks Stages" groups="base.group_extended">
                           <field nolabel="1" name="type_ids" colspan="4"/>
                        </page>
                        <page string="Notes">
                            <field colspan="4" name="description" nolabel="1"/>
                        </page>
                    </notebook>
                    <newline/>
                    <field name="message_ids_social" colspan="4" widget="ThreadView" nolabel="1"/>
                </form>
            </field>
        </record>

       <record id="view_project_project_filter" model="ir.ui.view">
            <field name="name">project.project.select</field>
            <field name="model">project.project</field>
            <field name="type">search</field>
            <field name="arch" type="xml">
                <search string="Search Project">
                   <group>
                       <filter icon="terp-check" string="Open" name="Current" domain="[('state', '=','open')]" help="Open Projects"/>
                       <filter icon="gtk-media-pause" string="Pending" name="Pending" domain="[('state', '=','pending')]" help="Pending Projects"/>
                       <filter icon="gtk-media-pause" string="Template"
                            name="Template" domain="[('state', '=','template')]" help="Templates of Projects"
                            groups="base.group_extended"/>
                       <separator orientation="vertical"/>
                       <filter icon="terp-personal+" string="Member" domain="['|',('user_id', '=', uid),('members', '=', uid)]" help="Projects in which I am a member."/>
                       <separator orientation="vertical"/>
                       <field name="name" string="Project Name"/>
                       <field name="user_id" string="Project Manager">
                            <filter domain="[('user_id','=',uid)]" help="Projects in which I am a manager" icon="terp-personal"/>
                       </field>
                       <field name="partner_id" string="Partner"/>
                   </group>
                   <newline />
                    <group expand="0" string="Group By..." groups="base.group_extended">
                        <filter string="Manager" name="Manager"  icon="terp-personal" domain = "[]" context="{'group_by':'user_id'}"/>
                        <filter string="Partner" name="Partner" icon="terp-partner" domain = "[]" context="{'group_by':'partner_id'}"/>
                         <separator orientation="vertical"/>
                        <filter string="Parent" name="Parent"  help="Parent" icon="terp-folder-blue" domain = "[]" context="{'group_by':'parent_id'}"/>
                    </group>
               </search>
            </field>
        </record>

        <record id="view_project" model="ir.ui.view">
            <field name="name">project.project.tree</field>
            <field name="model">project.project</field>
            <field name="type">tree</field>
            <field name="field_parent">child_ids</field>
            <field name="arch" type="xml">
                <tree colors="red:date and (date&lt;current_date) and (state == 'open');blue:state in ('draft','pending');grey: state in ('close','cancelled')" string="Projects">
                    <field name="sequence" invisible="1"/>
                    <field name="date" invisible="1"/>
                    <field name="name" string="Project Name"/>
                    <field name="user_id" string="Project Manager"/>
                    <field name="partner_id" string="Partner"/>
                    <field name="parent_id" string="Parent" invisible="1"/>
                    <field name="planned_hours" widget="float_time"/>
                    <field name="total_hours" widget="float_time"/>
                    <field name="effective_hours" widget="float_time"/>
                    <field name="progress_rate" widget="progressbar"/>
                    <field name="state"/>
                </tree>
            </field>
        </record>
        
        <record model="ir.ui.view" id="view_project_kanban">
            <field name="name">project.project.kanban</field>
            <field name="model">project.project</field>
            <field name="type">kanban</field>
            <field name="arch" type="xml">
                <kanban>
                    <field name="effective_hours"/>
                    <field name="total_hours"/>
                    <field name="date"/>
                    <field name="name"/>
                    <field name="members"/>
                    <field name="task"/>
                    <field name="user_id"/>
                    <field name="date"/>
                    <field name="color"/>
                    <field name="open_task"/>
                    <templates>
                        <t t-name="kanban-box">
                            <div class="project_vignettes">
                                <li t-attf-class="#{kanban_color(record.color.raw_value)} oe_project_kanban_vignette" id="oe_project_kanban_vignette">
                                    <a href="#" class="oe_project_kanban_action dropdown-toggle"><span class="i">B</span></a>
                                    <ul class="dropdown-menu">
                                      <li ><a type="edit" >Edit...</a></li>
                                      <li ><a type="delete">Delete</a></li>
                                      <li>
                                        <ul class="color-chooser">
<<<<<<< HEAD
                                            <li><a t-att-id="record.id.value"><span class="steelblue square"></span></a></li>
                                            <li><a id="firebrick"><span class="firebrick square"></span></a></li>
                                            <li><a id="khaki"><span class="khaki square"></span></a></li>
                                            <li><a id="thistle"><span class="thistle square"></span></a></li>
                                            <li><a id="orange"><span class="orange square"></span></a></li>
=======
                                            <li><a t-att-id="record.id.value" class="bgcolor_steelblue"><span class="steelblue square"></span></a></li>
                                            <li><a t-att-id="record.id.value" class="bgcolor_firebrick"><span class="firebrick square"></span></a></li>
                                            <li><a t-att-id="record.id.value" class="bgcolor_khaki"><span class="khaki square"></span></a></li>
                                            <li><a t-att-id="record.id.value" class="bgcolor_thistle"><span class="thistle square"></span></a></li>
                                            <li><a t-att-id="record.id.value" class="bgcolor_orange"><span class="orange square"></span></a></li>
>>>>>>> af9a103d
                                        </ul>
                                      </li>
                                    </ul>
                                    <h4><t t-esc="record.name.value.substr(0,32)"/><t t-if="record.name.value.length > 32">...</t></h4>
                                    <h4 id="list" height="10px">
                                        <a id="1">
                                            <t t-if="record.task.raw_value">
                                                <button name="open_tasks" id = "open_tasks" class="oe_project_buttons" type="object"><t t-if="record.open_task.value &lt;= 1"> Task</t><t t-if="record.open_task.value &gt; 1"> Tasks</t>(<t t-esc="record.open_task.value"/>)</button>
                                            </t>
                                        </a>
                                    </h4>
                                    <button class="click_button" type="object">
                                        <table class="project_fields">
                                            <tr id="deadline" t-if="record.date.raw_value">
                                                <th align="left">Deadline</th>
                                                <td align="left">
                                                    <t t-esc="record.date.raw_value.toString('MMMM')"/> 
                                                    <t t-esc="record.date.raw_value.getDate()"/>,
                                                    <t t-esc="record.date.raw_value.getFullYear()"/>
                                                </td>
                                            </tr>
                                            <tr>
                                                <th align="left" width="70px">Progress</th>
                                                <td align="left">
                                                    <t t-esc="Math.round(record.effective_hours.raw_value/24)"/>/<t t-esc="Math.round(record.total_hours.raw_value/24)"/> days
                                                </td>
                                            </tr>
                                        </table>
                                        <t t-if="record.members.raw_value.length > 7">
                                            <t t-foreach="record.members.raw_value" t-as="member">
                                                <img t-att-src="kanban_image('res.users', 'avatar', member)" t-att-id="member" class="project_avatar"/>
                                            </t>
                                        </t>
                                        <t t-if="record.members.raw_value.length &lt;= 7">
                                            <br/><br/>
                                            <t t-foreach="record.members.raw_value" t-as="member">
                                                <img t-att-src="kanban_image('res.users', 'avatar', member)" t-att-id="member" class="project_avatar"/>
                                            </t>
                                        </t>
                                    </button>
                                </li>
                            </div>
                        </t>
                    </templates>
                </kanban>
            </field>
        </record>

       <record id="view_project_project_gantt" model="ir.ui.view">
            <field name="name">project.project.gantt</field>
            <field name="model">project.project</field>
            <field name="type">gantt</field>
            <field name="arch" type="xml">
                <gantt date_delay="planned_hours" date_start="date_start" string="Projects">
                </gantt>
            </field>
        </record>

        <record id="open_view_project_all" model="ir.actions.act_window">
            <field name="name">Projects</field>
            <field name="res_model">project.project</field>
            <field name="view_type">form</field>
            <field name="domain">[]</field>
            <field name="view_mode">kanban,tree,form,gantt</field>
            <field name="view_id" ref="view_project_kanban"/>
            <field name="search_view_id" ref="view_project_project_filter"/>
            <field name="context">{}</field>
            <field name="help">A project contains a set of tasks or issues that will be performed by your resources assigned to it. A project can be hierarchically structured, as a child of a Parent Project. This allows you to design large project structures with different phases spread over the project duration cycle. Each user can set his default project in his own preferences to automatically filter the tasks or issues he usually works on. If you choose to invoice the time spent on a project task, you can find project tasks to be invoiced in the billing section.</field>
        </record>

        <record id="open_view_template_project" model="ir.actions.act_window">
            <field name="name">Templates of Projects</field>
            <field name="res_model">project.project</field>
            <field name="view_type">form</field>
            <field name="domain">[('state','=','template')]</field>
            <field name="view_id" ref="view_project"/>
        </record>

        <record id="view_task_work_form" model="ir.ui.view">
            <field name="name">project.task.work.form</field>
            <field name="model">project.task.work</field>
            <field name="type">form</field>
            <field name="arch" type="xml">
                <form string="Task Work">
                    <field colspan="4" name="name" select="1"/>
                    <field name="hours" select="1" widget="float_time"/>
                    <field name="date" select="1"/>
                    <field name="user_id" select="1"/>
                    <field name="company_id" groups="base.group_multi_company" widget="selection"/>
                </form>
            </field>
        </record>

        <record id="view_task_work_tree" model="ir.ui.view">
            <field name="name">project.task.work.tree</field>
            <field name="model">project.task.work</field>
            <field name="type">tree</field>
            <field name="arch" type="xml">
                <tree editable="top" string="Task Work">
                    <field name="date"/>
                    <field name="name"/>
                    <field name="hours" widget="float_time"/>
                    <field name="user_id"/>
                </tree>
            </field>
        </record>

        <!-- Task -->
        <record id="view_task_form2" model="ir.ui.view">
            <field name="name">project.task.form</field>
            <field name="model">project.task</field>
            <field name="type">form</field>
            <field eval="2" name="priority"/>
            <field name="arch" type="xml">
                <form string="Task edition">
                    <group colspan="6" col="6">
                        <field name="name" select="1"/>
                        <field name="project_id" select="1"  on_change="onchange_project(project_id)"/>
                        <field name="total_hours" widget="float_time"/>
                        <field name="date_deadline" attrs="{'readonly':[('state','in',['done', 'cancelled'])]}"/>
                        <field name="user_id" select="1" attrs="{'readonly':[('state','in',['done', 'cancelled'])]}"/>
                        <field name="progress" widget="progressbar"/>
                    </group>
                    <notebook colspan="4">
                        <page string="Information">
                            <group col="2" colspan="2">
                                <field
                                    name="planned_hours"
                                    widget="float_time"
                                    attrs="{'readonly':[('state','!=','draft')]}"
                                    on_change="onchange_planned(planned_hours, effective_hours)"/>
                                <field
                                    name="effective_hours"
                                    widget="float_time" invisible="1"/>
                            </group>
                            <group col="3" colspan="2">
                                <field name="remaining_hours" widget="float_time" attrs="{'readonly':[('state','!=','draft')]}" colspan="2"/>
                                <button name="%(action_project_task_reevaluate)d" string="Reevaluate" type="action" colspan="1" target="new" states="open,pending" icon="gtk-edit"/>
                            </group>

                            <field colspan="4" name="description" nolabel="1"  attrs="{'readonly':[('state','=','done')]}" widget="text_wiki"/>
                            <field colspan="4" name="work_ids" nolabel="1" attrs="{'readonly':[('state','in',['done','draft'])]}">
                                <tree string="Task Work" editable="top">
                                    <field name="name" />
                                    <field name="hours" widget="float_time" sum="Spent Hours"/>
                                    <field name="user_id" />
                                    <field name="date" />
                                </tree>
                            </field>
                            <newline/>
                            <group col="11" colspan="4">
                                <field name="state" widget="statusbar" statusbar_visible="draft,open,done" statusbar_colors='{"pending":"blue"}' select="1"/>
                                <button name="do_cancel" states="draft,open,pending" string="Cancel" type="object" icon="gtk-cancel"/>
                                <button name="do_draft" states="open" string="Draft" type="object" icon="gtk-indent"/>
                                <button name="do_open" states="pending,draft" string="Start Task" type="object" icon="gtk-media-play"/>
                                <button name="%(action_project_task_reevaluate)d" states="done,cancelled" string="Reactivate" type="action" icon="gtk-convert" context="{'button_reactivate':True}" />
                                <button name="do_pending" states="open" string="Pending" type="object" icon="gtk-media-pause"/>
                                <button groups="base.group_extended" name="%(action_project_task_delegate)d" states="pending,open,draft" string="Delegate" type="action" icon="terp-personal"/>
                                <button name="action_close" states="pending,open" string="Done" type="object" icon="terp-dialog-close"/>
                            </group>
                        </page>
                        <page groups="base.group_extended" string="Delegations History">
                            <separator string="Parent Tasks" colspan="4"/>
                            <field colspan="4" height="150" name="parent_ids" nolabel="1"/>
                            <separator string="Delegated tasks" colspan="4"/>
                            <field colspan="4" height="150" name="child_ids" nolabel="1">
                                <tree string="Delegated tasks">
                                    <field name="name"/>
                                    <field name="user_id"/>
                                    <field name="state"/>
                                    <field name="effective_hours" widget="float_time"/>
                                    <field name="progress" widget="progressbar"/>
                                    <field name="remaining_hours" widget="float_time"/>
                                    <field name="date_deadline"/>
                                </tree>
                            </field>
                        </page>

                        <page groups="base.group_extended" string="Extra Info" attrs="{'readonly':[('state','=','done')]}">
                            <group colspan="2" col="2">
                                <separator string="Planning" colspan="2"/>
                                <field name="priority"/>
                                <field name="sequence"/>
                            </group>

                            <separator string="Miscelleanous" colspan="4"/>
                            <field name="partner_id" />
                            <field name="company_id" select="1" groups="base.group_multi_company" widget="selection"/>
                            <group col="4" colspan="2">
                                <field name="type_id" widget="selection" readonly="1"/>
                                <button name="prev_type" string="Previous" type="object" icon="gtk-go-back" help="Change to Previous Stage"/>
                                <button name="next_type" string="Next" type="object" icon="gtk-go-forward" help="Change to Next Stage"/>
                            </group>
                            <separator colspan="4" string="Notes"/>
                            <field colspan="4" name="notes" nolabel="1"/>
                        </page>
                    </notebook>
                    <field name="message_ids_social" colspan="4" widget="ThreadView" nolabel="1"/>
                </form>
            </field>
        </record>


        <!-- Project Task Kanban View  -->
        <record model="ir.ui.view" id="view_task_kanban">
            <field name="name">project.task.kanban</field>
            <field name="model">project.task</field>
            <field name="type">kanban</field>
            <field name="arch" type="xml">
                <kanban default_group_by="type_id" >
                    <field name="color"/>
                    <field name="priority"/>
                    <field name="type_id"/>
                    <field name="user_id"/>
                    <field name="user_email"/>
                    <field name="description"/>
                    <field name="sequence"/>
                    <field name="state"/>
                    <field name="kanban_state"/>
                    <field name="remaining_hours" sum="Remaining Time"/>
                    <field name="date_deadline"/>
                    <templates>
                        <t t-name="task_details">
                            <ul class="oe_kanban_tooltip" t-if="record.project_id.raw_value">
                                <li><b>Project:</b> <field name="project_id"/></li>
                            </ul>
                        </t>
                        <t t-name="kanban-box">
                            <t t-set="pad_url">http://pad.openerp.com/<t t-raw="_.str.underscored(_.str.trim(record.name.raw_value))"/></t>
                            <t t-if="record.kanban_state.raw_value === 'blocked'" t-set="border">oe_kanban_color_red</t>
                            <t t-if="record.kanban_state.raw_value === 'done'" t-set="border">oe_kanban_color_green</t>
                            <div t-attf-class="#{kanban_color(record.color.raw_value)} #{border || ''}">
                                <div class="oe_kanban_box oe_kanban_color_border">
                                    <table class="oe_kanban_table oe_kanban_box_header oe_kanban_color_bgdark oe_kanban_color_border oe_kanban_draghandle">
                                    <tr>
                                        <td align="left" valign="middle" width="16">
                                            <a t-if="record.priority.raw_value == 1" icon="star-on" type="object" name="set_normal_priority"/>
                                            <a t-if="record.priority.raw_value != 1" icon="star-off" type="object" name="set_high_priority" style="opacity:0.6; filter:alpha(opacity=60);"/>
                                        </td>
                                        <td align="left" valign="middle" class="oe_kanban_title" tooltip="task_details">
                                            <field name="name"/>
                                        </td>
                                        <td valign="top" width="22">
                                            <img t-att-src="kanban_image('res.users', 'avatar', record.user_id.raw_value[0])"  t-att-title="record.user_id.value"
                                            width="22" height="22" class="oe_kanban_gravatar"/>
                                        </td>
                                    </tr>
                                    </table>
                                    <div class="oe_kanban_box_content oe_kanban_color_bglight oe_kanban_box_show_onclick_trigger">
                                        <div class="oe_kanban_description">
                                            <t t-esc="kanban_text_ellipsis(record.description.value, 160)"/>
                                            <i t-if="record.date_deadline.raw_value">
                                                <t t-if="record.description.raw_value">, </t>
                                                <field name="date_deadline"/>
                                            </i>
                                            <span class="oe_kanban_project_times" style="white-space: nowrap; padding-left: 5px;">
                                                <t t-set="hours" t-value="record.remaining_hours.raw_value"/>
                                                <t t-set="times" t-value="[
                                                     [1, (hours gte 1 and hours lt 2)]
                                                    ,[2, (hours gte 2 and hours lt 5)]
                                                    ,[5, (hours gte 5 and hours lt 10)]
                                                    ,[10, (hours gte 10)]
                                                ]"/>
                                                <t t-foreach="times" t-as="time"
                                                    ><a t-if="!time[1]" t-attf-data-name="set_remaining_time_#{time[0]}"
                                                        type="object" class="oe_kanban_button"><t t-esc="time[0]"/></a
                                                    ><b t-if="time[1]" class="oe_kanban_button oe_kanban_button_active"><t t-esc="Math.round(hours)"/></b
                                                ></t>
                                                <a name="do_open" states="draft" string="Validate planned time and open task" type="object" class="oe_kanban_button oe_kanban_button_active">!</a>
                                            </span>
                                        </div>
                                        <div class="oe_kanban_clear"/>
                                    </div>
                                    <div class="oe_kanban_buttons_set oe_kanban_color_border oe_kanban_color_bglight oe_kanban_box_show_onclick">
                                        <div class="oe_kanban_left">
                                            <a string="Edit" icon="gtk-edit" type="edit"/>
                                            <a string="Change Color" icon="color-picker" type="color" name="color"/>
                                            <a name="%(action_project_task_delegate)d" states="pending,open,draft" string="Delegate" type="action" icon="terp-personal"/>
                                            <a name="action_close" states="draft,pending,open" string="Done" type="object" icon="terp-dialog-close"/>
                                        </div>
                                        <div class="oe_kanban_right">
                                            <a name="set_kanban_state_blocked" string="Mark as Blocked" kanban_states="normal,done" type="object" icon="kanban-stop"/>
                                            <a name="set_kanban_state_normal" string="Normal" kanban_states="blocked,done" type="object" icon="gtk-media-play"/>
                                            <a name="set_kanban_state_done" string="Done" kanban_states="blocked,normal" type="object" icon="kanban-apply"/>
                                        </div>
                                        <div class="oe_kanban_clear"/>
                                    </div>
                                </div>
                            </div>
                        </t>
                    </templates>
                </kanban>
            </field>
         </record>

        <record id="view_task_tree2" model="ir.ui.view">
            <field name="name">project.task.tree</field>
            <field name="model">project.task</field>
            <field name="type">tree</field>
            <field eval="2" name="priority"/>
            <field name="arch" type="xml">
                <tree colors="grey:state in ('cancelled','done');blue:state == 'pending';red:date_deadline and (date_deadline&lt;current_date) and (state in ('draft','pending','open'))" string="Tasks">
                    <field name="sequence" invisible="not context.get('seq_visible', False)"/>
                    <field name="name"/>
                    <field name="project_id" icon="gtk-indent" invisible="context.get('user_invisible', False)"/>
                    <field name="user_id" invisible="context.get('user_invisible', False)"/>
                    <field name="delegated_user_id" invisible="context.get('show_delegated', True)"/>
                    <field name="total_hours" invisible="1"/>
                    <field name="planned_hours" invisible="context.get('set_visible',False)"/>
                    <field name="effective_hours" widget="float_time" sum="Spent Hours" invisible="1"/>
                    <field name="remaining_hours" widget="float_time" sum="Remaining Hours" on_change="onchange_remaining(remaining_hours,planned_hours)" invisible="context.get('set_visible',False)"/>
                    <field name="date_deadline" invisible="context.get('deadline_visible',True)"/>
                    <field name="type_id" groups="base.group_extended" invisible="context.get('set_visible',False)"/>
                    <button name="next_type" invisible="context.get('set_visible',False)"
                        states="draft,open,pending"
                        string="Change Stage"
                        type="object"
                        icon="gtk-go-forward"
                        groups="base.group_extended"
                        help="Change Type"/>
                    <field name="date_start" invisible="1" groups="base.group_no_one"/>
                    <field name="date_end" invisible="1" groups="base.group_no_one"/>
                    <field name="progress" widget="progressbar" invisible="context.get('set_visible',False)"/>
                    <field name="state" invisible="context.get('set_visible',False)"/>
                    <button name="do_open" states="pending,draft,done,cancelled" string="Start Task" type="object" icon="gtk-media-play" help="For changing to open state" invisible="context.get('set_visible',False)"/>
                    <button groups="base.group_extended" name="%(action_project_task_delegate)d" states="pending,open,draft" string="Delegate" type="action" icon="terp-personal" help="For changing to delegate state"/>
                    <button name="action_close" states="draft,pending,open" string="Done" type="object" icon="terp-dialog-close" help="For changing to done state"/>
                </tree>
            </field>
        </record>

        <record id="view_task_calendar" model="ir.ui.view">
            <field name="name">project.task.calendar</field>
            <field name="model">project.task</field>
            <field name="type">calendar</field>
            <field eval="2" name="priority"/>
            <field name="arch" type="xml">
                <calendar color="user_id" date_start="date_deadline" string="Tasks">
                    <field name="name"/>
                    <field name="project_id"/>
                </calendar>
            </field>
        </record>

        <record id="view_task_gantt" model="ir.ui.view">
            <field name="name">project.task.gantt</field>
            <field name="model">project.task</field>
            <field name="type">gantt</field>
            <field eval="2" name="priority"/>
            <field name="arch" type="xml">
                <gantt date_start="date_start" date_stop="date_end" string="Tasks" default_group_by="project_id">
                </gantt>
            </field>
        </record>

        <record id="view_project_task_graph" model="ir.ui.view">
            <field name="name">project.task.graph</field>
            <field name="model">project.task</field>
            <field name="type">graph</field>
            <field name="arch" type="xml">
                <graph string="Project Tasks" type="bar">
                    <field name="project_id"/>
                    <field name="planned_hours" operator="+"/>
                    <field name="delay_hours" operator="+"/>
                </graph>
            </field>
        </record>

        <record id="view_task_search_form" model="ir.ui.view">
            <field name="name">project.task.search.form</field>
            <field name="model">project.task</field>
            <field name="type">search</field>
            <field name="arch" type="xml">
               <search string="Tasks">
                    <group>
                        <filter name="draft" string="New" domain="[('state','=','draft')]" help="New Tasks" icon="terp-check"/>
                        <filter name="open" string="In Progress" domain="[('state','=','open')]" help="In Progress Tasks" icon="terp-camera_test"/>
                        <filter string="Pending" domain="[('state','=','pending')]" context="{'show_delegated':False}" help="Pending Tasks" icon="terp-gtk-media-pause"/>
                        <separator orientation="vertical"/>
                        <filter string="Deadlines" context="{'deadline_visible': False}" domain="[('date_deadline','&lt;&gt;',False)]" help="Show only tasks having a deadline" icon="terp-gnome-cpu-frequency-applet+"/>
                        <separator orientation="vertical"/>
                        <field name="name"/>
                        <field name="project_id" context="{'project_id':self}">
                             <filter domain="[('project_id.user_id','=',uid)]" help="My Projects" icon="terp-personal"/>
                        </field>
                        <field name="user_id">
                            <filter domain="[('user_id','=',uid)]"  help="My Tasks" icon="terp-personal" />
                            <filter domain="[('user_id','=',False)]"  help="Unassigned Tasks" icon="terp-personal-" />
                        </field>
                    </group>
                    <newline/>
                    <group expand="0" string="Group By...">
                        <filter string="Users" name="group_user_id" icon="terp-personal" domain="[]"  context="{'group_by':'user_id'}"/>
                        <separator orientation="vertical"/>
                        <filter string="Project" name="group_project_id" icon="terp-folder-violet" domain="[]" context="{'group_by':'project_id'}"/>
                        <separator orientation="vertical"/>
                        <filter string="Stage" name="group_stage_id" icon="terp-stage" domain="[]" context="{'group_by':'type_id'}"/>
                        <filter string="State" name="group_state" icon="terp-stock_effects-object-colorize" domain="[]" context="{'group_by':'state'}"/>
                        <separator orientation="vertical"/>
                        <filter string="Deadline" icon="terp-gnome-cpu-frequency-applet+" domain="[]" context="{'group_by':'date_deadline'}"/>
                        <separator orientation="vertical" groups="base.group_no_one"/>
                        <filter string="Start Date" icon="terp-go-month" domain="[]" context="{'group_by':'date_start'}" groups="base.group_no_one"/>
                        <filter string="End Date" icon="terp-go-month" domain="[]" context="{'group_by':'date_end'}" groups="base.group_no_one"/>
                    </group>
                </search>
            </field>
        </record>

        <record id="action_view_task" model="ir.actions.act_window">
            <field name="name">Tasks</field>
            <field name="res_model">project.task</field>
            <field name="view_type">form</field>
            <field name="view_mode">kanban,tree,form,calendar,gantt,graph</field>
            <field eval="False" name="filter"/>
            <field name="view_id" eval="False"/>
            <field name="context">{"search_default_project_id": project_id}</field>
            <field name="search_view_id" ref="view_task_search_form"/>
            <field name="help">A task represents a work that has to be done. Each user works in his own list of tasks where he can record his task work in hours. He can work and close the task itself or delegate it to another user. If you delegate a task to another user, you get a new task in pending state, which will be reopened when you have to review the work achieved. If you install the project_timesheet module, task work can be invoiced based on the project configuration. With the project_mrp module, sales orders can create tasks automatically when they are confirmed.</field>
        </record>
        <record id="open_view_task_list_kanban" model="ir.actions.act_window.view">
            <field name="sequence" eval="0"/>
            <field name="view_mode">kanban</field>
            <field name="act_window_id" ref="action_view_task"/>
        </record>
        <record id="open_view_task_list_tree" model="ir.actions.act_window.view">
            <field name="sequence" eval="1"/>
            <field name="view_mode">tree</field>
            <field name="act_window_id" ref="action_view_task"/>
        </record>

        <menuitem action="action_view_task" id="menu_action_view_task" parent="project.menu_project_management" sequence="5"/>

        <record id="action_view_task_overpassed_draft" model="ir.actions.act_window">
            <field name="name">Overpassed Tasks</field>
            <field name="res_model">project.task</field>
            <field name="view_type">form</field>
            <field name="view_mode">tree,form,calendar,graph,kanban</field>
            <field name="domain">[('date_deadline','&lt;',time.strftime('%Y-%m-%d')),('state','in',('draft','pending','open'))]</field>
            <field name="filter" eval="True"/>
            <field name="search_view_id" ref="view_task_search_form"/>
        </record>

        <!-- Opening task when double clicking on project -->
        <record id="dblc_proj" model="ir.actions.act_window">
            <field name="res_model">project.task</field>
            <field name="name">Project's tasks</field>
            <field name="view_type">form</field>
            <field name="view_mode">tree,form,calendar,graph,gantt,kanban</field>
            <field name="domain">[('project_id', 'child_of', [active_id])]</field>
            <field name="context">{'project_id':active_id, 'active_test':False}</field>
        </record>

        <record id="ir_project_task_open" model="ir.values">
            <field eval=" 'tree_but_open'" name="key2"/>
            <field eval="'project.project'" name="model"/>
            <field name="name">View project's tasks</field>
            <field eval="'ir.actions.act_window,'+str(dblc_proj)" name="value"/>
        </record>

        <!-- Task types -->
        <record id="task_type_search" model="ir.ui.view">
            <field name="name">project.task.type.search</field>
            <field name="model">project.task.type</field>
            <field name="type">search</field>
            <field name="arch" type="xml">
                <search string="Tasks Stages">
                   <group>
                       <filter icon="terp-check" string="Common" name="common" domain="[('project_default', '=', 1)]" help="Stages common to all projects"/>
                       <separator orientation="vertical"/>
                       <field name="name"/>
                   </group>
                </search>
            </field>
        </record>

        <record id="task_type_edit" model="ir.ui.view">
            <field name="name">project.task.type.form</field>
            <field name="model">project.task.type</field>
            <field name="type">form</field>
            <field name="arch" type="xml">
                <form string="Task Stage">
                    <group colspan="4" col="6">
                    <field name="name"/>
                    <field name="project_default"/>
                    <field name="sequence"/>
                    </group>
                    <separator string="Description" colspan="4"/>
                    <field colspan="4" name="description" nolabel="1"/>
                </form>
            </field>
        </record>

        <record id="task_type_tree" model="ir.ui.view">
            <field name="name">project.task.type.tree</field>
            <field name="model">project.task.type</field>
            <field name="type">tree</field>
            <field name="arch" type="xml">
                <tree string="Task Stage">
                    <field name="sequence"/>
                    <field name="name"/>
                </tree>
            </field>
        </record>

        <record id="open_task_type_form" model="ir.actions.act_window">
            <field name="name">Stages</field>
            <field name="res_model">project.task.type</field>
            <field name="view_type">form</field>
            <field name="view_id" ref="task_type_tree"/>
            <field name="help">Define the steps that will be used in the project from the creation of the task, up to the closing of the task or issue. You will use these stages in order to track the progress in solving a task or an issue.</field>
        </record>

        <menuitem id="menu_tasks_config" name="GTD" parent="project.menu_definitions" sequence="1"/>

        <menuitem id="menu_project_config_project" name="Stages" parent="menu_definitions" sequence="1"/>

        <menuitem action="open_task_type_form" id="menu_task_types_view" parent="menu_project_config_project" sequence="2" groups="base.group_no_one"/>
        <menuitem action="open_view_project_all" id="menu_projects" name="Projects" parent="menu_project_management" sequence="1"/>

        <act_window context="{'search_default_user_id': [active_id], 'default_user_id': active_id}" id="act_res_users_2_project_project" name="User's projects" res_model="project.project" src_model="res.users" view_mode="tree,form" view_type="form"/>

        <act_window
            context="{'search_default_project_id': [active_id], 'default_project_id': active_id}"
            id="act_project_project_2_project_task_all"
            name="Tasks"
            res_model="project.task"
            src_model="project.project"
            view_mode="tree,form,calendar,graph"
            view_type="form"/>

         <record id="task_company" model="ir.ui.view">
            <field name="name">res.company.task.config</field>
            <field name="model">res.company</field>
            <field name="type">form</field>
            <field name="inherit_id" ref="base.view_company_form"/>
            <field name="arch" type="xml">
                <page string="Configuration" position="inside">
                    <separator string="Project Management" colspan="4"/>
                    <field name="project_time_mode_id" domain="[('category_id','=','Working Time')]"/>
                    <newline/>
                </page>
            </field>
        </record>

      <!--     User Form-->
      <record id="view_project_users_form_simple" model="ir.ui.view">
          <field name="name">res.users.project.form1</field>
          <field name="model">res.users</field>
          <field name="type">form</field>
          <field name="inherit_id" ref="base.view_users_form"/>
          <field eval="18" name="priority"/>
          <field name="arch" type="xml">
              <group name="default_filters" position="inside">
                   <field name="context_project_id"/>
              </group>
          </field>
     </record>

     <record model="ir.ui.view" id="view_users_form_project_modif_inherited1">
         <field name="name">view.users.form.project.modif.inherited1</field>
         <field name="model">res.users</field>
         <field name="inherit_id" ref="base.view_users_form_simple_modif" />
         <field name="type">form</field>
         <field eval="18" name="priority"/>
         <field name="arch" type="xml">
            <group name="default_filters" position="inside">
                <field name="context_project_id" context="{'user_preference':True}" widget="selection" readonly="0"/>
            </group>
       </field>
    </record>
    <act_window context="{'search_default_user_id': [active_id], 'default_user_id': active_id}" domain="[('state', '&lt;&gt;', 'cancelled'),('state', '&lt;&gt;', 'done')]" id="act_res_users_2_project_task_opened" name="Assigned Tasks" res_model="project.task" src_model="res.users" view_mode="tree,form,gantt,calendar,graph" view_type="form"/>
    </data>
</openerp><|MERGE_RESOLUTION|>--- conflicted
+++ resolved
@@ -186,19 +186,11 @@
                                       <li ><a type="delete">Delete</a></li>
                                       <li>
                                         <ul class="color-chooser">
-<<<<<<< HEAD
-                                            <li><a t-att-id="record.id.value"><span class="steelblue square"></span></a></li>
-                                            <li><a id="firebrick"><span class="firebrick square"></span></a></li>
-                                            <li><a id="khaki"><span class="khaki square"></span></a></li>
-                                            <li><a id="thistle"><span class="thistle square"></span></a></li>
-                                            <li><a id="orange"><span class="orange square"></span></a></li>
-=======
                                             <li><a t-att-id="record.id.value" class="bgcolor_steelblue"><span class="steelblue square"></span></a></li>
                                             <li><a t-att-id="record.id.value" class="bgcolor_firebrick"><span class="firebrick square"></span></a></li>
                                             <li><a t-att-id="record.id.value" class="bgcolor_khaki"><span class="khaki square"></span></a></li>
                                             <li><a t-att-id="record.id.value" class="bgcolor_thistle"><span class="thistle square"></span></a></li>
                                             <li><a t-att-id="record.id.value" class="bgcolor_orange"><span class="orange square"></span></a></li>
->>>>>>> af9a103d
                                         </ul>
                                       </li>
                                     </ul>
