<?xml version="1.0" encoding="utf-8"?>
<openerp>
    <data>

        <!-- Top menu item -->
        <menuitem name="Project"
            id="base.menu_main_pm"
            groups="group_project_manager,group_project_user"
            sequence="40"/>

        <menuitem name="Project"
            id="menu_project_management"
            parent="base.menu_main_pm"
            sequence="1"/>

        <menuitem name="Configuration"
            id="base.menu_definitions"
            parent="base.menu_main_pm"
            groups="group_project_manager"
            sequence="60"/>

        <record id="view_task_search_form" model="ir.ui.view">
            <field name="name">project.task.search.form</field>
            <field name="model">project.task</field>
            <field name="arch" type="xml">
               <search string="Tasks">
                    <field name="name" string="Tasks"/>
                    <field name="categ_ids"/>
                    <field name="partner_id"/>
                    <field name="project_id"/>
                    <field name="reviewer_id"/>
                    <field name="user_id"/>
                    <field name="stage_id"/>
                    <filter string="My Tasks" domain="[('user_id','=',uid)]"/>
                    <filter string="Unassigned" name="unassigned" domain="[('user_id', '=', False)]"/>
                    <separator/>
                    <filter string="New" name="draft" domain="[('stage_id.sequence', '&lt;=', 1)]"/>
                    <separator/>
                    <filter string="New Mail" name="message_unread" domain="[('message_unread','=',True)]"/>
                    <group expand="0" string="Group By">
                        <filter string="Project" name="project" context="{'group_by':'project_id'}"/>
                        <filter string="Task" context="{'group_by':'name'}"/>
                        <filter string="Assigned to" name="User" context="{'group_by':'user_id'}"/>
                        <filter string="Stage" name="Stage" context="{'group_by':'stage_id'}"/>
                        <filter string="Company" context="{'group_by':'company_id'}" groups="base.group_multi_company"/>
                        <separator/>
                        <filter string="Last Message" name="group_message_last_post" context="{'group_by':'message_last_post:week'}"/>
                        <filter string="Assignation Month" context="{'group_by':'date_start:month'}" help="Creation Date"/>
                    </group>
                </search>
            </field>
        </record>

        <record id="act_project_project_2_project_task_all" model="ir.actions.act_window">
            <field name="name">Tasks</field>
            <field name="res_model">project.task</field>
            <field name="view_mode">kanban,tree,form,calendar,gantt,graph</field>
            <field name="context">{
                'search_default_project_id': [active_id],
                'default_project_id': active_id,
                'active_test': False,
            }</field>
            <field name="search_view_id" ref="view_task_search_form"/>
            <field name="help" type="html">
                <p>
                    Odoo's project management allows you to manage the pipeline
                    of tasks in order to get things done efficiently. You can
                    track progress, discuss on tasks, attach documents, etc.
                </p>
            </field>
        </record>

        <!-- Project -->
        <record id="edit_project" model="ir.ui.view">
            <field name="name">project.project.form</field>
            <field name="model">project.project</field>
            <field name="arch" type="xml">
                <form string="Project">
                <header>
                    <button name="set_open" string="Re-open project" type="object" states="pending" class="oe_highlight" groups="base.group_user"/>
                    <button name="set_done" string="Close Project" type="object" states="open,pending" groups="base.group_user"/>
                    <button name="set_open" string="Re-open project" type="object" states="cancelled,close" groups="base.group_user"/>
                    <button name="set_pending" string="Pending" type="object" states="open" groups="base.group_user"/>
                    <button name="set_template" string="Set as Template" type="object" states="open" groups="base.group_user"/>
                    <button string="New Project Based on Template" name="duplicate_template"  type="object" states="template" context="{'parent_id':parent_id}" class="oe_highlight" groups="base.group_user"/>
                    <button name="reset_project" string="Reset as Project" type="object" states="template" class="oe_highlight" groups="base.group_user"/>
                    <button name="set_cancel" string="Cancel Project" type="object" states="open,pending" groups="base.group_user"/>
                    <field name="state" widget="statusbar" statusbar_visible="open,close" statusbar_colors='{"pending":"blue"}' readonly="1"/>
                </header>
                <sheet string="Project">
                    <field name="analytic_account_id" invisible="1" required="0"/>
                    <div class="oe_title">
                        <label for="name" class="oe_edit_only" string="Project Name"/>
                        <h1>
                            <field name="name" string="Project Name"/>
                        </h1>
                        <div name="options_active">
                            <field name="use_tasks" class="oe_inline"/>
                            <label for="use_tasks" string="Use Tasks"/>
                        </div>
                    </div>
                    <div class="oe_right oe_button_box" name="buttons" groups="base.group_user">
                         <button class="oe_inline oe_stat_button" type="action" attrs="{'invisible':[('use_tasks','=', 0)]}"
                            name="%(act_project_project_2_project_task_all)d" icon="fa-tasks">
                            <field string="Tasks" name="task_count" widget="statinfo"/>
                        </button>
                        <button  class="oe_inline oe_stat_button" name="attachment_tree_view"  type="object" icon="fa-files-o">
                            <field string="Documents" name="doc_count" widget="statinfo"/>
                        </button>
                    </div>
                    <group>
                        <group col="4">
                            <field name="user_id" string="Project Manager"
                                    attrs="{'readonly':[('state','in',['close', 'cancelled'])]}"
                                    context="{'default_groups_ref': ['base.group_user', 'base.group_partner_manager', 'project.group_project_manager']}"/>
                            <newline/>
                            <field name="partner_id" on_change="onchange_partner_id(partner_id)" string="Customer"/>
                        </group>
                            <p attrs="{'invisible': [('analytic_account_id','=',False)]}">
                                To invoice or setup invoicing and renewal options, go to the related contract:
                                <field name="analytic_account_id" readonly="1" required="0" class="oe_inline" nolabel="1"/>.
                            </p>
                        <group name="group_alias"
                                attrs="{'invisible': [('alias_domain', '=', False)]}">
                            <label for="alias_name" string="Email Alias"/>
                            <div name="alias_def">
                                <field name="alias_id" class="oe_read_only oe_inline"
                                        string="Email Alias" required="0"/>
                                <div class="oe_edit_only oe_inline" name="edit_alias" style="display: inline;" >
                                    <field name="alias_name" class="oe_inline"/>@<field name="alias_domain" class="oe_inline" readonly="1"/>
                                </div>
                            </div>
                            <label for="alias_model" string="Incoming Emails create"/>
                            <field name="alias_model" class="oe_inline" nolabel="1"/>
                            <field name="alias_contact" class="oe_inline"
                                    string="Accept Emails From"/>
                        </group>
                    </group>
                    <notebook>
                        <page string="Team" name="team">
                            <field colspan="4" name="members" widget="many2many_kanban" context="{'default_groups_ref': ['base.group_user', 'base.group_partner_manager', 'project.group_project_user']}">
                                <kanban quick_create="false" create="true" delete="true">
                                    <field name="name"/>
                                    <templates>
                                        <t t-name="kanban-box">
                                            <div style="position: relative">
                                                <a t-if="! read_only_mode" type="delete" style="position: absolute; right: 0; padding: 4px; diplay: inline-block">X</a>
                                                <div class="oe_module_vignette">
                                                    <img t-att-src="kanban_image('res.users', 'image_small', record.id.value)" class="oe_avatar oe_kanban_avatar_smallbox"/>
                                                    <div class="oe_module_desc">
                                                        <field name="name"/>
                                                    </div>
                                                </div>
                                            </div>
                                        </t>
                                    </templates>
                                </kanban>
                            </field>
                        </page>
                        <page string="Other Info">
                            <group string="Administration">
                                <field name="privacy_visibility" widget="radio"/>
                                <field name="planned_hours" widget="float_time"
                                        groups="project.group_time_work_estimation_tasks"/>
                                <field name="effective_hours" widget="float_time"
                                        groups="project.group_time_work_estimation_tasks"/>
                                <field name="resource_calendar_id"
                                        groups="project.group_time_work_estimation_tasks"/>
                            </group>
                            <group string="Miscellaneous" name="misc">
                                <field name="date_start" string="Start Date"/>
                                <field name="date" string="End Date"/>
                                <field name="sequence" groups="base.group_no_one"/>
                                <field name="active" attrs="{'invisible':[('state','in',['open', 'pending', 'template'])]}"/>
                                <field name="currency_id" groups="base.group_multi_currency" required="1"/>
                                <field name="parent_id" string="Parent" help="Append this project to another one using analytic accounts hierarchy" domain="[('id','!=',analytic_account_id)]" context="{'current_model': 'project.project'}" />
                            </group>
                        </page>
                        <page string="Project Stages" attrs="{'invisible': [('use_tasks', '=', False)]}" name="project_stages">
                             <field name="type_ids"/>
                        </page>
                    </notebook>
                </sheet>
                <div class="oe_chatter">
                    <field name="message_follower_ids" widget="mail_followers" help="Follow this project to automatically track the events associated to tasks and issues of this project." groups="base.group_user"/>
                    <field name="message_ids" widget="mail_thread"/>
                </div>
                </form>
            </field>
        </record>

        <record id="view_project_project_filter" model="ir.ui.view">
            <field name="name">project.project.select</field>
            <field name="model">project.project</field>
            <field name="arch" type="xml">
                <search string="Search Project">
                    <field name="name" string="Project Name"/>
                    <filter string="Open" name="Current" domain="[('state', '=','open')]"/>
                    <filter string="Pending" name="Pending" domain="[('state', '=','pending')]"/>
                    <filter string="Template" name="Template" domain="[('state', '=','template')]"/>
                    <separator/>
                    <filter string="Member" domain="['|',('user_id', '=', uid),('members', '=', uid)]"/>
                    <filter string="Manager" domain="[('user_id','=',uid)]"/>
                    <separator/>
<<<<<<< HEAD
                    <filter string="New Mail" name="message_unread" domain="[('message_unread','=',True)]"/>
=======
                    <filter icon="terp-personal+" string="Member" name="Member" domain="['|',('user_id', '=', uid),('members', '=', uid)]" help="Projects in which I am a member."/>
                    <separator/>
                    <filter string="Project(s) Manager" domain="[('user_id','=',uid)]" help="Projects in which I am a manager" icon="terp-personal"/>
>>>>>>> ea659cbd
                    <field name="user_id" string="Project Manager"/>
                    <field name="partner_id" string="Contact" filter_domain="[('partner_id', 'child_of', self)]"/>
                    <group expand="0" string="Group By">
                        <filter string="Manager" name="Manager" context="{'group_by':'user_id'}"/>
                        <filter string="Contact" name="Partner" context="{'group_by':'partner_id'}"/>
                        <filter string="Parent" name="Parent" help="Parent" context="{'group_by':'parent_id'}"/>
                    </group>
                </search>
            </field>
        </record>

        <record id="view_project" model="ir.ui.view">
            <field name="name">project.project.tree</field>
            <field name="model">project.project</field>
            <field name="field_parent">child_ids</field>
            <field name="arch" type="xml">
                <tree fonts="bold:message_unread==True" colors="red:date and (date&lt;current_date) and (state == 'open');blue:state in ('draft','pending');grey: state in ('close','cancelled')" string="Projects">
                    <field name="sequence" widget="handle"/>
                    <field name="message_unread" invisible="1"/>
                    <field name="date" invisible="1"/>
                    <field name="name" string="Project Name"/>
                    <field name="user_id" string="Project Manager"/>
                    <field name="partner_id" string="Contact"/>
                    <field name="parent_id" string="Parent" invisible="1"/>
                    <field name="planned_hours" widget="float_time"/>
                    <field name="total_hours" widget="float_time"/>
                    <field name="effective_hours" widget="float_time"/>
                    <field name="progress_rate" widget="progressbar"/>
                    <field name="state"/>
                </tree>
            </field>
        </record>

        <record model="ir.ui.view" id="view_project_kanban">
            <field name="name">project.project.kanban</field>
            <field name="model">project.project</field>
            <field name="arch" type="xml">
                <kanban class="oe_background_grey">
                    <field name="effective_hours"/>
                    <field name="planned_hours"/>
                    <field name="name"/>
                    <field name="members"/>
                    <field name="use_tasks"/>
                    <field name="user_id"/>
                    <field name="date"/>
                    <field name="color"/>
                    <field name="task_count"/>
                    <field name="task_ids"/>
                    <field name="alias_id"/>
                    <field name="alias_name"/>
                    <field name="alias_domain"/>
                    <field name="doc_count"/>
                    <templates>
                        <t t-name="kanban-box">
                            <div t-attf-class="oe_kanban_color_#{kanban_getcolor(record.color.raw_value)} oe_kanban_card oe_kanban_project oe_kanban_global_click">
                                <div class="oe_dropdown_toggle oe_dropdown_kanban" groups="base.group_user">
                                    <span class="oe_e">í</span>
                                    <ul class="oe_dropdown_menu">
                                        <t t-if="widget.view.is_action_enabled('edit')"><li><a type="edit">Project Settings</a></li></t>
                                        <t t-if="widget.view.is_action_enabled('delete')"><li><a type="delete">Delete</a></li></t>
                                        <li><ul class="oe_kanban_colorpicker" data-field="color"/></li>
                                    </ul>
                                </div>
                                <div class="oe_kanban_content">
                                    <h4 class="text-center"><strong><field name="name"/></strong></h4>
                                    <div class="text-center oe_kanban_alias" t-if="record.alias_name.value and record.alias_domain.value">
                                        <small><i class="fa fa-envelope-o"></i> <field name="alias_id"/></small>
                                    </div>
                                    <div class="oe_kanban_project_list">
                                        <a t-if="record.use_tasks.raw_value" name="%(act_project_project_2_project_task_all)d" type="action" style="margin-right: 10px">
                                            <t t-raw="record.task_count.raw_value"/> Tasks
                                        </a>
                                    </div>
                                    <div class="oe_kanban_project_list">
                                        <a t-if="record.doc_count.raw_value" name="attachment_tree_view" type="object" style="margin-right: 10px"> <field name="doc_count"/> Documents</a>
                                    </div>
                                    <div class="oe_kanban_footer_left">
                                        <span groups="project.group_time_work_estimation_tasks">
                                            <span class="oe_e">R</span>
                                            <t t-esc="Math.round(record.effective_hours.raw_value)"/>/<t t-esc="Math.round(record.planned_hours.raw_value)"/> <field name="company_uom_id"/>
                                        </span>
                                        <span t-if="record.date.raw_value">
                                            <span class="oe_e">N</span>
                                            <field name="date"/>
                                        </span>
                                    </div>
                                    <div class="oe_kanban_project_avatars">
                                        <t t-foreach="record.members.raw_value.slice(0,11)" t-as="member">
                                            <img t-att-src="kanban_image('res.users', 'image_small', member)" t-att-data-member_id="member"/>
                                        </t>
                                    </div>
                                </div>
                            </div>
                        </t>
                    </templates>
                </kanban>
            </field>
        </record>

       <record id="view_project_project_gantt" model="ir.ui.view">
            <field name="name">project.project.gantt</field>
            <field name="model">project.project</field>
            <field name="arch" type="xml">
                <gantt date_start="date_start" date_stop="date" progress="progress_rate" string="Projects">
                </gantt>
            </field>
        </record>

        <record id="open_view_project_all" model="ir.actions.act_window">
            <field name="name">Projects</field>
            <field name="res_model">project.project</field>
            <field name="view_type">form</field>
            <field name="domain">[]</field>
            <field name="view_mode">kanban,tree,form,gantt</field>
            <field name="view_id" ref="view_project_kanban"/>
            <field name="search_view_id" ref="view_project_project_filter"/>
            <field name="context">{'search_default_Current': 1}</field>
            <field name="help" type="html">
                <p class="oe_view_nocontent_create">
                  Click to start a new project.
                </p><p>
                  Projects are used to organize your activities; plan
                  tasks, track issues, invoice timesheets. You can define
                  internal projects (R&amp;D, Improve Sales Process),
                  private projects (My Todos) or customer ones.
                </p><p>
                  You will be able collaborate with internal users on
                  projects or invite customers to share your activities.
                </p>
            </field>
        </record>

        <record id="open_view_template_project" model="ir.actions.act_window">
            <field name="name">Templates of Projects</field>
            <field name="res_model">project.project</field>
            <field name="view_type">form</field>
            <field name="domain">[('state','=','template')]</field>
            <field name="view_id" ref="view_project"/>
        </record>

        <record id="view_task_work_form" model="ir.ui.view">
            <field name="name">project.task.work.form</field>
            <field name="model">project.task.work</field>
            <field name="arch" type="xml">
                <form string="Task Work">
                    <group col="4">
                        <field colspan="4" name="name"/>
                        <field name="hours" widget="float_time"/>
                        <field name="date"/>
                        <field name="user_id" options='{"no_open": True}' context="{'default_groups_ref': ['base.group_user', 'base.group_partner_manager', 'base.group_partner_manager', 'project.group_project_user']}"/>
                        <field name="company_id" groups="base.group_multi_company" widget="selection"/>
                    </group>
                </form>
            </field>
        </record>

        <record id="view_task_work_tree" model="ir.ui.view">
            <field name="name">project.task.work.tree</field>
            <field name="model">project.task.work</field>
            <field name="arch" type="xml">
                <tree editable="top" string="Task Work">
                    <field name="date"/>
                    <field name="name"/>
                    <field name="hours" widget="float_time"/>
                    <field name="user_id" context="{'default_groups_ref': ['base.group_user', 'project.group_project_user']}"/>
                </tree>
            </field>
        </record>

        <!-- Task -->

        <record id="view_task_form2" model="ir.ui.view">
            <field name="name">project.task.form</field>
            <field name="model">project.task</field>
            <field eval="2" name="priority"/>
            <field name="arch" type="xml">
                <form string="Project">
                    <header>
                        <field name="stage_id" widget="statusbar" clickable="True"
                            options="{'fold_field': 'fold'}"/>
                    </header>
                    <sheet string="Task">
                    <div class="oe_right">
                        <field name="kanban_state" class="oe_inline" widget="kanban_state_selection"/>
                    </div>
                    <h1>
                        <field name="name" placeholder="Task summary..." class="oe_inline"/>
                    </h1>
                    <group>
                        <group>
                            <field name="project_id" domain="[('state','not in', ('close', 'cancelled'))]" on_change="onchange_project(project_id)" context="{'default_use_tasks':1}"/>
                            <field name="user_id"
                                options='{"no_open": True}'
                                context="{'default_groups_ref': ['base.group_user', 'base.group_partner_manager', 'project.group_project_user']}"/>
                            <field name="reviewer_id"
                                options='{"no_open": True}'
                                context="{'default_groups_ref': ['base.group_user', 'base.group_partner_manager', 'project.group_project_user']}"/>
                            <field name="planned_hours" widget="float_time"
                                    groups="project.group_time_work_estimation_tasks"
                                    on_change="onchange_planned(planned_hours, effective_hours)"/>
                        </group>
                        <group>
                            <field name="date_deadline"/>
                            <field name="categ_ids" widget="many2many_tags"/>
                            <field name="progress" widget="progressbar"
                                groups="project.group_time_work_estimation_tasks"/>
                        </group>
                    </group>
                    <notebook>
                        <page string="Description">
                            <field name="description" placeholder="Add a Description..."/>
                            <field name="work_ids" groups="project.group_tasks_work_on_tasks">
                                <tree string="Task Work" editable="top">
                                    <field name="name"/>
                                    <field name="hours" widget="float_time" sum="Spent Hours"/>
                                    <field name="date"/>
                                    <field name="user_id" context="{'default_groups_ref': ['base.group_user', 'base.group_partner_manager', 'project.group_project_user']}"/>
                                </tree>
                            </field>
                            <group>
                             <group class="oe_subtotal_footer oe_right" name="project_hours" groups="project.group_time_work_estimation_tasks">
                                <field name="effective_hours" widget="float_time"/>
                                <label for="remaining_hours" string="Remaining" groups="project.group_time_work_estimation_tasks"/>
                                <div>
                                    <field name="remaining_hours" widget="float_time" groups="project.group_time_work_estimation_tasks"/>
                                </div>
                                <field name="total_hours" widget="float_time" class="oe_subtotal_footer_separator"/>
                             </group>
                            </group>
                            <div class="oe_clear"/>
                        </page>
                        <page string="Delegation" groups="project.group_delegate_task">
                            <button name="%(action_project_task_delegate)d" string="Delegate" type="action"
                                    groups="project.group_delegate_task"/>
                            <separator string="Parent Tasks"/>
                            <field name="parent_ids"/>
                            <separator string="Delegated tasks"/>
                            <field name="child_ids">
                                <tree string="Delegated tasks">
                                    <field name="name"/>
                                    <field name="user_id"/>
                                    <field name="stage_id"/>
                                    <field name="effective_hours" widget="float_time"/>
                                    <field name="progress" widget="progressbar"/>
                                    <field name="remaining_hours" widget="float_time"/>
                                    <field name="date_deadline"/>
                                </tree>
                            </field>
                        </page>
                        <page string="Extra Info">
                            <group col="4">
                                <field name="priority" groups="base.group_user" widget="priority"/>
                                <field name="sequence"/>
                                <field name="partner_id"/>
                                <field name="company_id" groups="base.group_multi_company" widget="selection"/>
                            </group>
                            <group>
                                <group string="Gantt View">
                                    <field name="date_start"/>
                                    <field name="date_end"/>
                                </group>
                                <group>
                                    <field name="date_last_stage_update" groups="base.group_no_one"/>
                                </group>
                            </group>
                        </page>
                    </notebook>
                    </sheet>
                    <div class="oe_chatter">
                        <field name="message_follower_ids" widget="mail_followers" groups="base.group_user"/>
                        <field name="message_ids" widget="mail_thread"/>
                    </div>
                </form>
            </field>
        </record>

        <!-- Project Task Kanban View -->
        <record model="ir.ui.view" id="view_task_kanban">
            <field name="name">project.task.kanban</field>
            <field name="model">project.task</field>
            <field name="arch" type="xml">
                <kanban default_group_by="stage_id" >
                    <field name="color"/>
                    <field name="priority"/>
                    <field name="stage_id"/>
                    <field name="user_id"/>
                    <field name="user_email"/>
                    <field name="description"/>
                    <field name="sequence"/>
                    <field name="kanban_state"/>
                    <field name="remaining_hours" sum="Remaining Time" groups="project.group_time_work_estimation_tasks"/>
                    <field name="date_deadline"/>
                    <field name="message_summary"/>
                    <field name="categ_ids"/>
                    <templates>
                    <t t-name="kanban-box">
                        <div t-attf-class="oe_kanban_color_#{kanban_getcolor(record.color.raw_value)} oe_kanban_card oe_kanban_global_click">
                            <div class="oe_dropdown_toggle oe_dropdown_kanban" groups="base.group_user">
                                <span class="oe_e">í</span>
                                <ul class="oe_dropdown_menu">
                                    <t t-if="widget.view.is_action_enabled('edit')"><li><a type="edit">Edit...</a></li></t>
                                    <t t-if="widget.view.is_action_enabled('delete')"><li><a type="delete">Delete</a></li></t>
                                    <li>
                                      <ul class="oe_kanban_project_times" groups="project.group_time_work_estimation_tasks">
                                        <li><a name="set_remaining_time_1" type="object" class="oe_kanban_button">1</a></li>
                                        <li><a name="set_remaining_time_2" type="object" class="oe_kanban_button">2</a></li>
                                        <li><a name="set_remaining_time_5" type="object" class="oe_kanban_button">5</a></li>
                                        <li><a name="set_remaining_time_10" type="object" class="oe_kanban_button">10</a></li>
                                      </ul>
                                    </li>
                                    <br/>
                                    <li><ul class="oe_kanban_colorpicker" data-field="color"/></li>
                                </ul>
                            </div>

                            <div class="oe_kanban_content">
                                <div><b><field name="name"/></b></div>
                                <div>
                                    <field name="project_id"/><br/>
                                    <t t-if="record.date_deadline.raw_value and record.date_deadline.raw_value lt (new Date())" t-set="red">oe_kanban_text_red</t>
                                    <span t-attf-class="#{red || ''}"><i><field name="date_deadline"/></i></span>
                                </div>
                                <div class="oe_kanban_footer_left">
                                    <span groups="project.group_time_work_estimation_tasks" title="Remaining hours">
                                        <span class="oe_e">N</span>
                                        <t t-esc="Math.round(record.remaining_hours.raw_value)"/>
                                    </span>
                                </div>
                                <div class="oe_kanban_footer_left" style="margin-top:5px;">
                                    <t t-raw="record.message_summary.raw_value"/>
                                    <field name="categ_ids"/>
                                </div>
                                    <div class="oe_kanban_bottom_right">
                                        <img t-att-src="kanban_image('res.users', 'image_small', record.user_id.raw_value)" t-att-title="record.user_id.value" width="24" height="24" class="oe_kanban_avatar pull-right"/>
                                        <div class="pull-left" groups="base.group_user">
                                            <field name="kanban_state" widget="kanban_state_selection"/>
                                            <field name="priority" widget="priority"/>
                                        </div>
                                    </div>
                            </div>
                            <div class="oe_clear"></div>
                        </div>
                    </t>
                    </templates>
                </kanban>
            </field>
         </record>

        <record id="view_task_tree2" model="ir.ui.view">
            <field name="name">project.task.tree</field>
            <field name="model">project.task</field>
            <field eval="2" name="priority"/>
            <field name="arch" type="xml">
                <tree fonts="bold:message_unread==True" colors="red:date_deadline and (date_deadline&lt;current_date)" string="Tasks">
                    <field name="message_unread" invisible="1"/>
                    <field name="sequence" invisible="not context.get('seq_visible', False)"/>
                    <field name="name"/>
                    <field name="project_id" invisible="context.get('user_invisible', False)"/>
                    <field name="user_id" invisible="context.get('user_invisible', False)"/>
                    <field name="delegated_user_id" invisible="context.get('show_delegated', True)"/>
                    <field name="total_hours" invisible="1"/>
                    <field name="planned_hours" invisible="context.get('set_visible',False)" groups="project.group_time_work_estimation_tasks"/>
                    <field name="effective_hours" widget="float_time" sum="Spent Hours" invisible="1"/>
                    <field name="remaining_hours" widget="float_time" sum="Remaining Hours" on_change="onchange_remaining(remaining_hours,planned_hours)" invisible="context.get('set_visible',False)" groups="project.group_time_work_estimation_tasks"/>
                    <field name="date_deadline" invisible="context.get('deadline_visible',True)"/>
                    <field name="stage_id" invisible="context.get('set_visible',False)"/>
                    <field name="date_start" groups="base.group_no_one"/>
                    <field name="date_end" groups="base.group_no_one"/>
                    <field name="progress" widget="progressbar" invisible="context.get('set_visible',False)"/>
                </tree>
            </field>
        </record>

        <record id="view_task_calendar" model="ir.ui.view">
            <field name="name">project.task.calendar</field>
            <field name="model">project.task</field>
            <field eval="2" name="priority"/>
            <field name="arch" type="xml">
                <calendar color="user_id" date_start="date_deadline" string="Tasks">
                    <field name="name"/>
                    <field name="project_id"/>
                </calendar>
            </field>
        </record>

        <record id="view_task_gantt" model="ir.ui.view">
            <field name="name">project.task.gantt</field>
            <field name="model">project.task</field>
            <field eval="2" name="priority"/>
            <field name="arch" type="xml">
                <gantt date_start="date_start" date_stop="date_end" progress="progress" string="Tasks" default_group_by="project_id">
                </gantt>
            </field>
        </record>

        <record id="view_project_task_graph" model="ir.ui.view">
            <field name="name">project.task.graph</field>
            <field name="model">project.task</field>
            <field name="arch" type="xml">
                <graph string="Project Tasks" type="bar">
                    <field name="project_id" type="row"/>
                </graph>
            </field>
        </record>

        <record id="analytic_account_inherited_form" model="ir.ui.view">
            <field name="name">account.analytic.account.form.inherit</field>
            <field name="model">account.analytic.account</field>
            <field name="inherit_id" ref="analytic.view_account_analytic_account_form"/>
            <field eval="18" name="priority"/>
            <field name="arch" type="xml">
                <xpath expr='//div[@name="project"]' position='inside'>
                    <field name="use_tasks"/>
                    <label for="use_tasks"/>
                </xpath>
            </field>
        </record>

        <record id="action_view_task" model="ir.actions.act_window">
            <field name="name">Tasks</field>
            <field name="res_model">project.task</field>
            <field name="view_mode">kanban,tree,form,calendar,gantt,graph</field>
            <field name="search_view_id" ref="view_task_search_form"/>
            <field name="help" type="html">
                <p>
                    Odoo's project management allows you to manage the pipeline
                    of tasks in order to get things done efficiently. You can
                    track progress, discuss on tasks, attach documents, etc.
                </p>
            </field>
        </record>
        <record id="open_view_task_list_kanban" model="ir.actions.act_window.view">
            <field name="sequence" eval="0"/>
            <field name="view_mode">kanban</field>
            <field name="act_window_id" ref="action_view_task"/>
        </record>
        <record id="open_view_task_list_tree" model="ir.actions.act_window.view">
            <field name="sequence" eval="1"/>
            <field name="view_mode">tree</field>
            <field name="act_window_id" ref="action_view_task"/>
        </record>

        <menuitem action="action_view_task" id="menu_action_view_task" parent="project.menu_project_management" sequence="5"/>

        <record id="action_view_task_overpassed_draft" model="ir.actions.act_window">
            <field name="name">Overpassed Tasks</field>
            <field name="res_model">project.task</field>
            <field name="view_type">form</field>
            <field name="view_mode">tree,form,calendar,graph,kanban</field>
            <field name="domain">[('date_deadline','&lt;',time.strftime('%Y-%m-%d'))]</field>
            <field name="filter" eval="True"/>
            <field name="search_view_id" ref="view_task_search_form"/>
        </record>

        <!-- Opening task when double clicking on project -->
        <record id="dblc_proj" model="ir.actions.act_window">
            <field name="res_model">project.task</field>
            <field name="name">Project's tasks</field>
            <field name="view_type">form</field>
            <field name="view_mode">tree,form,calendar,graph,gantt,kanban</field>
            <field name="domain">[('project_id', 'child_of', [active_id])]</field>
            <field name="context">{'project_id':active_id, 'active_test':False}</field>
        </record>

        <record id="ir_project_task_open" model="ir.values">
            <field eval="'tree_but_open'" name="key2"/>
            <field eval="'project.project'" name="model"/>
            <field name="name">View project's tasks</field>
            <field eval="'ir.actions.act_window,'+str(dblc_proj)" name="value"/>
        </record>

        <!-- Task types -->
        <record id="task_type_search" model="ir.ui.view">
            <field name="name">project.task.type.search</field>
            <field name="model">project.task.type</field>
            <field name="arch" type="xml">
                <search string="Tasks Stages">
                   <field name="name" string="Tasks Stages"/>
                   <filter string="Common" name="common" domain="[('case_default', '=', 1)]" help="Stages common to all projects"/>
                </search>
            </field>
        </record>

        <record id="task_type_edit" model="ir.ui.view">
            <field name="name">project.task.type.form</field>
            <field name="model">project.task.type</field>
            <field name="arch" type="xml">
                <form string="Task Stage">
                    <group>
                        <group>
                            <field name="name"/>
                            <field name="sequence"/>
                        </group>
                        <group>
                            <field name="case_default"/>
                            <field name="fold"/>
                        </group>
                    </group>
                    <field name="description" placeholder="Add a description..."/>
                </form>
            </field>
        </record>

        <record id="task_type_tree" model="ir.ui.view">
            <field name="name">project.task.type.tree</field>
            <field name="model">project.task.type</field>
            <field name="arch" type="xml">
                <tree string="Task Stage">
                    <field name="sequence" widget="handle"/>
                    <field name="name"/>
                    <field name="fold"/>
                </tree>
            </field>
        </record>

        <record id="open_task_type_form" model="ir.actions.act_window">
            <field name="name">Stages</field>
            <field name="res_model">project.task.type</field>
            <field name="view_type">form</field>
            <field name="view_id" ref="task_type_tree"/>
            <field name="help" type="html">
              <p class="oe_view_nocontent_create">
                Click to add a stage in the task pipeline.
              </p><p>
                Define the steps that will be used in the project from the
                creation of the task, up to the closing of the task or issue.
                You will use these stages in order to track the progress in
                solving a task or an issue.
              </p>
            </field>
        </record>

        <menuitem id="menu_tasks_config" name="GTD" parent="base.menu_definitions" sequence="1"/>

        <menuitem id="base.menu_project_config_project" name="Stages" parent="base.menu_definitions" sequence="1" groups="base.group_no_one"/>

        <menuitem action="open_task_type_form" name="Task Stages" id="menu_task_types_view" parent="base.menu_project_config_project" sequence="2"/>
        <menuitem action="open_view_project_all" id="menu_projects" name="Projects" parent="menu_project_management" sequence="1"/>


         <record id="task_company" model="ir.ui.view">
            <field name="name">res.company.task.config</field>
            <field name="model">res.company</field>
            <field name="inherit_id" ref="base.view_company_form"/>
            <field name="arch" type="xml">
                <xpath expr="//group[@name='account_grp']" position="after">
                    <group name="project_grp" string="Projects">
                        <field name="project_time_mode_id" domain="[('category_id','=', %(product.uom_categ_wtime)d)]"/>
                    </group>
                </xpath>
            </field>
        </record>

        <!-- User Form -->
        <act_window context="{'search_default_user_id': [active_id], 'default_user_id': active_id}"
                    id="act_res_users_2_project_task_opened" name="Assigned Tasks"
                    res_model="project.task" src_model="res.users" view_mode="tree,form,gantt,calendar,graph" view_type="form"/>

        <!-- Tags -->
        <record model="ir.ui.view" id="project_category_search_view">
            <field name="name">Tags</field>
            <field name="model">project.category</field>
            <field name="arch" type="xml">
                <search string="Issue Version">
                    <field name="name"/>
                </search>
            </field>
        </record>
        <record model="ir.ui.view" id="project_category_form_view">
            <field name="name">Tags</field>
            <field name="model">project.category</field>
            <field name="arch" type="xml">
                <form string="Tags">
                    <group col="4">
                        <field name="name"/>
                    </group>
                </form>
            </field>
        </record>
        <record id="project_category_action" model="ir.actions.act_window">
            <field name="name">Tags</field>
            <field name="res_model">project.category</field>
            <field name="view_type">form</field>
            <field name="help" type="html">
              <p class="oe_view_nocontent_create">
                Click to add a new tag.
              </p>
            </field>
        </record>
        <menuitem action="project_category_action" id="menu_project_category_act" parent="base.menu_definitions" groups="base.group_no_one"/>

    </data>
</openerp><|MERGE_RESOLUTION|>--- conflicted
+++ resolved
@@ -199,16 +199,10 @@
                     <filter string="Pending" name="Pending" domain="[('state', '=','pending')]"/>
                     <filter string="Template" name="Template" domain="[('state', '=','template')]"/>
                     <separator/>
-                    <filter string="Member" domain="['|',('user_id', '=', uid),('members', '=', uid)]"/>
+                    <filter string="Member" name="Member" domain="['|',('user_id', '=', uid),('members', '=', uid)]"/>
                     <filter string="Manager" domain="[('user_id','=',uid)]"/>
                     <separator/>
-<<<<<<< HEAD
                     <filter string="New Mail" name="message_unread" domain="[('message_unread','=',True)]"/>
-=======
-                    <filter icon="terp-personal+" string="Member" name="Member" domain="['|',('user_id', '=', uid),('members', '=', uid)]" help="Projects in which I am a member."/>
-                    <separator/>
-                    <filter string="Project(s) Manager" domain="[('user_id','=',uid)]" help="Projects in which I am a manager" icon="terp-personal"/>
->>>>>>> ea659cbd
                     <field name="user_id" string="Project Manager"/>
                     <field name="partner_id" string="Contact" filter_domain="[('partner_id', 'child_of', self)]"/>
                     <group expand="0" string="Group By">
