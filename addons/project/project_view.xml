<?xml version="1.0" encoding="utf-8"?>
<openerp>
    <data>

        <!-- Top menu item -->
        <menuitem name="Project"
            id="base.menu_main_pm"
            groups="group_project_manager,group_project_user"
            sequence="90"/>

        <menuitem id="menu_project_management" name="Project" parent="base.menu_main_pm" sequence="1"/>
        <menuitem id="base.menu_definitions" name="Configuration" parent="base.menu_main_pm" sequence="60"/>

        <act_window
            context="{'search_default_project_id': [active_id], 'default_project_id': active_id}"
            id="act_project_project_2_project_task_all"
            name="Tasks"
            res_model="project.task"
            src_model="project.project"
            view_mode="kanban,tree,form,calendar,graph"
            view_type="form"/>

        <!-- Project Read/Unread actions -->
        <record id="actions_server_project_unread" model="ir.actions.server">
            <field name="name">Mark unread</field>
            <field name="condition">True</field>
            <field name="type">ir.actions.server</field>
            <field name="model_id" ref="model_project_project"/>
            <field name="state">code</field>
            <field name="code">self.message_check_and_set_unread(cr, uid, context.get('active_ids'), context=context)</field>
        </record>
        <record id="action_project_unread" model="ir.values">
            <field name="name">action_project_unread</field>
            <field name="action_id" ref="actions_server_project_unread"/>
            <field name="value" eval="'ir.actions.server,' + str(ref('actions_server_project_unread'))"/>
            <field name="key">action</field>
            <field name="model_id" ref="model_project_project"/>
            <field name="model">project.project</field>
            <field name="key2">client_action_multi</field>
        </record>

        <record id="actions_server_project_read" model="ir.actions.server">
            <field name="name">Mark read</field>
            <field name="condition">True</field>
            <field name="type">ir.actions.server</field>
            <field name="model_id" ref="model_project_project"/>
            <field name="state">code</field>
            <field name="code">self.message_check_and_set_read(cr, uid, context.get('active_ids'), context=context)</field>
        </record>
        <record id="action_project_read" model="ir.values">
            <field name="name">action_project_read</field>
            <field name="action_id" ref="actions_server_project_read"/>
            <field name="value" eval="'ir.actions.server,' + str(ref('actions_server_project_read'))"/>
            <field name="key">action</field>
            <field name="model_id" ref="model_project_project"/>
            <field name="model">project.project</field>
            <field name="key2">client_action_multi</field>
        </record>

        <!-- Project -->
        <record id="edit_project" model="ir.ui.view">
            <field name="name">project.project.form</field>
            <field name="model">project.project</field>
            <field name="type">form</field>
            <field name="arch" type="xml">
                <form string="Project" version="7.0">
                <header>
                    <button name="set_done" string="Done" type="object" states="open,pending"/>
                    <button name="set_open" string="Re-open project" type="object" states="pending" class="oe_highlight"/>
                    <button name="set_open" string="Re-open project" type="object" states="cancelled,close"/>
                    <button name="set_pending" string="Pending" type="object" states="open"/>
                    <button name="set_template" string="Set as Template" type="object" states="open"/>
                    <button string="New Project Based on Template" name="duplicate_template"  type="object" states="template" context="{'parent_id':parent_id}" class="oe_highlight"/>
                    <button name="reset_project" string="Reset as Project" type="object" states="template" class="oe_highlight"/>
                    <button name="set_cancel" string="Cancel" type="object" states="open,pending"/>
                    <field name="state" widget="statusbar" statusbar_visible="open,close" statusbar_colors='{"pending":"blue"}' readonly="1"/>
                </header>
                <sheet string="Project">
                    <field name="analytic_account_id" invisible="1" required="0"/>
                    <label for="name" class="oe_edit_only" string="Project Name"/>
                    <h1>
                        <field name="name" string="Project Name"/>
                    </h1>
                    <group>
                        <group>
                            <field name="user_id" string="Project Manager" attrs="{'readonly':[('state','in',['close', 'cancelled'])]}"/>
                            <field name="partner_id" on_change="onchange_partner_id(partner_id)"/>
                            <field name="privacy_visibility"/>
                            <field name="analytic_account_id" invisible="1" required="0"/>
                        </group>
                        <group>
                            <table>
                                <tr name="use_tasks_row">
                                    <td><group><field name="use_tasks"/></group></td>
                                    <td><button icon="terp-gtk-go-back-rtl" name="%(act_project_project_2_project_task_all)d" string="Tasks" type="action" attrs="{'invisible':[('use_tasks','=', 0)]}"/></td>
                                </tr>
                                <tr name="use_attachment_row">
                                    <td/>
                                    <td><button icon="terp-gtk-go-back-rtl" class="oe_btn_width" name="%(base.action_attachment)d" string="Documents" type="action"/></td>
                                </tr>
                            </table>
                        </group>
                    </group>
                    <notebook>
                        <page string="Team" name="team">
                            <field colspan="4" name="members" widget="many2many_kanban">
                                <kanban quick_create="true" create="false">
                                    <field name="name"/>
                                    <templates>
                                        <t t-name="kanban-box">
                                            <div style="position: relative">
                                                <a t-if="! read_only_mode" type="delete" style="position: absolute; right: 0; padding: 4px; diplay: inline-block">X</a>
                                                <div class="oe_module_vignette">
                                                    <div class="oe_module_desc">
                                                        <field name="name"/>
                                                    </div>
                                                </div>
                                            </div>
                                        </t>
                                    </templates>
                                </kanban>
                            </field>
                        </page>
                        <page string="Other Info">
                            <group>
                                <group string="Administration">
                                    <field name="planned_hours" widget="float_time"/>
                                    <field name="effective_hours" widget="float_time"/>
                                    <field name="resource_calendar_id"/>
                                </group>
                                <group string="Miscellaneous" name="misc">
                                    <field name="company_id" groups="base.group_multi_company" widget="selection" required="1"/>
                                    <field name="priority"/>
                                    <field name="active" attrs="{'invisible':[('state','in',['open', 'pending', 'template'])]}"/>
                                    <field name="currency_id" groups="base.group_multi_company" required="1"/>
                                    <field name="parent_id" domain="[('id','!=',analytic_account_id)]" context="{'current_model': 'project.project'}"/>
                                </group>
                            </group>
                        </page>
                        <page string="Tasks Stages">
                             <field name="type_ids"/>
                        </page>
                    </notebook>
                </sheet>
                <div class="oe_chatter">
                    <field name="message_ids" widget="mail_thread"/>
                </div>
                </form>
            </field>
        </record>

       <record id="view_project_project_filter" model="ir.ui.view">
            <field name="name">project.project.select</field>
            <field name="model">project.project</field>
            <field name="type">search</field>
            <field name="arch" type="xml">
                <search string="Search Project">
                    <group>
                        <field name="complete_name" string="Project Name"/>
                        <separator orientation="vertical"/>
                        <filter icon="terp-mail-message-new"
                           string="Inbox" help="Unread messages"
                           name="needaction_pending"
                           domain="[('needaction_pending','=',True)]"/>
                        <separator orientation="vertical"/>
                        <filter icon="terp-check" string="Open" name="Current" domain="[('state', '=','open')]" help="Open Projects"/>
                        <filter icon="gtk-media-pause" string="Pending" name="Pending" domain="[('state', '=','pending')]" help="Pending Projects"/>
                        <filter icon="gtk-media-pause" string="Template" name="Template" domain="[('state', '=','template')]" help="Templates of Projects"/>
                        <filter icon="terp-personal+" string="Member" domain="['|',('user_id', '=', uid),('members', '=', uid)]" help="Projects in which I am a member."/>
                        <filter string="Project(s) Manager" domain="[('user_id','=',uid)]" help="Projects in which I am a manager" icon="terp-personal"/>
                        <separator orientation="vertical"/>
                        <field name="user_id" string="Project Manager"/>
                        <field name="partner_id" string="Partner"/>
                    </group>
                    <newline/>
                    <group expand="0" string="Group By...">
                        <filter string="Manager" name="Manager" icon="terp-personal" domain="[]" context="{'group_by':'user_id'}"/>
                        <filter string="Partner" name="Partner" icon="terp-partner" domain="[]" context="{'group_by':'partner_id'}"/>
                        <separator orientation="vertical"/>
                        <filter string="Parent" name="Parent" help="Parent" icon="terp-folder-blue" domain = "[]" context="{'group_by':'parent_id'}"/>
                    </group>
                </search>
            </field>
        </record>

        <record id="view_project" model="ir.ui.view">
            <field name="name">project.project.tree</field>
            <field name="model">project.project</field>
            <field name="type">tree</field>
            <field name="field_parent">child_ids</field>
            <field name="arch" type="xml">
                <tree fonts="bold:needaction_pending==True" colors="red:date and (date&lt;current_date) and (state == 'open');blue:state in ('draft','pending');grey: state in ('close','cancelled')" string="Projects">
                    <field name="sequence" invisible="1"/>
                    <field name="needaction_pending" invisible="1"/>
                    <field name="date" invisible="1"/>
                    <field name="name" string="Project Name"/>
                    <field name="user_id" string="Project Manager"/>
                    <field name="partner_id" string="Partner"/>
                    <field name="parent_id" string="Parent" invisible="1"/>
                    <field name="planned_hours" widget="float_time"/>
                    <field name="total_hours" widget="float_time"/>
                    <field name="effective_hours" widget="float_time"/>
                    <field name="progress_rate" widget="progressbar"/>
                    <field name="state"/>
                </tree>
            </field>
        </record>

        <act_window
            context="{'search_default_project_id': active_id, 'default_project_id': active_id}"
            id="act_project_project_2_project_task_all"
            name="Tasks"
            res_model="project.task"
            src_model="project.project"
            view_mode="kanban,tree,form,calendar,graph"
            view_type="form"/>

        <record model="ir.ui.view" id="view_project_kanban">
            <field name="name">project.project.kanban</field>
            <field name="model">project.project</field>
            <field name="type">kanban</field>
            <field name="arch" type="xml">
                <kanban>
                    <field name="effective_hours"/>
                    <field name="planned_hours"/>
                    <field name="name"/>
                    <field name="members"/>
                    <field name="use_tasks"/>
                    <field name="user_id"/>
                    <field name="date"/>
                    <field name="color"/>
                    <field name="task_count"/>
                    <templates>
                        <t t-name="kanban-box">
                            <div t-attf-class="oe_kanban_color_#{kanban_getcolor(record.color.raw_value)} oe_kanban_card oe_kanban_project oe_kanban_auto_height oe_kanban_global_click">
                                <div class="oe_dropdown_toggle oe_dropdown_kanban">
                                    <span class="oe_e">í</span>
                                    <ul class="oe_dropdown_menu">
                                        <li><a type="edit">Edit...</a></li>
                                        <li><a type="delete">Delete</a></li>
                                        <li><ul class="oe_kanban_colorpicker" data-field="color"/></li>
                                    </ul>
                                </div>
                                <div class="oe_kanban_content">
                                    <h3 class="oe_kanban_ellipsis"><field name="name"/></h3>

                                    <div class="oe_kanban_project_list">
                                        <a t-if="record.use_tasks.raw_value"
                                            name="%(act_project_project_2_project_task_all)d" type="action">
                                            Tasks(<field name="task_count"/>)</a>
                                    </div>

                                    <div class="oe_kanban_project_fields oe_kanban_project_deadline" t-if="record.date.raw_value">
                                        <div>Deadline</div>
                                        <div><field name="date"/></div>
                                    </div>

                                    <div class="oe_kanban_project_fields oe_kanban_project_progress">
                                        <div>Progress</div>
                                        <div><t t-esc="Math.round(record.effective_hours.raw_value)"/> / <t t-esc="Math.round(record.planned_hours.raw_value)"/> <field name="company_uom_id"/></div>
                                    </div>

                                    <div class="oe_kanban_project_avatars">
                                        <t t-foreach="record.members.raw_value" t-as="member">
                                            <img t-att-src="kanban_image('res.users', 'avatar', member)" t-att-data-member_id="member"/>
                                        </t>
                                    </div>
                                </div>
                            </div>
                        </t>
                    </templates>
                </kanban>
            </field>
        </record>

       <record id="view_project_project_gantt" model="ir.ui.view">
            <field name="name">project.project.gantt</field>
            <field name="model">project.project</field>
            <field name="type">gantt</field>
            <field name="arch" type="xml">
                <gantt date_delay="planned_hours" date_start="date_start" string="Projects">
                </gantt>
            </field>
        </record>

        <record id="open_view_project_all" model="ir.actions.act_window">
            <field name="name">Projects</field>
            <field name="res_model">project.project</field>
            <field name="view_type">form</field>
            <field name="domain">[]</field>
            <field name="view_mode">kanban,tree,form,gantt</field>
            <field name="view_id" ref="view_project_kanban"/>
            <field name="search_view_id" ref="view_project_project_filter"/>
            <field name="context">{}</field>
            <field name="help" type="xml">
                <p>Click <i>'Create'</i> to <b>start a new project</b>.</p>
                <p>Projects are used to organize your activities; plan tasks,
                track issues, invoice timesheets. You can define internal
                projects (R&amp;D, Improve Sales Process), private projects (My
                Todos) or customer ones.</p>
                <p>
                    You will be able collaborate with internal users on
                    projects or invite customers to share your activities.
                </p>
            </field>
        </record>

        <record id="open_view_template_project" model="ir.actions.act_window">
            <field name="name">Templates of Projects</field>
            <field name="res_model">project.project</field>
            <field name="view_type">form</field>
            <field name="domain">[('state','=','template')]</field>
            <field name="view_id" ref="view_project"/>
        </record>

        <record id="view_task_work_form" model="ir.ui.view">
            <field name="name">project.task.work.form</field>
            <field name="model">project.task.work</field>
            <field name="type">form</field>
            <field name="arch" type="xml">
                <form string="Task Work" version="7.0">
                    <group col="4">
                        <field colspan="4" name="name"/>
                        <field name="hours" widget="float_time"/>
                        <field name="date"/>
                        <field name="user_id"/>
                        <field name="company_id" groups="base.group_multi_company" widget="selection"/>
                    </group>
                </form>
            </field>
        </record>

        <record id="view_task_work_tree" model="ir.ui.view">
            <field name="name">project.task.work.tree</field>
            <field name="model">project.task.work</field>
            <field name="type">tree</field>
            <field name="arch" type="xml">
                <tree editable="top" string="Task Work">
                    <field name="date"/>
                    <field name="name"/>
                    <field name="hours" widget="float_time"/>
                    <field name="user_id"/>
                </tree>
            </field>
        </record>

        <!-- Task -->

        <!-- Task Read/Unread actions -->
        <record id="actions_server_project_task_unread" model="ir.actions.server">
            <field name="name">Mark unread</field>
            <field name="condition">True</field>
            <field name="type">ir.actions.server</field>
            <field name="model_id" ref="model_project_task"/>
            <field name="state">code</field>
            <field name="code">self.message_check_and_set_unread(cr, uid, context.get('active_ids'), context=context)</field>
        </record>
        <record id="action_project_task_unread" model="ir.values">
            <field name="name">action_project_task_unread</field>
            <field name="action_id" ref="actions_server_project_task_unread"/>
            <field name="value" eval="'ir.actions.server,' + str(ref('actions_server_project_task_unread'))"/>
            <field name="key">action</field>
            <field name="model_id" ref="model_project_task"/>
            <field name="model">project.task</field>
            <field name="key2">client_action_multi</field>
        </record>

        <record id="actions_server_project_task_read" model="ir.actions.server">
            <field name="name">Mark read</field>
            <field name="condition">True</field>
            <field name="type">ir.actions.server</field>
            <field name="model_id" ref="model_project_task"/>
            <field name="state">code</field>
            <field name="code">self.message_check_and_set_read(cr, uid, context.get('active_ids'), context=context)</field>
        </record>
        <record id="action_project_task_read" model="ir.values">
            <field name="name">action_project_task_read</field>
            <field name="action_id" ref="actions_server_project_task_read"/>
            <field name="value" eval="'ir.actions.server,' + str(ref('actions_server_project_task_read'))"/>
            <field name="key">action</field>
            <field name="model_id" ref="model_project_task"/>
            <field name="model">project.task</field>
            <field name="key2">client_action_multi</field>
        </record>

        <record id="view_task_form2" model="ir.ui.view">
            <field name="name">project.task.form</field>
            <field name="model">project.task</field>
            <field name="type">form</field>
            <field eval="2" name="priority"/>
            <field name="arch" type="xml">
                <form string="Project" version="7.0">
                    <header>
                        <span groups="base.group_user">
                            <!--
                            <button name="do_open" string="Start Task" type="object"
                                    states="draft,pending" class="oe_highlight"/>
                            <button name="do_draft" string="Draft" type="object"
                                    states="cancel,done"/>
                            -->
                            <button name="%(action_project_task_reevaluate)d" string="Reactivate" type="action"
                                    states="cancelled,done" context="{'button_reactivate':True}"/>
                            <button name="action_close" string="Done" type="object"
                                    states="draft,open,pending" class="oe_highlight"/>
                            <button name="do_pending" string="Pending" type="object"
                                    states="open"/>
                            <button name="%(action_project_task_delegate)d" string="Delegate" type="action"
                                    states="pending,open,draft" groups="project.group_delegate_task"/>
                            <button name="do_cancel" string="Cancel" type="object"
                                    states="draft,open,pending"/>
                            <button name="stage_previous" string="Previous Stage" type="object"
                                    states="open,pending" icon="gtk-go-back" attrs="{'invisible': [('stage_id','=', False)]}"/>
                            <button name="stage_next" string="Next Stage" type="object" class="oe_highlight"
                                    states="open,pending" icon="gtk-go-forward" attrs="{'invisible': [('stage_id','=', False)]}"/>
                        </span>
                        <field name="stage_id" widget="statusbar"/>
                    </header>
                    <sheet string="Task">
                    <label for="name" class="oe_edit_only"/>
                    <h1>
                        <field name="name"/>
                    </h1>
                    <group>
                        <group>
                            <field name="project_id"  on_change="onchange_project(project_id)"/>
                            <field name="user_id" attrs="{'readonly':[('state','in',['done', 'cancelled'])]}"/>
                            <field name="company_id" groups="base.group_multi_company" widget="selection"/>
                        </group>
                        <group>
                            <field name="date_deadline" attrs="{'readonly':[('state','in',['done', 'cancelled'])]}"/>
                            <field name="progress" widget="progressbar"
                                groups="project.group_time_work_estimation_tasks"/>
                        </group>
                    </group>
                    <notebook>
                        <page string="Description">
                            <field name="description" attrs="{'readonly':[('state','=','done')]}" placeholder="Add a Description..."/>
                            <field name="work_ids" groups="project.group_tasks_work_on_tasks">
                                <tree string="Task Work" editable="top">
                                    <field name="date"/>
                                    <field name="name"/>
                                    <field name="user_id"/>
                                    <field name="hours" widget="float_time" sum="Spent Hours"/>
                                </tree>
                            </field>
                            <group>
                             <group class="oe_subtotal_footer oe_right" name="project_hours" groups="project.group_time_work_estimation_tasks">
                                <field name="effective_hours" widget="float_time"/>
                                <label for="remaining_hours" string="Remaining" groups="project.group_time_work_estimation_tasks"/>
                                <div>
                                    <field name="remaining_hours" widget="float_time" attrs="{'readonly':[('state','in',('done','cancelled'))]}" groups="project.group_time_work_estimation_tasks"/>
                                </div>
                                <field name="total_hours" widget="float_time" class="oe_subtotal_footer_separator"/>
                             </group>
                            </group>
                            <div class="oe_clear"/>
                        </page>
                        <page string="Delegations History" groups="project.group_delegate_task">
                            <separator string="Parent Tasks"/>
                            <field name="parent_ids"/>
                            <separator string="Delegated tasks"/>
                            <field name="child_ids">
                                <tree string="Delegated tasks">
                                    <field name="name"/>
                                    <field name="user_id"/>
                                    <field name="stage_id"/>
                                    <field name="state" groups="base.group_no_one"/>
                                    <field name="effective_hours" widget="float_time"/>
                                    <field name="progress" widget="progressbar"/>
                                    <field name="remaining_hours" widget="float_time"/>
                                    <field name="date_deadline"/>
                                </tree>
                            </field>
                        </page>
                        <page string="Extra Info" attrs="{'readonly':[('state','=','done')]}">
                            <group col="4">
                                <field name="priority" groups="base.group_user"/>
                                <field name="sequence"/>
                                <field name="partner_id"/>
                                <field name="planned_hours" widget="float_time" attrs="{'readonly':[('state','!=','draft')]}"
                                    groups="project.group_time_work_estimation_tasks"
                                    on_change="onchange_planned(planned_hours, effective_hours)"/>
                                <field name="state" groups="base.group_no_one"/>
                            </group>
                        </page>
                    </notebook>
                    </sheet>
                    <div class="oe_chatter">
                        <field name="message_ids" widget="mail_thread"/>
                    </div>
                </form>
            </field>
        </record>

        <!-- Project Task Kanban View  -->
        <record model="ir.ui.view" id="view_task_kanban">
            <field name="name">project.task.kanban</field>
            <field name="model">project.task</field>
            <field name="type">kanban</field>
            <field name="arch" type="xml">
                <kanban default_group_by="stage_id" >
                    <field name="color"/>
                    <field name="priority" groups="base.group_user"/>
                    <field name="stage_id"/>
                    <field name="user_id"/>
                    <field name="user_email"/>
                    <field name="description"/>
                    <field name="sequence"/>
                    <field name="state" groups="base.group_no_one"/>
                    <field name="kanban_state"/>
                    <field name="remaining_hours" sum="Remaining Time" groups="project.group_time_work_estimation_tasks"/>
                    <field name="date_deadline"/>
                    <field name="message_summary"/>
                    <field name="needaction_pending"/>
                    <templates>
                    <t t-name="kanban-box">
                        <div t-attf-class="oe_kanban_color_#{kanban_getcolor(record.color.raw_value)} oe_kanban_card oe_kanban_global_click">
                            <div class="oe_dropdown_toggle oe_dropdown_kanban">
                                <span class="oe_e">i</span>
                                <ul class="oe_dropdown_menu">
                                    <li><a type="edit" >Edit...</a></li>
                                    <li><a type="delete">Delete</a></li>
                                    <li><ul class="oe_kanban_colorpicker" data-field="color"/></li>
                                </ul>
                            </div>
                            <div class="oe_kanban_content">
                                <div>
                                    <a t-if="record.priority.raw_value == 1" icon="star-on" type="object" name="set_normal_priority"/>
                                    <a t-if="record.priority.raw_value != 1" icon="star-off" type="object" name="set_high_priority" style="opacity:0.6; filter:alpha(opacity=60);"/>
                                    <b><field name="name"/></b>
                                </div>
                                <div>
                                    <field name="partner_id"/>
                                </div>
                                <div>
                                    <field name="project_id"/>
                                    <t t-esc="kanban_text_ellipsis(record.description.value, 160)"/><br/>
                                    <i><field name="date_deadline"/></i>
<<<<<<< HEAD
                                    <span class="oe_kanban_project_times" style="white-space: nowrap; padding-left: 5px;">
                                                <t t-set="hours" t-value="record.remaining_hours.raw_value"/>
                                                <t t-set="times" t-value="[
                                                     [1, (hours gte 1 and hours lt 2)]
                                                    ,[2, (hours gte 2 and hours lt 5)]
                                                    ,[5, (hours gte 5 and hours lt 10)]
                                                    ,[10, (hours gte 10)]
                                                ]"/>
                                                <t t-foreach="times" t-as="time"><a 
                                                    t-if="!time[1]" t-attf-data-name="set_remaining_time_#{time[0]}" type="object" class="oe_kanban_button"><t t-esc="time[0]"/></a><b
                                                    t-if="time[1]" class="oe_kanban_button oe_kanban_button_active"><t t-esc="Math.round(hours)"/></b></t>
                                                <a name="do_open" states="draft" string="Validate planned time" type="object" class="oe_kanban_button oe_kanban_button_active">!</a>
=======
                                </div>
                                <div class="oe_kanban_bottom_right">
                                    <a t-if="record.kanban_state.raw_value === 'normal'" type="object" string="" name="set_kanban_state_done" class="oe_kanban_status"> </a>
                                    <a t-if="record.kanban_state.raw_value === 'done'" type="object" string="Ready" name="set_kanban_state_blocked" class="oe_kanban_status oe_kanban_status_green"> </a>
                                    <a t-if="record.kanban_state.raw_value === 'blocked'" type="object" string="Blocked" name="set_kanban_state_normal" class="oe_kanban_status oe_kanban_status_red"> </a>
                                    <a t-if="record.priority.raw_value == 1" type="object" name="set_normal_priority" class="oe_e oe_star_on">7</a>
                                    <a t-if="record.priority.raw_value != 1" type="object" name="set_high_priority" class="oe_e oe_star_off">7</a>
                                    <img t-att-src="kanban_image('res.users', 'avatar', record.user_id.raw_value[0])" t-att-title="record.user_id.value" width="24" height="24" class="oe_kanban_avatar"/>
                                </div>
                                <div class="oe_kanban_footer_left">
                                    <span>
                                        <span class="oe_e">N</span>
                                        <t t-esc="Math.round(record.remaining_hours.raw_value)"/>
>>>>>>> 50ea0bda
                                    </span>
                                </div>
                                <div class="oe_kanban_footer_left" style="margin-top:5px;">
                                    <div class="oe_right">
                                        <a t-if="record.kanban_state.raw_value === 'normal'" type="object" string="" name="set_kanban_state_done" class="oe_kanban_status"> </a>
                                        <a t-if="record.kanban_state.raw_value === 'done'" type="object" string="Ready" name="set_kanban_state_blocked" class="oe_kanban_status oe_kanban_status_green"> </a>
                                        <a t-if="record.kanban_state.raw_value === 'blocked'" type="object" string="Blocked" name="set_kanban_state_normal" class="oe_kanban_status oe_kanban_status_red"> </a>
                                        <img t-att-src="kanban_image('res.users', 'avatar', record.user_id.raw_value[0])" t-att-title="record.user_id.value" width="24" height="24" class="oe_kanban_avatar"/>
                                    </div>
                                </div>
                            </div>
                            <div class="oe_clear"></div>
                        </div>
                    </t>
                    </templates>
                </kanban>
            </field>
         </record>

        <record id="view_task_tree2" model="ir.ui.view">
            <field name="name">project.task.tree</field>
            <field name="model">project.task</field>
            <field name="type">tree</field>
            <field eval="2" name="priority"/>
            <field name="arch" type="xml">
                <tree fonts="bold:needaction_pending==True" colors="grey:state in ('cancelled','done');blue:state == 'pending';red:date_deadline and (date_deadline&lt;current_date) and (state in ('draft','pending','open'))" string="Tasks">
                    <field name="needaction_pending" invisible="1"/>
                    <field name="sequence" invisible="not context.get('seq_visible', False)"/>
                    <field name="name"/>
                    <field name="project_id" icon="gtk-indent" invisible="context.get('user_invisible', False)"/>
                    <field name="user_id" invisible="context.get('user_invisible', False)"/>
                    <field name="delegated_user_id" invisible="context.get('show_delegated', True)"/>
                    <field name="total_hours" invisible="1"/>
                    <field name="planned_hours" invisible="context.get('set_visible',False)" groups="project.group_time_work_estimation_tasks"/>
                    <field name="effective_hours" widget="float_time" sum="Spent Hours" invisible="1"/>
                    <field name="remaining_hours" widget="float_time" sum="Remaining Hours" on_change="onchange_remaining(remaining_hours,planned_hours)" invisible="context.get('set_visible',False)" groups="project.group_time_work_estimation_tasks"/>
                    <field name="date_deadline" invisible="context.get('deadline_visible',True)"/>
                    <field name="stage_id" invisible="context.get('set_visible',False)"/>
                    <field name="state" invisible="context.get('set_visible',False)" groups="base.group_no_one"/>
                    <field name="date_start" invisible="1" groups="base.group_no_one"/>
                    <field name="date_end" invisible="1" groups="base.group_no_one"/>
                    <field name="progress" widget="progressbar" invisible="context.get('set_visible',False)"/>
                </tree>
            </field>
        </record>

        <record id="view_task_calendar" model="ir.ui.view">
            <field name="name">project.task.calendar</field>
            <field name="model">project.task</field>
            <field name="type">calendar</field>
            <field eval="2" name="priority"/>
            <field name="arch" type="xml">
                <calendar color="user_id" date_start="date_deadline" string="Tasks">
                    <field name="name"/>
                    <field name="project_id"/>
                </calendar>
            </field>
        </record>

        <record id="view_task_gantt" model="ir.ui.view">
            <field name="name">project.task.gantt</field>
            <field name="model">project.task</field>
            <field name="type">gantt</field>
            <field eval="2" name="priority"/>
            <field name="arch" type="xml">
                <gantt date_start="date_start" date_stop="date_end" string="Tasks" default_group_by="project_id">
                </gantt>
            </field>
        </record>

        <record id="view_project_task_graph" model="ir.ui.view">
            <field name="name">project.task.graph</field>
            <field name="model">project.task</field>
            <field name="type">graph</field>
            <field name="arch" type="xml">
                <graph string="Project Tasks" type="bar">
                    <field name="project_id"/>
                    <field name="planned_hours" operator="+"/>
                    <field name="delay_hours" operator="+"/>
                </graph>
            </field>
        </record>

        <record id="view_task_search_form" model="ir.ui.view">
            <field name="name">project.task.search.form</field>
            <field name="model">project.task</field>
            <field name="type">search</field>
            <field name="arch" type="xml">
               <search string="Tasks">
                    <group>
                        <field name="name" string="Tasks"/>
                        <separator orientation="vertical"/>
                        <filter icon="terp-mail-message-new"
                            string="Inbox" help="Unread messages"
                            name="needaction_pending"
                            domain="[('needaction_pending','=',True)]"/>
                        <separator orientation="vertical"/>
                        <filter name="draft" string="New" domain="[('state','=','draft')]" help="New Tasks" icon="terp-check"/>
                        <filter name="open" string="In Progress" domain="[('state','=','open')]" help="In Progress Tasks" icon="terp-camera_test"/>
                        <filter string="Pending" domain="[('state','=','pending')]" context="{'show_delegated':False}" help="Pending Tasks" icon="terp-gtk-media-pause"/>
                        <filter name="project" string="Project" domain="[('project_id.user_id','=',uid)]" help="My Projects" icon="terp-check"/>
                        <filter string="My Tasks" domain="[('user_id','=',uid)]"  help="My Tasks" icon="terp-personal"/>
                        <filter string="Unassigned Tasks" domain="[('user_id','=',False)]"  help="Unassigned Tasks" icon="terp-personal-"/>
                        <filter string="Deadlines" context="{'deadline_visible': False}" domain="[('date_deadline','&lt;&gt;',False)]"
                            help="Show only tasks having a deadline" icon="terp-gnome-cpu-frequency-applet+"/>
                        <separator orientation="vertical"/>
                        <field name="project_id"/>
                        <field name="user_id"/>
                    </group>
                    <newline/>
                    <group expand="0" string="Group By...">
                        <filter string="Users" name="group_user_id" icon="terp-personal" domain="[]"  context="{'group_by':'user_id'}"/>
                        <separator orientation="vertical"/>
                        <filter string="Project" name="group_project_id" icon="terp-folder-violet" domain="[]" context="{'group_by':'project_id'}"/>
                        <separator orientation="vertical"/>
                        <filter string="Stage" name="group_stage_id" icon="terp-stage" domain="[]" context="{'group_by':'stage_id'}"/>
                        <filter string="Status" name="group_state" icon="terp-stock_effects-object-colorize" domain="[]" context="{'group_by':'state'}"/>
                        <separator orientation="vertical"/>
                        <filter string="Deadline" icon="terp-gnome-cpu-frequency-applet+" domain="[]" context="{'group_by':'date_deadline'}"/>
                        <separator orientation="vertical" groups="base.group_no_one"/>
                        <filter string="Start Date" icon="terp-go-month" domain="[]" context="{'group_by':'date_start'}" groups="base.group_no_one"/>
                        <filter string="End Date" icon="terp-go-month" domain="[]" context="{'group_by':'date_end'}" groups="base.group_no_one"/>
                    </group>
                </search>
            </field>
        </record>

        <record id="analytic_account_inherited_form" model="ir.ui.view">
            <field name="name">account.analytic.account.form.inherit</field>
            <field name="model">account.analytic.account</field>
            <field name="type">form</field>
            <field name="inherit_id" ref="analytic.view_account_analytic_account_form"/>
            <field eval="18" name="priority"/>
            <field name="arch" type="xml">
                <xpath expr='//separator[@name="project_sep"]' position='replace'>
                    <separator colspan="4" string="Project Management" name="project_sep"/> <!-- removal of invisible attribute -->
                </xpath>
                <xpath expr='//separator[@name="project_sep"]' position='after'>
                    <field name="use_tasks"/>
                </xpath>
            </field>
        </record>

        <record id="action_view_task" model="ir.actions.act_window">
            <field name="name">Tasks</field>
            <field name="res_model">project.task</field>
            <field name="view_type">form</field>
            <field name="view_mode">kanban,tree,form,calendar,gantt,graph</field>
            <field eval="False" name="filter"/>
            <field name="view_id" eval="False"/>
            <field name="context">{}</field>
            <field name="search_view_id" ref="view_task_search_form"/>
            <field name="help">Tasks allow you to organize your work into a project. Click on button "Create" to create a new task.</field>
        </record>
        <record id="open_view_task_list_kanban" model="ir.actions.act_window.view">
            <field name="sequence" eval="0"/>
            <field name="view_mode">kanban</field>
            <field name="act_window_id" ref="action_view_task"/>
        </record>
        <record id="open_view_task_list_tree" model="ir.actions.act_window.view">
            <field name="sequence" eval="1"/>
            <field name="view_mode">tree</field>
            <field name="act_window_id" ref="action_view_task"/>
        </record>

        <menuitem action="action_view_task" id="menu_action_view_task" parent="project.menu_project_management" sequence="5"/>

        <record id="action_view_task_overpassed_draft" model="ir.actions.act_window">
            <field name="name">Overpassed Tasks</field>
            <field name="res_model">project.task</field>
            <field name="view_type">form</field>
            <field name="view_mode">tree,form,calendar,graph,kanban</field>
            <field name="domain">[('date_deadline','&lt;',time.strftime('%Y-%m-%d')),('state','in',('draft','pending','open'))]</field>
            <field name="filter" eval="True"/>
            <field name="search_view_id" ref="view_task_search_form"/>
        </record>

        <!-- Opening task when double clicking on project -->
        <record id="dblc_proj" model="ir.actions.act_window">
            <field name="res_model">project.task</field>
            <field name="name">Project's tasks</field>
            <field name="view_type">form</field>
            <field name="view_mode">tree,form,calendar,graph,gantt,kanban</field>
            <field name="domain">[('project_id', 'child_of', [active_id])]</field>
            <field name="context">{'project_id':active_id, 'active_test':False}</field>
        </record>

        <record id="ir_project_task_open" model="ir.values">
            <field eval=" 'tree_but_open'" name="key2"/>
            <field eval="'project.project'" name="model"/>
            <field name="name">View project's tasks</field>
            <field eval="'ir.actions.act_window,'+str(dblc_proj)" name="value"/>
        </record>

        <!-- Task types -->
        <record id="task_type_search" model="ir.ui.view">
            <field name="name">project.task.type.search</field>
            <field name="model">project.task.type</field>
            <field name="type">search</field>
            <field name="arch" type="xml">
                <search string="Tasks Stages">
                    <group>
                       <field name="name" string="Tasks Stages"/>
                       <separator orientation="vertical"/>
                       <filter icon="terp-check" string="Common" name="common" domain="[('case_default', '=', 1)]" help="Stages common to all projects"/>
                    </group>
                </search>
            </field>
        </record>

        <record id="task_type_edit" model="ir.ui.view">
            <field name="name">project.task.type.form</field>
            <field name="model">project.task.type</field>
            <field name="type">form</field>
            <field name="arch" type="xml">
                <form string="Task Stage" version="7.0">
                    <group>
                        <group>
                            <field name="name"/>
                            <field name="case_default"/>
                        </group>
                        <group>
                            <field name="state" string="Related State"/>
                            <field name="sequence"/>
                            <field name="fold"/>
                        </group>
                    </group>
                    <field name="description" placeholder="Add a description..."/>
                </form>
            </field>
        </record>

        <record id="task_type_tree" model="ir.ui.view">
            <field name="name">project.task.type.tree</field>
            <field name="model">project.task.type</field>
            <field name="type">tree</field>
            <field name="arch" type="xml">
                <tree string="Task Stage">
                    <field name="sequence"/>
                    <field name="name"/>
                    <field name="state"/>
                </tree>
            </field>
        </record>

        <record id="open_task_type_form" model="ir.actions.act_window">
            <field name="name">Stages</field>
            <field name="res_model">project.task.type</field>
            <field name="view_type">form</field>
            <field name="view_id" ref="task_type_tree"/>
            <field name="help">Define the steps that will be used in the project from the creation of the task, up to the closing of the task or issue. You will use these stages in order to track the progress in solving a task or an issue.</field>
        </record>

        <menuitem id="menu_tasks_config" name="GTD" parent="base.menu_definitions" sequence="1"/>

        <menuitem id="base.menu_project_config_project" name="Stages" parent="base.menu_definitions" sequence="1"/>

        <menuitem action="open_task_type_form" name="Task Stages" id="menu_task_types_view" parent="base.menu_project_config_project" sequence="2"/>
        <menuitem action="open_view_project_all" id="menu_projects" name="Projects" parent="menu_project_management" sequence="1"/>

        <act_window context="{'search_default_user_id': active_id, 'default_user_id': active_id}" id="act_res_users_2_project_project" name="User's projects" res_model="project.project" src_model="res.users" view_mode="tree,form" view_type="form"/>

         <record id="task_company" model="ir.ui.view">
            <field name="name">res.company.task.config</field>
            <field name="model">res.company</field>
            <field name="type">form</field>
            <field name="inherit_id" ref="base.view_company_form"/>
            <field name="arch" type="xml">
                <xpath expr="//group[@name='account_grp']" position="after">
                    <group name="project_grp" string="Projects">
                        <field name="project_time_mode_id" domain="[('category_id','=','Working Time')]"/>
                    </group>
                </xpath>
            </field>
        </record>

      <!--     User Form-->
        <act_window context="{'search_default_user_id': [active_id], 'default_user_id': active_id}" domain="[('state', '&lt;&gt;', 'cancelled'),('state', '&lt;&gt;', 'done')]" id="act_res_users_2_project_task_opened" name="Assigned Tasks" res_model="project.task" src_model="res.users" view_mode="tree,form,gantt,calendar,graph" view_type="form"/>

    </data>
</openerp><|MERGE_RESOLUTION|>--- conflicted
+++ resolved
@@ -516,40 +516,29 @@
                     <t t-name="kanban-box">
                         <div t-attf-class="oe_kanban_color_#{kanban_getcolor(record.color.raw_value)} oe_kanban_card oe_kanban_global_click">
                             <div class="oe_dropdown_toggle oe_dropdown_kanban">
-                                <span class="oe_e">i</span>
+                                <span class="oe_e">í</span>
                                 <ul class="oe_dropdown_menu">
                                     <li><a type="edit" >Edit...</a></li>
                                     <li><a type="delete">Delete</a></li>
+                                    <li>
+                                      <ul class="oe_kanban_project_times">
+                                        <li><a name="set_remaining_time_1" type="object" class="oe_kanban_button">1</a></li>
+                                        <li><a name="set_remaining_time_2" type="object" class="oe_kanban_button">2</a></li>
+                                        <li><a name="set_remaining_time_5" type="object" class="oe_kanban_button">5</a></li>
+                                        <li><a name="set_remaining_time_10" type="object" class="oe_kanban_button">10</a></li>
+                                        <li><a name="do_open" states="draft" string="Validate planned time" type="object" class="oe_kanban_button oe_kanban_button_active">!</a></li>
+                                      </ul>
+                                    </li>
                                     <li><ul class="oe_kanban_colorpicker" data-field="color"/></li>
                                 </ul>
                             </div>
+
                             <div class="oe_kanban_content">
-                                <div>
-                                    <a t-if="record.priority.raw_value == 1" icon="star-on" type="object" name="set_normal_priority"/>
-                                    <a t-if="record.priority.raw_value != 1" icon="star-off" type="object" name="set_high_priority" style="opacity:0.6; filter:alpha(opacity=60);"/>
-                                    <b><field name="name"/></b>
-                                </div>
-                                <div>
-                                    <field name="partner_id"/>
-                                </div>
+                                <div><b><field name="name"/></b></div>
                                 <div>
                                     <field name="project_id"/>
                                     <t t-esc="kanban_text_ellipsis(record.description.value, 160)"/><br/>
                                     <i><field name="date_deadline"/></i>
-<<<<<<< HEAD
-                                    <span class="oe_kanban_project_times" style="white-space: nowrap; padding-left: 5px;">
-                                                <t t-set="hours" t-value="record.remaining_hours.raw_value"/>
-                                                <t t-set="times" t-value="[
-                                                     [1, (hours gte 1 and hours lt 2)]
-                                                    ,[2, (hours gte 2 and hours lt 5)]
-                                                    ,[5, (hours gte 5 and hours lt 10)]
-                                                    ,[10, (hours gte 10)]
-                                                ]"/>
-                                                <t t-foreach="times" t-as="time"><a 
-                                                    t-if="!time[1]" t-attf-data-name="set_remaining_time_#{time[0]}" type="object" class="oe_kanban_button"><t t-esc="time[0]"/></a><b
-                                                    t-if="time[1]" class="oe_kanban_button oe_kanban_button_active"><t t-esc="Math.round(hours)"/></b></t>
-                                                <a name="do_open" states="draft" string="Validate planned time" type="object" class="oe_kanban_button oe_kanban_button_active">!</a>
-=======
                                 </div>
                                 <div class="oe_kanban_bottom_right">
                                     <a t-if="record.kanban_state.raw_value === 'normal'" type="object" string="" name="set_kanban_state_done" class="oe_kanban_status"> </a>
@@ -563,16 +552,7 @@
                                     <span>
                                         <span class="oe_e">N</span>
                                         <t t-esc="Math.round(record.remaining_hours.raw_value)"/>
->>>>>>> 50ea0bda
                                     </span>
-                                </div>
-                                <div class="oe_kanban_footer_left" style="margin-top:5px;">
-                                    <div class="oe_right">
-                                        <a t-if="record.kanban_state.raw_value === 'normal'" type="object" string="" name="set_kanban_state_done" class="oe_kanban_status"> </a>
-                                        <a t-if="record.kanban_state.raw_value === 'done'" type="object" string="Ready" name="set_kanban_state_blocked" class="oe_kanban_status oe_kanban_status_green"> </a>
-                                        <a t-if="record.kanban_state.raw_value === 'blocked'" type="object" string="Blocked" name="set_kanban_state_normal" class="oe_kanban_status oe_kanban_status_red"> </a>
-                                        <img t-att-src="kanban_image('res.users', 'avatar', record.user_id.raw_value[0])" t-att-title="record.user_id.value" width="24" height="24" class="oe_kanban_avatar"/>
-                                    </div>
                                 </div>
                             </div>
                             <div class="oe_clear"></div>
