<?xml version="1.0" encoding="utf-8"?>
<openerp>
    <data>

        <menuitem
            icon="terp-project" id="base.menu_main_pm"
            name="Project" sequence="10"
            groups="group_project_manager,group_project_user"
            web_icon="images/project.png"
            web_icon_hover="images/project-hover.png"/>

        <menuitem id="menu_project_management" name="Project" parent="base.menu_main_pm" sequence="1"/>
        <menuitem id="menu_definitions" name="Configuration" parent="base.menu_main_pm" sequence="60"/>

        <!-- Project -->
        <record id="edit_project" model="ir.ui.view">
            <field name="name">project.project.form</field>
            <field name="model">project.project</field>
            <field name="type">form</field>
            <field name="arch" type="xml">
                <form string="Project" version="7.0">
                <header>
                    <button name="set_done" string="Done" type="object" states="open,pending"/>
                    <button name="set_open" string="Re-open project" type="object" states="pending,cancelled,close"/>
                    <button name="set_pending" string="Pending" type="object" states="open"/>
                    <button name="set_template" string="Set as Template" type="object" states="open"/>
                    <button string="New Project Based on Template" name="duplicate_template"  type="object" states="template" context="{'parent_id':parent_id}"/>
                    <button name="reset_project" string="Reset as Project" type="object" states="template"/>
                    <button name="set_cancel" string="Cancel" type="object" states="open,pending"/>
                    <field name="state" widget="statusbar" statusbar_visible="open,close" statusbar_colors='{"pending":"blue"}' readonly="1"/>
                </header>
                <sheet string="Project" layout="auto">
                    <field name="analytic_account_id" invisible="1" required="0"/>
                    <label for="name" class="oe_form_readonly_hidden" string="Project Name"/>
                    <h1>
                        <field name="name"/>
                    </h1>
                    <label for="parent_id" class="oe_form_readonly_hidden" string="Parent Project"/>
                    <h2>
                        <field name="parent_id" domain="[('id','!=',analytic_account_id)]" context="{'current_model': 'project.project'}"/>
                    </h2>
                    <group>
                        <group>
                            <field name="user_id" string="Project Manager" attrs="{'readonly':[('state','in',['close', 'cancelled'])]}"/>
                        </group><group>
                            <field name="date_start" string="Start Date" attrs="{'readonly':[('state','in',['close', 'cancelled'])]}"/>
                            <field name="date" string="End Date" attrs="{'readonly':[('state','in',['close', 'cancelled'])]}"/>
                            <field name="progress_rate" widget="progressbar"/>
                        </group>
                    </group>
                    <notebook colspan="4">
                        <page string="Members">
                            <field colspan="4" name="members" nolabel="1" widget="many2many_kanban">
                                <kanban quick_create="true" create="false">
                                    <field name="name"/>
                                    <templates>
                                        <t t-name="kanban-box">
                                            <div style="position: relative">
                                                <a t-if="! read_only_mode" type="delete" style="position: absolute; right: 0; padding: 4px; diplay: inline-block">X</a>
                                                <div class="oe_module_vignette">
                                                    <div class="oe_module_desc">
                                                        <field name="name"/>
                                                    </div>
                                                </div>
                                            </div>
                                        </t>
                                    </templates>
                                </kanban>
                            </field>
                        </page>
                        <page string="Administration">
                            <group>
                                <group name="kanban" string="Project Management">
                                    <field name="use_tasks"/>
                                </group>
                                <group string="Performance">
                                    <field name="planned_hours" widget="float_time"/>
                                    <field name="effective_hours" widget="float_time" />
                                    <field name="resource_calendar_id"/>
                                </group>
                                <newline/>
                                <group name="misc" string="Miscellaneous">
                                    <field name="company_id" groups="base.group_multi_company" widget="selection" required="1"/>
                                    <field name="warn_manager"/>
                                    <field name="priority"/>
                                    <field name="active" attrs="{'invisible':[('state','in',['open', 'pending', 'template'])]}"/>
                                </group>
                            </group>
                        </page>
                        <page string="Billing" groups="account.group_account_invoice">
                            <group col="4">
                                <field colspan="4" name="partner_id" on_change="onchange_partner_id(partner_id)" string="Customer"/>
                                <field name="warn_customer"/>
                                <field name="currency_id" groups="base.group_multi_company" required="1"/>
                            </group>
                            <group col="4">
                                <separator colspan="2" string="Mail Header"/>
                                <separator colspan="2" string="Mail Footer"/>
                                <field name="warn_header" nolabel="1" colspan="2"/>
                                <field name="warn_footer" nolabel="1" colspan="2"/>
                            </group>
                            <group col="3">
                                <b>
                                    <label string="Variables you can use for headers and footer." colspan="3"/>
                                </b>
                                <label string="Task: %%(name)s"/>
                                <label string="User: %%(user_id)s"/>
                                <label string="ID: %%(task_id)s"/>
                                <label string="Status: %%(state)s"/>
                                <label string="Date Start: %%(date_start)s"/>
                                <label string="Date Stop: %%(date)s"/>
                            </group>
                        </page>
                        <page string="Tasks Stages">
                             <field name="type_ids"/>
                        </page>
                        <page string="Notes">
                            <field name="description"/>
                        </page>
                    </notebook>
                </sheet>
                <footer>
                    <field name="message_ids" widget="ThreadView"/>
                </footer>
                </form>
            </field>
        </record>

       <record id="view_project_project_filter" model="ir.ui.view">
            <field name="name">project.project.select</field>
            <field name="model">project.project</field>
            <field name="type">search</field>
            <field name="arch" type="xml">
                <search string="Search Project">
                   <group>
                       <filter icon="terp-check" string="Open" name="Current" domain="[('state', '=','open')]" help="Open Projects"/>
                       <filter icon="gtk-media-pause" string="Pending" name="Pending" domain="[('state', '=','pending')]" help="Pending Projects"/>
                       <filter icon="gtk-media-pause" string="Template"
                            name="Template" domain="[('state', '=','template')]" help="Templates of Projects"/>
                       <separator orientation="vertical"/>
                       <filter icon="terp-personal+" string="Member" domain="['|',('user_id', '=', uid),('members', '=', uid)]" help="Projects in which I am a member."/>
                       <separator orientation="vertical"/>
                       <field name="name" string="Project Name"/>
                       <field name="user_id" string="Project Manager">
                            <filter string="Project(s) Manager" domain="[('user_id','=',uid)]" help="Projects in which I am a manager" icon="terp-personal"/>
                       </field>
                       <field name="partner_id" string="Partner"/>
                   </group>
                   <newline />
                    <group expand="0" string="Group By...">
                        <filter string="Manager" name="Manager"  icon="terp-personal" domain = "[]" context="{'group_by':'user_id'}"/>
                        <filter string="Partner" name="Partner" icon="terp-partner" domain = "[]" context="{'group_by':'partner_id'}"/>
                         <separator orientation="vertical"/>
                        <filter string="Parent" name="Parent"  help="Parent" icon="terp-folder-blue" domain = "[]" context="{'group_by':'parent_id'}"/>
                    </group>
               </search>
            </field>
        </record>

        <record id="view_project" model="ir.ui.view">
            <field name="name">project.project.tree</field>
            <field name="model">project.project</field>
            <field name="type">tree</field>
            <field name="field_parent">child_ids</field>
            <field name="arch" type="xml">
                <tree fonts="bold:needaction_pending==True" colors="red:date and (date&lt;current_date) and (state == 'open');blue:state in ('draft','pending');grey: state in ('close','cancelled')" string="Projects">
                    <field name="sequence" invisible="1"/>
                    <field name="needaction_pending" invisible="1"/>
                    <field name="date" invisible="1"/>
                    <field name="name" string="Project Name"/>
                    <field name="user_id" string="Project Manager"/>
                    <field name="partner_id" string="Partner"/>
                    <field name="parent_id" string="Parent" invisible="1"/>
                    <field name="planned_hours" widget="float_time"/>
                    <field name="total_hours" widget="float_time"/>
                    <field name="effective_hours" widget="float_time"/>
                    <field name="progress_rate" widget="progressbar"/>
                    <field name="state"/>
                </tree>
            </field>
        </record>

        <act_window
            context="{'search_default_project_id': active_id, 'default_project_id': active_id}"
            id="act_project_project_2_project_task_all"
            name="Tasks"
            res_model="project.task"
            src_model="project.project"
            view_mode="kanban,tree,form,calendar,graph"
            view_type="form"/>

        <record model="ir.ui.view" id="view_project_kanban">
            <field name="name">project.project.kanban</field>
            <field name="model">project.project</field>
            <field name="type">kanban</field>
            <field name="arch" type="xml">
                <kanban>
                    <field name="effective_hours"/>
                    <field name="planned_hours"/>
                    <field name="name"/>
                    <field name="members"/>
                    <field name="use_tasks"/>
                    <field name="user_id"/>
                    <field name="date"/>
                    <field name="color"/>
                    <field name="task_count"/>
                    <templates>
                        <t t-name="kanban-box">
                            <div t-attf-class="oe_kanban_color_#{kanban_getcolor(record.color.raw_value)} oe_kanban_card oe_kanban_project oe_kanban_auto_height oe_kanban_global_click">
                                <a class="oe_kanban_menuaction oe_i">B</a>
                                <ul class="oe_kanban_menu">
                                    <li><a type="edit">Edit...</a></li>
                                    <li><a type="delete">Delete</a></li>
                                    <li><ul class="oe_kanban_colorpicker" data-field="color"/></li>
                                </ul>
                                <div class="oe_kanban_content">
                                    <h3 class="oe_kanban_ellipsis"><field name="name"/></h3>

                                    <div class="oe_kanban_project_list">
                                        <a t-if="record.use_tasks.raw_value"
                                            name="%(act_project_project_2_project_task_all)d" type="action">
                                            Tasks(<field name="task_count"/>)</a>
                                    </div>

                                    <div class="oe_kanban_project_fields oe_kanban_project_deadline" t-if="record.date.raw_value">
                                        <div>Deadline</div>
                                        <div><field name="date"/></div>
                                    </div>

                                    <div class="oe_kanban_project_fields oe_kanban_project_progress">
                                        <div>Progress</div>
                                        <div><t t-esc="Math.round(record.effective_hours.raw_value)"/> / <t t-esc="Math.round(record.planned_hours.raw_value)"/> <field name="company_uom_id"/></div>
                                    </div>

                                    <div class="oe_kanban_project_avatars">
                                        <t t-foreach="record.members.raw_value" t-as="member">
                                            <img t-att-src="kanban_image('res.users', 'avatar', member)" t-att-data-member_id="member"/>
                                        </t>
                                    </div>
                                </div>
                            </div>
                        </t>
                    </templates>
                </kanban>
            </field>
        </record>

       <record id="view_project_project_gantt" model="ir.ui.view">
            <field name="name">project.project.gantt</field>
            <field name="model">project.project</field>
            <field name="type">gantt</field>
            <field name="arch" type="xml">
                <gantt date_delay="planned_hours" date_start="date_start" string="Projects">
                </gantt>
            </field>
        </record>

        <record id="open_view_project_all" model="ir.actions.act_window">
            <field name="name">Projects</field>
            <field name="res_model">project.project</field>
            <field name="view_type">form</field>
            <field name="domain">[]</field>
            <field name="view_mode">kanban,tree,form,gantt</field>
            <field name="view_id" ref="view_project_kanban"/>
            <field name="search_view_id" ref="view_project_project_filter"/>
            <field name="context">{}</field>
            <field name="help" type="xml">
                <p>Click <i>'Create'</i> to <b>start a new project</b>.</p>
                <p>Projects are used to organize your activities; plan tasks,
                track issues, invoice timesheets. You can define internal
                projects (R&amp;D, Improve Sales Process), private projects (My
                Todos) or customer ones.</p>
                <p>
                    You will be able collaborate with internal users on
                    projects or invite customers to share your activities.
                </p>
            </field>
        </record>

        <record id="open_view_template_project" model="ir.actions.act_window">
            <field name="name">Templates of Projects</field>
            <field name="res_model">project.project</field>
            <field name="view_type">form</field>
            <field name="domain">[('state','=','template')]</field>
            <field name="view_id" ref="view_project"/>
        </record>

        <record id="view_task_work_form" model="ir.ui.view">
            <field name="name">project.task.work.form</field>
            <field name="model">project.task.work</field>
            <field name="type">form</field>
            <field name="arch" type="xml">
                <form string="Task Work" version="7.0">
                    <group col="4">
                        <field colspan="4" name="name"/>
                        <field name="hours" widget="float_time"/>
                        <field name="date"/>
                        <field name="user_id"/>
                        <field name="company_id" groups="base.group_multi_company" widget="selection"/>
                    </group>
                </form>
            </field>
        </record>

        <record id="view_task_work_tree" model="ir.ui.view">
            <field name="name">project.task.work.tree</field>
            <field name="model">project.task.work</field>
            <field name="type">tree</field>
            <field name="arch" type="xml">
                <tree editable="top" string="Task Work">
                    <field name="date"/>
                    <field name="name"/>
                    <field name="hours" widget="float_time"/>
                    <field name="user_id"/>
                </tree>
            </field>
        </record>

        <!-- Task -->
        <record id="view_task_form2" model="ir.ui.view">
            <field name="name">project.task.form</field>
            <field name="model">project.task</field>
            <field name="type">form</field>
            <field eval="2" name="priority"/>
            <field name="arch" type="xml">
                <form string="Project" version="7.0">
                    <header>
                        <button name="do_open" string="Start Task" type="object"
                                states="draft,pending"/>
                        <button name="%(action_project_task_reevaluate)d" string="Reactivate" type="action"
                                states="done,cancelled" context="{'button_reactivate':True}"/>
                        <button name="do_pending" string="Pending" type="object"
                                states="open"/>
                        <button name="action_close" string="Done" type="object"
                                states="draft,open,pending"/>
                        <button name="do_draft" string="Draft" type="object"
                                states="cancel,done"/>
                        <button name="%(action_project_task_delegate)d" string="Delegate" type="action"
                                states="pending,open,draft"/>
                        <button name="do_cancel" string="Cancel" type="object"
                                states="draft,open,pending" />
                        <button name="stage_previous" string="Previous Stage" type="object"
                                states="open,pending" icon="gtk-go-back" attrs="{'invisible': [('stage_id','=', False)]}"/>
                        <button name="stage_next" string="Next Stage" type="object"
                                states="open,pending" icon="gtk-go-forward" attrs="{'invisible': [('stage_id','=', False)]}"/>
                        <field name="stage_id" widget="statusbar"/>
                    </header>
                    <sheet string="Task">
                    <label for="name" class="oe_form_readonly_hidden"/>
                    <h1>
                        <field name="name"/>
                    </h1>
                    <label for="project_id" class="oe_form_readonly_hidden"/>
                    <h2>
                        <field name="project_id"  on_change="onchange_project(project_id)"/>
                    </h2>
                    <group>
                        <group>
                            <field name="user_id" attrs="{'readonly':[('state','in',['done', 'cancelled'])]}"/>
                            <field name="partner_id" />
                            <field name="date_deadline" attrs="{'readonly':[('state','in',['done', 'cancelled'])]}"/>
                            <field name="company_id" groups="base.group_multi_company" widget="selection"/>
                        </group>
                        <group>
                            <field name="planned_hours" widget="float_time" attrs="{'readonly':[('state','!=','draft')]}"
                                groups="project.group_time_work_estimation_tasks"
                                on_change="onchange_planned(planned_hours, effective_hours)"/>

                            <field name="effective_hours"
                                widget="float_time" invisible="1" groups="project.group_tasks_work_on_tasks"/>
                            <label for="remaining_hours" string="+ Remaining"/>
                            <div>
                                <field name="remaining_hours" widget="float_time" attrs="{'readonly':[('state','!=','draft')]}" groups="project.group_time_work_estimation_tasks"/>
                                <button name="%(action_project_task_reevaluate)d" string="Reevaluate" type="action" target="new" states="open,pending" icon="gtk-edit"/>
                            </div>
                            <field name="total_hours" widget="float_time" groups="project.group_tasks_work_on_tasks"
                                string="= Total"/>

                            <field name="progress" widget="progressbar" groups="project.group_tasks_work_on_tasks"/>
                        </group>
                    </group>
                    <notebook>
                        <page string="Information">
<<<<<<< HEAD
                            <group col="2" colspan="2">
                                <field
                                    name="planned_hours"
                                    widget="float_time"
                                    attrs="{'readonly':[('state','!=','draft')]}"
                                    groups="project.group_time_work_estimation_tasks"
                                    on_change="onchange_planned(planned_hours, effective_hours)"/>
                                <field
                                    name="effective_hours"
                                    widget="float_time" invisible="1" groups="project.group_tasks_work_on_tasks"/>
                            </group>
                            <group col="3" colspan="2">
                                <field name="remaining_hours" widget="float_time" attrs="{'readonly':[('state','!=','draft')]}" colspan="2" groups="project.group_time_work_estimation_tasks"/>
                                <button name="%(action_project_task_reevaluate)d" string="Reevaluate" type="action" colspan="1" target="new" states="open,pending" icon="gtk-edit"/>
                            </group>

                            <field colspan="4" name="description" nolabel="1"  attrs="{'readonly':[('state','=','done')]}"/>
                            <field colspan="4" name="work_ids" nolabel="1" attrs="{'readonly':[('state','in',['done','draft'])]}" groups="project.group_tasks_work_on_tasks">
=======
                            <field name="description" attrs="{'readonly':[('state','=','done')]}"/>
                            <field name="work_ids" attrs="{'readonly':[('state','in',['done','draft'])]}" groups="project.group_tasks_work_on_tasks">
>>>>>>> 755fc6c3
                                <tree string="Task Work" editable="top">
                                    <field name="name" />
                                    <field name="hours" widget="float_time" sum="Spent Hours"/>
                                    <field name="user_id" />
                                    <field name="date" />
                                </tree>
                            </field>
                        </page>
                        <page string="Delegations History">
                            <separator string="Parent Tasks"/>
                            <field name="parent_ids"/>
                            <separator string="Delegated tasks"/>
                            <field name="child_ids">
                                <tree string="Delegated tasks">
                                    <field name="name"/>
                                    <field name="user_id"/>
                                    <field name="stage_id"/>
                                    <field name="state" groups="base.group_no_one"/>
                                    <field name="effective_hours" widget="float_time"/>
                                    <field name="progress" widget="progressbar"/>
                                    <field name="remaining_hours" widget="float_time"/>
                                    <field name="date_deadline"/>
                                </tree>
                            </field>
                        </page>
                        <page string="Extra Info" attrs="{'readonly':[('state','=','done')]}">
                            <group col="4">
                                <field name="priority"/>
                                <field name="sequence"/>
                                <field name="state" groups="base.group_no_one"/>
                            </group>
                            <separator string="Notes"/>
                            <field name="notes"/>
                        </page>
                    </notebook>
                    </sheet>
                    <footer>
                        <field name="message_ids" widget="ThreadView"/>
                    </footer>
                </form>
            </field>
        </record>

        <!-- Project Task Kanban View  -->
        <record model="ir.ui.view" id="view_task_kanban">
            <field name="name">project.task.kanban</field>
            <field name="model">project.task</field>
            <field name="type">kanban</field>
            <field name="arch" type="xml">
                <kanban default_group_by="stage_id" >
                    <field name="color"/>
                    <field name="priority"/>
                    <field name="stage_id"/>
                    <field name="user_id"/>
                    <field name="user_email"/>
                    <field name="description"/>
                    <field name="sequence"/>
                    <field name="state" groups="base.group_no_one"/>
                    <field name="kanban_state"/>
                    <field name="remaining_hours" sum="Remaining Time" groups="project.group_time_work_estimation_tasks"/>
                    <field name="date_deadline"/>
                    <templates>
                        <t t-name="task_details">
                            <ul class="oe_kanban_tooltip" t-if="record.project_id.raw_value">
                                <li><b>Project:</b> <field name="project_id"/></li>
                            </ul>
                        </t>
                        <t t-name="kanban-box">
                            <t t-set="pad_url">http://pad.openerp.com/<t t-raw="_.str.underscored(_.str.trim(record.name.raw_value))"/></t>
                            <t t-if="record.kanban_state.raw_value === 'blocked'" t-set="border">oe_kanban_color_red</t>
                            <t t-if="record.kanban_state.raw_value === 'done'" t-set="border">oe_kanban_color_green</t>
                            <div t-attf-class="#{kanban_color(record.color.raw_value)} #{border || ''}">
                                <div class="oe_kanban_box oe_kanban_color_border">
                                    <table class="oe_kanban_table oe_kanban_box_header oe_kanban_color_bgdark oe_kanban_color_border oe_kanban_draghandle">
                                    <tr>
                                        <td align="left" valign="middle" width="16">
                                            <a t-if="record.priority.raw_value == 1" icon="star-on" type="object" name="set_normal_priority"/>
                                            <a t-if="record.priority.raw_value != 1" icon="star-off" type="object" name="set_high_priority" style="opacity:0.6; filter:alpha(opacity=60);"/>
                                        </td>
                                        <td align="left" valign="middle" class="oe_kanban_title" tooltip="task_details">
                                            <field name="name"/>
                                        </td>
                                        <td valign="top" width="22">
                                            <img t-att-src="kanban_image('res.users', 'avatar', record.user_id.raw_value[0])"  t-att-title="record.user_id.value"
                                            width="22" height="22" class="oe_kanban_gravatar"/>
                                        </td>
                                    </tr>
                                    </table>
                                    <div class="oe_kanban_box_content oe_kanban_color_bglight oe_kanban_box_show_onclick_trigger">
                                        <div class="oe_kanban_description">
                                            <t t-esc="kanban_text_ellipsis(record.description.value, 160)"/>
                                            <i t-if="record.date_deadline.raw_value">
                                                <t t-if="record.description.raw_value">, </t>
                                                <field name="date_deadline"/>
                                            </i>
                                            <span class="oe_kanban_project_times" style="white-space: nowrap; padding-left: 5px;">
                                                <t t-set="hours" t-value="record.remaining_hours.raw_value"/>
                                                <t t-set="times" t-value="[
                                                     [1, (hours gte 1 and hours lt 2)]
                                                    ,[2, (hours gte 2 and hours lt 5)]
                                                    ,[5, (hours gte 5 and hours lt 10)]
                                                    ,[10, (hours gte 10)]
                                                ]"/>
                                                <t t-foreach="times" t-as="time"
                                                    ><a t-if="!time[1]" t-attf-data-name="set_remaining_time_#{time[0]}"
                                                        type="object" class="oe_kanban_button"><t t-esc="time[0]"/></a
                                                    ><b t-if="time[1]" class="oe_kanban_button oe_kanban_button_active"><t t-esc="Math.round(hours)"/></b
                                                ></t>
                                                <a name="do_open" states="draft" string="Validate planned time and open task" type="object" class="oe_kanban_button oe_kanban_button_active">!</a>
                                            </span>
                                        </div>
                                        <div class="oe_kanban_clear"/>
                                    </div>
                                    <div class="oe_kanban_buttons_set oe_kanban_color_border oe_kanban_color_bglight oe_kanban_box_show_onclick">
                                        <div class="oe_kanban_left">
                                            <a string="Edit" icon="gtk-edit" type="edit"/>
                                            <a string="Change Color" icon="color-picker" type="color" name="color"/>
                                            <a name="%(action_project_task_delegate)d" states="pending,open,draft" string="Delegate" type="action" icon="terp-personal"/>
                                            <a name="action_close" states="draft,pending,open" string="Done" type="object" icon="terp-dialog-close"/>
                                        </div>
                                        <div class="oe_kanban_right">
                                            <a name="set_kanban_state_blocked" string="Mark as Blocked" attrs="{'invisible' : [('kanban_state', 'not in', ('normal', 'done'))]}" type="object" icon="kanban-stop"/>
                                            <a name="set_kanban_state_normal" string="Normal" attrs="{'invisible' : [('kanban_state', 'not in', ('blocked', 'done'))]}" type="object" icon="gtk-media-play"/>
                                            <a name="set_kanban_state_done" string="Done" attrs="{'invisible' : [('kanban_state', 'not in', ('blocked', 'normal'))]}" type="object" icon="kanban-apply"/>
                                        </div>
                                        <div class="oe_kanban_clear"/>
                                    </div>
                                </div>
                            </div>
                        </t>
                    </templates>
                </kanban>
            </field>
         </record>

        <record id="view_task_tree2" model="ir.ui.view">
            <field name="name">project.task.tree</field>
            <field name="model">project.task</field>
            <field name="type">tree</field>
            <field eval="2" name="priority"/>
            <field name="arch" type="xml">
                <tree fonts="bold:needaction_pending==True" colors="grey:state in ('cancelled','done');blue:state == 'pending';red:date_deadline and (date_deadline&lt;current_date) and (state in ('draft','pending','open'))" string="Tasks">
                    <field name="needaction_pending" invisible="1"/>
                    <field name="sequence" invisible="not context.get('seq_visible', False)"/>
                    <field name="name"/>
                    <field name="project_id" icon="gtk-indent" invisible="context.get('user_invisible', False)"/>
                    <field name="user_id" invisible="context.get('user_invisible', False)"/>
                    <field name="delegated_user_id" invisible="context.get('show_delegated', True)"/>
                    <field name="total_hours" invisible="1"/>
                    <field name="planned_hours" invisible="context.get('set_visible',False)" groups="project.group_time_work_estimation_tasks"/>
                    <field name="effective_hours" widget="float_time" sum="Spent Hours" invisible="1"/>
                    <field name="remaining_hours" widget="float_time" sum="Remaining Hours" on_change="onchange_remaining(remaining_hours,planned_hours)" invisible="context.get('set_visible',False)" groups="project.group_time_work_estimation_tasks"/>
                    <field name="date_deadline" invisible="context.get('deadline_visible',True)"/>
                    <field name="stage_id" invisible="context.get('set_visible',False)"/>
                    <field name="state" invisible="context.get('set_visible',False)" groups="base.group_no_one"/>
                    <field name="date_start" invisible="1" groups="base.group_no_one"/>
                    <field name="date_end" invisible="1" groups="base.group_no_one"/>
                    <field name="progress" widget="progressbar" invisible="context.get('set_visible',False)"/>
                </tree>
            </field>
        </record>

        <record id="view_task_calendar" model="ir.ui.view">
            <field name="name">project.task.calendar</field>
            <field name="model">project.task</field>
            <field name="type">calendar</field>
            <field eval="2" name="priority"/>
            <field name="arch" type="xml">
                <calendar color="user_id" date_start="date_deadline" string="Tasks">
                    <field name="name"/>
                    <field name="project_id"/>
                </calendar>
            </field>
        </record>

        <record id="view_task_gantt" model="ir.ui.view">
            <field name="name">project.task.gantt</field>
            <field name="model">project.task</field>
            <field name="type">gantt</field>
            <field eval="2" name="priority"/>
            <field name="arch" type="xml">
                <gantt date_start="date_start" date_stop="date_end" string="Tasks" default_group_by="project_id">
                </gantt>
            </field>
        </record>

        <record id="view_project_task_graph" model="ir.ui.view">
            <field name="name">project.task.graph</field>
            <field name="model">project.task</field>
            <field name="type">graph</field>
            <field name="arch" type="xml">
                <graph string="Project Tasks" type="bar">
                    <field name="project_id"/>
                    <field name="planned_hours" operator="+"/>
                    <field name="delay_hours" operator="+"/>
                </graph>
            </field>
        </record>

        <record id="view_task_search_form" model="ir.ui.view">
            <field name="name">project.task.search.form</field>
            <field name="model">project.task</field>
            <field name="type">search</field>
            <field name="arch" type="xml">
               <search string="Tasks">
                    <group>
                        <filter name="draft" string="New" domain="[('state','=','draft')]" help="New Tasks" icon="terp-check"/>
                        <filter name="open" string="In Progress" domain="[('state','=','open')]" help="In Progress Tasks" icon="terp-camera_test"/>
                        <filter string="Pending" domain="[('state','=','pending')]" context="{'show_delegated':False}" help="Pending Tasks" icon="terp-gtk-media-pause"/>
                        <separator orientation="vertical"/>
                        <filter string="Deadlines" context="{'deadline_visible': False}" domain="[('date_deadline','&lt;&gt;',False)]" help="Show only tasks having a deadline" icon="terp-gnome-cpu-frequency-applet+"/>
                        <separator orientation="vertical"/>
                        <field name="name"/>
                        <filter name="project" string="Project" domain="[('project_id.user_id','=',uid)]" help="My Projects" icon="terp-check"/>
                        <field name="project_id"/>
                        <field name="user_id">
                            <filter string="My Tasks" domain="[('user_id','=',uid)]"  help="My Tasks" icon="terp-personal" />
                            <filter string="Unassigned Tasks" domain="[('user_id','=',False)]"  help="Unassigned Tasks" icon="terp-personal-" />
                        </field>
                    </group>
                    <newline/>
                    <group expand="0" string="Group By...">
                        <filter string="Users" name="group_user_id" icon="terp-personal" domain="[]"  context="{'group_by':'user_id'}"/>
                        <separator orientation="vertical"/>
                        <filter string="Project" name="group_project_id" icon="terp-folder-violet" domain="[]" context="{'group_by':'project_id'}"/>
                        <separator orientation="vertical"/>
                        <filter string="Stage" name="group_stage_id" icon="terp-stage" domain="[]" context="{'group_by':'stage_id'}"/>
                        <filter string="Status" name="group_state" icon="terp-stock_effects-object-colorize" domain="[]" context="{'group_by':'state'}"/>
                        <separator orientation="vertical"/>
                        <filter string="Deadline" icon="terp-gnome-cpu-frequency-applet+" domain="[]" context="{'group_by':'date_deadline'}"/>
                        <separator orientation="vertical" groups="base.group_no_one"/>
                        <filter string="Start Date" icon="terp-go-month" domain="[]" context="{'group_by':'date_start'}" groups="base.group_no_one"/>
                        <filter string="End Date" icon="terp-go-month" domain="[]" context="{'group_by':'date_end'}" groups="base.group_no_one"/>
                    </group>
                </search>
            </field>
        </record>

        <record id="action_view_task" model="ir.actions.act_window">
            <field name="name">Tasks</field>
            <field name="res_model">project.task</field>
            <field name="view_type">form</field>
            <field name="view_mode">kanban,tree,form,calendar,gantt,graph</field>
            <field eval="False" name="filter"/>
            <field name="view_id" eval="False"/>
            <field name="context">{}</field>
            <field name="search_view_id" ref="view_task_search_form"/>
            <field name="help">Tasks allow you to organize your work into a project. Click on button "Create" to create a new task.</field>
        </record>
        <record id="open_view_task_list_kanban" model="ir.actions.act_window.view">
            <field name="sequence" eval="0"/>
            <field name="view_mode">kanban</field>
            <field name="act_window_id" ref="action_view_task"/>
        </record>
        <record id="open_view_task_list_tree" model="ir.actions.act_window.view">
            <field name="sequence" eval="1"/>
            <field name="view_mode">tree</field>
            <field name="act_window_id" ref="action_view_task"/>
        </record>

        <menuitem action="action_view_task" id="menu_action_view_task" parent="project.menu_project_management" sequence="5"/>

        <record id="action_view_task_overpassed_draft" model="ir.actions.act_window">
            <field name="name">Overpassed Tasks</field>
            <field name="res_model">project.task</field>
            <field name="view_type">form</field>
            <field name="view_mode">tree,form,calendar,graph,kanban</field>
            <field name="domain">[('date_deadline','&lt;',time.strftime('%Y-%m-%d')),('state','in',('draft','pending','open'))]</field>
            <field name="filter" eval="True"/>
            <field name="search_view_id" ref="view_task_search_form"/>
        </record>

        <!-- Opening task when double clicking on project -->
        <record id="dblc_proj" model="ir.actions.act_window">
            <field name="res_model">project.task</field>
            <field name="name">Project's tasks</field>
            <field name="view_type">form</field>
            <field name="view_mode">tree,form,calendar,graph,gantt,kanban</field>
            <field name="domain">[('project_id', 'child_of', [active_id])]</field>
            <field name="context">{'project_id':active_id, 'active_test':False}</field>
        </record>

        <record id="ir_project_task_open" model="ir.values">
            <field eval=" 'tree_but_open'" name="key2"/>
            <field eval="'project.project'" name="model"/>
            <field name="name">View project's tasks</field>
            <field eval="'ir.actions.act_window,'+str(dblc_proj)" name="value"/>
        </record>

        <!-- Task types -->
        <record id="task_type_search" model="ir.ui.view">
            <field name="name">project.task.type.search</field>
            <field name="model">project.task.type</field>
            <field name="type">search</field>
            <field name="arch" type="xml">
                <search string="Tasks Stages">
                   <group>
                       <filter icon="terp-check" string="Common" name="common" domain="[('case_default', '=', 1)]" help="Stages common to all projects"/>
                       <separator orientation="vertical"/>
                       <field name="name"/>
                   </group>
                </search>
            </field>
        </record>

        <record id="task_type_edit" model="ir.ui.view">
            <field name="name">project.task.type.form</field>
            <field name="model">project.task.type</field>
            <field name="type">form</field>
            <field name="arch" type="xml">
                <form string="Task Stage" version="7.0">
                    <group>
                        <group>
                            <field name="name"/>
                            <field name="state"/>
                        </group>
                        <group>
                            <field name="case_default"/>
                            <field name="sequence"/>
                            <field name="fold"/>
                        </group>
                    </group>
                    <separator string="Description"/>
                    <field name="description"/>
                </form>
            </field>
        </record>

        <record id="task_type_tree" model="ir.ui.view">
            <field name="name">project.task.type.tree</field>
            <field name="model">project.task.type</field>
            <field name="type">tree</field>
            <field name="arch" type="xml">
                <tree string="Task Stage">
                    <field name="sequence"/>
                    <field name="name"/>
                    <field name="state"/>
                </tree>
            </field>
        </record>

        <record id="open_task_type_form" model="ir.actions.act_window">
            <field name="name">Stages</field>
            <field name="res_model">project.task.type</field>
            <field name="view_type">form</field>
            <field name="view_id" ref="task_type_tree"/>
            <field name="help">Define the steps that will be used in the project from the creation of the task, up to the closing of the task or issue. You will use these stages in order to track the progress in solving a task or an issue.</field>
        </record>

        <menuitem id="menu_tasks_config" name="GTD" parent="project.menu_definitions" sequence="1"/>

        <menuitem id="menu_project_config_project" name="Stages" parent="project.menu_definitions" sequence="1"/>

        <menuitem action="open_task_type_form" name="Task Stages" id="menu_task_types_view" parent="menu_project_config_project" sequence="2"/>
        <menuitem action="open_view_project_all" id="menu_projects" name="Projects" parent="menu_project_management" sequence="1"/>

        <act_window context="{'search_default_user_id': active_id, 'default_user_id': active_id}" id="act_res_users_2_project_project" name="User's projects" res_model="project.project" src_model="res.users" view_mode="tree,form" view_type="form"/>

         <record id="task_company" model="ir.ui.view">
            <field name="name">res.company.task.config</field>
            <field name="model">res.company</field>
            <field name="type">form</field>
            <field name="inherit_id" ref="base.view_company_form"/>
            <field name="arch" type="xml">
                <page string="Configuration" position="inside">
                    <separator string="Project Management" colspan="4"/>
                    <field name="project_time_mode_id" domain="[('category_id','=','Working Time')]"/>
                    <newline/>
                </page>
            </field>
        </record>

      <!--     User Form-->
        <act_window context="{'search_default_user_id': [active_id], 'default_user_id': active_id}" domain="[('state', '&lt;&gt;', 'cancelled'),('state', '&lt;&gt;', 'done')]" id="act_res_users_2_project_task_opened" name="Assigned Tasks" res_model="project.task" src_model="res.users" view_mode="tree,form,gantt,calendar,graph" view_type="form"/>
    </data>
</openerp><|MERGE_RESOLUTION|>--- conflicted
+++ resolved
@@ -381,29 +381,8 @@
                     </group>
                     <notebook>
                         <page string="Information">
-<<<<<<< HEAD
-                            <group col="2" colspan="2">
-                                <field
-                                    name="planned_hours"
-                                    widget="float_time"
-                                    attrs="{'readonly':[('state','!=','draft')]}"
-                                    groups="project.group_time_work_estimation_tasks"
-                                    on_change="onchange_planned(planned_hours, effective_hours)"/>
-                                <field
-                                    name="effective_hours"
-                                    widget="float_time" invisible="1" groups="project.group_tasks_work_on_tasks"/>
-                            </group>
-                            <group col="3" colspan="2">
-                                <field name="remaining_hours" widget="float_time" attrs="{'readonly':[('state','!=','draft')]}" colspan="2" groups="project.group_time_work_estimation_tasks"/>
-                                <button name="%(action_project_task_reevaluate)d" string="Reevaluate" type="action" colspan="1" target="new" states="open,pending" icon="gtk-edit"/>
-                            </group>
-
-                            <field colspan="4" name="description" nolabel="1"  attrs="{'readonly':[('state','=','done')]}"/>
-                            <field colspan="4" name="work_ids" nolabel="1" attrs="{'readonly':[('state','in',['done','draft'])]}" groups="project.group_tasks_work_on_tasks">
-=======
                             <field name="description" attrs="{'readonly':[('state','=','done')]}"/>
                             <field name="work_ids" attrs="{'readonly':[('state','in',['done','draft'])]}" groups="project.group_tasks_work_on_tasks">
->>>>>>> 755fc6c3
                                 <tree string="Task Work" editable="top">
                                     <field name="name" />
                                     <field name="hours" widget="float_time" sum="Spent Hours"/>
