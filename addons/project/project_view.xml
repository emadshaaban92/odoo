--- conflicted
+++ resolved
@@ -198,13 +198,8 @@
                                 </div>
                                 <table border="0" width="350px">
                                     <tr>
-<<<<<<< HEAD
                                         <td align="right" valign="bottom" class="tasks">
-                                            <button name="open_tasks" class="oe_project_buttons" type="object"><i>Tasks ()</i></button>
-=======
-                                        <td align="right" valign="bottom">
                                             <button name="open_tasks" class="oe_project_buttons" type="object"><img src="/project/static/src/img/tasks.png" width="20" height="20" align="top"/></button>()
->>>>>>> 5347fb2f
                                         </td>
                                     </tr>
                                 </table>
