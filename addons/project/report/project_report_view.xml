--- conflicted
+++ resolved
@@ -149,11 +149,7 @@
             <field name="help">Get detailed analysis by task</field>
         </record>
 
-<<<<<<< HEAD
-        <menuitem action="action_project_task_user_tree" id="menu_project_task_user_tree" parent="base.menu_project_report" groups="project.group_project_manager,project.group_project_finance_user"/>
-=======
         <menuitem id="menu_tasks_config" name="Tasks" parent="project.menu_definitions" sequence="1" groups="base.group_system,group_project_finance_user"/>
->>>>>>> 3ce6888e
 
    <!-- Views and action for project dashboard -->
    <record id="view_project_vs_remaining_hours_tree" model="ir.ui.view">
