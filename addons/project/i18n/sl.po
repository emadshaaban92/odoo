--- conflicted
+++ resolved
@@ -8,11 +8,7 @@
 msgstr ""
 "Project-Id-Version: Odoo 9.0\n"
 "Report-Msgid-Bugs-To: \n"
-<<<<<<< HEAD
-"POT-Creation-Date: 2016-08-19 10:24+0000\n"
-=======
 "POT-Creation-Date: 2016-08-18 14:06+0000\n"
->>>>>>> bc1a0a32
 "PO-Revision-Date: 2016-06-09 07:09+0000\n"
 "Last-Translator: Matjaž Mozetič <m.mozetic@matmoz.si>\n"
 "Language-Team: Slovenian (http://www.transifex.com/odoo/odoo-9/language/"
@@ -215,11 +211,7 @@
 
 #. module: project
 #: code:addons/project/project.py:273 code:addons/project/project.py:294
-<<<<<<< HEAD
-#: code:addons/project/project.py:438
-=======
 #: code:addons/project/project.py:446
->>>>>>> bc1a0a32
 #, python-format
 msgid "%s (copy)"
 msgstr "%s (kopija)"
@@ -1130,8 +1122,8 @@
 #. module: project
 #: code:addons/project/project.py:133
 #, python-format
-msgid "All employees"
-msgstr ""
+msgid "All Employees Project: all employees can access"
+msgstr "Projekt zaposlenih: vsi zaposleni lahko dostopajo"
 
 #. module: project
 #: selection:project.config.settings,module_rating_project:0
@@ -1364,11 +1356,7 @@
 msgstr ""
 
 #. module: project
-<<<<<<< HEAD
-#: code:addons/project/project.py:640
-=======
 #: code:addons/project/project.py:648
->>>>>>> bc1a0a32
 #, python-format
 msgid ""
 "Child task still open.\n"
@@ -1590,11 +1578,7 @@
 msgstr "Trenutna časovnica"
 
 #. module: project
-<<<<<<< HEAD
-#: code:addons/project/project.py:860
-=======
 #: code:addons/project/project.py:868
->>>>>>> bc1a0a32
 #: model:ir.model.fields,field_description:project.field_project_project_partner_id
 #: model:ir.model.fields,field_description:project.field_project_task_partner_id
 #: model:ir.ui.view,arch_db:project.edit_project
@@ -1603,25 +1587,18 @@
 msgstr "Kupec"
 
 #. module: project
-<<<<<<< HEAD
-#: code:addons/project/project.py:860
-=======
 #: code:addons/project/project.py:868
->>>>>>> bc1a0a32
 #, python-format
 msgid "Customer Email"
 msgstr "E-pošta kupca"
 
 #. module: project
-<<<<<<< HEAD
-=======
 #: code:addons/project/project.py:132
 #, python-format
 msgid "Customer Project: visible in portal if the customer is a follower"
 msgstr "Projekt kupca: če je kupec sledilec, je viden na portalu"
 
 #. module: project
->>>>>>> bc1a0a32
 #: model:ir.ui.view,arch_db:project.project_planner
 msgid "Customer Service"
 msgstr ""
@@ -1646,12 +1623,6 @@
 #, python-format
 msgid "Customer has reported new issue"
 msgstr ""
-
-#. module: project
-#: code:addons/project/project.py:132
-#, fuzzy, python-format
-msgid "Customer project"
-msgstr "Kupec"
 
 #. module: project
 #. openerp-web
@@ -2185,11 +2156,7 @@
 msgstr ""
 
 #. module: project
-<<<<<<< HEAD
-#: code:addons/project/project.py:791
-=======
 #: code:addons/project/project.py:799
->>>>>>> bc1a0a32
 #, python-format
 msgid "I take it"
 msgstr "Prevzemam"
@@ -2609,12 +2576,6 @@
 msgstr ""
 
 #. module: project
-#: model:ir.ui.view,arch_db:project.view_config_settings
-#, fuzzy
-msgid "More Info"
-msgstr "Dodatne informacije"
-
-#. module: project
 #: model:ir.ui.view,arch_db:project.project_planner
 msgid "More efficient communication between employees"
 msgstr "Učinkovitejše komunikacije med zaposlenimi"
@@ -2654,11 +2615,7 @@
 msgstr "Novo"
 
 #. module: project
-<<<<<<< HEAD
-#: code:addons/project/project.py:793
-=======
 #: code:addons/project/project.py:801
->>>>>>> bc1a0a32
 #, python-format
 msgid "New Task"
 msgstr "Novo opravilo"
@@ -2882,11 +2839,7 @@
 msgstr "Planer"
 
 #. module: project
-<<<<<<< HEAD
-#: code:addons/project/project.py:953
-=======
 #: code:addons/project/project.py:961
->>>>>>> bc1a0a32
 #, python-format
 msgid ""
 "Please remove existing tasks in the project linked to the accounts you want "
@@ -2933,13 +2886,8 @@
 
 #. module: project
 #: code:addons/project/project.py:134
-<<<<<<< HEAD
-#, fuzzy, python-format
-msgid "Private: followers only"
-=======
 #, python-format
 msgid "Private Project: followers only"
->>>>>>> bc1a0a32
 msgstr "Privaten projekt: le sledilci"
 
 #. module: project
@@ -3032,12 +2980,6 @@
 msgstr "Projekti"
 
 #. module: project
-#: model:mail.channel,name:project.mail_channel_project_task
-#, fuzzy
-msgid "Projects & Tasks"
-msgstr "Projektna opravila"
-
-#. module: project
 #: model:ir.ui.view,arch_db:project.task_type_edit
 msgid "Projects using this stage"
 msgstr ""
@@ -3381,6 +3323,11 @@
 #: model:ir.model.fields,field_description:project.field_project_task_date_start
 msgid "Starting Date"
 msgstr "Začetni datum"
+
+#. module: project
+#: model:ir.model.fields,field_description:project.field_project_project_account_type
+msgid "State"
+msgstr ""
 
 #. module: project
 #: model:ir.model.fields,field_description:project.field_project_project_state
@@ -4139,11 +4086,7 @@
 msgstr ""
 
 #. module: project
-<<<<<<< HEAD
-#: code:addons/project/project.py:597
-=======
 #: code:addons/project/project.py:605
->>>>>>> bc1a0a32
 #, python-format
 msgid "tasks"
 msgstr "opravila"
@@ -4198,21 +4141,9 @@
 #~ msgid "Action Needed"
 #~ msgstr "Potreben je ukrep"
 
-<<<<<<< HEAD
-#~ msgid "All Employees Project: all employees can access"
-#~ msgstr "Projekt zaposlenih: vsi zaposleni lahko dostopajo"
-
 #~ msgid "Close"
 #~ msgstr "Zaključi"
 
-#~ msgid "Customer Project: visible in portal if the customer is a follower"
-#~ msgstr "Projekt kupca: če je kupec sledilec, je viden na portalu"
-
-=======
-#~ msgid "Close"
-#~ msgstr "Zaključi"
-
->>>>>>> bc1a0a32
 #~ msgid "Date of the last message posted on the record."
 #~ msgstr "Datum zadnjega sporočila vpisanega pod to vknjižbo."
 
