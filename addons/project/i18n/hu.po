--- conflicted
+++ resolved
@@ -10,11 +10,7 @@
 msgstr ""
 "Project-Id-Version: Odoo 9.0\n"
 "Report-Msgid-Bugs-To: \n"
-<<<<<<< HEAD
-"POT-Creation-Date: 2016-08-19 10:24+0000\n"
-=======
 "POT-Creation-Date: 2016-08-18 14:06+0000\n"
->>>>>>> bc1a0a32
 "PO-Revision-Date: 2016-06-06 19:55+0000\n"
 "Last-Translator: krnkris\n"
 "Language-Team: Hungarian (http://www.transifex.com/odoo/odoo-9/language/"
@@ -216,11 +212,7 @@
 
 #. module: project
 #: code:addons/project/project.py:273 code:addons/project/project.py:294
-<<<<<<< HEAD
-#: code:addons/project/project.py:438
-=======
 #: code:addons/project/project.py:446
->>>>>>> bc1a0a32
 #, python-format
 msgid "%s (copy)"
 msgstr "%s (másolat)"
@@ -1279,15 +1271,9 @@
 
 #. module: project
 #: code:addons/project/project.py:133
-<<<<<<< HEAD
-#, fuzzy, python-format
-msgid "All employees"
-msgstr "Munkavállalóknak, a"
-=======
 #, python-format
 msgid "All Employees Project: all employees can access"
 msgstr "Összes munkavállaló projekt feladata: összes munkavállaló hozzáférhet"
->>>>>>> bc1a0a32
 
 #. module: project
 #: selection:project.config.settings,module_rating_project:0
@@ -1555,11 +1541,7 @@
 "tevékenységek kezeléséhez."
 
 #. module: project
-<<<<<<< HEAD
-#: code:addons/project/project.py:640
-=======
 #: code:addons/project/project.py:648
->>>>>>> bc1a0a32
 #, python-format
 msgid ""
 "Child task still open.\n"
@@ -1791,11 +1773,7 @@
 msgstr "Jelenlegi munkaidő-kiosztás"
 
 #. module: project
-<<<<<<< HEAD
-#: code:addons/project/project.py:860
-=======
 #: code:addons/project/project.py:868
->>>>>>> bc1a0a32
 #: model:ir.model.fields,field_description:project.field_project_project_partner_id
 #: model:ir.model.fields,field_description:project.field_project_task_partner_id
 #: model:ir.ui.view,arch_db:project.edit_project
@@ -1804,25 +1782,18 @@
 msgstr "Vevő"
 
 #. module: project
-<<<<<<< HEAD
-#: code:addons/project/project.py:860
-=======
 #: code:addons/project/project.py:868
->>>>>>> bc1a0a32
 #, python-format
 msgid "Customer Email"
 msgstr "Vevői e-mail"
 
 #. module: project
-<<<<<<< HEAD
-=======
 #: code:addons/project/project.py:132
 #, python-format
 msgid "Customer Project: visible in portal if the customer is a follower"
 msgstr "Vásárlói Projekt témák: látható a portálon, ha a vásárló egy követő"
 
 #. module: project
->>>>>>> bc1a0a32
 #: model:ir.ui.view,arch_db:project.project_planner
 msgid "Customer Service"
 msgstr "Vásárlói ügyfélszolgálat"
@@ -1847,12 +1818,6 @@
 #, python-format
 msgid "Customer has reported new issue"
 msgstr "Vásárló új ügyet jelentett be"
-
-#. module: project
-#: code:addons/project/project.py:132
-#, fuzzy, python-format
-msgid "Customer project"
-msgstr "Vásárlói ügyfélszolgálat"
 
 #. module: project
 #. openerp-web
@@ -2442,11 +2407,7 @@
 "    aktivált, portál felhasználók látják a követett feladatokat, ügyeket."
 
 #. module: project
-<<<<<<< HEAD
-#: code:addons/project/project.py:791
-=======
 #: code:addons/project/project.py:799
->>>>>>> bc1a0a32
 #, python-format
 msgid "I take it"
 msgstr "Átveszem"
@@ -2913,12 +2874,6 @@
 msgstr "Tovább <i class=\"fa fa-caret-down\"/>"
 
 #. module: project
-#: model:ir.ui.view,arch_db:project.view_config_settings
-#, fuzzy
-msgid "More Info"
-msgstr "Extra információ"
-
-#. module: project
 #: model:ir.ui.view,arch_db:project.project_planner
 msgid "More efficient communication between employees"
 msgstr "Sokkal hatékonyabb munkavállaló közti kommunikáció"
@@ -2958,11 +2913,7 @@
 msgstr "Új"
 
 #. module: project
-<<<<<<< HEAD
-#: code:addons/project/project.py:793
-=======
 #: code:addons/project/project.py:801
->>>>>>> bc1a0a32
 #, python-format
 msgid "New Task"
 msgstr "Új Feladat"
@@ -3214,11 +3165,7 @@
 msgstr "Tervező"
 
 #. module: project
-<<<<<<< HEAD
-#: code:addons/project/project.py:953
-=======
 #: code:addons/project/project.py:961
->>>>>>> bc1a0a32
 #, python-format
 msgid ""
 "Please remove existing tasks in the project linked to the accounts you want "
@@ -3266,13 +3213,8 @@
 
 #. module: project
 #: code:addons/project/project.py:134
-<<<<<<< HEAD
-#, fuzzy, python-format
-msgid "Private: followers only"
-=======
 #, python-format
 msgid "Private Project: followers only"
->>>>>>> bc1a0a32
 msgstr "Privát projekt téma: kizárólag követőknek"
 
 #. module: project
@@ -3365,12 +3307,6 @@
 msgstr "Projekt témák"
 
 #. module: project
-#: model:mail.channel,name:project.mail_channel_project_task
-#, fuzzy
-msgid "Projects & Tasks"
-msgstr "Projekt téma feladatok"
-
-#. module: project
 #: model:ir.ui.view,arch_db:project.task_type_edit
 msgid "Projects using this stage"
 msgstr "Ezt a szakaszt használó projektek"
@@ -3718,6 +3654,11 @@
 #: model:ir.model.fields,field_description:project.field_project_task_date_start
 msgid "Starting Date"
 msgstr "Kezdési dátum"
+
+#. module: project
+#: model:ir.model.fields,field_description:project.field_project_project_account_type
+msgid "State"
+msgstr "Állapot"
 
 #. module: project
 #: model:ir.model.fields,field_description:project.field_project_project_state
@@ -4560,11 +4501,7 @@
 msgstr "küldjön nekünk egy e-mailt"
 
 #. module: project
-<<<<<<< HEAD
-#: code:addons/project/project.py:597
-=======
 #: code:addons/project/project.py:605
->>>>>>> bc1a0a32
 #, python-format
 msgid "tasks"
 msgstr "feladatok"
@@ -4621,13 +4558,6 @@
 #~ msgid "Action Needed"
 #~ msgstr "Művelet szükséges"
 
-<<<<<<< HEAD
-#~ msgid "All Employees Project: all employees can access"
-#~ msgstr ""
-#~ "Összes munkavállaló projekt feladata: összes munkavállaló hozzáférhet"
-
-=======
->>>>>>> bc1a0a32
 #~ msgid "Check this field if this project manages timesheets"
 #~ msgstr ""
 #~ "Jelölje ki ezt a mezőt, ha ez a projekt téma munkaidő  időkiosztásokat is "
@@ -4636,12 +4566,6 @@
 #~ msgid "Close"
 #~ msgstr "Bezár"
 
-<<<<<<< HEAD
-#~ msgid "Customer Project: visible in portal if the customer is a follower"
-#~ msgstr "Vásárlói Projekt témák: látható a portálon, ha a vásárló egy követő"
-
-=======
->>>>>>> bc1a0a32
 #~ msgid "Date of the last message posted on the record."
 #~ msgstr "A feljegyzésen történt utolsó levelezés dátuma."
 
@@ -4696,12 +4620,6 @@
 #~ msgid "Record timesheet lines per tasks"
 #~ msgstr "Feladatonkénti időbeosztás sor felvétele"
 
-<<<<<<< HEAD
-#~ msgid "State"
-#~ msgstr "Állapot"
-
-=======
->>>>>>> bc1a0a32
 #~ msgid "Subscriptions"
 #~ msgstr "Feliratkozások"
 
