--- conflicted
+++ resolved
@@ -6,25 +6,20 @@
 msgstr ""
 "Project-Id-Version: OpenERP Server 6.0dev\n"
 "Report-Msgid-Bugs-To: support@openerp.com\n"
-<<<<<<< HEAD
-"POT-Creation-Date: 2010-10-18 17:46+0000\n"
-"PO-Revision-Date: 2010-08-03 04:13+0000\n"
-"Last-Translator: Black Jack <onetimespeed@hotmail.com>\n"
-=======
 "POT-Creation-Date: 2010-11-18 16:12+0000\n"
 "PO-Revision-Date: 2010-11-24 09:41+0000\n"
 "Last-Translator: OpenERP Administrators <Unknown>\n"
->>>>>>> cc7031ec
 "Language-Team: \n"
 "MIME-Version: 1.0\n"
 "Content-Type: text/plain; charset=UTF-8\n"
 "Content-Transfer-Encoding: 8bit\n"
-<<<<<<< HEAD
-"X-Launchpad-Export-Date: 2010-10-30 05:07+0000\n"
-=======
 "X-Launchpad-Export-Date: 2010-11-25 04:52+0000\n"
->>>>>>> cc7031ec
 "X-Generator: Launchpad (build Unknown)\n"
+
+#. module: google_map
+#: sql_constraint:ir.module.module:0
+msgid "The certificate ID of the module must be unique !"
+msgstr ""
 
 #. module: google_map
 #: view:res.partner:0
@@ -41,7 +36,7 @@
 #: constraint:ir.model:0
 msgid ""
 "The Object name must start with x_ and not contain any special character !"
-msgstr ""
+msgstr "对象名必须以x_开头并且不能包含特殊字符"
 
 #. module: google_map
 #: view:res.partner:0
@@ -65,9 +60,14 @@
 "使我们可以从这URL直接打开谷歌地图"
 
 #. module: google_map
+#: sql_constraint:ir.module.module:0
+msgid "The name of the module must be unique !"
+msgstr "模块名重复!"
+
+#. module: google_map
 #: model:ir.model,name:google_map.model_res_partner_address
 msgid "Partner Addresses"
-msgstr ""
+msgstr "业务伙伴地址"
 
 #~ msgid "Google Map"
 #~ msgstr "Google地图"