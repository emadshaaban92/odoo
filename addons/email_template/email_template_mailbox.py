# -*- coding: utf-8 -*-
##############################################################################
#
#    OpenERP, Open Source Management Solution
#    Copyright (C) 2009 Sharoon Thomas
#    Copyright (C) 2004-2010 OpenERP SA (<http://www.openerp.com>)
#
#    This program is free software: you can redistribute it and/or modify
#    it under the terms of the GNU General Public License as published by
#    the Free Software Foundation, either version 3 of the License, or
#    (at your option) any later version.
#
#    This program is distributed in the hope that it will be useful,
#    but WITHOUT ANY WARRANTY; without even the implied warranty of
#    MERCHANTABILITY or FITNESS FOR A PARTICULAR PURPOSE.  See the
#    GNU General Public License for more details.
#
#    You should have received a copy of the GNU General Public License
#    along with this program.  If not, see <http://www.gnu.org/licenses/>
#
##############################################################################

from osv import osv, fields
import time
import netsvc
from tools.translate import _
import tools
import base64

LOGGER = netsvc.Logger()

class email_template_mailbox(osv.osv):
    _name = "email_template.mailbox"
    _description = 'Email Mailbox'
    _rec_name = "subject"
    _order = "date_mail desc"
    
    def run_mail_scheduler(self, cursor, user, context=None):
        """
        This method is called by OpenERP Scheduler
        to periodically send emails
        """
        try:
            self.send_all_mail(cursor, user, context=context)
        except Exception, e:
            LOGGER.notifyChannel(
                                 "Email Template",
                                 netsvc.LOG_ERROR,
                                 _("Error sending mail: %s") % e)
        
    def send_all_mail(self, cr, uid, ids=None, context=None):
        if ids is None:
            ids = []
        if context is None:
            context = {}
        filters = [('folder', '=', 'outbox'), ('state', '!=', 'sending')]
        if 'filters' in context.keys():
            for each_filter in context['filters']:
                filters.append(each_filter)
        ids = self.search(cr, uid, filters, context=context)
        self.write(cr, uid, ids, {'state':'sending'}, context)
        self.send_this_mail(cr, uid, ids, context)
        return True
    
    def send_this_mail(self, cr, uid, ids=None, context=None):
        #previous method to send email (link with email account can be found at the revision 4172 and below
        result = True
        attachment_pool = self.pool.get('ir.attachment')
        for id in (ids or []):
            try:
                account_obj = self.pool.get('email_template.account')
                values = self.read(cr, uid, id, [], context) 
<<<<<<< HEAD
                #payload = {}
                attach_to_send = None
                if values['attachments_ids']:
                    #for attid in values['attachments_ids']:
                        #attachment = attachment_pool.browse(cr, uid, attid, context)#,['datas_fname','datas'])
                        #payload[attachment.datas_fname] = attachment.datas
                    attach_to_send = self.pool.get('ir.attachment').read(cr, uid, values['attachments_ids'], ['datas_fname','datas', 'name'])
                    attach_to_send = map(lambda x: (x['datas_fname'] or x['name'], base64.decodestring(x['datas'])), attach_to_send)
                #work around to uniformize send email while waiting for a merge of fetchmail, email_template, mailgate
                #using tools.send_email instead
                #No need to use email account
                #result = account_obj.send_mail(cr, uid,
                #              [values['account_id'][0]],
                #              {'To':values.get('email_to') or u'',
                #               'CC':values.get('email_cc') or u'',
                #               'BCC':values.get('email_bcc') or u'',
                #               'Reply-To':values.get('reply_to') or u''},
                #              values['subject'] or u'',
                #              {'text':values.get('body_text') or u'', 'html':values.get('body_html') or u''},
                #              payload=payload,
                #              message_id=values['message_id'], 
                #              context=context)
=======
                attach_to_send = None
                
                if values['attachments_ids']:
                    attach_to_send = self.pool.get('ir.attachment').read(cr, uid, values['attachments_ids'], ['datas_fname','datas', 'name'])
                    attach_to_send = map(lambda x: (x['datas_fname'] or x['name'], base64.decodestring(x['datas'])), attach_to_send)
                
>>>>>>> 4ae76de3
                if values.get('body_html'):
                    body = values.get('body_html')
                    subtype = "html"
                else :
                    body = values.get('body_text')
                    subtype = "plain"
                    
                result = tools.email_send(
                    values.get('email_from') or u'',
                    [values.get('email_to')],
                    values['subject'] or u'', 
                    body or u'',
                    reply_to=values.get('reply_to') or u'',
                    email_bcc=values.get('email_bcc') or u'',
                    email_cc=values.get('email_cc') or u'',
                    subtype=subtype,
                    attach=attach_to_send,
                    openobject_id=values['message_id']
                )
                

                if result == True:
                    account = account_obj.browse(cr, uid, values['account_id'][0], context=context)
                    if account.auto_delete:
                        self.write(cr, uid, id, {'folder': 'trash'}, context=context)
                        self.unlink(cr, uid, [id], context=context)
                        # Remove attachments for this mail
                        attachment_pool.unlink(cr, uid, values['attachments_ids'], context=context)
                    else:
                        self.write(cr, uid, id, {'folder':'sent', 'state':'na', 'date_mail':time.strftime("%Y-%m-%d %H:%M:%S")}, context)
                        self.historise(cr, uid, [id], "Email sent successfully", context)
                else:
                    error = result['error_msg']
                    self.historise(cr, uid, [id], error, context)
                    
            except Exception, error:
                logger = netsvc.Logger()
                logger.notifyChannel("email-template", netsvc.LOG_ERROR, _("Sending of Mail %s failed. Probable Reason:Could not login to server\nError: %s") % (id, error))
                self.historise(cr, uid, [id], error, context)
            self.write(cr, uid, id, {'state':'na'}, context)
        return result
    
    def historise(self, cr, uid, ids, message='', context=None):
        for id in ids:
            history = self.read(cr, uid, id, ['history'], context).get('history', '')
            self.write(cr, uid, id, {'history': (history or '' )+ "\n" + time.strftime("%Y-%m-%d %H:%M:%S") + ": " + tools.ustr(message)}, context)
    
    _columns = {
            'email_from':fields.char(
                            'From', 
                            size=64),
            'email_to':fields.char(
                            'Recipient (To)', 
                            size=250,),
            'email_cc':fields.char(
                            'CC', 
                            size=250),
            'email_bcc':fields.char(
                            'BCC', 
                            size=250),
            'reply_to':fields.char(
                            'Reply-To', 
                            size=250),
            'message_id':fields.char(
                            'Message-ID', 
                            size=250),
            'subject':fields.char(
                            'Subject', 
                            size=200,),
            'body_text':fields.text(
                            'Standard Body (Text)'),
            'body_html':fields.text(
                            'Body (Rich Text Clients Only)'),
            'attachments_ids':fields.many2many(
                            'ir.attachment', 
                            'mail_attachments_rel', 
                            'mail_id', 
                            'att_id', 
                            'Attachments'),
            'account_id' :fields.many2one(
                            'email_template.account',
                            'User account', 
                            required=True),
            'user':fields.related(
                            'account_id', 
                            'user', 
                            type="many2one", 
                            relation="res.users", 
                            string="User"),
            'server_ref':fields.integer(
                            'Server Reference of mail', 
                            help="Applicable for inward items only"),
            'mail_type':fields.selection([
                            ('multipart/mixed', 
                             'Has Attachments'),
                            ('multipart/alternative', 
                             'Plain Text & HTML with no attachments'),
                            ('multipart/related', 
                             'Intermixed content'),
                            ('text/plain', 
                             'Plain Text'),
                            ('text/html', 
                             'HTML Body'),
                            ], 'Mail Contents'),
            #I like GMAIL which allows putting same mail in many folders
            #Lets plan it for 0.9
            'folder':fields.selection([
                            ('drafts', 'Drafts'),
                            ('outbox', 'Outbox'),
                            ('trash', 'Trash'),
                            ('sent', 'Sent Items'),
                            ], 'Folder', required=True),
            'state':fields.selection([
                            ('na', 'Not Applicable'),
                            ('sending', 'Sending'),
                            ], 'Status', required=True),
            'date_mail':fields.datetime('Rec/Sent Date', help="Date on which Email Sent or Received"),
            'history':fields.text(
                            'History', 
                            readonly=True, 
                            store=True)
        }

    _defaults = {
        'state': lambda * a: 'na',
        'folder': lambda * a: 'outbox',
    } 

    def unlink(self, cr, uid, ids, context=None):
        """
        It just changes the folder of the item to "Trash", if it is no in Trash folder yet, 
        or completely deletes it if it is already in Trash.
        """
        to_update = []
        to_remove = []
        for mail in self.browse(cr, uid, ids, context=context):
            if mail.folder == 'trash':
                to_remove.append(mail.id)
            else:
                to_update.append(mail.id)
        # Changes the folder to trash
        self.write(cr, uid, to_update, {'folder': 'trash'}, context=context)
        return super(email_template_mailbox, self).unlink(cr, uid, to_remove, context=context)

email_template_mailbox()

# vim:expandtab:smartindent:tabstop=4:softtabstop=4:shiftwidth=4:<|MERGE_RESOLUTION|>--- conflicted
+++ resolved
@@ -70,37 +70,12 @@
             try:
                 account_obj = self.pool.get('email_template.account')
                 values = self.read(cr, uid, id, [], context) 
-<<<<<<< HEAD
-                #payload = {}
-                attach_to_send = None
-                if values['attachments_ids']:
-                    #for attid in values['attachments_ids']:
-                        #attachment = attachment_pool.browse(cr, uid, attid, context)#,['datas_fname','datas'])
-                        #payload[attachment.datas_fname] = attachment.datas
-                    attach_to_send = self.pool.get('ir.attachment').read(cr, uid, values['attachments_ids'], ['datas_fname','datas', 'name'])
-                    attach_to_send = map(lambda x: (x['datas_fname'] or x['name'], base64.decodestring(x['datas'])), attach_to_send)
-                #work around to uniformize send email while waiting for a merge of fetchmail, email_template, mailgate
-                #using tools.send_email instead
-                #No need to use email account
-                #result = account_obj.send_mail(cr, uid,
-                #              [values['account_id'][0]],
-                #              {'To':values.get('email_to') or u'',
-                #               'CC':values.get('email_cc') or u'',
-                #               'BCC':values.get('email_bcc') or u'',
-                #               'Reply-To':values.get('reply_to') or u''},
-                #              values['subject'] or u'',
-                #              {'text':values.get('body_text') or u'', 'html':values.get('body_html') or u''},
-                #              payload=payload,
-                #              message_id=values['message_id'], 
-                #              context=context)
-=======
                 attach_to_send = None
                 
                 if values['attachments_ids']:
                     attach_to_send = self.pool.get('ir.attachment').read(cr, uid, values['attachments_ids'], ['datas_fname','datas', 'name'])
                     attach_to_send = map(lambda x: (x['datas_fname'] or x['name'], base64.decodestring(x['datas'])), attach_to_send)
                 
->>>>>>> 4ae76de3
                 if values.get('body_html'):
                     body = values.get('body_html')
                     subtype = "html"
