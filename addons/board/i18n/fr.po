# #-#-#-#-#  fr.po (Odoo 9.0)  #-#-#-#-#
# Translation of Odoo Server.
# This file contains the translation of the following modules:
# * board
#
# Translators:
# Maxime Chambreuil <maxime.chambreuil@gmail.com>, 2015
# Maxime Solinas <msolinas@t2o.ca>, 2015
# Symons Xavier <xsy@openerp.com>, 2015
# #-#-#-#-#  fr.po (Odoo Server 10.0alpha1e)  #-#-#-#-#
# Translation of Odoo Server.
# This file contains the translation of the following modules:
# * board
#
# Translators:
# Xavier Belmere <Info@cartmeleon.com>, 2016
# Maxime Chambreuil <mchambreuil@ursainfosystems.com>, 2016
# Martin Trigaux <mat@odoo.com>, 2016
# Maxime Solinas <msolinas@t2o.ca>, 2016
#, fuzzy
msgid ""
msgstr ""
"Project-Id-Version: Odoo Server 10.0alpha1e\n"
"Report-Msgid-Bugs-To: \n"
<<<<<<< HEAD
"POT-Creation-Date: 2016-08-19 10:24+0000\n"
=======
"POT-Creation-Date: 2016-08-18 14:07+0000\n"
>>>>>>> bc1a0a32
"PO-Revision-Date: 2016-08-18 08:37+0000\n"
"Last-Translator: Maxime Solinas <msolinas@t2o.ca>, 2016\n"
"Language-Team: French (https://www.transifex.com/odoo/teams/41243/fr/)\n"
"Language: fr\n"
"MIME-Version: 1.0\n"
"Content-Type: text/plain; charset=UTF-8\n"
"Content-Transfer-Encoding: \n"
"#-#-#-#-#  fr.po (Odoo 9.0)  #-#-#-#-#\n"
"Plural-Forms: nplurals=2; plural=(n > 1);\n"
"#-#-#-#-#  fr.po (Odoo Server 10.0alpha1e)  #-#-#-#-#\n"
"Plural-Forms: nplurals=2; plural=(n > 1);\n"

#. module: board
#. openerp-web
#: code:addons/board/static/src/xml/board.xml:24
#, python-format
msgid "&nbsp;"
msgstr "&nbsp;"

#. module: board
#. openerp-web
<<<<<<< HEAD
#: code:addons/board/static/src/js/dashboard.js:409
=======
#: code:addons/board/static/src/js/dashboard.js:407
>>>>>>> bc1a0a32
#, python-format
msgid "'%s' added to dashboard"
msgstr " %s  Ajouter à votre tableau de bord"

#. module: board
#: model:ir.actions.act_window,help:board.open_board_my_dash_action
msgid "<b>Your personal dashboard is empty.</b>"
msgstr "Votre tableau de bord personel est vide"

#. module: board
#. openerp-web
#: code:addons/board/static/src/xml/board.xml:70
#, python-format
msgid "Add"
msgstr "Ajouter"

#. module: board
#. openerp-web
#: code:addons/board/static/src/xml/board.xml:64
#, python-format
msgid "Add to my Dashboard"
msgstr "Ajouter à mon tableau de bord"

#. module: board
#. openerp-web
#: code:addons/board/static/src/js/dashboard.js:141
#, python-format
msgid "Are you sure you want to remove this item ?"
msgstr "Voulez-vous réellement supprimer cet élément ?"

#. module: board
#: model:ir.model,name:board.model_board_board
msgid "Board"
msgstr "Tableau"

#. module: board
#. openerp-web
#: code:addons/board/static/src/xml/board.xml:6
#, python-format
msgid "Change Layout"
msgstr "Modifier l'agencement"

#. module: board
#. openerp-web
#: code:addons/board/static/src/xml/board.xml:4
#, python-format
msgid "Change Layout.."
msgstr "Modifier l'agencement..."

#. module: board
#. openerp-web
#: code:addons/board/static/src/xml/board.xml:36
#, python-format
msgid "Choose dashboard layout"
msgstr "Choisissez l'agencement du tableau de bord"

#. module: board
#. openerp-web
<<<<<<< HEAD
#: code:addons/board/static/src/js/dashboard.js:411
=======
#: code:addons/board/static/src/js/dashboard.js:409
>>>>>>> bc1a0a32
#, python-format
msgid "Could not add filter to dashboard"
msgstr "Impossible d'ajouter le filtre au tableau de bord"

#. module: board
#: model:ir.model.fields,field_description:board.field_board_board_display_name
<<<<<<< HEAD
=======
#: model:ir.model.fields,field_description:board.field_board_create_display_name
>>>>>>> bc1a0a32
#, fuzzy
msgid "Display Name"
msgstr ""
"#-#-#-#-#  fr.po (Odoo 9.0)  #-#-#-#-#\n"
"Nom affiché\n"
"#-#-#-#-#  fr.po (Odoo Server 10.0alpha1e)  #-#-#-#-#\n"
"Afficher le nom"

#. module: board
#. openerp-web
#: code:addons/board/static/src/js/dashboard.js:96
#, python-format
msgid "Edit Layout"
msgstr "Modifier l'agencement"

#. module: board
#: model:ir.model.fields,field_description:board.field_board_board_id
msgid "ID"
msgstr "ID"

#. module: board
#: model:ir.model.fields,field_description:board.field_board_board___last_update
<<<<<<< HEAD
=======
#: model:ir.model.fields,field_description:board.field_board_create___last_update
>>>>>>> bc1a0a32
#, fuzzy
msgid "Last Modified on"
msgstr ""
"#-#-#-#-#  fr.po (Odoo 9.0)  #-#-#-#-#\n"
"Dernière modification le\n"
"#-#-#-#-#  fr.po (Odoo Server 10.0alpha1e)  #-#-#-#-#\n"
"Dernière Modification le"
<<<<<<< HEAD
=======

#. module: board
#: model:ir.model.fields,field_description:board.field_board_create_write_uid
msgid "Last Updated by"
msgstr "Mis à jour par"

#. module: board
#: model:ir.model.fields,field_description:board.field_board_create_write_date
msgid "Last Updated on"
msgstr "Mis à jour le"
>>>>>>> bc1a0a32

#. module: board
#. openerp-web
#: code:addons/board/static/src/js/dashboard.js:32
#: model:ir.actions.act_window,name:board.open_board_my_dash_action
#: model:ir.ui.menu,name:board.menu_board_my_dash
#: model:ir.ui.view,arch_db:board.board_my_dash_view
#, python-format
msgid "My Dashboard"
msgstr "Mon tableau de bord"

#. module: board
#: model:ir.actions.act_window,help:board.open_board_my_dash_action
msgid ""
"To add your first report into this dashboard, go to any\n"
"                    menu, switch to list or graph view, and click <i>'Add "
"to\n"
"                    Dashboard'</i> in the extended search options."
msgstr ""
"Afin d'ajouter votre premier rapport dans ce tableau de bord, aller vers\n"
"n'importe quel menu, changez pour la vue liste ou graphique, appuyez sur "
"<i>'Ajoutez au\n"
"tableau de bord'</i> dans les options de recherche avancées."

#. module: board
#: model:ir.actions.act_window,help:board.open_board_my_dash_action
msgid ""
"You can filter and group data before inserting into the\n"
"                    dashboard using the search options."
msgstr ""
"Vous pouvez filtrer et regrouper les données avant de les insérer dans le "
<<<<<<< HEAD
"tableau de bord en utilisant les options de recherche."

#~ msgid "Board Creation"
#~ msgstr "Création de tableau de bord"

#~ msgid "Board Name"
#~ msgstr "Nom du tableau de bord"

#~ msgid "Cancel"
#~ msgstr "Annuler"

#~ msgid "Create"
#~ msgstr "Créer"

#~ msgid "Create Board"
#~ msgstr "Créer un tableau de bord"

#~ msgid "Create New Dashboard"
#~ msgstr "Créer un nouveau tableau de bord"

#~ msgid "Created by"
#~ msgstr "Créé par"

#~ msgid "Created on"
#~ msgstr "Créé le"

#~ msgid "Last Updated by"
#~ msgstr "Mis à jour par"

#~ msgid "Last Updated on"
#~ msgstr "Mis à jour le"

#~ msgid "Parent Menu"
#~ msgstr "Menu parent"
=======
"tableau de bord en utilisant les options de recherche."
>>>>>>> bc1a0a32
<|MERGE_RESOLUTION|>--- conflicted
+++ resolved
@@ -22,11 +22,7 @@
 msgstr ""
 "Project-Id-Version: Odoo Server 10.0alpha1e\n"
 "Report-Msgid-Bugs-To: \n"
-<<<<<<< HEAD
-"POT-Creation-Date: 2016-08-19 10:24+0000\n"
-=======
 "POT-Creation-Date: 2016-08-18 14:07+0000\n"
->>>>>>> bc1a0a32
 "PO-Revision-Date: 2016-08-18 08:37+0000\n"
 "Last-Translator: Maxime Solinas <msolinas@t2o.ca>, 2016\n"
 "Language-Team: French (https://www.transifex.com/odoo/teams/41243/fr/)\n"
@@ -48,11 +44,7 @@
 
 #. module: board
 #. openerp-web
-<<<<<<< HEAD
-#: code:addons/board/static/src/js/dashboard.js:409
-=======
 #: code:addons/board/static/src/js/dashboard.js:407
->>>>>>> bc1a0a32
 #, python-format
 msgid "'%s' added to dashboard"
 msgstr " %s  Ajouter à votre tableau de bord"
@@ -78,7 +70,7 @@
 
 #. module: board
 #. openerp-web
-#: code:addons/board/static/src/js/dashboard.js:141
+#: code:addons/board/static/src/js/dashboard.js:139
 #, python-format
 msgid "Are you sure you want to remove this item ?"
 msgstr "Voulez-vous réellement supprimer cet élément ?"
@@ -89,6 +81,21 @@
 msgstr "Tableau"
 
 #. module: board
+#: model:ir.model,name:board.model_board_create
+msgid "Board Creation"
+msgstr "Création de tableau de bord"
+
+#. module: board
+#: model:ir.model.fields,field_description:board.field_board_create_name
+msgid "Board Name"
+msgstr "Nom du tableau de bord"
+
+#. module: board
+#: model:ir.ui.view,arch_db:board.view_board_create
+msgid "Cancel"
+msgstr "Annuler"
+
+#. module: board
 #. openerp-web
 #: code:addons/board/static/src/xml/board.xml:6
 #, python-format
@@ -111,21 +118,40 @@
 
 #. module: board
 #. openerp-web
-<<<<<<< HEAD
-#: code:addons/board/static/src/js/dashboard.js:411
-=======
 #: code:addons/board/static/src/js/dashboard.js:409
->>>>>>> bc1a0a32
 #, python-format
 msgid "Could not add filter to dashboard"
 msgstr "Impossible d'ajouter le filtre au tableau de bord"
 
 #. module: board
+#: model:ir.ui.view,arch_db:board.view_board_create
+msgid "Create"
+msgstr "Créer"
+
+#. module: board
+#: model:ir.actions.act_window,name:board.action_board_create
+#: model:ir.ui.menu,name:board.menu_board_create
+msgid "Create Board"
+msgstr "Créer un tableau de bord"
+
+#. module: board
+#: model:ir.ui.view,arch_db:board.view_board_create
+msgid "Create New Dashboard"
+msgstr "Créer un nouveau tableau de bord"
+
+#. module: board
+#: model:ir.model.fields,field_description:board.field_board_create_create_uid
+msgid "Created by"
+msgstr "Créé par"
+
+#. module: board
+#: model:ir.model.fields,field_description:board.field_board_create_create_date
+msgid "Created on"
+msgstr "Créé le"
+
+#. module: board
 #: model:ir.model.fields,field_description:board.field_board_board_display_name
-<<<<<<< HEAD
-=======
 #: model:ir.model.fields,field_description:board.field_board_create_display_name
->>>>>>> bc1a0a32
 #, fuzzy
 msgid "Display Name"
 msgstr ""
@@ -136,22 +162,20 @@
 
 #. module: board
 #. openerp-web
-#: code:addons/board/static/src/js/dashboard.js:96
+#: code:addons/board/static/src/js/dashboard.js:94
 #, python-format
 msgid "Edit Layout"
 msgstr "Modifier l'agencement"
 
 #. module: board
 #: model:ir.model.fields,field_description:board.field_board_board_id
+#: model:ir.model.fields,field_description:board.field_board_create_id
 msgid "ID"
 msgstr "ID"
 
 #. module: board
 #: model:ir.model.fields,field_description:board.field_board_board___last_update
-<<<<<<< HEAD
-=======
 #: model:ir.model.fields,field_description:board.field_board_create___last_update
->>>>>>> bc1a0a32
 #, fuzzy
 msgid "Last Modified on"
 msgstr ""
@@ -159,8 +183,6 @@
 "Dernière modification le\n"
 "#-#-#-#-#  fr.po (Odoo Server 10.0alpha1e)  #-#-#-#-#\n"
 "Dernière Modification le"
-<<<<<<< HEAD
-=======
 
 #. module: board
 #: model:ir.model.fields,field_description:board.field_board_create_write_uid
@@ -171,17 +193,18 @@
 #: model:ir.model.fields,field_description:board.field_board_create_write_date
 msgid "Last Updated on"
 msgstr "Mis à jour le"
->>>>>>> bc1a0a32
-
-#. module: board
-#. openerp-web
-#: code:addons/board/static/src/js/dashboard.js:32
+
+#. module: board
 #: model:ir.actions.act_window,name:board.open_board_my_dash_action
 #: model:ir.ui.menu,name:board.menu_board_my_dash
 #: model:ir.ui.view,arch_db:board.board_my_dash_view
-#, python-format
 msgid "My Dashboard"
 msgstr "Mon tableau de bord"
+
+#. module: board
+#: model:ir.model.fields,field_description:board.field_board_create_menu_parent_id
+msgid "Parent Menu"
+msgstr "Menu parent"
 
 #. module: board
 #: model:ir.actions.act_window,help:board.open_board_my_dash_action
@@ -203,41 +226,4 @@
 "                    dashboard using the search options."
 msgstr ""
 "Vous pouvez filtrer et regrouper les données avant de les insérer dans le "
-<<<<<<< HEAD
-"tableau de bord en utilisant les options de recherche."
-
-#~ msgid "Board Creation"
-#~ msgstr "Création de tableau de bord"
-
-#~ msgid "Board Name"
-#~ msgstr "Nom du tableau de bord"
-
-#~ msgid "Cancel"
-#~ msgstr "Annuler"
-
-#~ msgid "Create"
-#~ msgstr "Créer"
-
-#~ msgid "Create Board"
-#~ msgstr "Créer un tableau de bord"
-
-#~ msgid "Create New Dashboard"
-#~ msgstr "Créer un nouveau tableau de bord"
-
-#~ msgid "Created by"
-#~ msgstr "Créé par"
-
-#~ msgid "Created on"
-#~ msgstr "Créé le"
-
-#~ msgid "Last Updated by"
-#~ msgstr "Mis à jour par"
-
-#~ msgid "Last Updated on"
-#~ msgstr "Mis à jour le"
-
-#~ msgid "Parent Menu"
-#~ msgstr "Menu parent"
-=======
-"tableau de bord en utilisant les options de recherche."
->>>>>>> bc1a0a32
+"tableau de bord en utilisant les options de recherche."