odoo.define('board.dashboard', function (require) {
"use strict";

var Context = require('web.Context');
var core = require('web.core');
var dataManager = require('web.data_manager');
var Dialog = require('web.Dialog');
var Domain = require('web.Domain');
var FormController = require('web.FormController');
var FormRenderer = require('web.FormRenderer');
var FormView = require('web.FormView');
var viewRegistry = require('web.view_registry');

var _t = core._t;
var QWeb = core.qweb;

FormView.include({
    /**
     * @override
     */
    init: function (viewInfo) {
        this._super.apply(this, arguments);
        this.controllerParams.customViewID = viewInfo.custom_view_id;
    },
});

FormController.include({
    custom_events: _.extend({}, FormController.prototype.custom_events, {
        change_layout: '_onChangeLayout',
        enable_dashboard: '_onEnableDashboard',
        save_dashboard: '_saveDashboard',
        switch_view: '_onSwitchView',
    }),
    init: function (parent, model, renderer, params) {
        this._super.apply(this, arguments);
        this.customViewID = params.customViewID;
    },

    //--------------------------------------------------------------------------
    // Public
    //--------------------------------------------------------------------------

    /**
     * @override
     */
    getTitle: function () {
        if (this.inDashboard) {
            return _t("My Dashboard");
        }
        return this._super.apply(this, arguments);
    },

    //--------------------------------------------------------------------------
    // Private
    //--------------------------------------------------------------------------

    /**
     * Actually save a dashboard
     *
     * @returns {Deferred}
     */
    _saveDashboard: function () {
        var board = this.renderer.getBoard();
        var arch = QWeb.render('DashBoard.xml', _.extend({}, board));
        return this._rpc({
                route: '/web/view/edit_custom',
                params: {
                    custom_id: this.customViewID,
                    arch: arch,
                }
            }).then(dataManager.invalidate.bind(dataManager));
    },

    //--------------------------------------------------------------------------
    // Handlers
    //--------------------------------------------------------------------------

    /**
     * @private
     * @param {OdooEvent} event
     */
    _onChangeLayout: function (event) {
        var self = this;
        var dialog = new Dialog(this, {
            title: _t("Edit Layout"),
            $content: QWeb.render('DashBoard.layouts', _.clone(event.data))
        });
        dialog.opened().then(function () {
            dialog.$('li').click(function () {
                var layout = $(this).attr('data-layout');
                self.renderer.changeLayout(layout);
                self._saveDashboard();
                dialog.close();
            });
        });
        dialog.open();
    },

    /**
     * @private
     */
    _onEnableDashboard: function () {
        this.inDashboard = true;
    },

    /**
     * We need to intercept switch_view event coming from sub views, because we
     * don't actually want to switch view in dashboard, we want to do a
     * do_action (which will open the record in a different breadcrumb).
     *
     * @private
     * @param {OdooEvent} event
     */
    _onSwitchView: function (event) {
        event.stopPropagation();
        this.do_action({
            type: 'ir.actions.act_window',
            res_model: event.data.model,
            views: [[event.data.formViewID || false, 'form']],
            res_id: event.data.res_id,
        });
    },

});

FormRenderer.include({
    custom_events: _.extend({}, FormRenderer.prototype.custom_events, {
        env_updated: '_onEnvUpdated',
        switch_view: '_onSwitchView',
    }),
    events: _.extend({}, FormRenderer.prototype.events, {
        'click .oe_dashboard_column .oe_fold': '_onFoldClick',
        'click .oe_dashboard_link_change_layout': '_onChangeLayout',
        'click .oe_dashboard_column .oe_close': '_onCloseAction',
    }),

    /**
     * @override
     */
    init: function (parent, state, params) {
        this._super.apply(this, arguments);
        this.noContentHelp = params.noContentHelp;
        this.actionsDescr = {};
        this._boardSubcontrollers = []; // for board: controllers of subviews
        this._boardFormViewIDs = {}; // for board: mapping subview controller to form view id
    },
    /**
     * Call `on_attach_callback` for each subview
     *
     * @override
     */
    on_attach_callback: function () {
        _.each(this._boardSubcontrollers, function (controller) {
            if ('on_attach_callback' in controller) {
                controller.on_attach_callback();
            }
        });
    },
    /**
     * Call `on_detach_callback` for each subview
     *
     * @override
     */
    on_detach_callback: function () {
        _.each(this._boardSubcontrollers, function (controller) {
            if ('on_detach_callback' in controller) {
                controller.on_detach_callback();
            }
        });
    },

    //--------------------------------------------------------------------------
    // Public
    //--------------------------------------------------------------------------

    /**
     * @param {string} layout
     */
    changeLayout: function (layout) {
        var $dashboard = this.$('.oe_dashboard');
        var current_layout = $dashboard.attr('data-layout');
        if (current_layout !== layout) {
            var clayout = current_layout.split('-').length,
                nlayout = layout.split('-').length,
                column_diff = clayout - nlayout;
            if (column_diff > 0) {
                var $last_column = $();
                $dashboard.find('.oe_dashboard_column').each(function (k, v) {
                    if (k >= nlayout) {
                        $(v).find('.oe_action').appendTo($last_column);
                    } else {
                        $last_column = $(v);
                    }
                });
            }
            $dashboard.toggleClass('oe_dashboard_layout_' + current_layout + ' oe_dashboard_layout_' + layout);
            $dashboard.attr('data-layout', layout);
        }
    },

    /**
     * Returns a representation of the current dashboard
     *
     * @returns {Object}
     */
    getBoard: function () {
        var self = this;
        var board = {
            form_title : this.arch.attrs.string,
            style : this.$('.oe_dashboard').attr('data-layout'),
            columns : [],
        };
        this.$('.oe_dashboard_column').each(function () {
            var actions = [];
            $(this).find('.oe_action').each(function () {
                var actionID = $(this).attr('data-id');
                var newAttrs = _.clone(self.actionsDescr[actionID]);

                /* prepare attributes as they should be saved */
                if (newAttrs.modifiers) {
                    newAttrs.modifiers = JSON.stringify(newAttrs.modifiers);
                }
                actions.push(newAttrs);
            });
            board.columns.push(actions);
        });
        return board;
    },

    //--------------------------------------------------------------------------
    // Private
    //--------------------------------------------------------------------------

    /**
     * @private
     * @param {Object} params
     * @param {jQueryElement} params.$node
     * @param {integer} params.actionID
     * @param {Object} params.context
     * @param {any[]} params.domain
     * @param {string} params.viewType
     * @returns {Deferred}
     */
    _createController: function (params) {
        var self = this;
        var context = params.context.eval();
        return this._rpc({
                route: '/web/action/load',
                params: {action_id: params.actionID}
            })
            .then(function (action) {
                if (!action) {
                    // the action does not exist anymore
                    return $.when();
                }
                var view = _.find(action.views, function (descr) {
                    return descr[1] === params.viewType;
<<<<<<< HEAD
                });
                return self.loadViews(action.res_model, context, [view])
=======
                }) || [false, params.viewType];
                return self.loadViews(action.res_model, params.context, [view])
>>>>>>> b29e0534
                           .then(function (viewsInfo) {
                    var viewInfo = viewsInfo[params.viewType];
                    var View = viewRegistry.get(params.viewType);
                    var view = new View(viewInfo, {
                        action: action,
                        context: context,
                        domain: params.domain,
                        groupBy: context.group_by,
                        modelName: action.res_model,
                        hasSelectors: false,
                    });
                    return view.getController(self).then(function (controller) {
                        self._boardFormViewIDs[controller.handle] = _.first(
                            _.find(action.views, function (descr) {
                                return descr[1] === 'form';
                            })
                        );
                        self._boardSubcontrollers.push(controller);
                        return controller.appendTo(params.$node);
                    });
                });
            });
    },
    /**
     * @private
     * @param {Object} node
     * @returns {jQueryElement}
     */
    _renderTagBoard: function (node) {
        var self = this;
        // we add the o_dashboard class to the renderer's $el. This means that
        // this function has a side effect.  This is ok because we assume that
        // once we have a '<board>' tag, we are in a special dashboard mode.
        this.$el.addClass('o_dashboard');
        this.trigger_up('enable_dashboard');

        var hasAction = _.detect(node.children, function (column) {
            return _.detect(column.children,function (element){
                return element.tag === "action"? element: false;
            });
        });
        if (!hasAction) {
            return $(QWeb.render('DashBoard.NoContent'));
        }

        // We should start with three columns available
        node = $.extend(true, {}, node);

        // no idea why master works without this, but whatever
        if (!('layout' in node.attrs)) {
            node.attrs.layout = node.attrs.style;
        }
        for (var i = node.children.length; i < 3; i++) {
            node.children.push({
                tag: 'column',
                attrs: {},
                children: []
            });
        }

        // register actions, alongside a generated unique ID
        _.each(node.children, function (column, column_index) {
            _.each(column.children, function (action, action_index) {
                action.attrs.id = 'action_' + column_index + '_' + action_index;
                self.actionsDescr[action.attrs.id] = action.attrs;
            });
        });

        var $html = $('<div>').append($(QWeb.render('DashBoard', {node: node})));

        // render each view
        _.each(this.actionsDescr, function (action) {
            self.defs.push(self._createController({
                $node: $html.find('.oe_action[data-id=' + action.id + '] .oe_content'),
                actionID: _.str.toNumber(action.name),
                context: new Context(action.context),
                domain: Domain.prototype.stringToArray(action.domain, {}),
                viewType: action.view_mode,
            }));
        });
        $html.find('.oe_dashboard_column').sortable({
            connectWith: '.oe_dashboard_column',
            handle: '.oe_header',
            scroll: false
        }).bind('sortstop', function () {
            self.trigger_up('save_dashboard');
        });

        return $html;
    },

    //--------------------------------------------------------------------------
    // Handlers
    //--------------------------------------------------------------------------

    /**
     * @private
     */
    _onChangeLayout: function () {
        var currentLayout = this.$('.oe_dashboard').attr('data-layout');
        this.trigger_up('change_layout', {currentLayout: currentLayout});
    },
    /**
     * @private
     * @param {MouseEvent} event
     */
    _onCloseAction: function (event) {
        var self = this;
        var $container = $(event.currentTarget).parents('.oe_action:first');
        Dialog.confirm(this, (_t("Are you sure you want to remove this item?")), {
            confirm_callback: function () {
                $container.remove();
                self.trigger_up('save_dashboard');
            },
        });
    },
    /**
     * Stops the propagation of 'update_env' events triggered by the controllers
     * instantiated by the dashboard.
     *
     * @override
     * @private
     */
    _onEnvUpdated: function (event) {
        event.stopPropagation();
    },
    /**
     * @private
     * @param {MouseEvent} event
     */
    _onFoldClick: function (event) {
        var $e = $(event.currentTarget);
        var $action = $e.closest('.oe_action');
        var id = $action.data('id');
        var actionAttrs = this.actionsDescr[id];

        if ($e.is('.oe_minimize')) {
            actionAttrs.fold = '1';
        } else {
            delete(actionAttrs.fold);
        }
        $e.toggleClass('oe_minimize oe_maximize');
        $action.find('.oe_content').toggle();
        this.trigger_up('save_dashboard');
    },
    /**
     * Let FormController know which form view it should display based on the
     * window action of the sub controller that is switching view
     *
     * @private
     * @param {OdooEvent} event
     */
    _onSwitchView: function (event) {
        event.data.formViewID = this._boardFormViewIDs[event.target.handle];
    },
});

});<|MERGE_RESOLUTION|>--- conflicted
+++ resolved
@@ -255,13 +255,8 @@
                 }
                 var view = _.find(action.views, function (descr) {
                     return descr[1] === params.viewType;
-<<<<<<< HEAD
-                });
+                }) || [false, params.viewType];
                 return self.loadViews(action.res_model, context, [view])
-=======
-                }) || [false, params.viewType];
-                return self.loadViews(action.res_model, params.context, [view])
->>>>>>> b29e0534
                            .then(function (viewsInfo) {
                     var viewInfo = viewsInfo[params.viewType];
                     var View = viewRegistry.get(params.viewType);
