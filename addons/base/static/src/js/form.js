
openerp.base.form = function (openerp) {

openerp.base.views.add('form', 'openerp.base.FormView');
openerp.base.FormView =  openerp.base.View.extend( /** @lends openerp.base.FormView# */{
    /**
     * Indicates that this view is not searchable, and thus that no search
     * view should be displayed (if there is one active).
     */
    searchable: false,
    template: "FormView",
    /**
     * @constructs
     * @param {openerp.base.Session} session the current openerp session
     * @param {String} element_id this view's root element id
     * @param {openerp.base.DataSet} dataset the dataset this view will work with
     * @param {String} view_id the identifier of the OpenERP view object
     *
     * @property {openerp.base.Registry} registry=openerp.base.form.widgets widgets registry for this form view instance
     */
    init: function(view_manager, session, element_id, dataset, view_id) {
        this._super(session, element_id);
        this.view_manager = view_manager || new openerp.base.NullViewManager();
        this.dataset = dataset;
        this.model = dataset.model;
        this.view_id = view_id;
        this.fields_view = {};
        this.widgets = {};
        this.widgets_counter = 0;
        this.fields = {};
        this.datarecord = {};
        this.ready = false;
        this.show_invalid = true;
        this.touched = false;
        this.flags = this.view_manager.flags || {};
        this.registry = openerp.base.form.widgets;
    },
    start: function() {
        //this.log('Starting FormView '+this.model+this.view_id)
        if (this.embedded_view) {
            return $.Deferred().then(this.on_loaded).resolve({fields_view: this.embedded_view});
        } else {
            return this.rpc("/base/formview/load", {"model": this.model, "view_id": this.view_id,
                toolbar:!!this.flags.sidebar}, this.on_loaded);
        }
    },
    on_loaded: function(data) {
        var self = this;
        this.fields_view = data.fields_view;

        var frame = new (this.registry.get_object('frame'))(this, this.fields_view.arch);

        this.$element.html(QWeb.render(this.template, { 'frame': frame, 'view': this }));
        _.each(this.widgets, function(w) {
            w.start();
        });
        this.$element.find('div.oe_form_pager button[data-pager-action]').click(function() {
            var action = $(this).data('pager-action');
            self.on_pager_action(action);
        });

        this.$element.find('#' + this.element_id + '_header button.oe_form_button_save').click(this.do_save);
        this.$element.find('#' + this.element_id + '_header button.oe_form_button_save_edit').click(this.do_save_edit);
        this.$element.find('#' + this.element_id + '_header button.oe_form_button_cancel').click(this.do_cancel);
        this.$element.find('#' + this.element_id + '_header button.oe_form_button_new').click(this.on_button_new);

        this.view_manager.sidebar.set_toolbar(data.fields_view.toolbar);
    },
    do_show: function () {
        var self = this;
        self.$element.show();
        if (this.dataset.index === null) {
            // null index means we should start a new record
            this.on_button_new();
        } else {
            this.dataset.read_index(_.keys(this.fields_view.fields), this.on_record_loaded);
        }
        this.view_manager.sidebar.do_refresh(true);
    },
    do_hide: function () {
        this.$element.hide();
    },
    on_record_loaded: function(record) {
        this.touched = false;
        if (record) {
            this.datarecord = record;
            for (var f in this.fields) {
                var field = this.fields[f];
                field.touched = false;
                field.set_value(this.datarecord[f] || false);
                // TODO: here we should be able to alter the 'touched' state when setting value
                // the following line will be removed by fme as soon as refactoring has been done
                field.touched = false;
                field.validate();
            }
            if (!record.id) {
                // New record: Second pass in order to trigger the onchanges
                this.touched = true;
                this.show_invalid = false;
                for (var f in record) {
                    this.on_form_changed(this.fields[f]);
                }
            }
            this.on_form_changed();
            this.show_invalid = this.ready = true;
        } else {
            this.log("No record received");
        }
        this.do_update_pager(record.id == null);
        this.do_update_sidebar();
    },
    on_form_changed: function(widget) {
        if (widget && widget.node.attrs.on_change) {
            this.do_onchange(widget);
        } else {
            for (var w in this.widgets) {
                w = this.widgets[w];
                w.process_attrs();
                w.update_dom();
            }
        }
    },
    on_pager_action: function(action) {
        switch (action) {
            case 'first':
                this.dataset.index = 0;
                break;
            case 'previous':
                this.dataset.previous();
                break;
            case 'next':
                this.dataset.next();
                break;
            case 'last':
                this.dataset.index = this.dataset.ids.length - 1;
                break;
        }
        this.reload();
    },
    do_update_pager: function(hide_index) {
        var $pager = this.$element.find('#' + this.element_id + '_header div.oe_form_pager');
        var index = hide_index ? '-' : this.dataset.index + 1;
        $pager.find('span.oe_pager_index').html(index);
        $pager.find('span.oe_pager_count').html(this.dataset.count);
    },
    do_onchange: function(widget, processed) {
        processed = processed || [];
        if (widget.node.attrs.on_change) {
            var self = this;
            this.ready = false;
            var onchange = _.trim(widget.node.attrs.on_change);
            var call = onchange.match(/^\s?(.*?)\((.*?)\)\s?$/);
            if (call) {
                var method = call[1], args = [];
                var argument_replacement = {
                    'False' : false,
                    'True' : true,
                    'None' : null
                }
                _.each(call[2].split(','), function(a) {
                    var field = _.trim(a);
                    if (field in argument_replacement) {
                        args.push(argument_replacement[field]);
                    } else if (self.fields[field]) {
                        var value = self.fields[field].value;
                        args.push(value == null ? false : value);
                    } else {
                        args.push(false);
                        self.log("warning : on_change can't find field " + field, onchange);
                    }
                });
                var ajax = {
                    url: '/base/dataset/call',
                    async: false
                };
                return this.rpc(ajax, {
                    model: this.dataset.model,
                    method: method,
                    args: [(this.datarecord.id == null ? [] : [this.datarecord.id])].concat(args)
                }, function(response) {
                    self.on_processed_onchange(response, processed);
                });
            } else {
                this.log("Wrong on_change format", on_change);
            }
        }
    },
    on_processed_onchange: function(response, processed) {
        var result = response.result;
        if (result.value) {
            for (var f in result.value) {
                var field = this.fields[f];
                if (field) {
                    var value = result.value[f];
                    processed.push(field.name);
                    if (field.value != value) {
                        field.set_value(value);
                        if (_.indexOf(processed, field.name) < 0) {
                            this.do_onchange(field, processed);
                        }
                    }
                } else {
                    this.log("warning : on_processed_onchange can't find field " + field, result);
                }
            }
            this.on_form_changed();
        }
        if (result.warning) {
            $(QWeb.render("DialogWarning", result.warning)).dialog({
                modal: true,
                buttons: {
                    Ok: function() {
                        $(this).dialog("close");
                    }
                }
            });
        }
        if (result.domain) {
            // Will be removed ?
        }
        this.ready = true;
    },
    on_button_new: function() {
        var self = this;
        this.dataset.default_get(_.keys(this.fields), function(result) {
            self.on_record_loaded(result.result);
        });
    },
    /**
     * Triggers saving the form's record. Chooses between creating a new
     * record or saving an existing one depending on whether the record
     * already has an id property.
     *
     * @param {Function} success callback on save success
     * @param {Boolean} [prepend_on_create=false] if ``do_save`` creates a new record, should that record be inserted at the start of the dataset (by default, records are added at the end)
     */
    do_save: function(success, prepend_on_create) {
        var self = this;
        if (!this.ready) {
            return false;
        }
        var invalid = false;
        var values = {};
        for (var f in this.fields) {
            f = this.fields[f];
            if (f.invalid) {
                invalid = true;
                f.update_dom();
            } else if (f.touched) {
                values[f.name] = f.get_value();
            }
        }
        if (invalid) {
            this.on_invalid();
            return false;
        } else {
            this.log("About to save", values);
            if (!this.datarecord.id) {
                this.dataset.create(values, function(r) {
                    self.on_created(r, success, prepend_on_create);
                });
            } else {
                this.dataset.write(this.datarecord.id, values, function(r) {
                    self.on_saved(r, success);
                });
            }
            return true;
        }
    },
    do_save_edit: function() {
        this.do_save();
        //this.switch_readonly(); Use promises
    },
    switch_readonly: function() {
    },
    switch_editable: function() {
    },
    on_invalid: function() {
        var msg = "<ul>";
        _.each(this.fields, function(f) {
            if (f.invalid) {
                msg += "<li>" + f.string + "</li>";
            }
        });
        msg += "</ul>";
        this.notification.warn("The following fields are invalid :", msg);
    },
    on_saved: function(r, success) {
        if (!r.result) {
            this.notification.warn("Record not saved", "Problem while saving record.");
        } else {
            this.notification.notify("Record saved", "The record #" + this.datarecord.id + " has been saved.");
            if (success) {
                success(r);
            }
        }
    },
    /**
     * Updates the form' dataset to contain the new record:
     *
     * * Adds the newly created record to the current dataset (at the end by
     *   default)
     * * Selects that record (sets the dataset's index to point to the new
     *   record's id).
     * * Updates the pager and sidebar displays
     *
     * @param {Object} r
     * @param {Function} success callback to execute after having updated the dataset
     * @param {Boolean} [prepend_on_create=false] adds the newly created record at the beginning of the dataset instead of the end
     */
    on_created: function(r, success, prepend_on_create) {
        if (!r.result) {
            this.notification.warn("Record not created", "Problem while creating record.");
        } else {
            this.datarecord.id = r.result;
            if (!prepend_on_create) {
                this.dataset.ids.push(this.datarecord.id);
                this.dataset.index = this.dataset.ids.length - 1;
            } else {
                this.dataset.ids.unshift(this.datarecord.id);
                this.dataset.index = 0;
            }
            this.dataset.count++;
            this.do_update_pager();
            this.do_update_sidebar();
            this.notification.notify("Record created", "The record has been created with id #" + this.datarecord.id);
            if (success) {
                success(_.extend(r, {created: true}));
            }
        }
    },
    do_search: function (domains, contexts, groupbys) {
        this.notification.notify("Searching form");
    },
    on_action: function (action) {
        this.notification.notify('Executing action ' + action);
    },
    do_cancel: function () {
        this.notification.notify("Cancelling form");
    },
    do_update_sidebar: function() {
        if (this.flags.sidebar === false) {
            return;
        }
        if (!this.datarecord.id) {
            this.on_attachments_loaded([]);
        } else {
            this.rpc('/base/dataset/search_read', {
                model: 'ir.attachment',
                fields: ['name', 'url', 'type'],
                domain: [['res_model', '=', this.dataset.model], ['res_id', '=', this.datarecord.id], ['type', 'in', ['binary', 'url']]],
                context: this.dataset.context
            }, this.on_attachments_loaded);
        }
    },
    on_attachments_loaded: function(attachments) {
        this.$sidebar = this.view_manager.sidebar.$element.find('.sidebar-attachments');
        this.attachments = attachments;
        this.$sidebar.html(QWeb.render('FormView.sidebar.attachments', this));
        this.$sidebar.find('.oe-sidebar-attachment-delete').click(this.on_attachment_delete);
        this.$sidebar.find('.oe-binary-file').change(this.on_attachment_changed);
    },
    on_attachment_changed: function(e) {
        window[this.element_id + '_iframe'] = this.do_update_sidebar;
        var $e = $(e.target);
        if ($e.val() != '') {
            this.$sidebar.find('form.oe-binary-form').submit();
            $e.parent().find('input[type=file]').attr('disabled', 'true');
            $e.parent().find('button').attr('disabled', 'true').find('img, span').toggle();
        }
    },
    on_attachment_delete: function(e) {
        var self = this, $e = $(e.currentTarget);
        var name = _.trim($e.parent().find('a.oe-sidebar-attachments-link').text());
        if (confirm("Do you really want to delete the attachment " + name + " ?")) {
            this.rpc('/base/dataset/unlink', {
                model: 'ir.attachment',
                ids: [parseInt($e.attr('data-id'))]
            }, function(r) {
                $e.parent().remove();
                self.notification.notify("Delete an attachment", "The attachment '" + name + "' has been deleted");
            });
        }
    },
    reload: function() {
        if (this.datarecord.id) {
            this.dataset.read_index(_.keys(this.fields_view.fields), this.on_record_loaded);
        } else {
            this.on_button_new();
        }
    }
});

/** @namespace */
openerp.base.form = {};

openerp.base.form.compute_domain = function(expr, fields) {
    var stack = [];
    for (var i = expr.length - 1; i >= 0; i--) {
        var ex = expr[i];
        if (ex.length == 1) {
            var top = stack.pop();
            switch (ex) {
                case '|':
                    stack.push(stack.pop() || top);
                    continue;
                case '&':
                    stack.push(stack.pop() && top);
                    continue;
                case '!':
                    stack.push(!top);
                    continue;
                default:
                    throw new Error('Unknown domain operator ' + ex);
            }
        }

        var field = fields[ex[0]].value;
        var op = ex[1];
        var val = ex[2];

        switch (op.toLowerCase()) {
            case '=':
            case '==':
                stack.push(field == val);
                break;
            case '!=':
            case '<>':
                stack.push(field != val);
                break;
            case '<':
                stack.push(field < val);
                break;
            case '>':
                stack.push(field > val);
                break;
            case '<=':
                stack.push(field <= val);
                break;
            case '>=':
                stack.push(field >= val);
                break;
            case 'in':
                stack.push(_(val).contains(field));
                break;
            case 'not in':
                stack.push(!_(val).contains(field));
                break;
            default:
                this.log("Unsupported operator in attrs :", op);
        }
    }
    return _.all(stack);
};

openerp.base.form.Widget = openerp.base.Controller.extend({
    template: 'Widget',
    init: function(view, node) {
        this.view = view;
        this.node = node;
        this.attrs = JSON.parse(this.node.attrs.attrs || '{}');
        this.type = this.type || node.tag;
        this.element_name = this.element_name || this.type;
        this.element_id = [this.view.element_id, this.element_name, this.view.widgets_counter++].join("_");

        this._super(this.view.session, this.element_id);

        this.view.widgets[this.element_id] = this;
        this.children = node.children;
        this.colspan = parseInt(node.attrs.colspan || 1);

        this.string = this.string || node.attrs.string;
        this.help = this.help || node.attrs.help;
        this.invisible = (node.attrs.invisible == '1');
    },
    start: function() {
        this.$element = $('#' + this.element_id);
    },
    process_attrs: function() {
        var compute_domain = openerp.base.form.compute_domain;
        for (var a in this.attrs) {
            this[a] = compute_domain(this.attrs[a], this.view.fields);
        }
    },
    update_dom: function() {
        this.$element.toggle(!this.invisible);
    },
    render: function() {
        var template = this.template;
        return QWeb.render(template, { "widget": this });
    }
});

openerp.base.form.WidgetFrame = openerp.base.form.Widget.extend({
    template: 'WidgetFrame',
    init: function(view, node) {
        this._super(view, node);
        this.columns = node.attrs.col || 4;
        this.x = 0;
        this.y = 0;
        this.table = [];
        this.add_row();
        for (var i = 0; i < node.children.length; i++) {
            var n = node.children[i];
            if (n.tag == "newline") {
                this.add_row();
            } else {
                this.handle_node(n);
            }
        }
        this.set_row_cells_with(this.table[this.table.length - 1]);
    },
    add_row: function(){
        if (this.table.length) {
            this.set_row_cells_with(this.table[this.table.length - 1]);
        }
        var row = [];
        this.table.push(row);
        this.x = 0;
        this.y += 1;
        return row;
    },
    set_row_cells_with: function(row) {
        for (var i = 0; i < row.length; i++) {
            var w = row[i];
            if (w.is_field_label) {
                w.width = "1%";
                if (row[i + 1]) {
                    row[i + 1].width = Math.round((100 / this.columns) * (w.colspan + 1) - 1) + '%';
                }
            } else if (w.width === undefined) {
                w.width = Math.round((100 / this.columns) * w.colspan) + '%';
            }
        }
    },
    handle_node: function(node) {
        var type = this.view.fields_view.fields[node.attrs.name] || {};
        var widget_type = node.attrs.widget || type.type || node.tag;
        var widget = new (this.view.registry.get_object(widget_type)) (this.view, node);
        if (node.tag == 'field' && node.attrs.nolabel != '1') {
            var label = new (this.view.registry.get_object('label')) (this.view, node);
            label["for"] = widget;
            this.add_widget(label);
        }
        this.add_widget(widget);
    },
    add_widget: function(widget) {
        var current_row = this.table[this.table.length - 1];
        if (current_row.length && (this.x + widget.colspan) > this.columns) {
            current_row = this.add_row();
        }
        current_row.push(widget);
        this.x += widget.colspan;
        return widget;
    }
});

openerp.base.form.WidgetNotebook = openerp.base.form.Widget.extend({
    init: function(view, node) {
        this._super(view, node);
        this.template = "WidgetNotebook";
        this.pages = [];
        for (var i = 0; i < node.children.length; i++) {
            var n = node.children[i];
            if (n.tag == "page") {
                var page = new openerp.base.form.WidgetFrame(this.view, n);
                this.pages.push(page);
            }
        }
    },
    start: function() {
        this._super.apply(this, arguments);
        this.$element.tabs();
    }
});

openerp.base.form.WidgetSeparator = openerp.base.form.Widget.extend({
    init: function(view, node) {
        this._super(view, node);
        this.template = "WidgetSeparator";
    }
});

openerp.base.form.WidgetButton = openerp.base.form.Widget.extend({
    init: function(view, node) {
        this._super(view, node);
        this.template = "WidgetButton";
    },
    start: function() {
        this._super.apply(this, arguments);
        this.$element.click(this.on_click);
    },
    on_click: function(saved) {
        var self = this;
        if (!this.node.attrs.special && this.view.touched && saved !== true) {
            this.view.do_save(function() {
                self.on_click(true);
            });
        } else {
            if (this.node.attrs.confirm) {
                var dialog = $('<div>' + this.node.attrs.confirm + '</div>').dialog({
                    title: 'Confirm',
                    modal: true,
                    buttons: {
                        Ok: function() {
                            self.on_confirmed();
                            $(this).dialog("close");
                        },
                        Cancel: function() {
                            $(this).dialog("close");
                        }
                    }
                });
            } else {
                this.on_confirmed();
            }
        }
    },
    on_confirmed: function() {
        var self = this;

        this.view.execute_action(
            this.node.attrs, this.view.dataset, this.session.action_manager,
            this.view.datarecord.id, function (result) {
                self.log("Button returned", result);
                self.view.reload();
            });
    }
});

openerp.base.form.WidgetLabel = openerp.base.form.Widget.extend({
    init: function(view, node) {
        this.is_field_label = true;
        this.element_name = 'label_' + node.attrs.name;

        this._super(view, node);

        this.template = "WidgetLabel";
        this.colspan = 1;
    },
    render: function () {
        if (this['for'] && this.type !== 'label') {
            return QWeb.render(this.template, {widget: this['for']});
        }
        // Actual label widgets should not have a false and have type label
        return QWeb.render(this.template, {widget: this});
    }
});

openerp.base.form.Field = openerp.base.form.Widget.extend({
    init: function(view, node) {
        this.name = node.attrs.name;
        this.value = undefined;
        view.fields[this.name] = this;
        this.type = node.attrs.widget || view.fields_view.fields[node.attrs.name].type;
        this.element_name = "field_" + this.name + "_" + this.type;

        this._super(view, node);

        if (node.attrs.nolabel != '1' && this.colspan > 1) {
            this.colspan--;
        }
        this.field = view.fields_view.fields[node.attrs.name] || {};
        this.string = node.attrs.string || this.field.string;
        this.help = node.attrs.help || this.field.help;
        this.invisible = (this.invisible || this.field.invisible == '1');
        this.nolabel = (this.field.nolabel || node.attrs.nolabel) == '1';
        this.readonly = (this.field.readonly || node.attrs.readonly) == '1';
        this.required = (this.field.required || node.attrs.required) == '1';
        this.invalid = false;
        this.touched = false;
    },
    set_value: function(value) {
        this.value = value;
        this.invalid = false;
        this.update_dom();
    },
    set_value_from_ui: function() {
        this.value = undefined;
    },
    get_value: function() {
        return this.value;
    },
    update_dom: function() {
        this._super.apply(this, arguments);
        this.$element.toggleClass('disabled', this.readonly);
        this.$element.toggleClass('required', this.required);
        if (this.view.show_invalid) {
            this.$element.toggleClass('invalid', this.invalid);
        }
    },
    on_ui_change: function() {
        this.touched = this.view.touched = true;
        this.set_value_from_ui();
        this.validate();
        this.view.on_form_changed(this);
    },
    validate: function() {
    }
});

openerp.base.form.FieldChar = openerp.base.form.Field.extend({
    init: function(view, node) {
        this._super(view, node);
        this.template = "FieldChar";
    },
    start: function() {
        this._super.apply(this, arguments);
        this.$element.find('input').change(this.on_ui_change);
    },
    set_value: function(value) {
        this._super.apply(this, arguments);
        var show_value = (value != null && value !== false) ? value : '';
        this.$element.find('input').val(show_value);
    },
    update_dom: function() {
        this._super.apply(this, arguments);
        this.$element.find('input').attr('disabled', this.readonly);
    },
    set_value_from_ui: function() {
        this.value = this.$element.find('input').val();
    },
    validate: function() {
        this.invalid = false;
        if (this.value === false || this.value === "") {
            this.invalid = this.required;
        } else if (this.validation_regex) {
            this.invalid = !this.validation_regex.test(this.value);
        }
    }
});

openerp.base.form.FieldEmail = openerp.base.form.FieldChar.extend({
    init: function(view, node) {
        this._super(view, node);
        this.template = "FieldEmail";
        this.validation_regex = /@/;
    },
    start: function() {
        this._super.apply(this, arguments);
        this.$element.find('button').click(this.on_button_clicked);
    },
    on_button_clicked: function() {
        if (!this.value || this.invalid) {
            this.notification.warn("E-mail error", "Can't send email to invalid e-mail address");
        } else {
            location.href = 'mailto:' + this.value;
        }
    },
    set_value: function(value) {
        this._super.apply(this, arguments);
        var show_value = (value != null && value !== false) ? value : '';
        this.$element.find('a').attr('href', 'mailto:' + show_value);
    }
});

openerp.base.form.FieldUrl = openerp.base.form.FieldChar.extend({
    init: function(view, node) {
        this._super(view, node);
        this.template = "FieldUrl";
    },
    start: function() {
        this._super.apply(this, arguments);
        this.$element.find('button').click(this.on_button_clicked);
    },
    on_button_clicked: function() {
        if (!this.value) {
            this.notification.warn("Resource error", "This resource is empty");
        } else {
            window.open(this.value);
        }
    }
});

openerp.base.form.FieldFloat = openerp.base.form.FieldChar.extend({
    init: function(view, node) {
        this._super(view, node);
        this.validation_regex = /^-?\d+(\.\d+)?$/;
    },
    set_value: function(value) {
        if (!value) {
            // As in GTK client, floats default to 0
            this.touched = this.view.touched = true;
            value = 0;
        }
        this._super.apply(this, [value]);
        var show_value = value.toFixed(2);
        this.$element.find('input').val(show_value);
    },
    set_value_from_ui: function() {
        this.value = this.$element.find('input').val().replace(/,/g, '.');
    },
    validate: function() {
        this._super.apply(this, arguments);
        if (!this.invalid) {
            this.value = Number(this.value);
        }
    }
});

openerp.base.form.FieldDatetime = openerp.base.form.Field.extend({
    init: function(view, node) {
        this._super(view, node);
        this.template = "FieldDate";
        this.jqueryui_object = 'datetimepicker';
    },
    start: function() {
        this._super.apply(this, arguments);
        this.$element.find('input').change(this.on_ui_change)[this.jqueryui_object]({
            dateFormat: 'yy-mm-dd',
            timeFormat: 'hh:mm:ss'
        });
    },
    set_value: function(value) {
        this._super.apply(this, arguments);
        if (value == null || value == false) {
            this.$element.find('input').val('');
        } else {
            this.value = this.parse(value);
            this.$element.find('input')[this.jqueryui_object]('setDate', this.value);
        }
    },
    set_value_from_ui: function() {
        this.value = this.$element.find('input')[this.jqueryui_object]('getDate') || false;
        if (this.value) {
            this.value = this.format(this.value);
        }
    },
    validate: function() {
        this.invalid = this.required && this.value === false;
    },
    parse: openerp.base.parse_datetime,
    format: openerp.base.format_datetime
});

openerp.base.form.FieldDate = openerp.base.form.FieldDatetime.extend({
    init: function(view, node) {
        this._super(view, node);
        this.jqueryui_object = 'datepicker';
    },
    parse: openerp.base.parse_date,
    format: openerp.base.format_date
});

openerp.base.form.FieldFloatTime = openerp.base.form.FieldChar.extend({
    init: function(view, node) {
        this._super(view, node);
        this.validation_regex = /^\d+:\d+$/;
    },
    set_value: function(value) {
        value = value || 0;
        this._super.apply(this, [value]);
        var show_value = _.sprintf("%02d:%02d", Math.floor(value), Math.round((value % 1) * 60));
        this.$element.find('input').val(show_value);
    },
    validate: function() {
        if (typeof(this.value) == "string") {
            this._super.apply(this, arguments);
            if (!this.invalid) {
                var time = this.value.split(':');
                this.set_value(parseInt(time[0], 10) + parseInt(time[1], 10) / 60);
            }
        }
    }
});

openerp.base.form.FieldText = openerp.base.form.Field.extend({
    init: function(view, node) {
        this._super(view, node);
        this.template = "FieldText";
        this.validation_regex = null;
    },
    start: function() {
        this._super.apply(this, arguments);
        this.$element.find('textarea').change(this.on_ui_change);
    },
    set_value: function(value) {
        this._super.apply(this, arguments);
        var show_value = (value != null && value !== false) ? value : '';
        this.$element.find('textarea').val(show_value);
    },
    update_dom: function() {
        this._super.apply(this, arguments);
        this.$element.find('textarea').attr('disabled', this.readonly);
    },
    set_value_from_ui: function() {
        this.value = this.$element.find('textarea').val();
    },
    validate: function() {
        this.invalid = false;
        if (this.value === false || this.value === "") {
            this.invalid = this.required;
        } else if (this.validation_regex) {
            this.invalid = !this.validation_regex.test(this.value);
        }
    }
});

openerp.base.form.FieldBoolean = openerp.base.form.Field.extend({
    init: function(view, node) {
        this._super(view, node);
        this.template = "FieldBoolean";
    },
    start: function() {
        var self = this;
        this._super.apply(this, arguments);
        this.$element.find('input').click(function() {
            if ($(this).is(':checked') != self.value) {
                self.on_ui_change();
            }
        });
    },
    set_value: function(value) {
        this._super.apply(this, arguments);
        this.$element.find('input')[0].checked = value;
    },
    set_value_from_ui: function() {
        this.value = this.$element.find('input').is(':checked');
    },
    update_dom: function() {
        this._super.apply(this, arguments);
        this.$element.find('input').attr('disabled', this.readonly);
    },
    validate: function() {
        this.invalid = this.required && !this.value;
    }
});

openerp.base.form.FieldProgressBar = openerp.base.form.Field.extend({
    init: function(view, node) {
        this._super(view, node);
        this.template = "FieldProgressBar";
    },
    start: function() {
        this._super.apply(this, arguments);
        this.$element.find('div').progressbar({
            value: this.value,
            disabled: this.readonly
        });
    },
    set_value: function(value) {
        this._super.apply(this, arguments);
        var show_value = Number(value);
        if (show_value === NaN) {
            show_value = 0;
        }
        this.$element.find('div').progressbar('option', 'value', show_value).find('span').html(show_value + '%');
    }
});

openerp.base.form.FieldTextXml = openerp.base.form.Field.extend({
// to replace view editor
});

openerp.base.form.FieldSelection = openerp.base.form.Field.extend({
    init: function(view, node) {
        this._super(view, node);
        this.template = "FieldSelection";
    },
    start: function() {
        this._super.apply(this, arguments);
        this.$element.find('select').change(this.on_ui_change);
    },
    set_value: function(value) {
        this._super.apply(this, arguments);
        if (value != null && value !== false) {
            this.$element.find('select').val(value);
        } else {
            this.$element.find('select')[0].selectedIndex = 0;
        }
    },
    set_value_from_ui: function() {
        this.value = this.$element.find('select').val();
    },
    update_dom: function() {
        this._super.apply(this, arguments);
        this.$element.find('select').attr('disabled', this.readonly);
    },
    validate: function() {
        this.invalid = this.required && this.value === "";
    }
});

// jquery autocomplete tweak to allow html
(function(x) {
    var proto = $.ui.autocomplete.prototype,
        initSource = proto._initSource;
    
    function filter( array, term ) {
        var matcher = new RegExp( $.ui.autocomplete.escapeRegex(term), "i" );
        return $.grep( array, function(value) {
            return matcher.test( $( "<div>" ).html( value.label || value.value || value ).text() );
        });
    }
    
    $.extend( proto, {
        _initSource: function() {
            if ( this.options.html && $.isArray(this.options.source) ) {
                this.source = function( request, response ) {
                    response( filter( this.options.source, request.term ) );
                };
            } else {
                initSource.call( this );
            }
        },
    
        _renderItem: function( ul, item) {
            return $( "<li></li>" )
                .data( "item.autocomplete", item )
                .append( $( "<a></a>" )[ this.options.html ? "html" : "text" ]( item.label ) )
                .appendTo( ul );
        }
    });
})(null);

/**
 * Builds a new context usable for operations related to fields by merging
 * the fields'context with the action's context.
 */
var build_relation_context = function(relation_field) {
    var action = relation_field.view.view_manager.action || {};
    var a_context = action.context || {};
    var f_context = relation_field.field.context || {};
    return $.extend({}, a_context, f_context);
}

openerp.base.form.FieldMany2One = openerp.base.form.Field.extend({
    init: function(view, node) {
        this._super(view, node);
        this.template = "FieldMany2One";
        this.limit = 7;
        this.value = null;
        this.cm_id = _.uniqueId('m2o_cm_');
        this.last_search = [];
    },
    start: function() {
        this._super();
        var self = this;
        this.$input = this.$element.find("input");
        this.$drop_down = this.$element.find(".oe-m2o-drop-down-button");
        this.$menu_btn = this.$element.find(".oe-m2o-cm-button");
        
        // context menu
        var bindings = {};
        bindings[this.cm_id + "_search"] = function() {
            self._search_create_popup("search");
        };
        bindings[this.cm_id + "_create"] = function() {
            self._search_create_popup("form");
        };
        bindings[this.cm_id + "_open"] = function() {
            if (!self.value) {
                return;
            }
            self.session.action_manager.do_action({
                "res_model": self.field.relation,
                "views":[[false,"form"]],
                "res_id": self.value[0],
                "type":"ir.actions.act_window",
                "view_type":"form",
                "view_mode":"form",
                "target":"new",
                "context": build_relation_context(self)
            });
        };
        var cmenu = this.$menu_btn.contextMenu(this.cm_id, {'leftClickToo': true,
            bindings: bindings, itemStyle: {"color": ""},
            onContextMenu: function() {
                if(self.value) {
                    $("#" + self.cm_id + "_open").removeClass("oe-m2o-disabled-cm");
                } else {
                    $("#" + self.cm_id + "_open").addClass("oe-m2o-disabled-cm");
                }
                return true;
            }
        });
        
        // some behavior for input
        this.$input.keyup(function() {
            if (self.$input.val() === "") {
                self._change_int_value(null);
            } else if (self.value === null || (self.value && self.$input.val() !== self.value[1])) {
                self._change_int_value(undefined);
            }
        });
        this.$drop_down.click(function() {
            if (self.$input.autocomplete("widget").is(":visible")) {
                self.$input.autocomplete("close");
            } else {
                if (self.value) {
                    self.$input.autocomplete("search", "");
                } else {
                    self.$input.autocomplete("search");
                }
                self.$input.focus();
            }
        });
        var anyoneLoosesFocus = function() {
            if (!self.$input.is(":focus") &&
                    !self.$input.autocomplete("widget").is(":visible") &&
                    !self.value) {
                if(self.value === undefined && self.last_search.length > 0) {
                    self._change_int_ext_value(self.last_search[0]);
                } else {
                    self._change_int_ext_value(null);
                }
            }
        }
        this.$input.focusout(anyoneLoosesFocus);
        
        // autocomplete
        this.$input.autocomplete({
            source: function(req, resp) { self.get_search_result(req, resp); },
            select: function(event, ui) {
                var item = ui.item;
                if (item.id) {
                    self._change_int_value([item.id, item.name]);
                } else if (item.action) {
                    self._change_int_value(undefined);
                    item.action();
                    return false;
                }
            },
            focus: function(e, ui) {
                e.preventDefault();
            },
            html: true,
            close: anyoneLoosesFocus,
            minLength: 0,
            delay: 0
        });
    },
    // autocomplete component content handling
    get_search_result: function(request, response) {
        var search_val = request.term;
        var self = this;
        
        var dataset = new openerp.base.DataSetStatic(this.session, this.field.relation, []);
        
<<<<<<< HEAD
        dataset.name_search([search_val, self.field.domain || false, 'ilike',
                build_relation_context(self), this.limit + 1], function(data) {
=======
        dataset.name_search([search_val, [], 'ilike', {}, this.limit + 1], function(data) {
>>>>>>> cfe274d6
            self.last_search = data.result;
            // possible selections for the m2o
            var values = _.map(data.result, function(x) {
                return {label: $('<span />').text(x[1]).html(), name:x[1], id:x[0]};
            });
            
            // search more... if more results that max
            if (values.length > self.limit) {
                values = values.slice(0, self.limit);
                values.push({label: "<em>   Search More...</em>", action: function() {
<<<<<<< HEAD
                    dataset.name_search([search_val, self.field.domain || false, 'ilike',
                            build_relation_context(self), false], function(data) {
=======
                    dataset.name_search([search_val, [], 'ilike', {}, false], function(data) {
>>>>>>> cfe274d6
                        self._change_int_value(null);
                        self._search_create_popup("search", data.result);
                    });
                }});
            }
            // quick create
            var raw_result = _(data.result).map(function(x) {return x[1];})
            if (search_val.length > 0 &&
                !_.include(raw_result, search_val) &&
                (!self.value || search_val !== self.value[1])) {
                values.push({label: '<em>   Create "<strong>' +
                        $('<span />').text(search_val).html() + '</strong>"</em>', action: function() {
                    self._quick_create(search_val);
                }});
            }
            // create...
            values.push({label: "<em>   Create and Edit...</em>", action: function() {
                self._change_int_value(null);
                self._search_create_popup("form");
            }});
            
            response(values);
        });
    },
    _quick_create: function(name) {
        var self = this;
        var dataset = new openerp.base.DataSetStatic(this.session, this.field.relation, []);
        dataset.call("name_create", [name, build_relation_context(self)], function(data) {
            self._change_int_ext_value(data.result);
        }, function(a, b) {
            self._change_int_value(null);
            self._search_create_popup("form");
        });
    },
    // all search/create popup handling
    _search_create_popup: function(view, ids) {
        var dataset = new openerp.base.DataSetStatic(this.session, this.field.relation, []);
        var self = this;
        var pop = new openerp.base.form.SelectCreatePopup(null, self.view.session);
        pop.select_element(self.field.relation,{
                initial_ids: ids ? _.map(ids, function(x) {return x[0]}) : undefined,
                initial_view: view,
                disable_multiple_selection: true
                });
        pop.on_select_elements.add(function(element_ids) {
            dataset.call("name_get", [element_ids[0]], function(data) {
                self._change_int_ext_value(data.result[0]);
                pop.stop();
            });
        });
    },
    _change_int_ext_value: function(value) {
        this._change_int_value(value);
        this.$input.val(this.value ? this.value[1] : "");
    },
    _change_int_value: function(value) {
        this.value = value;
        if (this.original_value === undefined || (this.value !== undefined &&
            ((this.original_value ? this.original_value[0] : null) !== (this.value ? this.value[0] : null)))) {
            this.original_value = undefined;
            this.on_ui_change();
        }
    },
    set_value_from_ui: function() {},
    set_value: function(value) {
        this._super(value);
        this.original_value = value;
        this._change_int_ext_value(value);
    },
    get_value: function() {
        if (this.value === undefined)
            throw "theorically unreachable state";
        return this.value ? this.value[0] : false;
    },
    validate: function() {
        this.invalid = false;
        if (this.value === null) {
            this.invalid = this.required;
        }
    }
});

openerp.base.form.FieldOne2Many = openerp.base.form.Field.extend({
    init: function(view, node) {
        this._super(view, node);
        this.template = "FieldOne2Many";
        this.is_started = $.Deferred();
        this.is_setted = $.Deferred();
    },
    start: function() {
        this._super.apply(this, arguments);
        
        var self = this;
        
        this.dataset = new openerp.base.DataSetStatic(this.session, this.field.relation);
        this.dataset.on_unlink.add_last(function(ids) {
            self.dataset.set_ids(_.without.apply(_, [self.dataset.ids].concat(ids)));
            self.on_ui_change();
            self.reload_current_view();
        });
        
        var modes = this.node.attrs.mode;
        modes = !!modes ? modes.split(",") : ["tree", "form"];
        var views = [];
        _.each(modes, function(mode) {
            var view = {view_id: false, view_type: mode == "tree" ? "list" : mode};
            if (self.field.views && self.field.views[mode]) {
                view.embedded_view = self.field.views[mode];
            }
            if(view.view_type === "list") {
                view.options = {
                };
            }
            views.push(view);
        });
        this.views = views;
        
        this.viewmanager = new openerp.base.ViewManager(this.view.session,
            this.element_id, this.dataset, views);
        var reg = new openerp.base.Registry();
        reg.add("form", openerp.base.views.map["form"]);
        reg.add("graph", openerp.base.views.map["graph"]);
        reg.add("list", "openerp.base.form.One2ManyListView");
        this.viewmanager.registry = reg;
        
        this.viewmanager.on_controller_inited.add_last(function(view_type, controller) {
            if (view_type == "list") {
                controller.o2m = self;
            } else if (view_type == "form") {
                // TODO niv
            }
            self.is_started.resolve();
        });
        this.viewmanager.start();
        
        $.when(this.is_started, this.is_setted).then(function() {
            if (modes[0] == "tree") {
                var view = self.viewmanager.views[self.viewmanager.active_view].controller;
                view.reload_content();
            }
            // TODO niv: handle other types of views
        });
    },
    reload_current_view: function() {
        var self = this;
        var view = self.viewmanager.views[self.viewmanager.active_view].controller;
        if(self.viewmanager.active_view === "list") {
            view.reload_content();
        } else if (self.viewmanager.active_view === "form") {
            // TODO niv: but fme did not implemented delete in form view anyway
        }
    },
    set_value: function(value) {
        if(value != false) {
            this.dataset.set_ids(value);
            this.is_setted.resolve();
        }
    },
    get_value: function(value) {
        //TODO niv
        return [];
    }
});

openerp.base.form.One2ManyListView = openerp.base.ListView.extend({
    do_add_record: function () {
        var self = this;
        var pop = new openerp.base.form.SelectCreatePopup(null, self.o2m.view.session);
        pop.select_element(self.o2m.field.relation,{
            initial_view: "form",
            alternative_form_view: self.o2m.field.views ? self.o2m.field.views["form"] : undefined
        });
        pop.on_select_elements.add(function(element_ids) {
            var ids = self.o2m.dataset.ids;
            _.each(element_ids, function(x) {if (!_.include(ids, x)) ids.push(x);});
            self.o2m.dataset.set_ids(ids);
            self.o2m.on_ui_change();
            self.o2m.reload_current_view();
        });
    }
});

openerp.base.form.FieldMany2Many = openerp.base.form.Field.extend({
    init: function(view, node) {
        this._super(view, node);
        this.template = "FieldMany2Many";
        this.list_id = _.uniqueId("many2many");
        this.is_started = $.Deferred();
        this.is_setted = $.Deferred();
    },
    start: function() {
        this._super.apply(this, arguments);
        
        var self = this;
        
        this.dataset = new openerp.base.DataSetStatic(
                this.session, this.field.relation);
        this.dataset.on_unlink.add_last(function(ids) {
            self.list_view.reload_content();
            
            self.on_ui_change();
        });

        this.list_view = new openerp.base.form.Many2ManyListView(
                null, this.view.session, this.list_id, this.dataset, false, {
                    'addable': 'Add'
            });
        this.list_view.m2m_field = this;
        this.list_view.on_loaded.add_last(function() {
            self.is_started.resolve();
        });
        this.list_view.start();
        $.when(this.is_started, this.is_setted).then(function() {
            self.list_view.reload_content();
        });
    },
    set_value: function(value) {
        if (value != false) {
            this.dataset.set_ids(value);
            this.is_setted.resolve();
        }
    },
    get_value: function() {
        return [[6,false,this.dataset.ids]];
    }
});

openerp.base.form.Many2ManyListView = openerp.base.ListView.extend({
    do_add_record: function () {
        var pop = new openerp.base.form.SelectCreatePopup(
                null, this.m2m_field.view.session);
        pop.select_element(this.model);
        var self = this;
        pop.on_select_elements.add(function(element_ids) {
            _.each(element_ids, function(element_id) {
                if(! _.detect(self.dataset.ids, function(x) {return x == element_id;})) {
                    self.dataset.set_ids([].concat(self.dataset.ids, [element_id]));
                    self.reload_content();
                }
            });
            pop.stop();
        });
    },
    do_activate_record: function(index, id) {
        this.m2m_field.view.session.action_manager.do_action({
            "res_model": this.dataset.model,
            "views":[[false,"form"]],
            "res_id": id,
            "type":"ir.actions.act_window",
            "view_type":"form",
            "view_mode":"form",
            "target":"new"
        });
    }
});

<<<<<<< HEAD
openerp.base.form.Many2XSelectPopup = openerp.base.BaseWidget.extend({
    identifier_prefix: "many2xselectpopup",
    template: "Many2XSelectPopup",
    select_element: function(model, initial_ids, initial_view, domain, context) {
        this.model = model;
        this.initial_ids = initial_ids;
        this.initial_view = initial_view || "search";
        this.domain = domain;
        this.context = context;
=======
openerp.base.form.SelectCreatePopup = openerp.base.BaseWidget.extend({
    identifier_prefix: "selectcreatepopup",
    template: "SelectCreatePopup",
    /**
     * options:
     * - initial_ids
     * - initial_view: form or search (default search)
     * - disable_multiple_selection
     * - alternative_form_view
     */
    select_element: function(model, options) {
        this.model = model;
        this.options = options || {};
        this.initial_ids = this.options.initial_ids;
>>>>>>> cfe274d6
        jQuery(this.render()).dialog({title: '',
                    modal: true,
                    minWidth: 800});
        this.start();
    },
    start: function() {
        this._super();
        this.dataset = new openerp.base.DataSetSearch(this.session, this.model);
        if ((this.options.initial_view || "search") == "search") {
            this.setup_search_view();
        } else { // "form"
            this.new_object();
        }
    },
    setup_search_view: function() {
        var self = this;
        if (this.searchview) {
            this.searchview.stop();
        }
        this.searchview = new openerp.base.SearchView(null, this.session,
                this.element_id + "_search", this.dataset, false, {
                    "selectable": !this.options.disable_multiple_selection,
                    "deletable": false
                });
        this.searchview.on_search.add(function(domains, contexts, groupbys) {
            if (self.initial_ids) {
                self.view_list.do_search.call(self, [[["id", "in", 
                    self.initial_ids]]], contexts, groupbys);
                self.initial_ids = undefined;
            } else {
                self.view_list.do_search.call(self, domains, contexts, groupbys);
            }
        });
        this.searchview.on_loaded.add_last(function () {
            var $buttons = self.searchview.$element.find(".oe_search-view-buttons");
            $buttons.append(QWeb.render("SelectCreatePopup.search.buttons"));
            var $cbutton = $buttons.find(".oe_selectcreatepopup-search-close");
            $cbutton.click(function() {
                self.stop();
            });
            var $sbutton = $buttons.find(".oe_selectcreatepopup-search-select");
            if(self.options.disable_multiple_selection) {
                $sbutton.hide();
            }
            $sbutton.click(function() {
                self.on_select_elements(self.selected_ids);
            });
            self.view_list = new openerp.base.form.Many2XPopupListView( null, self.session,
                    self.element_id + "_view_list", self.dataset, false,
                    {'deletable': false});
            self.view_list.popup = self;
            self.view_list.do_show();
            self.view_list.start().then(function() {
                self.searchview.do_search();
            });
        });
        this.searchview.start();
    },
    on_select_elements: function(element_ids) {
    },
    on_click_element: function(ids) {
        this.selected_ids = ids || [];
        if(this.selected_ids.length > 0) {
            this.$element.find(".oe_selectcreatepopup-search-select").removeAttr('disabled');
        } else {
            this.$element.find(".oe_selectcreatepopup-search-select").attr('disabled', "disabled");
        }
    },
    new_object: function() {
        var self = this;
        if (this.searchview) {
            this.searchview.hide();
        }
        if (this.view_list) {
            this.view_list.$element.hide();
        }
        this.dataset.index = null;
        this.view_form = new openerp.base.FormView(null, this.session,
                this.element_id + "_view_form", this.dataset, false);
        if (this.options.alternative_form_view) {
            debugger;
            this.view_form.set_embedded_view(this.options.alternative_form_view);
        }
        this.view_form.start();
        this.view_form.on_loaded.add_last(function() {
            var $buttons = self.view_form.$element.find(".oe_form_buttons");
            $buttons.html(QWeb.render("SelectCreatePopup.form.buttons"));
            var $nbutton = $buttons.find(".oe_selectcreatepopup-form-save");
            $nbutton.click(function() {
                self.view_form.do_save();
            });
            var $cbutton = $buttons.find(".oe_selectcreatepopup-form-close");
            $cbutton.click(function() {
                self.stop();
            });
        });
        this.view_form.on_created.add_last(function(r, success) {
            if (r.result) {
                var id = arguments[0].result;
                self.on_select_elements([id]);
            }
        });
        this.view_form.do_show();
    }
});

openerp.base.form.Many2XPopupListView = openerp.base.ListView.extend({
    do_add_record: function () {
        this.popup.new_object();
    },
    select_record: function(index) {
        this.popup.on_select_elements([this.dataset.ids[index]]);
    },
    do_select: function(ids, records) {
        this._super(ids, records);
        this.popup.on_click_element(ids);
    }
});

openerp.base.form.FieldReference = openerp.base.form.Field.extend({
    init: function(view, node) {
        this._super(view, node);
        this.template = "FieldReference";
    }
});

openerp.base.form.FieldBinary = openerp.base.form.Field.extend({
    init: function(view, node) {
        this._super(view, node);
        this.iframe = this.element_id + '_iframe';
        this.binary_value = false;
    },
    start: function() {
        this._super.apply(this, arguments);
        this.$element.find('input.oe-binary-file').change(this.on_file_change);
        this.$element.find('button.oe-binary-file-save').click(this.on_save_as);
        this.$element.find('.oe-binary-file-clear').click(this.on_clear);
    },
    set_value_from_ui: function() {
    },
    human_filesize : function(size) {
        var units = ['B', 'KB', 'MB', 'GB', 'TB', 'PB', 'EB', 'ZB', 'YB'];
        var i = 0;
        while (size >= 1024) {
            size /= 1024;
            ++i;
        }
        return size.toFixed(2) + ' ' + units[i];
    },
    on_file_change: function(e) {
        // TODO: on modern browsers, we could directly read the file locally on client ready to be used on image cropper
        // http://www.html5rocks.com/tutorials/file/dndfiles/
        // http://deepliquid.com/projects/Jcrop/demos.php?demo=handler
        window[this.iframe] = this.on_file_uploaded;
        if ($(e.target).val() != '') {
            this.$element.find('form.oe-binary-form input[name=session_id]').val(this.session.session_id);
            this.$element.find('form.oe-binary-form').submit();
            this.toggle_progress();
        }
    },
    toggle_progress: function() {
        this.$element.find('.oe-binary-progress, .oe-binary').toggle();
    },
    on_file_uploaded: function(size, name, content_type, file_base64) {
        delete(window[this.iframe]);
        if (size === false) {
            this.notification.warn("File Upload", "There was a problem while uploading your file");
            // TODO: use openerp web exception handler
            console.log("Error while uploading file : ", name);
        } else {
            this.on_file_uploaded_and_valid.apply(this, arguments);
            this.on_ui_change();
        }
        this.toggle_progress();
    },
    on_file_uploaded_and_valid: function(size, name, content_type, file_base64) {
    },
    on_save_as: function() {
        if (!this.view.datarecord.id) {
            this.notification.warn("Can't save file", "The record has not yet been saved");
        } else {
            var url = '/base/binary/saveas?session_id=' + this.session.session_id + '&model=' +
                this.view.dataset.model +'&id=' + (this.view.datarecord.id || '') + '&field=' + this.name +
                '&fieldname=' + (this.node.attrs.filename || '') + '&t=' + (new Date().getTime())
            window.open(url);
        }
    },
    on_clear: function() {
        if (this.value !== false) {
            this.value = false;
            this.binary_value = false;
            this.on_ui_change();
        }
        return false;
    }
});

openerp.base.form.FieldBinaryFile = openerp.base.form.FieldBinary.extend({
    init: function(view, node) {
        this._super(view, node);
        this.template = "FieldBinaryFile";
    },
    set_value: function(value) {
        this._super.apply(this, arguments);
        var show_value = (value != null && value !== false) ? value : '';
        this.$element.find('input').eq(0).val(show_value);
    },
    on_file_uploaded_and_valid: function(size, name, content_type, file_base64) {
        this.value = file_base64;
        this.binary_value = true;
        var show_value = this.human_filesize(size);
        this.$element.find('input').eq(0).val(show_value);
        this.set_filename(name);
    },
    set_filename: function(value) {
        var filename = this.node.attrs.filename;
        if (this.view.fields[filename]) {
            this.view.fields[filename].set_value(value);
            this.view.fields[filename].on_ui_change();
        }
    },
    on_clear: function() {
        this._super.apply(this, arguments);
        this.$element.find('input').eq(0).val('');
        this.set_filename('');
    }
});

openerp.base.form.FieldBinaryImage = openerp.base.form.FieldBinary.extend({
    init: function(view, node) {
        this._super(view, node);
        this.template = "FieldBinaryImage";
    },
    start: function() {
        this._super.apply(this, arguments);
        this.$image = this.$element.find('img.oe-binary-image');
    },
    set_image_maxwidth: function() {
        this.$image.css('max-width', this.$element.width());
    },
    on_file_change: function() {
        this.set_image_maxwidth();
        this._super.apply(this, arguments);
    },
    on_file_uploaded_and_valid: function(size, name, content_type, file_base64) {
        this.value = file_base64;
        this.binary_value = true;
        this.$image.attr('src', 'data:' + (content_type || 'image/png') + ';base64,' + file_base64);
    },
    on_clear: function() {
        this._super.apply(this, arguments);
        this.$image.attr('src', '/base/static/src/img/placeholder.png');
    },
    set_value: function(value) {
        this._super.apply(this, arguments);
        this.set_image_maxwidth();
        var url = '/base/binary/image?session_id=' + this.session.session_id + '&model=' +
            this.view.dataset.model +'&id=' + (this.view.datarecord.id || '') + '&field=' + this.name + '&t=' + (new Date().getTime())
        this.$image.attr('src', url);
    }
});

/**
 * Registry of form widgets, called by :js:`openerp.base.FormView`
 */
openerp.base.form.widgets = new openerp.base.Registry({
    'frame' : 'openerp.base.form.WidgetFrame',
    'group' : 'openerp.base.form.WidgetFrame',
    'notebook' : 'openerp.base.form.WidgetNotebook',
    'separator' : 'openerp.base.form.WidgetSeparator',
    'label' : 'openerp.base.form.WidgetLabel',
    'button' : 'openerp.base.form.WidgetButton',
    'char' : 'openerp.base.form.FieldChar',
    'email' : 'openerp.base.form.FieldEmail',
    'url' : 'openerp.base.form.FieldUrl',
    'text' : 'openerp.base.form.FieldText',
    'text_wiki' : 'openerp.base.form.FieldText',
    'date' : 'openerp.base.form.FieldDate',
    'datetime' : 'openerp.base.form.FieldDatetime',
    'selection' : 'openerp.base.form.FieldSelection',
    'many2one' : 'openerp.base.form.FieldMany2One',
    'many2many' : 'openerp.base.form.FieldMany2Many',
    'one2many' : 'openerp.base.form.FieldOne2Many',
    'one2many_list' : 'openerp.base.form.FieldOne2Many',
    'reference' : 'openerp.base.form.FieldReference',
    'boolean' : 'openerp.base.form.FieldBoolean',
    'float' : 'openerp.base.form.FieldFloat',
    'integer': 'openerp.base.form.FieldFloat',
    'progressbar': 'openerp.base.form.FieldProgressBar',
    'float_time': 'openerp.base.form.FieldFloatTime',
    'image': 'openerp.base.form.FieldBinaryImage',
    'binary': 'openerp.base.form.FieldBinaryFile'
});

};

// vim:et fdc=0 fdl=0 foldnestmax=3 fdm=syntax:<|MERGE_RESOLUTION|>--- conflicted
+++ resolved
@@ -1137,12 +1137,8 @@
         
         var dataset = new openerp.base.DataSetStatic(this.session, this.field.relation, []);
         
-<<<<<<< HEAD
-        dataset.name_search([search_val, self.field.domain || false, 'ilike',
+        dataset.name_search([search_val, self.field.domain || [], 'ilike',
                 build_relation_context(self), this.limit + 1], function(data) {
-=======
-        dataset.name_search([search_val, [], 'ilike', {}, this.limit + 1], function(data) {
->>>>>>> cfe274d6
             self.last_search = data.result;
             // possible selections for the m2o
             var values = _.map(data.result, function(x) {
@@ -1153,12 +1149,8 @@
             if (values.length > self.limit) {
                 values = values.slice(0, self.limit);
                 values.push({label: "<em>   Search More...</em>", action: function() {
-<<<<<<< HEAD
-                    dataset.name_search([search_val, self.field.domain || false, 'ilike',
+                    dataset.name_search([search_val, self.field.domain || [], 'ilike',
                             build_relation_context(self), false], function(data) {
-=======
-                    dataset.name_search([search_val, [], 'ilike', {}, false], function(data) {
->>>>>>> cfe274d6
                         self._change_int_value(null);
                         self._search_create_popup("search", data.result);
                     });
@@ -1415,17 +1407,6 @@
     }
 });
 
-<<<<<<< HEAD
-openerp.base.form.Many2XSelectPopup = openerp.base.BaseWidget.extend({
-    identifier_prefix: "many2xselectpopup",
-    template: "Many2XSelectPopup",
-    select_element: function(model, initial_ids, initial_view, domain, context) {
-        this.model = model;
-        this.initial_ids = initial_ids;
-        this.initial_view = initial_view || "search";
-        this.domain = domain;
-        this.context = context;
-=======
 openerp.base.form.SelectCreatePopup = openerp.base.BaseWidget.extend({
     identifier_prefix: "selectcreatepopup",
     template: "SelectCreatePopup",
@@ -1436,11 +1417,12 @@
      * - disable_multiple_selection
      * - alternative_form_view
      */
-    select_element: function(model, options) {
+    select_element: function(model, options, domain, context) {
         this.model = model;
+        this.domain = domain;
+        this.context = context;
         this.options = options || {};
         this.initial_ids = this.options.initial_ids;
->>>>>>> cfe274d6
         jQuery(this.render()).dialog({title: '',
                     modal: true,
                     minWidth: 800});
