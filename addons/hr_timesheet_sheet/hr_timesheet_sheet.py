# -*- coding: utf-8 -*-
##############################################################################
#
#    OpenERP, Open Source Management Solution
#    Copyright (C) 2004-2010 Tiny SPRL (<http://tiny.be>).
#
#    This program is free software: you can redistribute it and/or modify
#    it under the terms of the GNU Affero General Public License as
#    published by the Free Software Foundation, either version 3 of the
#    License, or (at your option) any later version.
#
#    This program is distributed in the hope that it will be useful,
#    but WITHOUT ANY WARRANTY; without even the implied warranty of
#    MERCHANTABILITY or FITNESS FOR A PARTICULAR PURPOSE.  See the
#    GNU Affero General Public License for more details.
#
#    You should have received a copy of the GNU Affero General Public License
#    along with this program.  If not, see <http://www.gnu.org/licenses/>.
#
##############################################################################

import time
from datetime import datetime
from dateutil.relativedelta import relativedelta
from pytz import timezone
import pytz

from openerp.osv import fields, osv
from openerp.tools import DEFAULT_SERVER_DATE_FORMAT, DEFAULT_SERVER_DATETIME_FORMAT
from openerp.tools.translate import _
from openerp.exceptions import UserError

class hr_timesheet_sheet(osv.osv):
    _name = "hr_timesheet_sheet.sheet"
    _inherit = ['mail.thread', 'ir.needaction_mixin']
    _table = 'hr_timesheet_sheet_sheet'
    _order = "id desc"
    _description = "Timesheet"

    _track = {
        'state': {
            'hr_timesheet_sheet.mt_timesheet_confirmed': lambda self, cr, uid, obj, ctx=None: obj.state == 'confirm',
            'hr_timesheet_sheet.mt_timesheet_approved': lambda self, cr, uid, obj, ctx=None: obj.state == 'done',
        },
    }

    def _total(self, cr, uid, ids, name, args, context=None):
        """ Compute the attendances, analytic lines timesheets and differences between them
            for all the days of a timesheet and the current day
        """

        res = {}
        for sheet in self.browse(cr, uid, ids, context=context or {}):
            res.setdefault(sheet.id, {
                'total_attendance': 0.0,
                'total_timesheet': 0.0,
                'total_difference': 0.0,
            })
            for period in sheet.period_ids:
                res[sheet.id]['total_attendance'] += period.total_attendance
                res[sheet.id]['total_timesheet'] += period.total_timesheet
                res[sheet.id]['total_difference'] += period.total_attendance - period.total_timesheet
        return res

    def check_employee_attendance_state(self, cr, uid, sheet_id, context=None):
        ids_signin = self.pool.get('hr.attendance').search(cr,uid,[('sheet_id', '=', sheet_id),('action','=','sign_in')])
        ids_signout = self.pool.get('hr.attendance').search(cr,uid,[('sheet_id', '=', sheet_id),('action','=','sign_out')])

        if len(ids_signin) != len(ids_signout):
            raise UserError(_('The timesheet cannot be validated as it does not contain an equal number of sign ins and sign outs.'))
        return True

    def copy(self, cr, uid, ids, *args, **argv):
        raise UserError(_('You cannot duplicate a timesheet.'))

    def create(self, cr, uid, vals, context=None):
        if 'employee_id' in vals:
            if not self.pool.get('hr.employee').browse(cr, uid, vals['employee_id'], context=context).user_id:
                raise UserError(_('In order to create a timesheet for this employee, you must link him/her to a user.'))
            if not self.pool.get('hr.employee').browse(cr, uid, vals['employee_id'], context=context).product_id:
                raise UserError(_('In order to create a timesheet for this employee, you must link the employee to a product, like \'Consultant\'.'))
            if not self.pool.get('hr.employee').browse(cr, uid, vals['employee_id'], context=context).journal_id:
                raise UserError(_('In order to create a timesheet for this employee, you must assign an analytic journal to the employee, like \'Timesheet Journal\'.'))
        if vals.get('attendances_ids'):
            # If attendances, we sort them by date asc before writing them, to satisfy the alternance constraint
            vals['attendances_ids'] = self.sort_attendances(cr, uid, vals['attendances_ids'], context=context)
        return super(hr_timesheet_sheet, self).create(cr, uid, vals, context=context)

    def write(self, cr, uid, ids, vals, context=None):
        if 'employee_id' in vals:
            new_user_id = self.pool.get('hr.employee').browse(cr, uid, vals['employee_id'], context=context).user_id.id or False
            if not new_user_id:
                raise UserError(_('In order to create a timesheet for this employee, you must link him/her to a user.'))
            if not self._sheet_date(cr, uid, ids, forced_user_id=new_user_id, context=context):
                raise UserError(_('You cannot have 2 timesheets that overlap!\nYou should use the menu \'My Timesheet\' to avoid this problem.'))
            if not self.pool.get('hr.employee').browse(cr, uid, vals['employee_id'], context=context).product_id:
                raise UserError(_('In order to create a timesheet for this employee, you must link the employee to a product.'))
            if not self.pool.get('hr.employee').browse(cr, uid, vals['employee_id'], context=context).journal_id:
                raise UserError(_('In order to create a timesheet for this employee, you must assign an analytic journal to the employee, like \'Timesheet Journal\'.'))
        if vals.get('attendances_ids'):
            # If attendances, we sort them by date asc before writing them, to satisfy the alternance constraint
            # In addition to the date order, deleting attendances are done before inserting attendances
            vals['attendances_ids'] = self.sort_attendances(cr, uid, vals['attendances_ids'], context=context)
        res = super(hr_timesheet_sheet, self).write(cr, uid, ids, vals, context=context)
        if vals.get('attendances_ids'):
            for timesheet in self.browse(cr, uid, ids):
                if not self.pool['hr.attendance']._altern_si_so(cr, uid, [att.id for att in timesheet.attendances_ids]):
                    raise UserError(_('Error ! Sign in (resp. Sign out) must follow Sign out (resp. Sign in)'))
        return res

    def sort_attendances(self, cr, uid, attendance_tuples, context=None):
        date_attendances = []
        for att_tuple in attendance_tuples:
            if att_tuple[0] in [0,1,4]:
                if att_tuple[0] in [0,1]:
                    if att_tuple[2] and att_tuple[2].has_key('name'):
                        name = att_tuple[2]['name']
                    else:
                        name = self.pool['hr.attendance'].browse(cr, uid, att_tuple[1]).name
                else:
                    name = self.pool['hr.attendance'].browse(cr, uid, att_tuple[1]).name
                date_attendances.append((1, name, att_tuple))
            elif att_tuple[0] in [2,3]:
                date_attendances.append((0, self.pool['hr.attendance'].browse(cr, uid, att_tuple[1]).name, att_tuple))
            else: 
                date_attendances.append((0, False, att_tuple))
        date_attendances.sort()
        return [att[2] for att in date_attendances]

    def button_confirm(self, cr, uid, ids, context=None):
        for sheet in self.browse(cr, uid, ids, context=context):
            if sheet.employee_id and sheet.employee_id.parent_id and sheet.employee_id.parent_id.user_id:
                self.message_subscribe_users(cr, uid, [sheet.id], user_ids=[sheet.employee_id.parent_id.user_id.id], context=context)
            self.check_employee_attendance_state(cr, uid, sheet.id, context=context)
            di = sheet.user_id.company_id.timesheet_max_difference
            if (abs(sheet.total_difference) < di) or not di:
                sheet.signal_workflow('confirm')
            else:
                raise UserError(_('Please verify that the total difference of the sheet is lower than %.2f.') %(di,))
        return True

    def attendance_action_change(self, cr, uid, ids, context=None):
        hr_employee = self.pool.get('hr.employee')
        employee_ids = []
        for sheet in self.browse(cr, uid, ids, context=context):
            if sheet.employee_id.id not in employee_ids: employee_ids.append(sheet.employee_id.id)
        return hr_employee.attendance_action_change(cr, uid, employee_ids, context=context)
    
    def _count_all(self, cr, uid, ids, field_name, arg, context=None):
        Timesheet = self.pool['hr.analytic.timesheet']
        Attendance = self.pool['hr.attendance']
        return {
            sheet_id: {
                'timesheet_activity_count': Timesheet.search_count(cr,uid, [('sheet_id','=', sheet_id)], context=context),
                'attendance_count': Attendance.search_count(cr,uid, [('sheet_id', '=', sheet_id)], context=context)
            }
            for sheet_id in ids
        }

    _columns = {
        'name': fields.char('Note', select=1,
                            states={'confirm':[('readonly', True)], 'done':[('readonly', True)]}),
        'employee_id': fields.many2one('hr.employee', 'Employee', required=True),
        'user_id': fields.related('employee_id', 'user_id', type="many2one", relation="res.users", store=True, string="User", required=False, readonly=True),#fields.many2one('res.users', 'User', required=True, select=1, states={'confirm':[('readonly', True)], 'done':[('readonly', True)]}),
        'date_from': fields.date('Date from', required=True, select=1, readonly=True, states={'new':[('readonly', False)]}),
        'date_to': fields.date('Date to', required=True, select=1, readonly=True, states={'new':[('readonly', False)]}),
        'timesheet_ids' : fields.one2many('hr.analytic.timesheet', 'sheet_id',
            'Timesheet lines',
            readonly=True, states={
                'draft': [('readonly', False)],
                'new': [('readonly', False)]}
            ),
        'attendances_ids' : fields.one2many('hr.attendance', 'sheet_id', 'Attendances'),
        'state' : fields.selection([
            ('new', 'New'),
            ('draft','Open'),
            ('confirm','Waiting Approval'),
            ('done','Approved')], 'Status', select=True, required=True, readonly=True,
            track_visibility='onchange',
            help=' * The \'Draft\' status is used when a user is encoding a new and unconfirmed timesheet. \
                \n* The \'Confirmed\' status is used for to confirm the timesheet by user. \
                \n* The \'Done\' status is used when users timesheet is accepted by his/her senior.'),
        'state_attendance' : fields.related('employee_id', 'state', type='selection', selection=[('absent', 'Absent'), ('present', 'Present')], string='Current Status', readonly=True),
        'total_attendance': fields.function(_total, method=True, string='Total Attendance', multi="_total"),
        'total_timesheet': fields.function(_total, method=True, string='Total Timesheet', multi="_total"),
        'total_difference': fields.function(_total, method=True, string='Difference', multi="_total"),
        'period_ids': fields.one2many('hr_timesheet_sheet.sheet.day', 'sheet_id', 'Period', readonly=True),
        'account_ids': fields.one2many('hr_timesheet_sheet.sheet.account', 'sheet_id', 'Analytic accounts', readonly=True),
        'company_id': fields.many2one('res.company', 'Company'),
        'department_id':fields.many2one('hr.department','Department'),
        'timesheet_activity_count': fields.function(_count_all, type='integer', string='Timesheet Activities', multi=True),
        'attendance_count': fields.function(_count_all, type='integer', string="Attendances", multi=True),
    }

    def _default_date_from(self, cr, uid, context=None):
        user = self.pool.get('res.users').browse(cr, uid, uid, context=context)
        r = user.company_id and user.company_id.timesheet_range or 'month'
        if r=='month':
            return time.strftime('%Y-%m-01')
        elif r=='week':
            return (datetime.today() + relativedelta(weekday=0, days=-6)).strftime('%Y-%m-%d')
        elif r=='year':
            return time.strftime('%Y-01-01')
        return time.strftime('%Y-%m-%d')

    def _default_date_to(self, cr, uid, context=None):
        user = self.pool.get('res.users').browse(cr, uid, uid, context=context)
        r = user.company_id and user.company_id.timesheet_range or 'month'
        if r=='month':
            return (datetime.today() + relativedelta(months=+1,day=1,days=-1)).strftime('%Y-%m-%d')
        elif r=='week':
            return (datetime.today() + relativedelta(weekday=6)).strftime('%Y-%m-%d')
        elif r=='year':
            return time.strftime('%Y-12-31')
        return time.strftime('%Y-%m-%d')

    def _default_employee(self, cr, uid, context=None):
        emp_ids = self.pool.get('hr.employee').search(cr, uid, [('user_id','=',uid)], context=context)
        return emp_ids and emp_ids[0] or False

    _defaults = {
        'date_from' : _default_date_from,
        'date_to' : _default_date_to,
        'state': 'new',
        'employee_id': _default_employee,
        'company_id': lambda self, cr, uid, c: self.pool.get('res.company')._company_default_get(cr, uid, 'hr_timesheet_sheet.sheet', context=c)
    }

    def _sheet_date(self, cr, uid, ids, forced_user_id=False, context=None):
        for sheet in self.browse(cr, uid, ids, context=context):
            new_user_id = forced_user_id or sheet.employee_id.user_id and sheet.employee_id.user_id.id
            if new_user_id:
                cr.execute('SELECT id \
                    FROM hr_timesheet_sheet_sheet \
                    WHERE (date_from <= %s and %s <= date_to) \
                        AND user_id=%s \
                        AND id <> %s',(sheet.date_to, sheet.date_from, new_user_id, sheet.id))
                if cr.fetchall():
                    return False
        return True


    _constraints = [
        (_sheet_date, 'You cannot have 2 timesheets that overlap!\nPlease use the menu \'My Current Timesheet\' to avoid this problem.', ['date_from','date_to']),
    ]

    def action_set_to_draft(self, cr, uid, ids, *args):
        self.write(cr, uid, ids, {'state': 'draft'})
        self.create_workflow(cr, uid, ids)
        return True

    def name_get(self, cr, uid, ids, context=None):
        if not ids:
            return []
        if isinstance(ids, (long, int)):
            ids = [ids]
        return [(r['id'], _('Week ')+datetime.strptime(r['date_from'], '%Y-%m-%d').strftime('%U')) \
                for r in self.read(cr, uid, ids, ['date_from'],
                    context=context, load='_classic_write')]

    def unlink(self, cr, uid, ids, context=None):
        sheets = self.read(cr, uid, ids, ['state','total_attendance'], context=context)
        for sheet in sheets:
            if sheet['state'] in ('confirm', 'done'):
                raise UserError(_('You cannot delete a timesheet which is already confirmed.'))
            elif sheet['total_attendance'] <> 0.00:
<<<<<<< HEAD
                raise UserError(_('You cannot delete a timesheet which have attendance entries.'))
=======
                raise osv.except_osv(_('Invalid Action!'), _('You cannot delete a timesheet which have attendance entries.'))

        toremove = []
        analytic_timesheet = self.pool.get('hr.analytic.timesheet')
        for sheet in self.browse(cr, uid, ids, context=context):
            for timesheet in sheet.timesheet_ids:
                toremove.append(timesheet.id)
        analytic_timesheet.unlink(cr, uid, toremove, context=context)

>>>>>>> d4f41a18
        return super(hr_timesheet_sheet, self).unlink(cr, uid, ids, context=context)

    def onchange_employee_id(self, cr, uid, ids, employee_id, context=None):
        department_id =  False
        user_id = False
        if employee_id:
            empl_id = self.pool.get('hr.employee').browse(cr, uid, employee_id, context=context)
            department_id = empl_id.department_id.id
            user_id = empl_id.user_id.id
        return {'value': {'department_id': department_id, 'user_id': user_id,}}

    # ------------------------------------------------
    # OpenChatter methods and notifications
    # ------------------------------------------------

    def _needaction_domain_get(self, cr, uid, context=None):
        emp_obj = self.pool.get('hr.employee')
        empids = emp_obj.search(cr, uid, [('parent_id.user_id', '=', uid)], context=context)
        if not empids:
            return False
        dom = ['&', ('state', '=', 'confirm'), ('employee_id', 'in', empids)]
        return dom


class account_analytic_line(osv.osv):
    _inherit = "account.analytic.line"

    def _get_default_date(self, cr, uid, context=None):
        if context is None:
            context = {}
        #get the default date (should be: today)
        res = super(account_analytic_line, self)._get_default_date(cr, uid, context=context)
        #if we got the dates from and to from the timesheet and if the default date is in between, we use the default
        #but if the default isn't included in those dates, we use the date start of the timesheet as default
        if context.get('timesheet_date_from') and context.get('timesheet_date_to'):
            if context['timesheet_date_from'] <= res <= context['timesheet_date_to']:
                return res
            return context.get('timesheet_date_from')
        #if we don't get the dates from the timesheet, we return the default value from super()
        return res

class account_analytic_account(osv.osv):
    _inherit = "account.analytic.account"
    
    def name_create(self, cr, uid, name, context=None):
        if context is None:
            context = {}
        group_template_required = self.pool['res.users'].has_group(cr, uid, 'account_analytic_analysis.group_template_required')
        if not context.get('default_invoice_on_timesheets') or group_template_required:
            return super(account_analytic_account, self).name_create(cr, uid, name, context=context)
        rec_id = self.create(cr, uid, {self._rec_name: name}, context)
        return self.name_get(cr, uid, [rec_id], context)[0]
    
class hr_timesheet_line(osv.osv):
    _inherit = "hr.analytic.timesheet"

    def _sheet(self, cursor, user, ids, name, args, context=None):
        sheet_obj = self.pool.get('hr_timesheet_sheet.sheet')
        res = {}.fromkeys(ids, False)
        for ts_line in self.browse(cursor, user, ids, context=context):
            sheet_ids = sheet_obj.search(cursor, user,
                [('date_to', '>=', ts_line.date), ('date_from', '<=', ts_line.date),
                 ('employee_id.user_id', '=', ts_line.user_id.id),
                 ('state', 'in', ['draft', 'new'])],
                context=context)
            if sheet_ids:
            # [0] because only one sheet possible for an employee between 2 dates
                res[ts_line.id] = sheet_obj.name_get(cursor, user, sheet_ids, context=context)[0]
        return res

    def _get_hr_timesheet_sheet(self, cr, uid, ids, context=None):
        ts_line_ids = []
        for ts in self.browse(cr, uid, ids, context=context):
            cr.execute("""
                    SELECT l.id
                        FROM hr_analytic_timesheet l
                    INNER JOIN account_analytic_line al
                        ON (l.line_id = al.id)
                    WHERE %(date_to)s >= al.date
                        AND %(date_from)s <= al.date
                        AND %(user_id)s = al.user_id
                    GROUP BY l.id""", {'date_from': ts.date_from,
                                        'date_to': ts.date_to,
                                        'user_id': ts.employee_id.user_id.id,})
            ts_line_ids.extend([row[0] for row in cr.fetchall()])
        return ts_line_ids

    def _get_account_analytic_line(self, cr, uid, ids, context=None):
        ts_line_ids = self.pool.get('hr.analytic.timesheet').search(cr, uid, [('line_id', 'in', ids)])
        return ts_line_ids

    _columns = {
        'sheet_id': fields.function(_sheet, string='Sheet', select="1",
            type='many2one', relation='hr_timesheet_sheet.sheet', ondelete="cascade",
            store={
                    'hr_timesheet_sheet.sheet': (_get_hr_timesheet_sheet, ['employee_id', 'date_from', 'date_to'], 10),
                    'account.analytic.line': (_get_account_analytic_line, ['user_id', 'date'], 10),
                    'hr.analytic.timesheet': (lambda self,cr,uid,ids,context=None: ids, None, 10),
                  },
            ),
    }

    def write(self, cr, uid, ids, values, context=None):
        if isinstance(ids, (int, long)):
            ids = [ids]
        self._check(cr, uid, ids)
        return super(hr_timesheet_line, self).write(cr, uid, ids, values, context=context)

    def unlink(self, cr, uid, ids, *args, **kwargs):
        if isinstance(ids, (int, long)):
            ids = [ids]
        self._check(cr, uid, ids)
        return super(hr_timesheet_line,self).unlink(cr, uid, ids,*args, **kwargs)

    def _check(self, cr, uid, ids):
        for att in self.browse(cr, uid, ids):
            if att.sheet_id and att.sheet_id.state not in ('draft', 'new'):
                raise UserError(_('You cannot modify an entry in a confirmed timesheet.'))
        return True

    def multi_on_change_account_id(self, cr, uid, ids, account_ids, context=None):
        return dict([(el, self.on_change_account_id(cr, uid, ids, el, context.get('user_id', uid))) for el in account_ids])



class hr_attendance(osv.osv):
    _inherit = "hr.attendance"

    def _get_default_date(self, cr, uid, context=None):
        if context is None:
            context = {}
        if 'name' in context:
            return context['name'] + time.strftime(' %H:%M:%S')
        return time.strftime('%Y-%m-%d %H:%M:%S')

    def _get_hr_timesheet_sheet(self, cr, uid, ids, context=None):
        attendance_ids = []
        for ts in self.browse(cr, uid, ids, context=context):
            cr.execute("""
                        SELECT a.id
                          FROM hr_attendance a
                         INNER JOIN hr_employee e
                               INNER JOIN resource_resource r
                                       ON (e.resource_id = r.id)
                            ON (a.employee_id = e.id)
                        WHERE %(date_to)s >= date_trunc('day', a.name)
                              AND %(date_from)s <= a.name
                              AND %(user_id)s = r.user_id
                         GROUP BY a.id""", {'date_from': ts.date_from,
                                            'date_to': ts.date_to,
                                            'user_id': ts.employee_id.user_id.id,})
            attendance_ids.extend([row[0] for row in cr.fetchall()])
        return attendance_ids

    def _get_attendance_employee_tz(self, cr, uid, employee_id, date, context=None):
        """ Simulate timesheet in employee timezone

        Return the attendance date in string format in the employee
        tz converted from utc timezone as we consider date of employee
        timesheet is in employee timezone
        """
        employee_obj = self.pool['hr.employee']

        tz = False
        if employee_id:
            employee = employee_obj.browse(cr, uid, employee_id, context=context)
            tz = employee.user_id.partner_id.tz

        if not date:
            date = time.strftime(DEFAULT_SERVER_DATETIME_FORMAT)

        att_tz = timezone(tz or 'utc')

        attendance_dt = datetime.strptime(date, DEFAULT_SERVER_DATETIME_FORMAT)
        att_tz_dt = pytz.utc.localize(attendance_dt)
        att_tz_dt = att_tz_dt.astimezone(att_tz)
        # We take only the date omiting the hours as we compare with timesheet
        # date_from which is a date format thus using hours would lead to
        # be out of scope of timesheet
        att_tz_date_str = datetime.strftime(att_tz_dt, DEFAULT_SERVER_DATE_FORMAT)
        return att_tz_date_str

    def _get_current_sheet(self, cr, uid, employee_id, date=False, context=None):

        sheet_obj = self.pool['hr_timesheet_sheet.sheet']
        if not date:
            date = time.strftime(DEFAULT_SERVER_DATETIME_FORMAT)

        att_tz_date_str = self._get_attendance_employee_tz(
                cr, uid, employee_id,
                date=date, context=context)
        sheet_ids = sheet_obj.search(cr, uid,
            [('date_from', '<=', att_tz_date_str),
             ('date_to', '>=', att_tz_date_str),
             ('employee_id', '=', employee_id)],
            limit=1, context=context)
        return sheet_ids and sheet_ids[0] or False

    def _sheet(self, cursor, user, ids, name, args, context=None):
        res = {}.fromkeys(ids, False)
        for attendance in self.browse(cursor, user, ids, context=context):
            res[attendance.id] = self._get_current_sheet(
                    cursor, user, attendance.employee_id.id, attendance.name,
                    context=context)
        return res

    _columns = {
        'sheet_id': fields.function(_sheet, string='Sheet',
            type='many2one', relation='hr_timesheet_sheet.sheet',
            store={
                      'hr_timesheet_sheet.sheet': (_get_hr_timesheet_sheet, ['employee_id', 'date_from', 'date_to'], 10),
                      'hr.attendance': (lambda self,cr,uid,ids,context=None: ids, ['employee_id', 'name', 'day'], 10),
                  },
            )
    }
    _defaults = {
        'name': _get_default_date,
    }

    def create(self, cr, uid, vals, context=None):
        if context is None:
            context = {}

        sheet_id = context.get('sheet_id') or self._get_current_sheet(cr, uid, vals.get('employee_id'), vals.get('name'), context=context)
        if sheet_id:
            att_tz_date_str = self._get_attendance_employee_tz(
                    cr, uid, vals.get('employee_id'),
                   date=vals.get('name'), context=context)
            ts = self.pool.get('hr_timesheet_sheet.sheet').browse(cr, uid, sheet_id, context=context)
            if ts.state not in ('draft', 'new'):
                raise UserError(_('You can not enter an attendance in a submitted timesheet. Ask your manager to reset it before adding attendance.'))
            elif ts.date_from > att_tz_date_str or ts.date_to < att_tz_date_str:
                raise UserError(_('You can not enter an attendance date outside the current timesheet dates.'))
        return super(hr_attendance,self).create(cr, uid, vals, context=context)

    def unlink(self, cr, uid, ids, *args, **kwargs):
        if isinstance(ids, (int, long)):
            ids = [ids]
        self._check(cr, uid, ids)
        return super(hr_attendance,self).unlink(cr, uid, ids,*args, **kwargs)

    def write(self, cr, uid, ids, vals, context=None):
        if context is None:
            context = {}
        if isinstance(ids, (int, long)):
            ids = [ids]
        self._check(cr, uid, ids)
        res = super(hr_attendance,self).write(cr, uid, ids, vals, context=context)
        if 'sheet_id' in context:
            for attendance in self.browse(cr, uid, ids, context=context):
                if context['sheet_id'] != attendance.sheet_id.id:
                    raise UserError(_('You cannot enter an attendance ' \
                            'date outside the current timesheet dates.'))
        return res

    def _check(self, cr, uid, ids):
        for att in self.browse(cr, uid, ids):
            if att.sheet_id and att.sheet_id.state not in ('draft', 'new'):
                raise UserError(_('You cannot modify an entry in a confirmed timesheet'))
        return True


class hr_timesheet_sheet_sheet_day(osv.osv):
    _name = "hr_timesheet_sheet.sheet.day"
    _description = "Timesheets by Period"
    _auto = False
    _order='name'
    _columns = {
        'name': fields.date('Date', readonly=True),
        'sheet_id': fields.many2one('hr_timesheet_sheet.sheet', 'Sheet', readonly=True, select="1"),
        'total_timesheet': fields.float('Total Timesheet', readonly=True),
        'total_attendance': fields.float('Attendance', readonly=True),
        'total_difference': fields.float('Difference', readonly=True),
    }
    _depends = {
        'account.analytic.line': ['date', 'unit_amount'],
        'hr.analytic.timesheet': ['line_id', 'sheet_id'],
        'hr.attendance': ['action', 'name', 'sheet_id'],
    }

    def init(self, cr):
        cr.execute("""create or replace view hr_timesheet_sheet_sheet_day as
            SELECT
                id,
                name,
                sheet_id,
                total_timesheet,
                total_attendance,
                cast(round(cast(total_attendance - total_timesheet as Numeric),2) as Double Precision) AS total_difference
            FROM
                ((
                    SELECT
                        MAX(id) as id,
                        name,
                        sheet_id,
                        SUM(total_timesheet) as total_timesheet,
                        CASE WHEN SUM(total_attendance) < 0
                            THEN (SUM(total_attendance) +
                                CASE WHEN current_date <> name
                                    THEN 1440
                                    ELSE (EXTRACT(hour FROM current_time AT TIME ZONE 'UTC') * 60) + EXTRACT(minute FROM current_time AT TIME ZONE 'UTC')
                                END
                                )
                            ELSE SUM(total_attendance)
                        END /60  as total_attendance
                    FROM
                        ((
                            select
                                min(hrt.id) as id,
                                l.date::date as name,
                                s.id as sheet_id,
                                sum(l.unit_amount) as total_timesheet,
                                0.0 as total_attendance
                            from
                                hr_analytic_timesheet hrt
                                JOIN account_analytic_line l ON l.id = hrt.line_id
                                LEFT JOIN hr_timesheet_sheet_sheet s ON s.id = hrt.sheet_id
                            group by l.date::date, s.id
                        ) union (
                            select
                                -min(a.id) as id,
                                (a.name AT TIME ZONE 'UTC' AT TIME ZONE coalesce(p.tz, 'UTC'))::date as name,
                                s.id as sheet_id,
                                0.0 as total_timesheet,
                                SUM(((EXTRACT(hour FROM (a.name AT TIME ZONE 'UTC' AT TIME ZONE coalesce(p.tz, 'UTC'))) * 60) + EXTRACT(minute FROM (a.name AT TIME ZONE 'UTC' AT TIME ZONE coalesce(p.tz, 'UTC')))) * (CASE WHEN a.action = 'sign_in' THEN -1 ELSE 1 END)) as total_attendance
                            from
                                hr_attendance a
                                LEFT JOIN hr_timesheet_sheet_sheet s
                                ON s.id = a.sheet_id
                                JOIN hr_employee e
                                ON a.employee_id = e.id
                                JOIN resource_resource r
                                ON e.resource_id = r.id
                                LEFT JOIN res_users u
                                ON r.user_id = u.id
                                LEFT JOIN res_partner p
                                ON u.partner_id = p.id
                            WHERE action in ('sign_in', 'sign_out')
                            group by (a.name AT TIME ZONE 'UTC' AT TIME ZONE coalesce(p.tz, 'UTC'))::date, s.id
                        )) AS foo
                        GROUP BY name, sheet_id
                )) AS bar""")



class hr_timesheet_sheet_sheet_account(osv.osv):
    _name = "hr_timesheet_sheet.sheet.account"
    _description = "Timesheets by Period"
    _auto = False
    _order='name'
    _columns = {
        'name': fields.many2one('account.analytic.account', 'Project / Analytic Account', readonly=True),
        'sheet_id': fields.many2one('hr_timesheet_sheet.sheet', 'Sheet', readonly=True),
        'total': fields.float('Total Time', digits=(16,2), readonly=True),
        'invoice_rate': fields.many2one('hr_timesheet_invoice.factor', 'Invoice rate', readonly=True),
        }

    _depends = {
        'account.analytic.line': ['account_id', 'date', 'to_invoice', 'unit_amount', 'user_id'],
        'hr.analytic.timesheet': ['line_id'],
        'hr_timesheet_sheet.sheet': ['date_from', 'date_to', 'user_id'],
    }

    def init(self, cr):
        cr.execute("""create or replace view hr_timesheet_sheet_sheet_account as (
            select
                min(hrt.id) as id,
                l.account_id as name,
                s.id as sheet_id,
                sum(l.unit_amount) as total,
                l.to_invoice as invoice_rate
            from
                hr_analytic_timesheet hrt
                left join (account_analytic_line l
                    LEFT JOIN hr_timesheet_sheet_sheet s
                        ON (s.date_to >= l.date
                            AND s.date_from <= l.date
                            AND s.user_id = l.user_id))
                    on (l.id = hrt.line_id)
            group by l.account_id, s.id, l.to_invoice
        )""")




class res_company(osv.osv):
    _inherit = 'res.company'
    _columns = {
        'timesheet_range': fields.selection(
            [('day','Day'),('week','Week'),('month','Month')], 'Timesheet range',
            help="Periodicity on which you validate your timesheets."),
        'timesheet_max_difference': fields.float('Timesheet allowed difference(Hours)',
            help="Allowed difference in hours between the sign in/out and the timesheet " \
                 "computation for one sheet. Set this to 0 if you do not want any control."),
    }
    _defaults = {
        'timesheet_range': lambda *args: 'week',
        'timesheet_max_difference': lambda *args: 0.0
    }

class hr_employee(osv.osv):
    '''
    Employee
    '''

    _inherit = 'hr.employee'
    _description = 'Employee'

    def _timesheet_count(self, cr, uid, ids, field_name, arg, context=None):
        Sheet = self.pool['hr_timesheet_sheet.sheet']
        return {
            employee_id: Sheet.search_count(cr,uid, [('employee_id', '=', employee_id)], context=context)
            for employee_id in ids
        }

    _columns = {
        'timesheet_count': fields.function(_timesheet_count, type='integer', string='Timesheets'),
    }<|MERGE_RESOLUTION|>--- conflicted
+++ resolved
@@ -264,10 +264,7 @@
             if sheet['state'] in ('confirm', 'done'):
                 raise UserError(_('You cannot delete a timesheet which is already confirmed.'))
             elif sheet['total_attendance'] <> 0.00:
-<<<<<<< HEAD
                 raise UserError(_('You cannot delete a timesheet which have attendance entries.'))
-=======
-                raise osv.except_osv(_('Invalid Action!'), _('You cannot delete a timesheet which have attendance entries.'))
 
         toremove = []
         analytic_timesheet = self.pool.get('hr.analytic.timesheet')
@@ -276,7 +273,6 @@
                 toremove.append(timesheet.id)
         analytic_timesheet.unlink(cr, uid, toremove, context=context)
 
->>>>>>> d4f41a18
         return super(hr_timesheet_sheet, self).unlink(cr, uid, ids, context=context)
 
     def onchange_employee_id(self, cr, uid, ids, employee_id, context=None):
