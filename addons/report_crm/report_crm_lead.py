--- conflicted
+++ resolved
@@ -30,7 +30,6 @@
                 group by to_char(c.create_date, 'YYYY'), to_char(c.create_date, 'MM'), c.state, c.user_id,c.section_id,c.stage_id,categ_id
             )""")
 report_crm_lead()
-<<<<<<< HEAD
 
 #
 #class report_crm_lead_section(osv.osv):
@@ -89,6 +88,5 @@
 #report_crm_lead_section()
 #
 
-=======
->>>>>>> cf22b467
+# vim:expandtab:smartindent:tabstop=4:softtabstop=4:shiftwidth=4:=======
 # vim:expandtab:smartindent:tabstop=4:softtabstop=4:shiftwidth=4: