--- conflicted
+++ resolved
@@ -7,11 +7,7 @@
 msgstr ""
 "Project-Id-Version: Odoo 9.0\n"
 "Report-Msgid-Bugs-To: \n"
-<<<<<<< HEAD
-"POT-Creation-Date: 2016-08-19 10:25+0000\n"
-=======
 "POT-Creation-Date: 2016-08-18 14:07+0000\n"
->>>>>>> bc1a0a32
 "PO-Revision-Date: 2016-04-20 19:03+0000\n"
 "Last-Translator: Martin Trigaux\n"
 "Language-Team: Italian (http://www.transifex.com/odoo/odoo-9/language/it/)\n"
@@ -34,8 +30,6 @@
 msgstr ""
 
 #. module: payment_ogone
-<<<<<<< HEAD
-=======
 #: model:payment.acquirer,cancel_msg:payment_ogone.payment_acquirer_ogone
 msgid "<span><i>Cancel,</i> Your payment has been cancelled.</span>"
 msgstr "<span><i>Cancella,</i> Il tuo pagamento è stato cancellato.</span>"
@@ -71,7 +65,6 @@
 "il tuo ordine non ancora convalidato.</span>"
 
 #. module: payment_ogone
->>>>>>> bc1a0a32
 #: model:ir.model.fields,field_description:payment_ogone.field_payment_acquirer_ogone_userid
 msgid "API User ID"
 msgstr "API User ID"
@@ -134,14 +127,11 @@
 msgstr "Nome"
 
 #. module: payment_ogone
-<<<<<<< HEAD
-=======
 #: model:payment.acquirer,name:payment_ogone.payment_acquirer_ogone
 msgid "Ogone"
 msgstr ""
 
 #. module: payment_ogone
->>>>>>> bc1a0a32
 #: code:addons/payment_ogone/models/ogone.py:249
 #, python-format
 msgid "Ogone: invalid shasign, received %s, computed %s, for data %s"
@@ -187,34 +177,13 @@
 msgstr "SHA Key OUT"
 
 #. module: payment_ogone
+#: model:payment.acquirer,pre_msg:payment_ogone.payment_acquirer_ogone
+msgid ""
+"You will be redirected to the Ogone website after clicking on the payment "
+"button."
+msgstr ""
+
+#. module: payment_ogone
 #: model:ir.model,name:payment_ogone.model_payment_method
 msgid "payment.method"
-msgstr ""
-
-#~ msgid "<span><i>Cancel,</i> Your payment has been cancelled.</span>"
-#~ msgstr "<span><i>Cancella,</i> Il tuo pagamento è stato cancellato.</span>"
-
-#~ msgid ""
-#~ "<span><i>Done,</i> Your online payment has been successfully processed. "
-#~ "Thank you for your order.</span>"
-#~ msgstr ""
-#~ "<span><i>Fatto,</i> Il tuo pagamento è stato effettuato correttamente. "
-#~ "Grazie per il tuo ordine.</span>"
-
-#~ msgid ""
-#~ "<span><i>Error,</i> Please be aware that an error occurred during the "
-#~ "transaction. The order has been confirmed but won't be paid. Don't "
-#~ "hesitate to contact us if you have any questions on the status of your "
-#~ "order.</span>"
-#~ msgstr ""
-#~ "<span><i>Errore,</i> Per favore fai attenzione, si è verificato un errore "
-#~ "durante la transazione. L'ordine è stato confermato ma non pagato. Non "
-#~ "esitare a contattarci se hai qualunque domanda riguardo lo stato del tuo "
-#~ "ordine.</span>"
-
-#~ msgid ""
-#~ "<span><i>Pending,</i> Your online payment has been successfully "
-#~ "processed. But your order is not validated yet.</span>"
-#~ msgstr ""
-#~ "<span><i>In corso,</i> Il tuo pagamento è stato correttamente processato "
-#~ "ma il tuo ordine non ancora convalidato.</span>"+msgstr ""