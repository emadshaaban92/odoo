--- conflicted
+++ resolved
@@ -75,10 +75,15 @@
                 placeholder: _t("Add Favorite Calendar"),
             },
         });
-<<<<<<< HEAD
         this.m2o.set_filter_ids(_.pluck(this.view.all_filters, 'value'));
         this.m2o.appendTo(this.$el);
-        this.m2o.on('change:value', this, this.on_add_filter.bind(this));
+        var self = this;
+        this.m2o.on('change:value', this, function() {
+            // once selected, we reset the value to false.
+            if (self.m2o.get_value()) {
+                self.on_add_filter();
+            }
+        });
     },
     load_favorite_list: function () {
         var self = this;
@@ -103,14 +108,6 @@
 
                     self.render();
                 });
-=======
-        this.ir_model_m2o.appendTo(this.$el);
-        this.ir_model_m2o.on('change:value', self, function() {
-            // once selected, we reset the value to false.
-            if (self.ir_model_m2o.get_value()) {
-                self.add_filter();
-            }
->>>>>>> 3aea814e
         });
     },
     reload: function () {
