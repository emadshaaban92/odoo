--- conflicted
+++ resolved
@@ -1468,15 +1468,10 @@
 
     @api.multi
     def read(self, fields=None, load='_classic_read'):
-<<<<<<< HEAD
         if not fields:
             fields = list(self._fields)
         fields2 = fields and fields[:]
-        EXTRAFIELDS = ('privacy', 'user_id', 'duration', 'allday', 'start', 'start_date', 'start_datetime', 'rrule')
-=======
-        fields2 = fields and fields[:] or None
         EXTRAFIELDS = ('privacy', 'user_id', 'duration', 'allday', 'start', 'rrule')
->>>>>>> b60a41ce
         for f in EXTRAFIELDS:
             if fields and (f not in fields):
                 fields2.append(f)
