--- conflicted
+++ resolved
@@ -19,17 +19,7 @@
             file="stock.report_inventory" 
         />
         <report auto="False" id="report_product_history" model="product.product" name="stock.product.history" string="Stock Level Forecast"/>
-<<<<<<< HEAD
-        <report id="report_picking_list" model="stock.picking" name="stock.picking.list.internal" string="Picking Slip" rml="stock/report/picking_internal.rml"/>
         <report id="action_report_quant_package_barcode" model="stock.quant.package" report_type="qweb-pdf" name="stock.report_package_barcode" string="Package BarCode" file="stock.report_package_barcode"/>
-        <report id="report_picking_list_in" model="stock.pickin" name="stock.picking.list" string="Receipt Slip" rml="stock/report/picking.rml"/>
-        <report id="report_picking_list_out" model="stock.picking" name="stock.picking.list" string="Delivery Slip" rml="stock/report/picking.rml"/>
-        <report id="report_move_labels" model="stock.move" name="stock.move.label" string="Item Labels" xml="stock/report/lot_move_label.xml" xsl="stock/report/lot_move_label.xsl"/>
-        <report auto="False"  id="report_location_overview" model="stock.location" name="lot.stock.overview" string="Location Inventory Overview" rml="stock/report/lot_overview.rml"/>
-        <report id="report_location_overview_all" model="stock.location" name="lot.stock.overview_all" string="Location Content" rml="stock/report/lot_overview_all.rml"/>
-        <report id="report_stock_inventory_move" model="stock.inventory" name="stock.inventory.move" string="Stock Inventory" rml="stock/report/stock_inventory_move.rml"/>
-=======
-        <report id="report_quant_package_barcode" model="stock.quant.package" name="stock.quant.package.barcode" string="Package BarCode" rml="stock/report/package_barcode.rml"/>
->>>>>>> 801d6201
+
     </data>
 </openerp>