# -*- coding: utf-8 -*-

from odoo.addons.stock.tests.common import TestStockCommon
from odoo.tools import mute_logger, float_round


class TestStockFlow(TestStockCommon):

    @mute_logger('openerp.addons.base.ir.ir_model', 'openerp.models')
    def test_00_picking_create_and_transfer_quantity(self):
        """ Basic stock operation on incoming and outgoing shipment. """
        LotObj = self.env['stock.production.lot']
        # ----------------------------------------------------------------------
        # Create incoming shipment of product A, B, C, D
        # ----------------------------------------------------------------------
        #   Product A ( 1 Unit ) , Product C ( 10 Unit )
        #   Product B ( 1 Unit ) , Product D ( 10 Unit )
        #   Product D ( 5 Unit )
        # ----------------------------------------------------------------------

        picking_in = self.PickingObj.create({
            'partner_id': self.partner_delta_id,
            'picking_type_id': self.picking_type_in,
            'location_id': self.supplier_location,
            'location_dest_id': self.stock_location})
        self.MoveObj.create({
            'name': self.productA.name,
            'product_id': self.productA.id,
            'product_uom_qty': 1,
            'product_uom': self.productA.uom_id.id,
            'picking_id': picking_in.id,
            'location_id': self.supplier_location,
            'location_dest_id': self.stock_location})
        self.MoveObj.create({
            'name': self.productB.name,
            'product_id': self.productB.id,
            'product_uom_qty': 1,
            'product_uom': self.productB.uom_id.id,
            'picking_id': picking_in.id,
            'location_id': self.supplier_location,
            'location_dest_id': self.stock_location})
        self.MoveObj.create({
            'name': self.productC.name,
            'product_id': self.productC.id,
            'product_uom_qty': 10,
            'product_uom': self.productC.uom_id.id,
            'picking_id': picking_in.id,
            'location_id': self.supplier_location,
            'location_dest_id': self.stock_location})
        self.MoveObj.create({
            'name': self.productD.name,
            'product_id': self.productD.id,
            'product_uom_qty': 10,
            'product_uom': self.productD.uom_id.id,
            'picking_id': picking_in.id,
            'location_id': self.supplier_location,
            'location_dest_id': self.stock_location})
        self.MoveObj.create({
            'name': self.productD.name,
            'product_id': self.productD.id,
            'product_uom_qty': 5,
            'product_uom': self.productD.uom_id.id,
            'picking_id': picking_in.id,
            'location_id': self.supplier_location,
            'location_dest_id': self.stock_location})

        # Check incoming shipment move lines state.
        for move in picking_in.move_lines:
            self.assertEqual(move.state, 'draft', 'Wrong state of move line.')
        # Confirm incoming shipment.
        picking_in.action_confirm()
        # Check incoming shipment move lines state.
        for move in picking_in.move_lines:
            self.assertEqual(move.state, 'assigned', 'Wrong state of move line.')

        # ----------------------------------------------------------------------
        # Replace pack operation of incoming shipments.
        # ----------------------------------------------------------------------

        picking_in.do_prepare_partial()
        self.StockPackObj.search([('product_id', '=', self.productA.id), ('picking_id', '=', picking_in.id)]).write({
            'product_qty': 4.0})
        self.StockPackObj.search([('product_id', '=', self.productB.id), ('picking_id', '=', picking_in.id)]).write({
            'product_qty': 5.0})
        self.StockPackObj.search([('product_id', '=', self.productC.id), ('picking_id', '=', picking_in.id)]).write({
            'product_qty': 5.0})
        self.StockPackObj.search([('product_id', '=', self.productD.id), ('picking_id', '=', picking_in.id)]).write({
            'product_qty': 5.0})
        lot2_productC = LotObj.create({'name': 'C Lot 2', 'product_id': self.productC.id})
        self.StockPackObj.create({
            'product_id': self.productC.id,
            'product_qty': 2,
            'product_uom_id': self.productC.uom_id.id,
            'location_id': self.supplier_location,
            'location_dest_id': self.stock_location,
            'picking_id': picking_in.id,
            'pack_lot_ids': [(0, 0, {'lot_id': lot2_productC.id, 'qty': 2.0})],
            })
        self.StockPackObj.create({
            'product_id': self.productD.id,
            'product_qty': 2,
            'product_uom_id': self.productD.uom_id.id,
            'location_id': self.supplier_location,
            'location_dest_id': self.stock_location,
            'picking_id': picking_in.id})

        # Check incoming shipment total quantity of pack operation
        packs = self.StockPackObj.search([('picking_id', '=', picking_in.id)])
        total_qty = [pack.product_qty for pack in packs]
        self.assertEqual(sum(total_qty), 23,  'Wrong quantity in pack operation (%s found instead of 23)' % (sum(total_qty)))

        # Transfer Incoming Shipment.
        picking_in.do_transfer()

        # ----------------------------------------------------------------------
        # Check state, quantity and total moves of incoming shipment.
        # ----------------------------------------------------------------------

        # Check total no of move lines of incoming shipment.
        self.assertEqual(len(picking_in.move_lines), 6, 'Wrong number of move lines.')
        # Check incoming shipment state.
        self.assertEqual(picking_in.state, 'done', 'Incoming shipment state should be done.')
        # Check incoming shipment move lines state.
        for move in picking_in.move_lines:
            self.assertEqual(move.state, 'done', 'Wrong state of move line.')
        # Check product A done quantity must be 3 and 1
        moves = self.MoveObj.search([('product_id', '=', self.productA.id), ('picking_id', '=', picking_in.id)])
        a_done_qty = [move.product_uom_qty for move in moves]
        self.assertEqual(set(a_done_qty), set([1.0, 3.0]), 'Wrong move quantity for product A.')
        # Check product B done quantity must be 4 and 1
        moves = self.MoveObj.search([('product_id', '=', self.productB.id), ('picking_id', '=', picking_in.id)])
        b_done_qty = [move.product_uom_qty for move in moves]
        self.assertEqual(set(b_done_qty), set([4.0, 1.0]), 'Wrong move quantity for product B.')
        # Check product C done quantity must be 7
        c_done_qty = self.MoveObj.search([('product_id', '=', self.productC.id), ('picking_id', '=', picking_in.id)], limit=1).product_uom_qty
        self.assertEqual(c_done_qty, 7.0, 'Wrong move quantity of product C (%s found instead of 7)' % (c_done_qty))
        # Check product D done quantity must be 7
        d_done_qty = self.MoveObj.search([('product_id', '=', self.productD.id), ('picking_id', '=', picking_in.id)], limit=1).product_uom_qty
        self.assertEqual(d_done_qty, 7.0, 'Wrong move quantity of product D (%s found instead of 7)' % (d_done_qty))

        # ----------------------------------------------------------------------
        # Check Back order of Incoming shipment.
        # ----------------------------------------------------------------------

        # Check back order created or not.
        back_order_in = self.PickingObj.search([('backorder_id', '=', picking_in.id)])
        self.assertEqual(len(back_order_in), 1, 'Back order should be created.')
        # Check total move lines of back order.
        self.assertEqual(len(back_order_in.move_lines), 3, 'Wrong number of move lines.')
        # Check back order should be created with 3 quantity of product C.
        moves = self.MoveObj.search([('product_id', '=', self.productC.id), ('picking_id', '=', back_order_in.id)])
        product_c_qty = [move.product_uom_qty for move in moves]
        self.assertEqual(sum(product_c_qty), 3.0, 'Wrong move quantity of product C (%s found instead of 3)' % (product_c_qty))
        # Check back order should be created with 8 quantity of product D.
        moves = self.MoveObj.search([('product_id', '=', self.productD.id), ('picking_id', '=', back_order_in.id)])
        product_d_qty = [move.product_uom_qty for move in moves]
        self.assertEqual(sum(product_d_qty), 8.0, 'Wrong move quantity of product D (%s found instead of 8)' % (product_d_qty))

        # ======================================================================
        # Create Outgoing shipment with ...
        #   product A ( 10 Unit ) , product B ( 5 Unit )
        #   product C (  3 unit ) , product D ( 10 Unit )
        # ======================================================================

        picking_out = self.PickingObj.create({
            'partner_id': self.partner_agrolite_id,
            'picking_type_id': self.picking_type_out,
            'location_id': self.stock_location,
            'location_dest_id': self.customer_location})
        self.MoveObj.create({
            'name': self.productA.name,
            'product_id': self.productA.id,
            'product_uom_qty': 10,
            'product_uom': self.productA.uom_id.id,
            'picking_id': picking_out.id,
            'location_id': self.stock_location,
            'location_dest_id': self.customer_location})
        self.MoveObj.create({
            'name': self.productB.name,
            'product_id': self.productB.id,
            'product_uom_qty': 5,
            'product_uom': self.productB.uom_id.id,
            'picking_id': picking_out.id,
            'location_id': self.stock_location,
            'location_dest_id': self.customer_location})
        self.MoveObj.create({
            'name': self.productC.name,
            'product_id': self.productC.id,
            'product_uom_qty': 3,
            'product_uom': self.productC.uom_id.id,
            'picking_id': picking_out.id,
            'location_id': self.stock_location,
            'location_dest_id': self.customer_location})
        self.MoveObj.create({
            'name': self.productD.name,
            'product_id': self.productD.id,
            'product_uom_qty': 10,
            'product_uom': self.productD.uom_id.id,
            'picking_id': picking_out.id,
            'location_id': self.stock_location,
            'location_dest_id': self.customer_location})
        # Confirm outgoing shipment.
        picking_out.action_confirm()
        for move in picking_out.move_lines:
            self.assertEqual(move.state, 'confirmed', 'Wrong state of move line.')
        # Product assign to outgoing shipments
        picking_out.action_assign()
        self.assertEqual(picking_out.move_lines[0].state, 'confirmed', 'Wrong state of move line.')
        self.assertEqual(picking_out.move_lines[1].state, 'assigned', 'Wrong state of move line.')
        self.assertEqual(picking_out.move_lines[2].state, 'assigned', 'Wrong state of move line.')
        self.assertEqual(picking_out.move_lines[3].state, 'confirmed', 'Wrong state of move line.')
        # Check availability for product A
        aval_a_qty = self.MoveObj.search([('product_id', '=', self.productA.id), ('picking_id', '=', picking_out.id)], limit=1).reserved_availability
        self.assertEqual(aval_a_qty, 4.0, 'Wrong move quantity availability of product A (%s found instead of 4)' % (aval_a_qty))
        # Check availability for product B
        aval_b_qty = self.MoveObj.search([('product_id', '=', self.productB.id), ('picking_id', '=', picking_out.id)], limit=1).reserved_availability
        self.assertEqual(aval_b_qty, 5.0, 'Wrong move quantity availability of product B (%s found instead of 5)' % (aval_b_qty))
        # Check availability for product C
        aval_c_qty = self.MoveObj.search([('product_id', '=', self.productC.id), ('picking_id', '=', picking_out.id)], limit=1).reserved_availability
        self.assertEqual(aval_c_qty, 3.0, 'Wrong move quantity availability of product C (%s found instead of 3)' % (aval_c_qty))
        # Check availability for product D
        aval_d_qty = self.MoveObj.search([('product_id', '=', self.productD.id), ('picking_id', '=', picking_out.id)], limit=1).reserved_availability
        self.assertEqual(aval_d_qty, 7.0, 'Wrong move quantity availability of product D (%s found instead of 7)' % (aval_d_qty))

        # ----------------------------------------------------------------------
        # Replace pack operation of outgoing shipment.
        # ----------------------------------------------------------------------

        picking_out.do_prepare_partial()
        self.StockPackObj.search([('product_id', '=', self.productA.id), ('picking_id', '=', picking_out.id)]).write({'product_qty': 2.0})
        self.StockPackObj.search([('product_id', '=', self.productB.id), ('picking_id', '=', picking_out.id)]).write({'product_qty': 3.0})
        self.StockPackObj.create({
            'product_id': self.productB.id,
            'product_qty': 2,
            'product_uom_id': self.productB.uom_id.id,
            'location_id': self.stock_location,
            'location_dest_id': self.customer_location,
            'picking_id': picking_out.id})
        self.StockPackObj.search([('product_id', '=', self.productC.id), ('picking_id', '=', picking_out.id)]).write({
            'product_qty': 2.0, 'pack_lot_ids': [(0, 0, {'lot_id': lot2_productC.id, 'qty': 2.0})],})
        self.StockPackObj.create({
            'product_id': self.productC.id,
            'product_qty': 3,
            'product_uom_id': self.productC.uom_id.id,
            'location_id': self.stock_location,
            'location_dest_id': self.customer_location,
            'picking_id': picking_out.id})
        self.StockPackObj.search([('product_id', '=', self.productD.id), ('picking_id', '=', picking_out.id)]).write({'product_qty': 6.0})

        # Transfer picking.
        picking_out.do_transfer()

        # ----------------------------------------------------------------------
        # Check state, quantity and total moves of outgoing shipment.
        # ----------------------------------------------------------------------

        # check outgoing shipment status.
        self.assertEqual(picking_out.state, 'done', 'Wrong state of outgoing shipment.')
        # check outgoing shipment total moves and and its state.
        self.assertEqual(len(picking_out.move_lines), 5, 'Wrong number of move lines')
        for move in picking_out.move_lines:
            self.assertEqual(move.state, 'done', 'Wrong state of move line.')
        back_order_out = self.PickingObj.search([('backorder_id', '=', picking_out.id)])
        #------------------
        # Check back order.
        # -----------------
        self.assertEqual(len(back_order_out), 1, 'Back order should be created.')
        # Check total move lines of back order.
        self.assertEqual(len(back_order_out.move_lines), 2, 'Wrong number of move lines')
        # Check back order should be created with 8 quantity of product A.
        product_a_qty = self.MoveObj.search([('product_id', '=', self.productA.id), ('picking_id', '=', back_order_out.id)], limit=1).product_uom_qty
        self.assertEqual(product_a_qty, 8.0, 'Wrong move quantity of product A (%s found instead of 8)' % (product_a_qty))
        # Check back order should be created with 4 quantity of product D.
        product_d_qty = self.MoveObj.search([('product_id', '=', self.productD.id), ('picking_id', '=', back_order_out.id)], limit=1).product_uom_qty
        self.assertEqual(product_d_qty, 4.0, 'Wrong move quantity of product D (%s found instead of 4)' % (product_d_qty))

        #-----------------------------------------------------------------------
        # Check stock location quant quantity and quantity available
        # of product A, B, C, D
        #-----------------------------------------------------------------------

        # Check quants and available quantity for product A
        quants = self.StockQuantObj.search([('product_id', '=', self.productA.id), ('location_id', '=', self.stock_location)])
        total_qty = [quant.qty for quant in quants]

        self.assertEqual(sum(total_qty), 2.0, 'Expecting 2.0 Unit , got %.4f Unit on location stock!' % (sum(total_qty)))
        self.assertEqual(self.productA.qty_available, 2.0, 'Wrong quantity available (%s found instead of 2.0)' % (self.productA.qty_available))
        # Check quants and available quantity for product B
        quants = self.StockQuantObj.search([('product_id', '=', self.productB.id), ('location_id', '=', self.stock_location)])
        self.assertFalse(quants, 'No quant should found as outgoing shipment took everything out of stock.')
        self.assertEqual(self.productB.qty_available, 0.0, 'Product B should have zero quantity available.')
        # Check quants and available quantity for product C
        quants = self.StockQuantObj.search([('product_id', '=', self.productC.id), ('location_id', '=', self.stock_location)])
        total_qty = [quant.qty for quant in quants]
        self.assertEqual(sum(total_qty), 2.0, 'Expecting 2.0 Unit, got %.4f Unit on location stock!' % (sum(total_qty)))
        self.assertEqual(self.productC.qty_available, 2.0, 'Wrong quantity available (%s found instead of 2.0)' % (self.productC.qty_available))
        # Check quants and available quantity for product D
        quant = self.StockQuantObj.search([('product_id', '=', self.productD.id), ('location_id', '=', self.stock_location)], limit=1)
        self.assertEqual(quant.qty, 1.0, 'Expecting 1.0 Unit , got %.4f Unit on location stock!' % (quant.qty))
        self.assertEqual(self.productD.qty_available, 1.0, 'Wrong quantity available (%s found instead of 1.0)' % (self.productD.qty_available))
        #-----------------------------------------------------------------------
        # Back Order of Incoming shipment
        #-----------------------------------------------------------------------

        lot3_productC = LotObj.create({'name': 'Lot 3', 'product_id': self.productC.id})
        lot4_productC = LotObj.create({'name': 'Lot 4', 'product_id': self.productC.id})
        lot5_productC = LotObj.create({'name': 'Lot 5', 'product_id': self.productC.id})
        lot6_productC = LotObj.create({'name': 'Lot 6', 'product_id': self.productC.id})
        lot1_productD = LotObj.create({'name': 'Lot 1', 'product_id': self.productD.id})
        lot2_productD = LotObj.create({'name': 'Lot 2', 'product_id': self.productD.id})

        # Confirm back order of incoming shipment.
        back_order_in.action_confirm()
        self.assertEqual(back_order_in.state, 'assigned', 'Wrong state of incoming shipment back order: %s instead of %s' % (back_order_in.state, 'assigned'))
        for move in back_order_in.move_lines:
            self.assertEqual(move.state, 'assigned', 'Wrong state of move line.')

        # ----------------------------------------------------------------------
        # Replace pack operation (Back order of Incoming shipment)
        # ----------------------------------------------------------------------

        back_order_in.do_prepare_partial()
        packD = self.StockPackObj.search([('product_id', '=', self.productD.id), ('picking_id', '=', back_order_in.id)])
        self.assertEqual(len(packD), 1, 'Wrong number of pack operation.')
        packD.write({'product_qty': 4, 'pack_lot_ids': [(0, 0, {'lot_id': lot1_productD.id, 'qty': 4.0})],})
        self.StockPackObj.create({
            'product_id': self.productD.id,
            'product_qty': 4,
            'product_uom_id': self.productD.uom_id.id,
            'location_id': self.supplier_location,
            'location_dest_id': self.stock_location,
            'picking_id': back_order_in.id,
            'pack_lot_ids': [(0, 0, {'lot_id': lot1_productD.id, 'qty': 4.0})],})
        packCs = self.StockPackObj.search([('product_id', '=', self.productC.id), ('picking_id', '=', back_order_in.id)], limit=1)
        packCs.write({'product_qty': 1,
                      'pack_lot_ids': [(0, 0, {'lot_id': lot3_productC.id, 'qty': 1.0})]
                      })
        self.StockPackObj.create({
            'product_id': self.productC.id,
            'product_qty': 1,
            'product_uom_id': self.productC.uom_id.id,
            'location_id': self.supplier_location,
            'location_dest_id': self.stock_location,
            'picking_id': back_order_in.id,
            'pack_lot_ids': [(0, 0, {'lot_id': lot4_productC.id, 'qty': 1.0})]})
        self.StockPackObj.create({
            'product_id': self.productC.id,
            'product_qty': 2,
            'product_uom_id': self.productC.uom_id.id,
            'location_id': self.supplier_location,
            'location_dest_id': self.stock_location,
            'picking_id': back_order_in.id,
            'pack_lot_ids': [(0, 0, {'lot_id': lot5_productC.id, 'qty': 2.0})]})
        self.StockPackObj.create({
            'product_id': self.productC.id,
            'product_qty': 2,
            'product_uom_id': self.productC.uom_id.id,
            'location_id': self.supplier_location,
            'location_dest_id': self.stock_location,
            'picking_id': back_order_in.id,
            'pack_lot_ids': [(0, 0, {'lot_id': lot6_productC.id, 'qty': 2.0})]})
        self.StockPackObj.create({
            'product_id': self.productA.id,
            'product_qty': 10,
            'product_uom_id': self.productA.uom_id.id,
            'location_id': self.supplier_location,
            'location_dest_id': self.stock_location,
            'picking_id': back_order_in.id})
        back_order_in.do_transfer()

        # ----------------------------------------------------------------------
        # Check state, quantity and total moves (Back order of Incoming shipment).
        # ----------------------------------------------------------------------

        # Check total no of move lines.
        self.assertEqual(len(back_order_in.move_lines), 6, 'Wrong number of move lines')
        # Check incoming shipment state must be 'Done'.
        self.assertEqual(back_order_in.state, 'done', 'Wrong state of picking.')
        # Check incoming shipment move lines state must be 'Done'.
        for move in back_order_in.move_lines:
            self.assertEqual(move.state, 'done', 'Wrong state of move lines.')
        # Check product A done quantity must be 10
        movesA = self.MoveObj.search([('product_id', '=', self.productA.id), ('picking_id', '=', back_order_in.id)])
        self.assertEqual(movesA.product_uom_qty, 10, "Wrong move quantity of product A (%s found instead of 10)" % (movesA.product_uom_qty))
        # Check product C done quantity must be 3.0, 1.0, 2.0
        movesC = self.MoveObj.search([('product_id', '=', self.productC.id), ('picking_id', '=', back_order_in.id)])
        c_done_qty = [move.product_uom_qty for move in movesC]
        self.assertEqual(set(c_done_qty), set([3.0, 1.0, 2.0]), 'Wrong quantity of moves product C.')
        # Check product D done quantity must be 5.0 and 3.0
        movesD = self.MoveObj.search([('product_id', '=', self.productD.id), ('picking_id', '=', back_order_in.id)])
        d_done_qty = [move.product_uom_qty for move in movesD]
        self.assertEqual(set(d_done_qty), set([3.0, 5.0]), 'Wrong quantity of moves product D.')
        # Check no back order is created.
        self.assertFalse(self.PickingObj.search([('backorder_id', '=', back_order_in.id)]), "Should not create any back order.")

        #-----------------------------------------------------------------------
        # Check stock location quant quantity and quantity available
        # of product A, B, C, D
        #-----------------------------------------------------------------------

        # Check quants and available quantity for product A.
        quants = self.StockQuantObj.search([('product_id', '=', self.productA.id), ('location_id', '=', self.stock_location)])
        total_qty = [quant.qty for quant in quants]
        self.assertEqual(sum(total_qty), 12.0, 'Wrong total stock location quantity (%s found instead of 12)' % (sum(total_qty)))
        self.assertEqual(self.productA.qty_available, 12.0, 'Wrong quantity available (%s found instead of 12)' % (self.productA.qty_available))
        # Check quants and available quantity for product B.
        quants = self.StockQuantObj.search([('product_id', '=', self.productB.id), ('location_id', '=', self.stock_location)])
        self.assertFalse(quants, 'No quant should found as outgoing shipment took everything out of stock')
        self.assertEqual(self.productB.qty_available, 0.0, 'Total quantity in stock should be 0 as the backorder took everything out of stock')
        # Check quants and available quantity for product C.
        quants = self.StockQuantObj.search([('product_id', '=', self.productC.id), ('location_id', '=', self.stock_location)])
        total_qty = [quant.qty for quant in quants]
        self.assertEqual(sum(total_qty), 8.0, 'Wrong total stock location quantity (%s found instead of 8)' % (sum(total_qty)))
        self.assertEqual(self.productC.qty_available, 8.0, 'Wrong quantity available (%s found instead of 8)' % (self.productC.qty_available))
        # Check quants and available quantity for product D.
        quants = self.StockQuantObj.search([('product_id', '=', self.productD.id), ('location_id', '=', self.stock_location)])
        total_qty = [quant.qty for quant in quants]
        self.assertEqual(sum(total_qty), 9.0, 'Wrong total stock location quantity (%s found instead of 9)' % (sum(total_qty)))
        self.assertEqual(self.productD.qty_available, 9.0, 'Wrong quantity available (%s found instead of 9)' % (self.productD.qty_available))
        #-----------------------------------------------------------------------
        # Back order of Outgoing shipment
        # ----------------------------------------------------------------------

        back_order_out.do_prepare_partial()
        back_order_out.do_transfer()

        # Check stock location quants and available quantity for product A.
        quants = self.StockQuantObj.search([('product_id', '=', self.productA.id), ('location_id', '=', self.stock_location)])
        total_qty = [quant.qty for quant in quants]
        self.assertGreaterEqual(float_round(sum(total_qty), precision_rounding=0.0001), 1, 'Total stock location quantity for product A should not be nagative.')

    def test_10_pickings_transfer_with_different_uom(self):
        """ Picking transfer with diffrent unit of meassure. """

        # ----------------------------------------------------------------------
        # Create incoming shipment of products DozA, SDozA, SDozARound, kgB, gB
        # ----------------------------------------------------------------------
        #   DozA ( 10 Dozen ) , SDozA ( 10.5 SuperDozen )
        #   SDozARound ( 10.5 10.5 SuperDozenRound ) , kgB ( 0.020 kg )
        #   gB ( 525.3 g )
        # ----------------------------------------------------------------------

        picking_in_A = self.PickingObj.create({
            'partner_id': self.partner_delta_id,
            'picking_type_id': self.picking_type_in,
            'location_id': self.supplier_location,
            'location_dest_id': self.stock_location})
        self.MoveObj.create({
            'name': self.DozA.name,
            'product_id': self.DozA.id,
            'product_uom_qty': 10,
            'product_uom': self.DozA.uom_id.id,
            'picking_id': picking_in_A.id,
            'location_id': self.supplier_location,
            'location_dest_id': self.stock_location})
        self.MoveObj.create({
            'name': self.SDozA.name,
            'product_id': self.SDozA.id,
            'product_uom_qty': 10.5,
            'product_uom': self.SDozA.uom_id.id,
            'picking_id': picking_in_A.id,
            'location_id': self.supplier_location,
            'location_dest_id': self.stock_location})
        self.MoveObj.create({
            'name': self.SDozARound.name,
            'product_id': self.SDozARound.id,
            'product_uom_qty': 10.5,
            'product_uom': self.SDozARound.uom_id.id,
            'picking_id': picking_in_A.id,
            'location_id': self.supplier_location,
            'location_dest_id': self.stock_location})
        self.MoveObj.create({
            'name': self.kgB.name,
            'product_id': self.kgB.id,
            'product_uom_qty': 0.020,
            'product_uom': self.kgB.uom_id.id,
            'picking_id': picking_in_A.id,
            'location_id': self.supplier_location,
            'location_dest_id': self.stock_location})
        self.MoveObj.create({
            'name': self.gB.name,
            'product_id': self.gB.id,
            'product_uom_qty': 525.3,
            'product_uom': self.gB.uom_id.id,
            'picking_id': picking_in_A.id,
            'location_id': self.supplier_location,
            'location_dest_id': self.stock_location})

        # Check incoming shipment move lines state.
        for move in picking_in_A.move_lines:
            self.assertEqual(move.state, 'draft', 'Move state must be draft.')
        # Confirm incoming shipment.
        picking_in_A.action_confirm()
        # Check incoming shipment move lines state.
        for move in picking_in_A.move_lines:
            self.assertEqual(move.state, 'assigned', 'Move state must be draft.')
        picking_in_A.do_prepare_partial()

        # ----------------------------------------------------
        # Check pack operation quantity of incoming shipments.
        # ----------------------------------------------------
        PackSdozAround = self.StockPackObj.search([('product_id', '=', self.SDozARound.id), ('picking_id', '=', picking_in_A.id)], limit=1)
        self.assertEqual(PackSdozAround.product_qty, 11, 'Wrong quantity in pack operation (%s found instead of 11)' % (PackSdozAround.product_qty))
        picking_in_A.do_transfer()
        #-----------------------------------------------------------------------
        # Check stock location quant quantity and quantity available
        #-----------------------------------------------------------------------

        # Check quants and available quantity for product DozA
        quants = self.StockQuantObj.search([('product_id', '=', self.DozA.id), ('location_id', '=', self.stock_location)])
        total_qty = [quant.qty for quant in quants]
        self.assertEqual(sum(total_qty), 10, 'Expecting 10 Dozen , got %.4f Dozen on location stock!' % (sum(total_qty)))
        self.assertEqual(self.DozA.qty_available, 10, 'Wrong quantity available (%s found instead of 10)' % (self.DozA.qty_available))
        # Check quants and available quantity for product SDozA
        quants = self.StockQuantObj.search([('product_id', '=', self.SDozA.id), ('location_id', '=', self.stock_location)])
        total_qty = [quant.qty for quant in quants]
        self.assertEqual(sum(total_qty), 10.5, 'Expecting 10.5 SDozen , got %.4f SDozen on location stock!' % (sum(total_qty)))
        self.assertEqual(self.SDozA.qty_available, 10.5, 'Wrong quantity available (%s found instead of 10.5)' % (self.SDozA.qty_available))
        # Check quants and available quantity for product SDozARound
        quants = self.StockQuantObj.search([('product_id', '=', self.SDozARound.id), ('location_id', '=', self.stock_location)])
        total_qty = [quant.qty for quant in quants]
        self.assertEqual(sum(total_qty), 11, 'Expecting 11 SDozenRound , got %.4f SDozenRound on location stock!' % (sum(total_qty)))
        self.assertEqual(self.SDozARound.qty_available, 11, 'Wrong quantity available (%s found instead of 11)' % (self.SDozARound.qty_available))
        # Check quants and available quantity for product gB
        quants = self.StockQuantObj.search([('product_id', '=', self.gB.id), ('location_id', '=', self.stock_location)])
        total_qty = [quant.qty for quant in quants]
        self.assertEqual(sum(total_qty), 525.3, 'Expecting 525.3 gram , got %.4f gram on location stock!' % (sum(total_qty)))
        self.assertEqual(self.gB.qty_available, 525.3, 'Wrong quantity available (%s found instead of 525.3' % (self.gB.qty_available))
        # Check quants and available quantity for product kgB
        quants = self.StockQuantObj.search([('product_id', '=', self.kgB.id), ('location_id', '=', self.stock_location)])
        total_qty = [quant.qty for quant in quants]
        self.assertEqual(sum(total_qty), 0.020, 'Expecting 0.020 kg , got %.4f kg on location stock!' % (sum(total_qty)))
        self.assertEqual(self.kgB.qty_available, 0.020, 'Wrong quantity available (%s found instead of 0.020)' % (self.kgB.qty_available))

        # ----------------------------------------------------------------------
        # Create Incoming Shipment B
        # ----------------------------------------------------------------------

        picking_in_B = self.PickingObj.create({
            'partner_id': self.partner_delta_id,
            'picking_type_id': self.picking_type_in,
            'location_id': self.supplier_location,
            'location_dest_id': self.stock_location})
        self.MoveObj.create({
            'name': self.DozA.name,
            'product_id': self.DozA.id,
            'product_uom_qty': 120,
            'product_uom': self.uom_unit.id,
            'picking_id': picking_in_B.id,
            'location_id': self.supplier_location,
            'location_dest_id': self.stock_location})
        self.MoveObj.create({
            'name': self.SDozA.name,
            'product_id': self.SDozA.id,
            'product_uom_qty': 1512,
            'product_uom': self.uom_unit.id,
            'picking_id': picking_in_B.id,
            'location_id': self.supplier_location,
            'location_dest_id': self.stock_location})
        self.MoveObj.create({
            'name': self.SDozARound.name,
            'product_id': self.SDozARound.id,
            'product_uom_qty': 1584,
            'product_uom': self.uom_unit.id,
            'picking_id': picking_in_B.id,
            'location_id': self.supplier_location,
            'location_dest_id': self.stock_location})
        self.MoveObj.create({
            'name': self.kgB.name,
            'product_id': self.kgB.id,
            'product_uom_qty': 20.0,
            'product_uom': self.uom_gm.id,
            'picking_id': picking_in_B.id,
            'location_id': self.supplier_location,
            'location_dest_id': self.stock_location})
        self.MoveObj.create({
            'name': self.gB.name,
            'product_id': self.gB.id,
            'product_uom_qty': 0.525,
            'product_uom': self.uom_kg.id,
            'picking_id': picking_in_B.id,
            'location_id': self.supplier_location,
            'location_dest_id': self.stock_location})

        # Check incoming shipment move lines state.
        for move in picking_in_B.move_lines:
            self.assertEqual(move.state, 'draft', 'Wrong state of move line.')
        # Confirm incoming shipment.
        picking_in_B.action_confirm()
        # Check incoming shipment move lines state.
        for move in picking_in_B.move_lines:
            self.assertEqual(move.state, 'assigned', 'Wrong state of move line.')
        picking_in_B.do_prepare_partial()

        # ----------------------------------------------------------------------
        # Check product quantity and unit of measure of pack operaation.
        # ----------------------------------------------------------------------

        # Check pack operation quantity and unit of measure for product DozA.
        PackdozA = self.StockPackObj.search([('product_id', '=', self.DozA.id), ('picking_id', '=', picking_in_B.id)], limit=1)
        self.assertEqual(PackdozA.product_qty, 120, 'Wrong quantity in pack operation (%s found instead of 120)' % (PackdozA.product_qty))
        self.assertEqual(PackdozA.product_uom_id.id, self.uom_unit.id, 'Wrong uom in pack operation for product DozA.')
        # Check pack operation quantity and unit of measure for product SDozA.
        PackSdozA = self.StockPackObj.search([('product_id', '=', self.SDozA.id), ('picking_id', '=', picking_in_B.id)], limit=1)
        self.assertEqual(PackSdozA.product_qty, 1512, 'Wrong quantity in pack operation (%s found instead of 1512)' % (PackSdozA.product_qty))
        self.assertEqual(PackSdozA.product_uom_id.id, self.uom_unit.id, 'Wrong uom in pack operation for product SDozA.')
        # Check pack operation quantity and unit of measure for product SDozARound.
        PackSdozAround = self.StockPackObj.search([('product_id', '=', self.SDozARound.id), ('picking_id', '=', picking_in_B.id)], limit=1)
        self.assertEqual(PackSdozAround.product_qty, 1584, 'Wrong quantity in pack operation (%s found instead of 1584)' % (PackSdozAround.product_qty))
        self.assertEqual(PackSdozAround.product_uom_id.id, self.uom_unit.id, 'Wrong uom in pack operation for product SDozARound.')
        # Check pack operation quantity and unit of measure for product gB.
        packgB = self.StockPackObj.search([('product_id', '=', self.gB.id), ('picking_id', '=', picking_in_B.id)], limit=1)
        self.assertEqual(packgB.product_qty, 525, 'Wrong quantity in pack operation (%s found instead of 525)' % (packgB.product_qty))
        self.assertEqual(packgB.product_uom_id.id, self.uom_gm.id, 'Wrong uom in pack operation for product gB.')
        # Check pack operation quantity and unit of measure for product kgB.
        packkgB = self.StockPackObj.search([('product_id', '=', self.kgB.id), ('picking_id', '=', picking_in_B.id)], limit=1)
        self.assertEqual(packkgB.product_qty, 20.0, 'Wrong quantity in pack operation (%s found instead of 20)' % (packkgB.product_qty))
        self.assertEqual(packkgB.product_uom_id.id, self.uom_gm.id, 'Wrong uom in pack operation for product kgB')

        # ----------------------------------------------------------------------
        # Replace pack operation of incoming shipment.
        # ----------------------------------------------------------------------

        self.StockPackObj.search([('product_id', '=', self.kgB.id), ('picking_id', '=', picking_in_B.id)]).write({
            'product_qty': 0.020, 'product_uom_id': self.uom_kg.id})
        self.StockPackObj.search([('product_id', '=', self.gB.id), ('picking_id', '=', picking_in_B.id)]).write({
            'product_qty': 525.3, 'product_uom_id': self.uom_gm.id})
        self.StockPackObj.search([('product_id', '=', self.DozA.id), ('picking_id', '=', picking_in_B.id)]).write({
            'product_qty': 4, 'product_uom_id': self.uom_dozen.id})
        self.StockPackObj.create({
            'product_id': self.DozA.id,
            'product_qty': 48,
            'product_uom_id': self.uom_unit.id,
            'location_id': self.supplier_location,
            'location_dest_id': self.stock_location,
            'picking_id': picking_in_B.id})

        # Transfer product.
        # -----------------
        picking_in_B.do_transfer()

        #-----------------------------------------------------------------------
        # Check incoming shipment
        #-----------------------------------------------------------------------

        # Check incoming shipment state.
        self.assertEqual(picking_in_B.state, 'done', 'Incoming shipment state should be done.')
        # Check incoming shipment move lines state.
        for move in picking_in_B.move_lines:
            self.assertEqual(move.state, 'done', 'Wrong state of move line.')
        # Check total done move lines for incoming shipment.
        self.assertEqual(len(picking_in_B.move_lines), 6, 'Wrong number of move lines')
        # Check product DozA done quantity.
        moves_DozA = self.MoveObj.search([('product_id', '=', self.DozA.id), ('picking_id', '=', picking_in_B.id)], limit=1)
        self.assertEqual(moves_DozA.product_uom_qty, 96, 'Wrong move quantity (%s found instead of 96)' % (moves_DozA.product_uom_qty))
        self.assertEqual(moves_DozA.product_uom.id, self.uom_unit.id, 'Wrong uom in move for product DozA.')
        # Check product SDozA done quantity.
        moves_SDozA = self.MoveObj.search([('product_id', '=', self.SDozA.id), ('picking_id', '=', picking_in_B.id)], limit=1)
        self.assertEqual(moves_SDozA.product_uom_qty, 1512, 'Wrong move quantity (%s found instead of 1512)' % (moves_SDozA.product_uom_qty))
        self.assertEqual(moves_SDozA.product_uom.id, self.uom_unit.id, 'Wrong uom in move for product SDozA.')
        # Check product SDozARound done quantity.
        moves_SDozARound = self.MoveObj.search([('product_id', '=', self.SDozARound.id), ('picking_id', '=', picking_in_B.id)], limit=1)
        self.assertEqual(moves_SDozARound.product_uom_qty, 1584, 'Wrong move quantity (%s found instead of 1584)' % (moves_SDozARound.product_uom_qty))
        self.assertEqual(moves_SDozARound.product_uom.id, self.uom_unit.id, 'Wrong uom in move for product SDozARound.')
        # Check product kgB done quantity.
        moves_kgB = self.MoveObj.search([('product_id', '=', self.kgB.id), ('picking_id', '=', picking_in_B.id)], limit=1)
        self.assertEqual(moves_kgB.product_uom_qty, 20, 'Wrong quantity in move (%s found instead of 20)' % (moves_kgB.product_uom_qty))
        self.assertEqual(moves_kgB.product_uom.id, self.uom_gm.id, 'Wrong uom in move for product kgB.')
        # Check two moves created for product gB with quantity (0.525 kg and 0.3 g)
        moves_gB_kg = self.MoveObj.search([('product_id', '=', self.gB.id), ('picking_id', '=', picking_in_B.id), ('product_uom', '=', self.uom_kg.id)], limit=1)
        self.assertEqual(moves_gB_kg.product_uom_qty, 0.525, 'Wrong move quantity (%s found instead of 0.525)' % (moves_gB_kg.product_uom_qty))
        self.assertEqual(moves_gB_kg.product_uom.id, self.uom_kg.id, 'Wrong uom in move for product gB.')
        moves_gB_g = self.MoveObj.search([('product_id', '=', self.gB.id), ('picking_id', '=', picking_in_B.id), ('product_uom', '=', self.uom_gm.id)], limit=1)
        self.assertEqual(moves_gB_g.product_uom_qty, 0.3, 'Wrong move quantity (%s found instead of 0.3)' % (moves_gB_g.product_uom_qty))
        self.assertEqual(moves_gB_g.product_uom.id, self.uom_gm.id, 'Wrong uom in move for product gB.')

        # ----------------------------------------------------------------------
        # Check Back order of Incoming shipment.
        # ----------------------------------------------------------------------

        # Check back order created or not.
        bo_in_B = self.PickingObj.search([('backorder_id', '=', picking_in_B.id)])
        self.assertEqual(len(bo_in_B), 1, 'Back order should be created.')
        # Check total move lines of back order.
        self.assertEqual(len(bo_in_B.move_lines), 1, 'Wrong number of move lines')
        # Check back order created with correct quantity and uom or not.
        moves_DozA = self.MoveObj.search([('product_id', '=', self.DozA.id), ('picking_id', '=', bo_in_B.id)], limit=1)
        self.assertEqual(moves_DozA.product_uom_qty, 24.0, 'Wrong move quantity (%s found instead of 0.525)' % (moves_DozA.product_uom_qty))
        self.assertEqual(moves_DozA.product_uom.id, self.uom_unit.id, 'Wrong uom in move for product DozA.')

        # ----------------------------------------------------------------------
        # Check product stock location quantity and quantity available.
        # ----------------------------------------------------------------------

        # Check quants and available quantity for product DozA
        quants = self.StockQuantObj.search([('product_id', '=', self.DozA.id), ('location_id', '=', self.stock_location)])
        total_qty = [quant.qty for quant in quants]
        self.assertEqual(sum(total_qty), 18, 'Expecting 18 Dozen , got %.4f Dozen on location stock!' % (sum(total_qty)))
        self.assertEqual(self.DozA.qty_available, 18, 'Wrong quantity available (%s found instead of 18)' % (self.DozA.qty_available))
        # Check quants and available quantity for product SDozA
        quants = self.StockQuantObj.search([('product_id', '=', self.SDozA.id), ('location_id', '=', self.stock_location)])
        total_qty = [quant.qty for quant in quants]
        self.assertEqual(sum(total_qty), 21, 'Expecting 18 SDozen , got %.4f SDozen on location stock!' % (sum(total_qty)))
        self.assertEqual(self.SDozA.qty_available, 21, 'Wrong quantity available (%s found instead of 21)' % (self.SDozA.qty_available))
        # Check quants and available quantity for product SDozARound
        quants = self.StockQuantObj.search([('product_id', '=', self.SDozARound.id), ('location_id', '=', self.stock_location)])
        total_qty = [quant.qty for quant in quants]
        self.assertEqual(sum(total_qty), 22, 'Expecting 22 SDozenRound , got %.4f SDozenRound on location stock!' % (sum(total_qty)))
        self.assertEqual(self.SDozARound.qty_available, 22, 'Wrong quantity available (%s found instead of 22)' % (self.SDozARound.qty_available))
        # Check quants and available quantity for product gB.
        quants = self.StockQuantObj.search([('product_id', '=', self.gB.id), ('location_id', '=', self.stock_location)])
        total_qty = [quant.qty for quant in quants]
        self.assertEqual(sum(total_qty), 1050.6, 'Expecting 1050.6 Gram , got %.4f Gram on location stock!' % (sum(total_qty)))
        self.assertEqual(self.gB.qty_available, 1050.6, 'Wrong quantity available (%s found instead of 1050.6)' % (self.gB.qty_available))
        # Check quants and available quantity for product kgB.
        quants = self.StockQuantObj.search([('product_id', '=', self.kgB.id), ('location_id', '=', self.stock_location)])
        total_qty = [quant.qty for quant in quants]
        self.assertEqual(sum(total_qty), 0.040, 'Expecting 0.040 kg , got %.4f kg on location stock!' % (sum(total_qty)))
        self.assertEqual(self.kgB.qty_available, 0.040, 'Wrong quantity available (%s found instead of 0.040)' % (self.kgB.qty_available))

        # ----------------------------------------------------------------------
        # Create outgoing shipment.
        # ----------------------------------------------------------------------

        before_out_quantity = self.kgB.qty_available
        picking_out = self.PickingObj.create({
            'partner_id': self.partner_agrolite_id,
            'picking_type_id': self.picking_type_out,
            'location_id': self.stock_location,
            'location_dest_id': self.customer_location})
        self.MoveObj.create({
            'name': self.kgB.name,
            'product_id': self.kgB.id,
            'product_uom_qty': 0.966,
            'product_uom': self.uom_gm.id,
            'picking_id': picking_out.id,
            'location_id': self.stock_location,
            'location_dest_id': self.customer_location})
        self.MoveObj.create({
            'name': self.kgB.name,
            'product_id': self.kgB.id,
            'product_uom_qty': 0.034,
            'product_uom': self.uom_gm.id,
            'picking_id': picking_out.id,
            'location_id': self.stock_location,
            'location_dest_id': self.customer_location})
        picking_out.action_confirm()
        picking_out.action_assign()
        picking_out.do_prepare_partial()
        picking_out.do_transfer()

        # Check quantity difference after stock transfer.
        quantity_diff = before_out_quantity - self.kgB.qty_available
        self.assertEqual(float_round(quantity_diff, precision_rounding=0.0001), 0.001, 'Wrong quantity diffrence.')
        self.assertEqual(self.kgB.qty_available, 0.039, 'Wrong quantity available (%s found instead of 0.039)' % (self.kgB.qty_available))

        # ======================================================================
        # Outgoing shipments.
        # ======================================================================
        # Create Outgoing shipment with ...
        #   product DozA ( 54 Unit ) , SDozA ( 288 Unit )
        #   product SDozRound (  360 unit ) , product gB ( 0.503 kg )
        #   product kgB (  19 g )
        # ======================================================================

        picking_out = self.PickingObj.create({
            'partner_id': self.partner_agrolite_id,
            'picking_type_id': self.picking_type_out,
            'location_id': self.stock_location,
            'location_dest_id': self.customer_location})
        self.MoveObj.create({
            'name': self.DozA.name,
            'product_id': self.DozA.id,
            'product_uom_qty': 54,
            'product_uom': self.uom_unit.id,
            'picking_id': picking_out.id,
            'location_id': self.stock_location,
            'location_dest_id': self.customer_location})
        self.MoveObj.create({
            'name': self.SDozA.name,
            'product_id': self.SDozA.id,
            'product_uom_qty': 288,
            'product_uom': self.uom_unit.id,
            'picking_id': picking_out.id,
            'location_id': self.stock_location,
            'location_dest_id': self.customer_location})
        self.MoveObj.create({
            'name': self.SDozARound.name,
            'product_id': self.SDozARound.id,
            'product_uom_qty': 360,
            'product_uom': self.uom_unit.id,
            'picking_id': picking_out.id,
            'location_id': self.stock_location,
            'location_dest_id': self.customer_location})
        self.MoveObj.create({
            'name': self.gB.name,
            'product_id': self.gB.id,
            'product_uom_qty': 0.503,
            'product_uom': self.uom_kg.id,
            'picking_id': picking_out.id,
            'location_id': self.stock_location,
            'location_dest_id': self.customer_location})
        self.MoveObj.create({
            'name': self.kgB.name,
            'product_id': self.kgB.id,
            'product_uom_qty': 20,
            'product_uom': self.uom_gm.id,
            'picking_id': picking_out.id,
            'location_id': self.stock_location,
            'location_dest_id': self.customer_location})
        # Confirm outgoing shipment.
        picking_out.action_confirm()
        for move in picking_out.move_lines:
            self.assertEqual(move.state, 'confirmed', 'Wrong state of move line.')
        # Assing product to outgoing shipments
        picking_out.action_assign()
        for move in picking_out.move_lines:
            self.assertEqual(move.state, 'assigned', 'Wrong state of move line.')
        # Check product A available quantity
        DozA_qty = self.MoveObj.search([('product_id', '=', self.DozA.id), ('picking_id', '=', picking_out.id)], limit=1).reserved_availability
        self.assertEqual(DozA_qty, 4.5, 'Wrong move quantity availability (%s found instead of 4.5)' % (DozA_qty))
        # Check product B available quantity
        SDozA_qty = self.MoveObj.search([('product_id', '=', self.SDozA.id), ('picking_id', '=', picking_out.id)], limit=1).reserved_availability
        self.assertEqual(SDozA_qty, 2, 'Wrong move quantity availability (%s found instead of 2)' % (SDozA_qty))
        # Check product C available quantity
        SDozARound_qty = self.MoveObj.search([('product_id', '=', self.SDozARound.id), ('picking_id', '=', picking_out.id)], limit=1).reserved_availability
        self.assertEqual(SDozARound_qty, 3, 'Wrong move quantity availability (%s found instead of 3)' % (SDozARound_qty))
        # Check product D available quantity
        gB_qty = self.MoveObj.search([('product_id', '=', self.gB.id), ('picking_id', '=', picking_out.id)], limit=1).reserved_availability
        self.assertEqual(gB_qty, 503, 'Wrong move quantity availability (%s found instead of 503)' % (gB_qty))
        # Check product D available quantity
        kgB_qty = self.MoveObj.search([('product_id', '=', self.kgB.id), ('picking_id', '=', picking_out.id)], limit=1).reserved_availability
        self.assertEqual(kgB_qty, 0.020, 'Wrong move quantity availability (%s found instead of 0.020)' % (kgB_qty))

        picking_out.do_prepare_partial()
        picking_out.do_transfer()

        # ----------------------------------------------------------------------
        # Check product stock location quantity and quantity available.
        # ----------------------------------------------------------------------

        # Check quants and available quantity for product DozA
        quants = self.StockQuantObj.search([('product_id', '=', self.DozA.id), ('location_id', '=', self.stock_location)])
        total_qty = [quant.qty for quant in quants]
        self.assertEqual(sum(total_qty), 13.5, 'Expecting 13.5 Dozen , got %.4f Dozen on location stock!' % (sum(total_qty)))
        self.assertEqual(self.DozA.qty_available, 13.5, 'Wrong quantity available (%s found instead of 13.5)' % (self.DozA.qty_available))
        # Check quants and available quantity for product SDozA
        quants = self.StockQuantObj.search([('product_id', '=', self.SDozA.id), ('location_id', '=', self.stock_location)])
        total_qty = [quant.qty for quant in quants]
        self.assertEqual(sum(total_qty), 19, 'Expecting 19 SDozen , got %.4f SDozen on location stock!' % (sum(total_qty)))
        self.assertEqual(self.SDozA.qty_available, 19, 'Wrong quantity available (%s found instead of 19)' % (self.SDozA.qty_available))
        # Check quants and available quantity for product SDozARound
        quants = self.StockQuantObj.search([('product_id', '=', self.SDozARound.id), ('location_id', '=', self.stock_location)])
        total_qty = [quant.qty for quant in quants]
        self.assertEqual(sum(total_qty), 19, 'Expecting 19 SDozRound , got %.4f SDozRound on location stock!' % (sum(total_qty)))
        self.assertEqual(self.SDozARound.qty_available, 19, 'Wrong quantity available (%s found instead of 19)' % (self.SDozARound.qty_available))
        # Check quants and available quantity for product gB.
        quants = self.StockQuantObj.search([('product_id', '=', self.gB.id), ('location_id', '=', self.stock_location)])
        total_qty = [quant.qty for quant in quants]
        self.assertEqual(float_round(sum(total_qty), precision_rounding=0.0001), 547.6, 'Expecting 547.6 g , got %.4f g on location stock!' % (sum(total_qty)))
        self.assertEqual(self.gB.qty_available, 547.6, 'Wrong quantity available (%s found instead of 547.6)' % (self.gB.qty_available))
        # Check quants and available quantity for product kgB.
        quants = self.StockQuantObj.search([('product_id', '=', self.kgB.id), ('location_id', '=', self.stock_location)])
        total_qty = [quant.qty for quant in quants]
        self.assertEqual(sum(total_qty), 0.019, 'Expecting 0.019 kg , got %.4f kg on location stock!' % (sum(total_qty)))
        self.assertEqual(self.kgB.qty_available, 0.019, 'Wrong quantity available (%s found instead of 0.019)' % (self.kgB.qty_available))
        # ----------------------------------------------------------------------
        # Receipt back order of incoming shipment.
        # ----------------------------------------------------------------------

        bo_in_B.do_prepare_partial()
        bo_in_B.do_transfer()
        # Check quants and available quantity for product kgB.
        quants = self.StockQuantObj.search([('product_id', '=', self.DozA.id), ('location_id', '=', self.stock_location)])
        total_qty = [quant.qty for quant in quants]
        self.assertEqual(sum(total_qty), 15.5, 'Expecting 15.5 Dozen , got %.4f Dozen on location stock!' % (sum(total_qty)))
        self.assertEqual(self.DozA.qty_available, 15.5, 'Wrong quantity available (%s found instead of 15.5)' % (self.DozA.qty_available))

        # -----------------------------------------
        # Create product in kg and receive in ton.
        # -----------------------------------------

        productKG = self.ProductObj.create({'name': 'Product KG', 'uom_id': self.uom_kg.id, 'uom_po_id': self.uom_kg.id})
        picking_in = self.PickingObj.create({
            'partner_id': self.partner_delta_id,
            'picking_type_id': self.picking_type_in,
            'location_id': self.supplier_location,
            'location_dest_id': self.stock_location})
        self.MoveObj.create({
            'name': productKG.name,
            'product_id': productKG.id,
            'product_uom_qty': 1.0,
            'product_uom': self.uom_tone.id,
            'picking_id': picking_in.id,
            'location_id': self.supplier_location,
            'location_dest_id': self.stock_location})
        # Check incoming shipment state.
        self.assertEqual(picking_in.state, 'draft', 'Incoming shipment state should be draft.')
        # Check incoming shipment move lines state.
        for move in picking_in.move_lines:
            self.assertEqual(move.state, 'draft', 'Wrong state of move line.')
        # Confirm incoming shipment.
        picking_in.action_confirm()
        # Check incoming shipment move lines state.
        for move in picking_in.move_lines:
            self.assertEqual(move.state, 'assigned', 'Wrong state of move line.')
        picking_in.do_prepare_partial()
        # Check pack operation quantity.
        packKG = self.StockPackObj.search([('product_id', '=', productKG.id), ('picking_id', '=', picking_in.id)], limit=1)
        self.assertEqual(packKG.product_qty, 1000, 'Wrong product quantity in pack operation (%s found instead of 1000)' % (packKG.product_qty))
        self.assertEqual(packKG.product_uom_id.id, self.uom_kg.id, 'Wrong product uom in pack operation.')
        # Transfer Incoming shipment.
        picking_in.do_transfer()

        #-----------------------------------------------------------------------
        # Check incoming shipment after transfer.
        #-----------------------------------------------------------------------

        # Check incoming shipment state.
        self.assertEqual(picking_in.state, 'done', 'Incoming shipment state: %s instead of %s' % (picking_in.state, 'done'))
        # Check incoming shipment move lines state.
        for move in picking_in.move_lines:
            self.assertEqual(move.state, 'done', 'Wrong state of move lines.')
        # Check total done move lines for incoming shipment.
        self.assertEqual(len(picking_in.move_lines), 1, 'Wrong number of move lines')
        # Check product DozA done quantity.
        move = self.MoveObj.search([('product_id', '=', productKG.id), ('picking_id', '=', picking_in.id)], limit=1)
        self.assertEqual(move.product_uom_qty, 1, 'Wrong product quantity in done move.')
        self.assertEqual(move.product_uom.id, self.uom_tone.id, 'Wrong unit of measure in done move.')
        self.assertEqual(productKG.qty_available, 1000, 'Wrong quantity available of product (%s found instead of 1000)' % (productKG.qty_available))
        picking_out = self.PickingObj.create({
            'partner_id': self.partner_agrolite_id,
            'picking_type_id': self.picking_type_out,
            'location_id': self.stock_location,
            'location_dest_id': self.customer_location})
        self.MoveObj.create({
            'name': productKG.name,
            'product_id': productKG.id,
            'product_uom_qty': 2.5,
            'product_uom': self.uom_gm.id,
            'picking_id': picking_out.id,
            'location_id': self.stock_location,
            'location_dest_id': self.customer_location})
        picking_out.action_confirm()
        picking_out.action_assign()
        picking_out.do_prepare_partial()
        pack_opt = self.StockPackObj.search([('product_id', '=', productKG.id), ('picking_id', '=', picking_out.id)], limit=1)
        pack_opt.write({'product_qty': 0.5})
        picking_out.do_transfer()
        quants = self.StockQuantObj.search([('product_id', '=', productKG.id), ('location_id', '=', self.stock_location)])
        total_qty = [quant.qty for quant in quants]
        # Check total quantity stock location.
        self.assertEqual(sum(total_qty), 999.9995, 'Expecting 999.9995 kg , got %.4f kg on location stock!' % (sum(total_qty)))

        # Check Back order created or not.
        #---------------------------------
        bo_out_1 = self.PickingObj.search([('backorder_id', '=', picking_out.id)])
        self.assertEqual(len(bo_out_1), 1, 'Back order should be created.')
        # Check total move lines of back order.
        self.assertEqual(len(bo_out_1.move_lines), 1, 'Wrong number of move lines')
        moves_KG = self.MoveObj.search([('product_id', '=', productKG.id), ('picking_id', '=', bo_out_1.id)], limit=1)
        # Check back order created with correct quantity and uom or not.
        self.assertEqual(moves_KG.product_uom_qty, 2.0, 'Wrong move quantity (%s found instead of 2.0)' % (moves_KG.product_uom_qty))
        self.assertEqual(moves_KG.product_uom.id, self.uom_gm.id, 'Wrong uom in move for product KG.')
        bo_out_1.action_assign()
        bo_out_1.do_prepare_partial()
        pack_opt = self.StockPackObj.search([('product_id', '=', productKG.id), ('picking_id', '=', bo_out_1.id)], limit=1)
        pack_opt.write({'product_qty': 0.5})
        bo_out_1.do_transfer()
        quants = self.StockQuantObj.search([('product_id', '=', productKG.id), ('location_id', '=', self.stock_location)])
        total_qty = [quant.qty for quant in quants]

        # Check total quantity stock location.
        self.assertEqual(sum(total_qty), 999.9990, 'Expecting 999.9990 kg , got %.4f kg on location stock!' % (sum(total_qty)))

        # Check Back order created or not.
        #---------------------------------
        bo_out_2 = self.PickingObj.search([('backorder_id', '=', bo_out_1.id)])
        self.assertEqual(len(bo_out_2), 1, 'Back order should be created.')
        # Check total move lines of back order.
        self.assertEqual(len(bo_out_2.move_lines), 1, 'Wrong number of move lines')
        # Check back order created with correct move quantity and uom or not.
        moves_KG = self.MoveObj.search([('product_id', '=', productKG.id), ('picking_id', '=', bo_out_2.id)], limit=1)
        self.assertEqual(moves_KG.product_uom_qty, 1.5, 'Wrong move quantity (%s found instead of 1.5)' % (moves_KG.product_uom_qty))
        self.assertEqual(moves_KG.product_uom.id, self.uom_gm.id, 'Wrong uom in move for product KG.')
        bo_out_2.action_assign()
        bo_out_2.do_prepare_partial()
        pack_opt = self.StockPackObj.search([('product_id', '=', productKG.id), ('picking_id', '=', bo_out_2.id)], limit=1)
        pack_opt.write({'product_qty': 0.5})
        bo_out_2.do_transfer()
        # Check total quantity stock location of product KG.
        quants = self.StockQuantObj.search([('product_id', '=', productKG.id), ('location_id', '=', self.stock_location)])
        total_qty = [quant.qty for quant in quants]
        self.assertEqual(sum(total_qty), 999.9985, 'Expecting 999.9985 kg , got %.4f kg on location stock!' % (sum(total_qty)))

        # Check Back order created or not.
        #---------------------------------
        bo_out_3 = self.PickingObj.search([('backorder_id', '=', bo_out_2.id)])
        self.assertEqual(len(bo_out_3), 1, 'Back order should be created.')
        # Check total move lines of back order.
        self.assertEqual(len(bo_out_3.move_lines), 1, 'Wrong number of move lines')
        # Check back order created with correct quantity and uom or not.
        moves_KG = self.MoveObj.search([('product_id', '=', productKG.id), ('picking_id', '=', bo_out_3.id)], limit=1)
        self.assertEqual(moves_KG.product_uom_qty, 1, 'Wrong move quantity (%s found instead of 1.0)' % (moves_KG.product_uom_qty))
        self.assertEqual(moves_KG.product_uom.id, self.uom_gm.id, 'Wrong uom in move for product KG.')
        bo_out_3.action_assign()
        bo_out_3.do_prepare_partial()
        pack_opt = self.StockPackObj.search([('product_id', '=', productKG.id), ('picking_id', '=', bo_out_3.id)], limit=1)
        pack_opt.write({'product_qty': 0.5})
        bo_out_3.do_transfer()
        quants = self.StockQuantObj.search([('product_id', '=', productKG.id), ('location_id', '=', self.stock_location)])
        total_qty = [quant.qty for quant in quants]
        self.assertEqual(sum(total_qty), 999.9980, 'Expecting 999.9980 kg , got %.4f kg on location stock!' % (sum(total_qty)))

        # Check Back order created or not.
        #---------------------------------
        bo_out_4 = self.PickingObj.search([('backorder_id', '=', bo_out_3.id)])

        self.assertEqual(len(bo_out_4), 1, 'Back order should be created.')
        # Check total move lines of back order.
        self.assertEqual(len(bo_out_4.move_lines), 1, 'Wrong number of move lines')
        # Check back order created with correct quantity and uom or not.
        moves_KG = self.MoveObj.search([('product_id', '=', productKG.id), ('picking_id', '=', bo_out_4.id)], limit=1)
        self.assertEqual(moves_KG.product_uom_qty, 0.5, 'Wrong move quantity (%s found instead of 0.5)' % (moves_KG.product_uom_qty))
        self.assertEqual(moves_KG.product_uom.id, self.uom_gm.id, 'Wrong uom in move for product KG.')
        bo_out_4.action_assign()
        bo_out_4.do_prepare_partial()
        pack_opt = self.StockPackObj.search([('product_id', '=', productKG.id), ('picking_id', '=', bo_out_4.id)], limit=1)
        pack_opt.write({'product_qty': 0.5})
        bo_out_4.do_transfer()
        quants = self.StockQuantObj.search([('product_id', '=', productKG.id), ('location_id', '=', self.stock_location)])
        total_qty = [quant.qty for quant in quants]
        self.assertEqual(sum(total_qty), 999.9975, 'Expecting 999.9975 kg , got %.4f kg on location stock!' % (sum(total_qty)))

    def test_20_create_inventory_with_different_uom(self):
        """Create inventory with different unit of measure."""

        # ------------------------------------------------
        # Test inventory with product A(Unit).
        # ------------------------------------------------

        inventory = self.InvObj.create({'name': 'Test',
                                        'product_id': self.UnitA.id,
                                        'filter': 'product'})
        inventory.prepare_inventory()
        self.assertFalse(inventory.line_ids, "Inventory line should not created.")
        inventory_line = self.InvLineObj.create({
            'inventory_id': inventory.id,
            'product_id': self.UnitA.id,
            'product_uom_id': self.uom_dozen.id,
            'product_qty': 10,
            'location_id': self.stock_location})
        inventory.action_done()
        # Check quantity available of product UnitA.
        quants = self.StockQuantObj.search([('product_id', '=', self.UnitA.id), ('location_id', '=', self.stock_location)])
        total_qty = [quant.qty for quant in quants]
        self.assertEqual(sum(total_qty), 120, 'Expecting 120 Units , got %.4f Units on location stock!' % (sum(total_qty)))
        self.assertEqual(self.UnitA.qty_available, 120, 'Expecting 120 Units , got %.4f Units of quantity available!' % (self.UnitA.qty_available))
        # Create Inventory again for product UnitA.
        inventory = self.InvObj.create({'name': 'Test',
                                        'product_id': self.UnitA.id,
                                        'filter': 'product'})
        inventory.prepare_inventory()
        self.assertEqual(len(inventory.line_ids), 1, "One inventory line should be created.")
        inventory_line = self.InvLineObj.search([('product_id', '=', self.UnitA.id), ('inventory_id', '=', inventory.id)], limit=1)
        self.assertEqual(inventory_line.product_qty, 120, "Wrong product quantity in inventory line.")
        # Modify the inventory line and set the quantity to 144 product on this new inventory.
        inventory_line.write({'product_qty': 144})
        inventory.action_done()
        move = self.MoveObj.search([('product_id', '=', self.UnitA.id), ('inventory_id', '=', inventory.id)], limit=1)
        self.assertEqual(move.product_uom_qty, 24, "Wrong move quantity of product UnitA.")
        # Check quantity available of product UnitA.
        quants = self.StockQuantObj.search([('product_id', '=', self.UnitA.id), ('location_id', '=', self.stock_location)])
        total_qty = [quant.qty for quant in quants]
        self.assertEqual(sum(total_qty), 144, 'Expecting 144 Units , got %.4f Units on location stock!' % (sum(total_qty)))
        self.assertEqual(self.UnitA.qty_available, 144, 'Expecting 144 Units , got %.4f Units of quantity available!' % (self.UnitA.qty_available))

        # ------------------------------------------------
        # Test inventory with product KG.
        # ------------------------------------------------

        productKG = self.ProductObj.create({'name': 'Product KG', 'uom_id': self.uom_kg.id, 'uom_po_id': self.uom_kg.id})
        inventory = self.InvObj.create({'name': 'Inventory Product KG',
                                        'product_id': productKG.id,
                                        'filter': 'product'})
        inventory.prepare_inventory()
        self.assertFalse(inventory.line_ids, "Inventory line should not created.")
        inventory_line = self.InvLineObj.create({
            'inventory_id': inventory.id,
            'product_id': productKG.id,
            'product_uom_id': self.uom_tone.id,
            'product_qty': 5,
            'location_id': self.stock_location})
        inventory.action_done()
        quants = self.StockQuantObj.search([('product_id', '=', productKG.id), ('location_id', '=', self.stock_location)])
        total_qty = [quant.qty for quant in quants]
        self.assertEqual(sum(total_qty), 5000, 'Expecting 5000 kg , got %.4f kg on location stock!' % (sum(total_qty)))
        self.assertEqual(productKG.qty_available, 5000, 'Expecting 5000 kg , got %.4f kg of quantity available!' % (productKG.qty_available))
        # Create Inventory again.
        inventory = self.InvObj.create({'name': 'Test',
                                        'product_id': productKG.id,
                                        'filter': 'product'})
        inventory.prepare_inventory()
        self.assertEqual(len(inventory.line_ids), 1, "One inventory line should be created.")
        inventory_line = self.InvLineObj.search([('product_id', '=', productKG.id), ('inventory_id', '=', inventory.id)], limit=1)
        self.assertEqual(inventory_line.product_qty, 5000, "Wrong product quantity in inventory line.")
        # Modify the inventory line and set the quantity to 4000 product on this new inventory.
        inventory_line.write({'product_qty': 4000})
        inventory.action_done()
        # Check inventory move quantity of product KG.
        move = self.MoveObj.search([('product_id', '=', productKG.id), ('inventory_id', '=', inventory.id)], limit=1)
        self.assertEqual(move.product_uom_qty, 1000, "Wrong move quantity of product KG.")
        # Check quantity available of product KG.
        quants = self.StockQuantObj.search([('product_id', '=', productKG.id), ('location_id', '=', self.stock_location)])
        total_qty = [quant.qty for quant in quants]
        self.assertEqual(sum(total_qty), 4000, 'Expecting 4000 kg , got %.4f on location stock!' % (sum(total_qty)))
        self.assertEqual(productKG.qty_available, 4000, 'Expecting 4000 kg , got %.4f of quantity available!' % (productKG.qty_available))


        #--------------------------------------------------------
        # TEST PARTIAL INVENTORY WITH PACKS and LOTS
        #---------------------------------------------------------

        packproduct = self.ProductObj.create({'name': 'Pack Product', 'uom_id': self.uom_unit.id, 'uom_po_id': self.uom_unit.id})
        lotproduct = self.ProductObj.create({'name': 'Lot Product', 'uom_id': self.uom_unit.id, 'uom_po_id': self.uom_unit.id})
        inventory = self.InvObj.create({'name': 'Test Partial and Pack',
                                        'filter': 'partial',
                                        'location_id': self.stock_location})
        inventory.prepare_inventory()
        pack_obj = self.env['stock.quant.package']
        lot_obj = self.env['stock.production.lot']
        pack1 = pack_obj.create({'name': 'PACK00TEST1'})
        pack2 = pack_obj.create({'name': 'PACK00TEST2'})
        lot1 = lot_obj.create({'name': 'Lot001', 'product_id': lotproduct.id})
        move = self.MoveObj.search([('product_id', '=', productKG.id), ('inventory_id', '=', inventory.id)], limit=1)
        self.assertEqual(len(move), 0, "Partial filter should not create a lines upon prepare")

        line_vals = []
        line_vals += [{'location_id': self.stock_location, 'product_id': packproduct.id, 'product_qty': 10, 'product_uom_id': packproduct.uom_id.id}]
        line_vals += [{'location_id': self.stock_location, 'product_id': packproduct.id, 'product_qty': 20, 'product_uom_id': packproduct.uom_id.id, 'package_id': pack1.id}]
        line_vals += [{'location_id': self.stock_location, 'product_id': lotproduct.id, 'product_qty': 30, 'product_uom_id': lotproduct.uom_id.id, 'prod_lot_id': lot1.id}]
        line_vals += [{'location_id': self.stock_location, 'product_id': lotproduct.id, 'product_qty': 25, 'product_uom_id': lotproduct.uom_id.id, 'prod_lot_id': False}]
        inventory.write({'line_ids': [(0, 0, x) for x in line_vals]})
        inventory.action_done()
        self.assertEqual(packproduct.qty_available, 30, "Wrong qty available for packproduct")
        self.assertEqual(lotproduct.qty_available, 55, "Wrong qty available for lotproduct")
        quants = self.StockQuantObj.search([('product_id', '=', packproduct.id), ('location_id', '=', self.stock_location), ('package_id', '=', pack1.id)])
        total_qty = sum([quant.qty for quant in quants])
        self.assertEqual(total_qty, 20, 'Expecting 20 units on package 1 of packproduct, but we got %.4f on location stock!' % (total_qty))

        #Create an inventory that will put the lots without lot to 0 and check that taking without pack will not take it from the pack
        inventory2 = self.InvObj.create({'name': 'Test Partial Lot and Pack2',
                                        'filter': 'partial',
                                        'location_id': self.stock_location})
        inventory2.prepare_inventory()
        line_vals = []
        line_vals += [{'location_id': self.stock_location, 'product_id': packproduct.id, 'product_qty': 20, 'product_uom_id': packproduct.uom_id.id}]
        line_vals += [{'location_id': self.stock_location, 'product_id': lotproduct.id, 'product_qty': 0, 'product_uom_id': lotproduct.uom_id.id, 'prod_lot_id': False}]
        line_vals += [{'location_id': self.stock_location, 'product_id': lotproduct.id, 'product_qty': 10, 'product_uom_id': lotproduct.uom_id.id, 'prod_lot_id': lot1.id}]
        inventory2.write({'line_ids': [(0, 0, x) for x in line_vals]})
        inventory2.action_done()
        self.assertEqual(packproduct.qty_available, 40, "Wrong qty available for packproduct")
        self.assertEqual(lotproduct.qty_available, 10, "Wrong qty available for lotproduct")
        quants = self.StockQuantObj.search([('product_id', '=', lotproduct.id), ('location_id', '=', self.stock_location), ('lot_id', '=', lot1.id)])
        total_qty = sum([quant.qty for quant in quants])
        self.assertEqual(total_qty, 10, 'Expecting 0 units lot of lotproduct, but we got %.4f on location stock!' % (total_qty))
        quants = self.StockQuantObj.search([('product_id', '=', lotproduct.id), ('location_id', '=', self.stock_location), ('lot_id', '=', False)])
        total_qty = sum([quant.qty for quant in quants])
        self.assertEqual(total_qty, 0, 'Expecting 0 units lot of lotproduct, but we got %.4f on location stock!' % (total_qty))

    def test_30_check_with_no_incoming_lot(self):
        """ Picking in without lots and picking out with"""

        # Change basic picking type not to get lots
        # Create product with lot tracking
        picking_in = self.env['stock.picking.type'].browse(self.picking_type_in)
        picking_in.use_create_lots = False
        self.productA.tracking = 'lot'
        picking_in = self.PickingObj.create({
            'partner_id': self.partner_delta_id,
            'picking_type_id': self.picking_type_in,
            'location_id': self.supplier_location,
            'location_dest_id': self.stock_location})
        self.MoveObj.create({
            'name': self.productA.name,
            'product_id': self.productA.id,
            'product_uom_qty': 4,
            'product_uom': self.productA.uom_id.id,
            'picking_id': picking_in.id,
            'location_id': self.supplier_location,
            'location_dest_id': self.stock_location})

        # Check incoming shipment move lines state.
        for move in picking_in.move_lines:
            self.assertEqual(move.state, 'draft', 'Wrong state of move line.')
        # Confirm incoming shipment.
        picking_in.action_confirm()
        # Check incoming shipment move lines state.
        for move in picking_in.move_lines:
            self.assertEqual(move.state, 'assigned', 'Wrong state of move line.')

        picking_in.do_transfer()

        picking_out = self.PickingObj.create({
            'partner_id': self.partner_agrolite_id,
            'name': 'testpicking',
            'picking_type_id': self.picking_type_out,
            'location_id': self.stock_location,
            'location_dest_id': self.customer_location})
        self.MoveObj.create({
            'name': self.productA.name,
            'product_id': self.productA.id,
            'product_uom_qty': 3,
            'product_uom': self.productA.uom_id.id,
            'picking_id': picking_out.id,
            'location_id': self.stock_location,
            'location_dest_id': self.customer_location})
        picking_out.action_confirm()
        picking_out.action_assign()
        pack_opt = self.StockPackObj.search([('picking_id', '=', picking_out.id)], limit=1)
        lot1 = self.LotObj.create({'product_id': self.productA.id, 'name': 'LOT1'})
        lot2 = self.LotObj.create({'product_id': self.productA.id, 'name': 'LOT2'})
        lot3 = self.LotObj.create({'product_id': self.productA.id, 'name': 'LOT3'})
        self.env['stock.pack.operation.lot'].create({'operation_id': pack_opt.id, 'lot_id': lot1.id, 'qty': 1.0})
        self.env['stock.pack.operation.lot'].create({'operation_id': pack_opt.id,'lot_id': lot2.id, 'qty': 1.0})
        self.env['stock.pack.operation.lot'].create({'operation_id': pack_opt.id, 'lot_id': lot3.id, 'qty': 2.0})
        pack_opt.qty_done = 4.0
        picking_out.do_new_transfer()
        quants = self.StockQuantObj.search([('product_id', '=', self.productA.id), ('location_id', '=', self.stock_location)])
        self.assertFalse(quants, 'Should not have any quants in stock anymore')
        quants = self.StockQuantObj.search([('product_id', '=', self.productA.id), ('location_id', '=', self.customer_location)])
        self.assertEqual(sum([x.qty for x in quants]), 4, 'Wrong total sum of quants')
        self.assertEqual(sum([x.qty for x in quants if not x.lot_id]), 0.0, 'Wrong sum of quants with no lot')
        self.assertEqual(sum([x.qty for x in quants if x.lot_id.id == lot1.id]), 1.0, 'Wrong sum of quants with lot 1')
        self.assertEqual(sum([x.qty for x in quants if x.lot_id.id == lot2.id]), 1.0, 'Wrong sum of quants with lot 2')
        self.assertEqual(sum([x.qty for x in quants if x.lot_id.id == lot3.id]), 2.0, 'Wrong sum of quants with lot 3')

    def test_40_pack_in_pack(self):
        """ Put a pack in pack"""
        picking_out = self.PickingObj.create({
            'partner_id': self.partner_agrolite_id,
            'picking_type_id': self.picking_type_out,
            'location_id': self.pack_location,
            'location_dest_id': self.customer_location})
        move_out = self.MoveObj.create({
            'name': self.productA.name,
            'product_id': self.productA.id,
            'product_uom_qty': 3,
            'product_uom': self.productA.uom_id.id,
            'picking_id': picking_out.id,
            'location_id': self.pack_location,
            'location_dest_id': self.customer_location})
        picking_pack = self.PickingObj.create({
            'partner_id': self.partner_agrolite_id,
            'picking_type_id': self.picking_type_out,
            'location_id': self.stock_location   ,
            'location_dest_id': self.pack_location})
        move_pack = self.MoveObj.create({
            'name': self.productA.name,
            'product_id': self.productA.id,
            'product_uom_qty': 3,
            'product_uom': self.productA.uom_id.id,
            'picking_id': picking_pack.id,
            'location_id': self.stock_location,
            'location_dest_id': self.pack_location,
            'move_dest_id': move_out.id})
        picking_in = self.PickingObj.create({
            'partner_id': self.partner_delta_id,
            'picking_type_id': self.picking_type_in,
            'location_id': self.supplier_location,
            'location_dest_id': self.stock_location})
        move_in = self.MoveObj.create({
            'name': self.productA.name,
            'product_id': self.productA.id,
            'product_uom_qty': 3,
            'product_uom': self.productA.uom_id.id,
            'picking_id': picking_in.id,
            'location_id': self.supplier_location,
            'location_dest_id': self.stock_location,
            'move_dest_id': move_pack.id})

        # Check incoming shipment move lines state.
        for move in picking_in.move_lines:
            self.assertEqual(move.state, 'draft', 'Wrong state of move line.')
        # Confirm incoming shipment.
        picking_in.action_confirm()
        # Check incoming shipment move lines state.
        for move in picking_in.move_lines:
            self.assertEqual(move.state, 'assigned', 'Wrong state of move line.')

        # Check incoming shipment move lines state.
        for move in picking_pack.move_lines:
            self.assertEqual(move.state, 'draft', 'Wrong state of move line.')
        # Confirm incoming shipment.
        picking_pack.action_confirm()
        # Check incoming shipment move lines state.
        for move in picking_pack.move_lines:
            self.assertEqual(move.state, 'waiting', 'Wrong state of move line.')

        # Check incoming shipment move lines state.
        for move in picking_out.move_lines:
            self.assertEqual(move.state, 'draft', 'Wrong state of move line.')
        # Confirm incoming shipment.
        picking_out.action_confirm()
        # Check incoming shipment move lines state.
        for move in picking_out.move_lines:
            self.assertEqual(move.state, 'waiting', 'Wrong state of move line.')

        # Set the quantity done on the pack operation
        picking_in.pack_operation_product_ids.qty_done = 3.0
        # Put in a pack
        picking_in.put_in_pack()
        # Get the new package
        picking_in_package = picking_in.pack_operation_ids.result_package_id
        # Validate picking
        picking_in.do_new_transfer()

        # Check first picking state changed to done
        for move in picking_in.move_lines:
            self.assertEqual(move.state, 'done', 'Wrong state of move line.')
        # Check next picking state changed to 'assigned'
        for move in picking_pack.move_lines:
            self.assertEqual(move.state, 'assigned', 'Wrong state of move line.')

        # set the pack in pack operation to 'done'
        for pack in picking_pack.pack_operation_pack_ids:
            pack.is_done = True
            pack.on_change_is_done()

        # Put in a pack
        picking_pack.put_in_pack()
        # Get the new package
        picking_pack_package = picking_pack.pack_operation_ids.result_package_id
        # Validate picking
        picking_pack.do_new_transfer()

        # Check second picking state changed to done
        for move in picking_pack.move_lines:
            self.assertEqual(move.state, 'done', 'Wrong state of move line.')
        # Check next picking state changed to 'assigned'
        for move in picking_out.move_lines:
            self.assertEqual(move.state, 'assigned', 'Wrong state of move line.')

        # set the pack in pack operation to 'done'
        for pack in picking_out.pack_operation_pack_ids:
            pack.is_done = True
            pack.on_change_is_done()

        # Validate picking
        picking_out.do_new_transfer()

        # check all pickings are done
        for move in picking_in.move_lines:
            self.assertEqual(move.state, 'done', 'Wrong state of move line.')
        for move in picking_pack.move_lines:
            self.assertEqual(move.state, 'done', 'Wrong state of move line.')
        for move in picking_out.move_lines:
            self.assertEqual(move.state, 'done', 'Wrong state of move line.')

        # Check picking_in_package is in picking_pack_package
        self.assertEqual(picking_in_package.parent_id.id, picking_pack_package.id, 'The package created in the picking in is not in the one created in picking pack')
        # Check that both packages are in the customer location
        self.assertEqual(picking_pack_package.location_id.id, self.customer_location, 'The package created in picking pack is not in the customer location')
        self.assertEqual(picking_in_package.location_id.id, self.customer_location, 'The package created in picking in is not in the customer location')
        # Check that we have a quant in customer location, for the productA with qty 3
        quant = self.StockQuantObj.search([('location_id', '=', self.customer_location), ('product_id', '=', self.productA.id)])
        self.assertTrue(quant.id, 'There is no quant in customer location for productA')
        self.assertEqual(quant.qty, 3.0, 'The quant in customer location for productA has not a quantity of 3.0')
        # Check that the  parent package of the quant is the picking_in_package
        self.assertEqual(quant.package_id.id, picking_in_package.id, 'The quant in customer location is not in its package created in picking in')

    def test_50_create_in_out_with_product_pack_lines(self):
        picking_in = self.PickingObj.create({
            'partner_id': self.partner_delta_id,
            'picking_type_id': self.picking_type_in,
            'location_id': self.supplier_location,
            'location_dest_id': self.stock_location})
        self.MoveObj.create({
            'name': self.productE.name,
            'product_id': self.productE.id,
            'product_uom_qty': 10,
            'product_uom': self.productE.uom_id.id,
            'picking_id': picking_in.id,
            'location_id': self.supplier_location,
            'location_dest_id': self.stock_location})

        picking_in.action_confirm()
        picking_in.action_assign()
        pack_obj = self.env['stock.quant.package']
        pack1 = pack_obj.create({'name': 'PACKINOUTTEST1'})
        pack2 = pack_obj.create({'name': 'PACKINOUTTEST2'})
        picking_in.pack_operation_ids[0].result_package_id = pack1
        picking_in.pack_operation_ids[0].product_qty = 4
        packop2 = picking_in.pack_operation_ids[0].copy()
        packop2.product_qty = 6
        packop2.result_package_id = pack2
        picking_in.do_transfer()
        self.assertEqual(sum([x.qty for x in picking_in.move_lines[0].quant_ids]), 10.0, 'Expecting 10 pieces in stock')
        #check the quants are in the package
        self.assertEqual(sum(x.qty for x in pack1.quant_ids), 4.0, 'Pack 1 should have 4 pieces')
        self.assertEqual(sum(x.qty for x in pack2.quant_ids), 6.0, 'Pack 2 should have 6 pieces')
        picking_out = self.PickingObj.create({
            'partner_id': self.partner_agrolite_id,
            'picking_type_id': self.picking_type_out,
            'location_id': self.stock_location,
            'location_dest_id': self.customer_location})
        self.MoveObj.create({
            'name': self.productE.name,
            'product_id': self.productE.id,
            'product_uom_qty': 3,
            'product_uom': self.productE.uom_id.id,
            'picking_id': picking_out.id,
            'location_id': self.stock_location,
            'location_dest_id': self.customer_location})
        picking_out.action_confirm()
        picking_out.action_assign()
        packout1 = picking_out.pack_operation_ids[0]
        packout2 = picking_out.pack_operation_ids[0].copy()
        packout1.product_qty = 2
        packout1.package_id = pack1
        packout2.package_id = pack2
        packout2.product_qty = 1
        picking_out.do_transfer()
        #Check there are no negative quants
        neg_quants = self.env['stock.quant'].search([('product_id', '=', self.productE.id), ('qty', '<', 0.0)])
        self.assertEqual(len(neg_quants), 0, 'There are negative quants!')
        self.assertEqual(len(picking_out.move_lines[0].linked_move_operation_ids), 2, 'We should have 2 links in the matching between the move and the operations')
        self.assertEqual(len(picking_out.move_lines[0].quant_ids), 2, 'We should have exactly 2 quants in the end')

    def test_60_create_in_out_with_product_pack_lines(self):
        picking_in = self.PickingObj.create({
            'partner_id': self.partner_delta_id,
            'picking_type_id': self.picking_type_in,
            'location_id': self.supplier_location,
            'location_dest_id': self.stock_location})
        self.MoveObj.create({
            'name': self.productE.name,
            'product_id': self.productE.id,
            'product_uom_qty': 200,
            'product_uom': self.productE.uom_id.id,
            'picking_id': picking_in.id,
            'location_id': self.supplier_location,
            'location_dest_id': self.stock_location})

        picking_in.action_confirm()
        picking_in.action_assign()
        pack_obj = self.env['stock.quant.package']
        pack1 = pack_obj.create({'name': 'PACKINOUTTEST1'})
        pack2 = pack_obj.create({'name': 'PACKINOUTTEST2'})
        picking_in.pack_operation_ids[0].result_package_id = pack1
        picking_in.pack_operation_ids[0].product_qty = 120
        packop2 = picking_in.pack_operation_ids[0].copy()
        packop2.product_qty = 80
        packop2.result_package_id = pack2
        picking_in.do_transfer()
        self.assertEqual(sum([x.qty for x in picking_in.move_lines[0].quant_ids]), 200.0, 'Expecting 200 pieces in stock')
        #check the quants are in the package
        self.assertEqual(sum(x.qty for x in pack1.quant_ids), 120, 'Pack 1 should have 120 pieces')
        self.assertEqual(sum(x.qty for x in pack2.quant_ids), 80, 'Pack 2 should have 80 pieces')
        picking_out = self.PickingObj.create({
            'partner_id': self.partner_agrolite_id,
            'picking_type_id': self.picking_type_out,
            'location_id': self.stock_location,
            'location_dest_id': self.customer_location})
        self.MoveObj.create({
            'name': self.productE.name,
            'product_id': self.productE.id,
            'product_uom_qty': 200,
            'product_uom': self.productE.uom_id.id,
            'picking_id': picking_out.id,
            'location_id': self.stock_location,
            'location_dest_id': self.customer_location})
        picking_out.action_confirm()
        picking_out.action_assign()
        #Convert entire packs into taking out of packs
        packout0 = picking_out.pack_operation_ids[0]
        packout1 = picking_out.pack_operation_ids[1]
        packout0.write({
            'package_id': pack1.id,
            'product_id': self.productE.id,
            'product_qty': 120.0,
            'product_uom_id': self.productE.uom_id.id,
        })
        packout1.write({
            'package_id': pack2.id,
            'product_id': self.productE.id,
            'product_qty': 80.0,
            'product_uom_id': self.productE.uom_id.id,
        })
        picking_out.do_transfer()
        #Check there are no negative quants
        neg_quants = self.env['stock.quant'].search([('product_id', '=', self.productE.id), ('qty', '<', 0.0)])
        self.assertEqual(len(neg_quants), 0, 'There are negative quants!')
        # We should also make sure that when matching stock moves with pack operations, it takes the correct
        self.assertEqual(len(picking_out.move_lines[0].linked_move_operation_ids), 2, 'We should only have 2 links beween the move and the 2 operations')
        self.assertEqual(len(picking_out.move_lines[0].quant_ids), 2, 'We should have exactly 2 quants in the end')

    def test_70_picking_state_all_at_once_reserve(self):
        """ This test will check that the state of the picking is correctly computed according
        to the state of its move lines and its move type.
        """
        # move_type: direct == partial, one == all at once
        # picking: confirmed == waiting availability, partially_available = partially available

        # -----------------------------------------------------------
        # "all at once" and "reserve" scenario
        # -----------------------------------------------------------
        # get one product in stock
        inventory = self.env['stock.inventory'].create({
            'name': 'Inventory Product Table',
            'filter': 'partial',
            'line_ids': [(0, 0, {
                'product_id': self.productA.id,
                'product_uom_id': self.productA.uom_id.id,
                'product_qty': 1,
                'location_id': self.stock_location
            })]
        })
        inventory.action_done()

        # create a "all at once" delivery order for two products
        picking_out = self.PickingObj.create({
            'partner_id': self.partner_agrolite_id,
            'picking_type_id': self.picking_type_out,
            'location_id': self.stock_location,
            'location_dest_id': self.customer_location})
        picking_out.move_type = 'one'

        self.MoveObj.create({
            'name': self.productA.name,
            'product_id': self.productA.id,
            'product_uom_qty': 2,
            'product_uom': self.productA.uom_id.id,
            'picking_id': picking_out.id,
            'location_id': self.stock_location,
            'location_dest_id': self.customer_location})
        # validate this delivery order, it should be in the waiting state
        picking_out.action_assign()
        self.assertEquals(picking_out.state, "confirmed")

        # receive one product in stock
        inventory = self.env['stock.inventory'].create({
            'name': 'Inventory Product Table',
            'filter': 'partial',
            'line_ids': [(0, 0, {
                'product_id': self.productA.id,
                'product_uom_id': self.productA.uom_id.id,
                'product_qty': 2,
                'location_id': self.stock_location
            })]
        })
        inventory.action_done()

        # recheck availability of the delivery order, it should be assigned
        picking_out.action_assign()
        self.assertEquals(picking_out.state, "assigned")

    def test_71_picking_state_all_at_once_force_assign(self):
        """ This test will check that the state of the picking is correctly computed according
        to the state of its move lines and its move type.
        """
        # move_type: direct == partial, one == all at once
        # picking: confirmed == waiting availability, partially_available = partially available

        # -----------------------------------------------------------
        # "all at once" and "force assign" scenario
        # -----------------------------------------------------------
        # create a "all at once" delivery order for two products
        picking_out = self.PickingObj.create({
            'partner_id': self.partner_agrolite_id,
            'picking_type_id': self.picking_type_out,
            'location_id': self.stock_location,
            'location_dest_id': self.customer_location})
        picking_out.move_type = 'direct'

        self.MoveObj.create({
            'name': self.productA.name,
            'product_id': self.productA.id,
            'product_uom_qty': 2,
            'product_uom': self.productA.uom_id.id,
            'picking_id': picking_out.id,
            'location_id': self.stock_location,
            'location_dest_id': self.customer_location})

        # validate this delivery order, it should be in the waiting state
        picking_out.action_assign()
        self.assertEquals(picking_out.state, "confirmed")

        # force assign on the delivery order, it should be assigned
        picking_out.force_assign()
        self.assertEquals(picking_out.state, "assigned")

    def test_72_picking_state_partial_reserve(self):
        """ This test will check that the state of the picking is correctly computed according
        to the state of its move lines and its move type.
        """
        # move_type: direct == partial, one == all at once
        # picking: confirmed == waiting availability, partially_available = partially available

        # -----------------------------------------------------------
        # "partial" and "reserve" scenario
        # -----------------------------------------------------------
        # get one product in stock
        inventory = self.env['stock.inventory'].create({
            'name': 'Inventory Product Table',
            'filter': 'partial',
            'line_ids': [(0, 0, {
                'product_id': self.productA.id,
                'product_uom_id': self.productA.uom_id.id,
                'product_qty': 1,
                'location_id': self.stock_location
            })]
        })
        inventory.action_done()

        # create a "partial" delivery order for two products
        picking_out = self.PickingObj.create({
            'partner_id': self.partner_agrolite_id,
            'picking_type_id': self.picking_type_out,
            'location_id': self.stock_location,
            'location_dest_id': self.customer_location})
        picking_out.move_type = 'direct'

        self.MoveObj.create({
            'name': self.productA.name,
            'product_id': self.productA.id,
            'product_uom_qty': 2,
            'product_uom': self.productA.uom_id.id,
            'picking_id': picking_out.id,
            'location_id': self.stock_location,
            'location_dest_id': self.customer_location})

        # validate this delivery order, it should be in partially available
        picking_out.action_assign()
        self.assertEquals(picking_out.state, "partially_available")

        # receive one product in stock
        inventory = self.env['stock.inventory'].create({
            'name': 'Inventory Product Table',
            'filter': 'partial',
            'line_ids': [(0, 0, {
                'product_id': self.productA.id,
                'product_uom_id': self.productA.uom_id.id,
                'product_qty': 2,
                'location_id': self.stock_location
            })]
        })
        inventory.action_done()

        # recheck availability of the delivery order, it should be assigned
        picking_out.action_assign()
        self.assertEquals(picking_out.state, "assigned")

    def test_73_picking_state_partial_force_assign(self):
        """ This test will check that the state of the picking is correctly computed according
        to the state of its move lines and its move type.
        """
        # move_type: direct == partial, one == all at once
        # picking: confirmed == waiting availability, partially_available = partially available

        # -----------------------------------------------------------
        # "partial" and "force assign" scenario
        # -----------------------------------------------------------
        picking_out = self.PickingObj.create({
            'partner_id': self.partner_agrolite_id,
            'picking_type_id': self.picking_type_out,
            'location_id': self.stock_location,
            'location_dest_id': self.customer_location})
        picking_out.move_type = 'direct'

        self.MoveObj.create({
            'name': self.productA.name,
            'product_id': self.productA.id,
            'product_uom_qty': 2,
            'product_uom': self.productA.uom_id.id,
            'picking_id': picking_out.id,
            'location_id': self.stock_location,
            'location_dest_id': self.customer_location})

        # validate this delivery order, it should be in the waiting state
        picking_out.action_assign()
        self.assertEquals(picking_out.state, "confirmed")

<<<<<<< HEAD
        # force assign on the delivery order, it should be assigned
        picking_out.force_assign()
        self.assertEquals(picking_out.state, "assigned")
=======
        # There should be no quant in the inventory loss location
        quant = self.env['stock.quant'].search([('product_id', '=', productA.id), ('location_id', '=', location_loss.id)])
        self.assertEqual(len(quant), 0)

    def test_74_move_state_waiting_mto(self):
        """ This test will check that when a move is unreserved, its state changes to 'waiting' if
        it has ancestors or if it has a 'procure_method' equal to 'make_to_order' else the state
        changes to 'confirmed'.
        """
        picking_out = self.PickingObj.create({
            'partner_id': self.partner_agrolite_id,
            'picking_type_id': self.picking_type_out,
            'location_id': self.stock_location,
            'location_dest_id': self.customer_location})
        move_mto_alone = self.MoveObj.create({
            'name': self.productA.name,
            'product_id': self.productA.id,
            'product_uom_qty': 2,
            'product_uom': self.productA.uom_id.id,
            'picking_id': picking_out.id,
            'location_id': self.stock_location,
            'location_dest_id': self.customer_location,
            'procure_method':'make_to_order'})
        move_with_ancestors = self.MoveObj.create({
            'name': self.productA.name,
            'product_id': self.productA.id,
            'product_uom_qty': 2,
            'product_uom': self.productA.uom_id.id,
            'picking_id': picking_out.id,
            'location_id': self.stock_location,
            'location_dest_id': self.customer_location})
        self.MoveObj.create({
            'name': self.productA.name,
            'product_id': self.productA.id,
            'product_uom_qty': 2,
            'product_uom': self.productA.uom_id.id,
            'picking_id': picking_out.id,
            'location_id': self.stock_location,
            'location_dest_id': self.customer_location,
            'move_dest_id': move_with_ancestors.id})
        other_move = self.MoveObj.create({
            'name': self.productA.name,
            'product_id': self.productA.id,
            'product_uom_qty': 2,
            'product_uom': self.productA.uom_id.id,
            'picking_id': picking_out.id,
            'location_id': self.stock_location,
            'location_dest_id': self.customer_location})

        move_mto_alone.action_confirm()
        move_with_ancestors.action_confirm()
        other_move.action_confirm()

        move_mto_alone.do_unreserve()
        move_with_ancestors.do_unreserve()
        other_move.do_unreserve()

        self.assertEquals(move_mto_alone.state, "waiting")
        self.assertEquals(move_with_ancestors.state, "waiting")
        self.assertEquals(other_move.state, "confirmed")

        move_mto_alone.recalculate_move_state()
        move_with_ancestors.recalculate_move_state()
        other_move.recalculate_move_state()

        self.assertEquals(move_mto_alone.state, "waiting")
        self.assertEquals(move_with_ancestors.state, "waiting")
        self.assertEquals(other_move.state, "confirmed")
>>>>>>> e2a25571
<|MERGE_RESOLUTION|>--- conflicted
+++ resolved
@@ -1681,14 +1681,9 @@
         picking_out.action_assign()
         self.assertEquals(picking_out.state, "confirmed")
 
-<<<<<<< HEAD
         # force assign on the delivery order, it should be assigned
         picking_out.force_assign()
         self.assertEquals(picking_out.state, "assigned")
-=======
-        # There should be no quant in the inventory loss location
-        quant = self.env['stock.quant'].search([('product_id', '=', productA.id), ('location_id', '=', location_loss.id)])
-        self.assertEqual(len(quant), 0)
 
     def test_74_move_state_waiting_mto(self):
         """ This test will check that when a move is unreserved, its state changes to 'waiting' if
@@ -1753,5 +1748,4 @@
 
         self.assertEquals(move_mto_alone.state, "waiting")
         self.assertEquals(move_with_ancestors.state, "waiting")
-        self.assertEquals(other_move.state, "confirmed")
->>>>>>> e2a25571
+        self.assertEquals(other_move.state, "confirmed")