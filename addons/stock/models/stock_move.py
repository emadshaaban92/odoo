--- conflicted
+++ resolved
@@ -424,17 +424,10 @@
                     if propagated_date_field:
                         current_date = datetime.strptime(move.date_expected, DEFAULT_SERVER_DATETIME_FORMAT)
                         new_date = datetime.strptime(vals.get(propagated_date_field), DEFAULT_SERVER_DATETIME_FORMAT)
-<<<<<<< HEAD
-                        delta = relativedelta.relativedelta(new_date, current_date)
-                        if abs(delta.days) >= move.company_id.propagation_minimum_delta:
-                            old_move_date = datetime.strptime(move.move_dest_ids[0].date_expected, DEFAULT_SERVER_DATETIME_FORMAT)
-                            new_move_date = (old_move_date + relativedelta.relativedelta(days=delta.days or 0)).strftime(DEFAULT_SERVER_DATETIME_FORMAT)
-=======
                         delta_days = (new_date - current_date).total_seconds() / 86400
                         if abs(delta_days) >= move.company_id.propagation_minimum_delta:
-                            old_move_date = datetime.strptime(move.move_dest_id.date_expected, DEFAULT_SERVER_DATETIME_FORMAT)
+                            old_move_date = datetime.strptime(move.move_dest_ids[0].date_expected, DEFAULT_SERVER_DATETIME_FORMAT)
                             new_move_date = (old_move_date + relativedelta.relativedelta(days=delta_days or 0)).strftime(DEFAULT_SERVER_DATETIME_FORMAT)
->>>>>>> 40e74240
                             propagated_changes_dict['date_expected'] = new_move_date
                     #For pushed moves as well as for pulled moves, propagate by recursive call of write().
                     #Note that, for pulled moves we intentionally don't propagate on the procurement.
