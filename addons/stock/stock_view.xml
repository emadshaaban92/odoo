--- conflicted
+++ resolved
@@ -472,23 +472,13 @@
             <field name="type">tree</field>
             <field name="arch" type="xml">
                 <tree color="red:state=='cancel'" string="Packing list">
-<<<<<<< HEAD
-                    <field colspan="4" name="name" select="1"/>
+                    <field name="name"/>
                     <field name="address_id" select="1"/>
-                    <field name="invoice_state" readonly="1"/>
-                    <field name="origin" select="1"/>
-                    <field name="state" readonly="1"/>
-                   <field name="min_date" select="1"/>
-                   <field name="max_date" select="1"/>
-=======
-                    <field name="name"/>
-                    <field name="date"/>
-                    <field name="address_id"/>
                     <field name="invoice_state"/>
                     <field name="origin"/>
                     <field name="backorder_id"/>
-                    <field name="state"/>
->>>>>>> 4c8c90f8
+                   <field name="min_date" select="1"/>
+                   <field name="max_date" select="1"/>
                 </tree>
             </field>
         </record>
@@ -500,23 +490,13 @@
                 <form string="Packing list">
                     <notebook>
                         <page string="General Information">
-<<<<<<< HEAD
-                            <field name="name" select="1"/>
-                            <field name="address_id" select="2" context="{'context_display':'partner'}"/>
-                            <field name="type" select="2" readonly="1"/>
-                            <field name="name" select="1" readonly="1"/>
-                            <field name="date" select="1"/>
-                            <field name="type" select="2"/>
-                            <field name="invoice_state" select="2"/>
-=======
                             <group colspan="4" col="6">
                                 <field name="address_id" select="2" context="{'context_display':'partner'}"/>
                                 <field name="type"/>
                                 <field name="name"/>
                                 <field name="date"/>
-                                <field name="backorder_id"/>
-                            </group>
->>>>>>> 4c8c90f8
+                            <field name="type" select="2"/>
+                            <field name="invoice_state" select="2"/>
                             <newline/>
 		                   <field name="min_date" select="1"/>
         		           <field name="max_date" select="1"/>
@@ -590,21 +570,11 @@
             <field name="type">tree</field>
             <field name="arch" type="xml">
                 <tree color="red:state=='cancel'" string="Packing list">
-<<<<<<< HEAD
-                    <field colspan="4" name="name" select="1"/>
+                    <field name="name"/>
                     <field name="address_id" select="1"/>
-                    <field name="origin" select="1"/>
+                    <field name="origin"/>
                    <field name="min_date" select="1"/>
                    <field name="max_date" select="1"/>
-                    <field name="state" readonly="1"/>
-=======
-                    <field name="name"/>
-                    <field name="date"/>
-                    <field name="address_id"/>
-                    <field name="origin"/>
-                    <field name="backorder_id"/>
-                    <field name="state"/>
->>>>>>> 4c8c90f8
                 </tree>
             </field>
         </record>
@@ -614,22 +584,13 @@
             <field name="type">form</field>
             <field name="arch" type="xml">
                 <form string="Packing list">
-<<<<<<< HEAD
                     <field name="name" select="1"/>
                     <field name="date" select="1"/>
 		            <field name="min_date" select="1"/>
         		    <field name="max_date" select="1"/>
                     <newline/>
-                    <field name="address_id" select="2"/>
-=======
-                    <group colspan="4" col="6">
-                        <field name="address_id" select="2" context="{'context_display':'partner'}"/>
-                        <field name="origin" select="2"/>
-                        <field name="name" select="1" readonly="1"/>
-                        <field name="date" select="1" readonly="1"/>
                         <field name="backorder_id" select="2"/>
                     </group>
->>>>>>> 4c8c90f8
                     <notebook colspan="4">
                         <page string="General Information">
                             <field colspan="4" name="move_lines" nolabel="1" widget="one2many_list" default_get="{'move_line':move_lines, 'address_out_id': address_id}">
@@ -765,24 +726,13 @@
             <field name="type">tree</field>
             <field name="arch" type="xml">
                 <tree color="red:state=='cancel'" string="Packing list">
-<<<<<<< HEAD
-                    <field colspan="4" name="name" select="1"/>
+                    <field name="name"/>
                    <field name="min_date" select="1"/>
                    <field name="max_date" select="1"/>
                     <!--field name="date" select="1"/-->
                     <field name="address_id" select="1"/>
-                    <field name="invoice_state" readonly="1"/>
-                    <field name="origin" select="1"/>
-                    <field name="state" readonly="1"/>
-=======
-                    <field name="name"/>
-                    <field name="date"/>
-                    <field name="address_id"/>
-                    <field name="invoice_state"/>
-                    <field name="origin"/>
                     <field name="backorder_id"/>
                     <field name="state"/>
->>>>>>> 4c8c90f8
                 </tree>
             </field>
         </record>
@@ -792,21 +742,13 @@
             <field name="type">form</field>
             <field name="arch" type="xml">
                 <form string="Packing list">
-<<<<<<< HEAD
                     <field name="name" select="1"/>
                     <field name="address_id" select="2"/>
                     <newline/>
                    <field name="min_date" select="1"/>
                    <field name="max_date" select="1"/>
-=======
-                    <group colspan="4" col="6">
-                        <field name="address_id" select="2" context="{'context_display':'partner'}"/>
-                        <field name="date" select="1" readonly="1"/>
-                        <field name="origin" select="2"/>
-                        <field name="name" select="1" readonly="1"/>
                         <field name="backorder_id" select="2"/>
                     </group>
->>>>>>> 4c8c90f8
                     <notebook colspan="4">
                         <page string="General Information">
                             <field colspan="4" name="move_lines" nolabel="1" widget="one2many_list" default_get="{'move_line':move_lines, 'address_out_id': address_id}">
@@ -956,26 +898,17 @@
             <field name="type">form</field>
             <field name="arch" type="xml">
                 <form string="Input Packing List">
-<<<<<<< HEAD
-                    <field name="address_id" on_change="onchange_partner_in(address_id)" select="2" context="{'context_display':'partner'}"/>
-                    <field name="origin" select="2"/>
-                    <field name="invoice_state" select="2" string="Invoice Control"/>
-                    <field name="name" readonly="1" select="1"/>
+                    <group colspan="4" col="6">
+                        <field name="address_id" on_change="onchange_partner_in(address_id)" select="2" context="{'context_display':'partner'}"/>
+                        <field name="origin" select="2"/>
+                        <field name="invoice_state" select="2" string="Invoice Control"/>
+                        <field name="name" readonly="1" select="1"/>
                     <field name="location_id"/>
                     <field domain="[('usage','=','internal')]" name="location_dest_id"/>
                     <field name="invoice_state" select="2" string="Supplier Invoice Control"/>
                     <field name="origin" select="2"/>
                    <field name="min_date" select="1"/>
                    <field name="max_date" select="1"/>
-=======
-                    <group colspan="4" col="6">
-                        <field name="address_id" on_change="onchange_partner_in(address_id)" select="2" context="{'context_display':'partner'}"/>
-                        <field name="origin" select="2"/>
-                        <field name="invoice_state" select="2" string="Invoice Control"/>
-                        <field name="name" readonly="1" select="1"/>
-                        <field name="backorder_id" select="2"/>
-                    </group>
->>>>>>> 4c8c90f8
                     <notebook colspan="4">
                         <page string="General Information">
                             <field colspan="4" name="move_lines" nolabel="1" widget="one2many_list" default_get="{'move_line':move_lines, 'address_in_id': address_id}">
