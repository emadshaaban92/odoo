# -*- coding: utf-8 -*-
##############################################################################
#
#    OpenERP, Open Source Management Solution
#    Copyright (C) 2004-2010 Tiny SPRL (<http://tiny.be>).
#
#    This program is free software: you can redistribute it and/or modify
#    it under the terms of the GNU Affero General Public License as
#    published by the Free Software Foundation, either version 3 of the
#    License, or (at your option) any later version.
#
#    This program is distributed in the hope that it will be useful,
#    but WITHOUT ANY WARRANTY; without even the implied warranty of
#    MERCHANTABILITY or FITNESS FOR A PARTICULAR PURPOSE.  See the
#    GNU Affero General Public License for more details.
#
#    You should have received a copy of the GNU Affero General Public License
#    along with this program.  If not, see <http://www.gnu.org/licenses/>.
#
##############################################################################

from datetime import date, datetime
from dateutil import relativedelta
import json
import time

from openerp.osv import fields, osv
from openerp.tools.translate import _
from openerp.tools import DEFAULT_SERVER_DATETIME_FORMAT, DEFAULT_SERVER_DATE_FORMAT
from openerp import SUPERUSER_ID, api
import openerp.addons.decimal_precision as dp
from openerp.addons.procurement import procurement
import logging


_logger = logging.getLogger(__name__)
#----------------------------------------------------------
# Incoterms
#----------------------------------------------------------
class stock_incoterms(osv.osv):
    _name = "stock.incoterms"
    _description = "Incoterms"
    _columns = {
        'name': fields.char('Name', required=True, help="Incoterms are series of sales terms. They are used to divide transaction costs and responsibilities between buyer and seller and reflect state-of-the-art transportation practices."),
        'code': fields.char('Code', size=3, required=True, help="Incoterm Standard Code"),
        'active': fields.boolean('Active', help="By unchecking the active field, you may hide an INCOTERM you will not use."),
    }
    _defaults = {
        'active': True,
    }

#----------------------------------------------------------
# Stock Location
#----------------------------------------------------------

class stock_location(osv.osv):
    _name = "stock.location"
    _description = "Inventory Locations"
    _parent_name = "location_id"
    _parent_store = True
    _parent_order = 'name'
    _order = 'parent_left'
    _rec_name = 'complete_name'

    def _location_owner(self, cr, uid, location, context=None):
        ''' Return the company owning the location if any '''
        return location and (location.usage == 'internal') and location.company_id or False

    def _complete_name(self, cr, uid, ids, name, args, context=None):
        """ Forms complete name of location from parent location to child location.
        @return: Dictionary of values
        """
        res = {}
        for m in self.browse(cr, uid, ids, context=context):
            res[m.id] = m.name
            parent = m.location_id
            while parent:
                res[m.id] = parent.name + ' / ' + res[m.id]
                parent = parent.location_id
        return res

    def _get_sublocations(self, cr, uid, ids, context=None):
        """ return all sublocations of the given stock locations (included) """
        if context is None:
            context = {}
        context_with_inactive = context.copy()
        context_with_inactive['active_test'] = False
        return self.search(cr, uid, [('id', 'child_of', ids)], context=context_with_inactive)

    def _name_get(self, cr, uid, location, context=None):
        name = location.name
        while location.location_id and location.usage != 'view':
            location = location.location_id
            name = location.name + '/' + name
        return name

    def name_get(self, cr, uid, ids, context=None):
        res = []
        for location in self.browse(cr, uid, ids, context=context):
            res.append((location.id, self._name_get(cr, uid, location, context=context)))
        return res

    _columns = {
        'name': fields.char('Location Name', required=True, translate=True),
        'active': fields.boolean('Active', help="By unchecking the active field, you may hide a location without deleting it."),
        'usage': fields.selection([
                        ('supplier', 'Supplier Location'),
                        ('view', 'View'),
                        ('internal', 'Internal Location'),
                        ('customer', 'Customer Location'),
                        ('inventory', 'Inventory'),
                        ('procurement', 'Procurement'),
                        ('production', 'Production'),
                        ('transit', 'Transit Location')],
                'Location Type', required=True,
                help="""* Supplier Location: Virtual location representing the source location for products coming from your suppliers
                       \n* View: Virtual location used to create a hierarchical structures for your warehouse, aggregating its child locations ; can't directly contain products
                       \n* Internal Location: Physical locations inside your own warehouses,
                       \n* Customer Location: Virtual location representing the destination location for products sent to your customers
                       \n* Inventory: Virtual location serving as counterpart for inventory operations used to correct stock levels (Physical inventories)
                       \n* Procurement: Virtual location serving as temporary counterpart for procurement operations when the source (supplier or production) is not known yet. This location should be empty when the procurement scheduler has finished running.
                       \n* Production: Virtual counterpart location for production operations: this location consumes the raw material and produces finished products
                       \n* Transit Location: Counterpart location that should be used in inter-companies or inter-warehouses operations
                      """, select=True),
        'complete_name': fields.function(_complete_name, type='char', string="Location Name",
                            store={'stock.location': (_get_sublocations, ['name', 'location_id', 'active'], 10)}),
        'location_id': fields.many2one('stock.location', 'Parent Location', select=True, ondelete='cascade'),
        'child_ids': fields.one2many('stock.location', 'location_id', 'Contains'),

        'partner_id': fields.many2one('res.partner', 'Owner', help="Owner of the location if not internal"),

        'comment': fields.text('Additional Information'),
        'posx': fields.integer('Corridor (X)', help="Optional localization details, for information purpose only"),
        'posy': fields.integer('Shelves (Y)', help="Optional localization details, for information purpose only"),
        'posz': fields.integer('Height (Z)', help="Optional localization details, for information purpose only"),

        'parent_left': fields.integer('Left Parent', select=1),
        'parent_right': fields.integer('Right Parent', select=1),

        'company_id': fields.many2one('res.company', 'Company', select=1, help='Let this field empty if this location is shared between companies'),
        'scrap_location': fields.boolean('Is a Scrap Location?', help='Check this box to allow using this location to put scrapped/damaged goods.'),
        'removal_strategy_id': fields.many2one('product.removal', 'Removal Strategy', help="Defines the default method used for suggesting the exact location (shelf) where to take the products from, which lot etc. for this location. This method can be enforced at the product category level, and a fallback is made on the parent locations if none is set here."),
        'putaway_strategy_id': fields.many2one('product.putaway', 'Put Away Strategy', help="Defines the default method used for suggesting the exact location (shelf) where to store the products. This method can be enforced at the product category level, and a fallback is made on the parent locations if none is set here."),
        'loc_barcode': fields.char('Location Barcode'),
    }
    _defaults = {
        'active': True,
        'usage': 'internal',
        'company_id': lambda self, cr, uid, c: self.pool.get('res.company')._company_default_get(cr, uid, 'stock.location', context=c),
        'posx': 0,
        'posy': 0,
        'posz': 0,
        'scrap_location': False,
    }
    _sql_constraints = [('loc_barcode_company_uniq', 'unique (loc_barcode,company_id)', 'The barcode for a location must be unique per company !')]

    def create(self, cr, uid, default, context=None):
        if not default.get('loc_barcode', False):
            default.update({'loc_barcode': default.get('complete_name', False)})
        return super(stock_location, self).create(cr, uid, default, context=context)

    def get_putaway_strategy(self, cr, uid, location, product, context=None):
        ''' Returns the location where the product has to be put, if any compliant putaway strategy is found. Otherwise returns None.'''
        putaway_obj = self.pool.get('product.putaway')
        loc = location
        while loc:
            if loc.putaway_strategy_id:
                res = putaway_obj.putaway_apply(cr, uid, loc.putaway_strategy_id, product, context=context)
                if res:
                    return res
            loc = loc.location_id

    def _default_removal_strategy(self, cr, uid, context=None):
        return 'fifo'

    def get_removal_strategy(self, cr, uid, location, product, context=None):
        ''' Returns the removal strategy to consider for the given product and location.
            :param location: browse record (stock.location)
            :param product: browse record (product.product)
            :rtype: char
        '''
        if product.categ_id.removal_strategy_id:
            return product.categ_id.removal_strategy_id.method
        loc = location
        while loc:
            if loc.removal_strategy_id:
                return loc.removal_strategy_id.method
            loc = loc.location_id
        return self._default_removal_strategy(cr, uid, context=context)


#----------------------------------------------------------
# Routes
#----------------------------------------------------------

class stock_location_route(osv.osv):
    _name = 'stock.location.route'
    _description = "Inventory Routes"
    _order = 'sequence'

    _columns = {
        'name': fields.char('Route Name', required=True),
        'sequence': fields.integer('Sequence'),
        'pull_ids': fields.one2many('procurement.rule', 'route_id', 'Pull Rules', copy=True),
        'active': fields.boolean('Active', help="If the active field is set to False, it will allow you to hide the route without removing it."),
        'push_ids': fields.one2many('stock.location.path', 'route_id', 'Push Rules', copy=True),
        'product_selectable': fields.boolean('Applicable on Product'),
        'product_categ_selectable': fields.boolean('Applicable on Product Category'),
        'warehouse_selectable': fields.boolean('Applicable on Warehouse'),
        'supplied_wh_id': fields.many2one('stock.warehouse', 'Supplied Warehouse'),
        'supplier_wh_id': fields.many2one('stock.warehouse', 'Supplier Warehouse'),
        'company_id': fields.many2one('res.company', 'Company', select=1, help='Let this field empty if this route is shared between all companies'),
    }

    _defaults = {
        'sequence': lambda self, cr, uid, ctx: 0,
        'active': True,
        'product_selectable': True,
        'company_id': lambda self, cr, uid, c: self.pool.get('res.company')._company_default_get(cr, uid, 'stock.location.route', context=c),
    }

    def write(self, cr, uid, ids, vals, context=None):
        '''when a route is deactivated, deactivate also its pull and push rules'''
        if isinstance(ids, (int, long)):
            ids = [ids]
        res = super(stock_location_route, self).write(cr, uid, ids, vals, context=context)
        if 'active' in vals:
            push_ids = []
            pull_ids = []
            for route in self.browse(cr, uid, ids, context=context):
                if route.push_ids:
                    push_ids += [r.id for r in route.push_ids if r.active != vals['active']]
                if route.pull_ids:
                    pull_ids += [r.id for r in route.pull_ids if r.active != vals['active']]
            if push_ids:
                self.pool.get('stock.location.path').write(cr, uid, push_ids, {'active': vals['active']}, context=context)
            if pull_ids:
                self.pool.get('procurement.rule').write(cr, uid, pull_ids, {'active': vals['active']}, context=context)
        return res

#----------------------------------------------------------
# Quants
#----------------------------------------------------------

class stock_quant(osv.osv):
    """
    Quants are the smallest unit of stock physical instances
    """
    _name = "stock.quant"
    _description = "Quants"

    def _get_quant_name(self, cr, uid, ids, name, args, context=None):
        """ Forms complete name of location from parent location to child location.
        @return: Dictionary of values
        """
        res = {}
        for q in self.browse(cr, uid, ids, context=context):

            res[q.id] = q.product_id.code or ''
            if q.lot_id:
                res[q.id] = q.lot_id.name
            res[q.id] += ': ' + str(q.qty) + q.product_id.uom_id.name
        return res

    def _calc_inventory_value(self, cr, uid, ids, name, attr, context=None):
        context = dict(context or {})
        res = {}
        uid_company_id = self.pool.get('res.users').browse(cr, uid, uid, context=context).company_id.id
        for quant in self.browse(cr, uid, ids, context=context):
            context.pop('force_company', None)
            if quant.company_id.id != uid_company_id:
                #if the company of the quant is different than the current user company, force the company in the context
                #then re-do a browse to read the property fields for the good company.
                context['force_company'] = quant.company_id.id
                quant = self.browse(cr, uid, quant.id, context=context)
            res[quant.id] = self._get_inventory_value(cr, uid, quant, context=context)
        return res

    def _get_inventory_value(self, cr, uid, quant, context=None):
        return quant.product_id.standard_price * quant.qty

    _columns = {
        'name': fields.function(_get_quant_name, type='char', string='Identifier'),
        'product_id': fields.many2one('product.product', 'Product', required=True, ondelete="restrict", readonly=True, select=True),
        'location_id': fields.many2one('stock.location', 'Location', required=True, ondelete="restrict", readonly=True, select=True),
        'qty': fields.float('Quantity', required=True, help="Quantity of products in this quant, in the default unit of measure of the product", readonly=True, select=True),
        'package_id': fields.many2one('stock.quant.package', string='Package', help="The package containing this quant", readonly=True, select=True),
        'packaging_type_id': fields.related('package_id', 'packaging_id', type='many2one', relation='product.packaging', string='Type of packaging', readonly=True, store=True),
        'reservation_id': fields.many2one('stock.move', 'Reserved for Move', help="The move the quant is reserved for", readonly=True, select=True),
        'lot_id': fields.many2one('stock.production.lot', 'Lot', readonly=True, select=True),
        'cost': fields.float('Unit Cost'),
        'owner_id': fields.many2one('res.partner', 'Owner', help="This is the owner of the quant", readonly=True, select=True),

        'create_date': fields.datetime('Creation Date', readonly=True),
        'in_date': fields.datetime('Incoming Date', readonly=True, select=True),

        'history_ids': fields.many2many('stock.move', 'stock_quant_move_rel', 'quant_id', 'move_id', 'Moves', help='Moves that operate(d) on this quant'),
        'company_id': fields.many2one('res.company', 'Company', help="The company to which the quants belong", required=True, readonly=True, select=True),
        'inventory_value': fields.function(_calc_inventory_value, string="Inventory Value", type='float', readonly=True),

        # Used for negative quants to reconcile after compensated by a new positive one
        'propagated_from_id': fields.many2one('stock.quant', 'Linked Quant', help='The negative quant this is coming from', readonly=True, select=True),
        'negative_move_id': fields.many2one('stock.move', 'Move Negative Quant', help='If this is a negative quant, this will be the move that caused this negative quant.', readonly=True),
        'negative_dest_location_id': fields.related('negative_move_id', 'location_dest_id', type='many2one', relation='stock.location', string="Negative Destination Location", readonly=True, 
                                                    help="Technical field used to record the destination location of a move that created a negative quant"),
    }

    _defaults = {
        'company_id': lambda self, cr, uid, c: self.pool.get('res.company')._company_default_get(cr, uid, 'stock.quant', context=c),
    }

    def read_group(self, cr, uid, domain, fields, groupby, offset=0, limit=None, context=None, orderby=False, lazy=True):
        ''' Overwrite the read_group in order to sum the function field 'inventory_value' in group by'''
        res = super(stock_quant, self).read_group(cr, uid, domain, fields, groupby, offset=offset, limit=limit, context=context, orderby=orderby, lazy=lazy)
        if 'inventory_value' in fields:
            for line in res:
                if '__domain' in line:
                    lines = self.search(cr, uid, line['__domain'], context=context)
                    inv_value = 0.0
                    for line2 in self.browse(cr, uid, lines, context=context):
                        inv_value += line2.inventory_value
                    line['inventory_value'] = inv_value
        return res

    def action_view_quant_history(self, cr, uid, ids, context=None):
        '''
        This function returns an action that display the history of the quant, which
        mean all the stock moves that lead to this quant creation with this quant quantity.
        '''
        mod_obj = self.pool.get('ir.model.data')
        act_obj = self.pool.get('ir.actions.act_window')

        result = mod_obj.get_object_reference(cr, uid, 'stock', 'action_move_form2')
        id = result and result[1] or False
        result = act_obj.read(cr, uid, [id], context={})[0]

        move_ids = []
        for quant in self.browse(cr, uid, ids, context=context):
            move_ids += [move.id for move in quant.history_ids]

        result['domain'] = "[('id','in',[" + ','.join(map(str, move_ids)) + "])]"
        return result

    def quants_reserve(self, cr, uid, quants, move, link=False, context=None):
        '''This function reserves quants for the given move (and optionally given link). If the total of quantity reserved is enough, the move's state
        is also set to 'assigned'

        :param quants: list of tuple(quant browse record or None, qty to reserve). If None is given as first tuple element, the item will be ignored. Negative quants should not be received as argument
        :param move: browse record
        :param link: browse record (stock.move.operation.link)
        '''
        toreserve = []
        reserved_availability = move.reserved_availability
        #split quants if needed
        for quant, qty in quants:
            if qty <= 0.0 or (quant and quant.qty <= 0.0):
                raise osv.except_osv(_('Error!'), _('You can not reserve a negative quantity or a negative quant.'))
            if not quant:
                continue
            self._quant_split(cr, uid, quant, qty, context=context)
            toreserve.append(quant.id)
            reserved_availability += quant.qty
        #reserve quants
        if toreserve:
            self.write(cr, SUPERUSER_ID, toreserve, {'reservation_id': move.id}, context=context)
            #if move has a picking_id, write on that picking that pack_operation might have changed and need to be recomputed
            if move.picking_id:
                self.pool.get('stock.picking').write(cr, uid, [move.picking_id.id], {'recompute_pack_op': True}, context=context)
        #check if move'state needs to be set as 'assigned'
        if reserved_availability == move.product_qty and move.state in ('confirmed', 'waiting'):
            self.pool.get('stock.move').write(cr, uid, [move.id], {'state': 'assigned'}, context=context)
        elif reserved_availability > 0 and not move.partially_available:
            self.pool.get('stock.move').write(cr, uid, [move.id], {'partially_available': True}, context=context)

    def quants_move(self, cr, uid, quants, move, location_to, location_from=False, lot_id=False, owner_id=False, src_package_id=False, dest_package_id=False, context=None):
        """Moves all given stock.quant in the given destination location.
        :param quants: list of tuple(browse record(stock.quant) or None, quantity to move)
        :param move: browse record (stock.move)
        :param location_to: browse record (stock.location) depicting where the quants have to be moved
        :param location_from: optional browse record (stock.location) explaining where the quant has to be taken (may differ from the move source location in case a removal strategy applied). This parameter is only used to pass to _quant_create if a negative quant must be created
        :param lot_id: ID of the lot that must be set on the quants to move
        :param owner_id: ID of the partner that must own the quants to move
        :param src_package_id: ID of the package that contains the quants to move
        :param dest_package_id: ID of the package that must be set on the moved quant
        """
        quants_reconcile = []
        to_move_quants = []
        self._check_location(cr, uid, location_to, context=context)
        for quant, qty in quants:
            if not quant:
                #If quant is None, we will create a quant to move (and potentially a negative counterpart too)
                quant = self._quant_create(cr, uid, qty, move, lot_id=lot_id, owner_id=owner_id, src_package_id=src_package_id, dest_package_id=dest_package_id, force_location_from=location_from, force_location_to=location_to, context=context)
            else:
                self._quant_split(cr, uid, quant, qty, context=context)
                quant.refresh()
                to_move_quants.append(quant)
            quants_reconcile.append(quant)
        if to_move_quants:
            to_recompute_move_ids = [x.reservation_id.id for x in to_move_quants if x.reservation_id and x.reservation_id.id != move.id]
            self.move_quants_write(cr, uid, to_move_quants, move, location_to, dest_package_id, context=context)
            self.pool.get('stock.move').recalculate_move_state(cr, uid, to_recompute_move_ids, context=context)
        if location_to.usage == 'internal':
            if self.search(cr, uid, [('product_id', '=', move.product_id.id), ('qty','<', 0)], limit=1, context=context):
                for quant in quants_reconcile:
                    quant.refresh()
                    self._quant_reconcile_negative(cr, uid, quant, move, context=context)

    def move_quants_write(self, cr, uid, quants, move, location_dest_id, dest_package_id, context=None):
        vals = {'location_id': location_dest_id.id,
                'history_ids': [(4, move.id)],
                'package_id': dest_package_id}
        self.write(cr, SUPERUSER_ID, [q.id for q in quants], vals, context=context)

    def quants_get_prefered_domain(self, cr, uid, location, product, qty, domain=None, prefered_domain_list=[], restrict_lot_id=False, restrict_partner_id=False, context=None):
        ''' This function tries to find quants in the given location for the given domain, by trying to first limit
            the choice on the quants that match the first item of prefered_domain_list as well. But if the qty requested is not reached
            it tries to find the remaining quantity by looping on the prefered_domain_list (tries with the second item and so on).
            Make sure the quants aren't found twice => all the domains of prefered_domain_list should be orthogonal
        '''
        if domain is None:
            domain = []
        quants = [(None, qty)]
        #don't look for quants in location that are of type production, supplier or inventory.
        if location.usage in ['inventory', 'production', 'supplier']:
            return quants
        res_qty = qty
        if not prefered_domain_list:
            return self.quants_get(cr, uid, location, product, qty, domain=domain, restrict_lot_id=restrict_lot_id, restrict_partner_id=restrict_partner_id, context=context)
        for prefered_domain in prefered_domain_list:
            if res_qty > 0:
                #try to replace the last tuple (None, res_qty) with something that wasn't chosen at first because of the prefered order
                quants.pop()
                tmp_quants = self.quants_get(cr, uid, location, product, res_qty, domain=domain + prefered_domain, restrict_lot_id=restrict_lot_id, restrict_partner_id=restrict_partner_id, context=context)
                for quant in tmp_quants:
                    if quant[0]:
                        res_qty -= quant[1]
                quants += tmp_quants
        return quants

    def quants_get(self, cr, uid, location, product, qty, domain=None, restrict_lot_id=False, restrict_partner_id=False, context=None):
        """
        Use the removal strategies of product to search for the correct quants
        If you inherit, put the super at the end of your method.

        :location: browse record of the parent location where the quants have to be found
        :product: browse record of the product to find
        :qty in UoM of product
        """
        result = []
        domain = domain or [('qty', '>', 0.0)]
        if restrict_partner_id:
            domain += [('owner_id', '=', restrict_partner_id)]
        if restrict_lot_id:
            domain += [('lot_id', '=', restrict_lot_id)]
        if location:
            removal_strategy = self.pool.get('stock.location').get_removal_strategy(cr, uid, location, product, context=context)
            result += self.apply_removal_strategy(cr, uid, location, product, qty, domain, removal_strategy, context=context)
        return result

    def apply_removal_strategy(self, cr, uid, location, product, quantity, domain, removal_strategy, context=None):
        if removal_strategy == 'fifo':
            order = 'in_date, id'
            return self._quants_get_order(cr, uid, location, product, quantity, domain, order, context=context)
        elif removal_strategy == 'lifo':
            order = 'in_date desc, id desc'
            return self._quants_get_order(cr, uid, location, product, quantity, domain, order, context=context)
        raise osv.except_osv(_('Error!'), _('Removal strategy %s not implemented.' % (removal_strategy,)))

    def _quant_create(self, cr, uid, qty, move, lot_id=False, owner_id=False, src_package_id=False, dest_package_id=False,
                      force_location_from=False, force_location_to=False, context=None):
        '''Create a quant in the destination location and create a negative quant in the source location if it's an internal location.
        '''
        if context is None:
            context = {}
        price_unit = self.pool.get('stock.move').get_price_unit(cr, uid, move, context=context)
        location = force_location_to or move.location_dest_id
        vals = {
            'product_id': move.product_id.id,
            'location_id': location.id,
            'qty': qty,
            'cost': price_unit,
            'history_ids': [(4, move.id)],
            'in_date': datetime.now().strftime(DEFAULT_SERVER_DATETIME_FORMAT),
            'company_id': move.company_id.id,
            'lot_id': lot_id,
            'owner_id': owner_id,
            'package_id': dest_package_id,
        }

        if move.location_id.usage == 'internal':
            #if we were trying to move something from an internal location and reach here (quant creation),
            #it means that a negative quant has to be created as well.
            negative_vals = vals.copy()
            negative_vals['location_id'] = force_location_from and force_location_from.id or move.location_id.id
            negative_vals['qty'] = -qty
            negative_vals['cost'] = price_unit
            negative_vals['negative_move_id'] = move.id
            negative_vals['package_id'] = src_package_id
            negative_quant_id = self.create(cr, SUPERUSER_ID, negative_vals, context=context)
            vals.update({'propagated_from_id': negative_quant_id})

        #create the quant as superuser, because we want to restrict the creation of quant manually: we should always use this method to create quants
        quant_id = self.create(cr, SUPERUSER_ID, vals, context=context)
        return self.browse(cr, uid, quant_id, context=context)

    def _quant_split(self, cr, uid, quant, qty, context=None):
        context = context or {}
        if (quant.qty > 0 and quant.qty <= qty) or (quant.qty <= 0 and quant.qty >= qty):
            return False
        new_quant = self.copy(cr, SUPERUSER_ID, quant.id, default={'qty': quant.qty - qty}, context=context)
        self.write(cr, SUPERUSER_ID, quant.id, {'qty': qty}, context=context)
        quant.refresh()
        return self.browse(cr, uid, new_quant, context=context)

    def _get_latest_move(self, cr, uid, quant, context=None):
        move = False
        for m in quant.history_ids:
            if not move or m.date > move.date:
                move = m
        return move

    @api.cr_uid_ids_context
    def _quants_merge(self, cr, uid, solved_quant_ids, solving_quant, context=None):
        path = []
        for move in solving_quant.history_ids:
            path.append((4, move.id))
        self.write(cr, SUPERUSER_ID, solved_quant_ids, {'history_ids': path}, context=context)

    def _quant_reconcile_negative(self, cr, uid, quant, move, context=None):
        """
            When new quant arrive in a location, try to reconcile it with
            negative quants. If it's possible, apply the cost of the new
            quant to the conter-part of the negative quant.
        """
        solving_quant = quant
        dom = [('qty', '<', 0)]
        if quant.lot_id:
            dom += [('lot_id', '=', quant.lot_id.id)]
        dom += [('owner_id', '=', quant.owner_id.id)]
        dom += [('package_id', '=', quant.package_id.id)]
        quants = self.quants_get(cr, uid, quant.location_id, quant.product_id, quant.qty, dom, context=context)
        for quant_neg, qty in quants:
            if not quant_neg:
                continue
            to_solve_quant_ids = self.search(cr, uid, [('propagated_from_id', '=', quant_neg.id)], context=context)
            if not to_solve_quant_ids:
                continue
            solving_qty = qty
            solved_quant_ids = []
            for to_solve_quant in self.browse(cr, uid, to_solve_quant_ids, context=context):
                if solving_qty <= 0:
                    continue
                solved_quant_ids.append(to_solve_quant.id)
                self._quant_split(cr, uid, to_solve_quant, min(solving_qty, to_solve_quant.qty), context=context)
                solving_qty -= min(solving_qty, to_solve_quant.qty)
            remaining_solving_quant = self._quant_split(cr, uid, solving_quant, qty, context=context)
            remaining_neg_quant = self._quant_split(cr, uid, quant_neg, -qty, context=context)
            #if the reconciliation was not complete, we need to link together the remaining parts
            if remaining_neg_quant:
                remaining_to_solve_quant_ids = self.search(cr, uid, [('propagated_from_id', '=', quant_neg.id), ('id', 'not in', solved_quant_ids)], context=context)
                if remaining_to_solve_quant_ids:
                    self.write(cr, SUPERUSER_ID, remaining_to_solve_quant_ids, {'propagated_from_id': remaining_neg_quant.id}, context=context)
            #delete the reconciled quants, as it is replaced by the solved quants
            self.unlink(cr, SUPERUSER_ID, [quant_neg.id], context=context)
            #price update + accounting entries adjustments
            self._price_update(cr, uid, solved_quant_ids, solving_quant.cost, context=context)
            #merge history (and cost?)
            self._quants_merge(cr, uid, solved_quant_ids, solving_quant, context=context)
            self.unlink(cr, SUPERUSER_ID, [solving_quant.id], context=context)
            solving_quant = remaining_solving_quant

    def _price_update(self, cr, uid, ids, newprice, context=None):
        self.write(cr, SUPERUSER_ID, ids, {'cost': newprice}, context=context)

    def quants_unreserve(self, cr, uid, move, context=None):
        related_quants = [x.id for x in move.reserved_quant_ids]
        if related_quants:
            #if move has a picking_id, write on that picking that pack_operation might have changed and need to be recomputed
            if move.picking_id:
                self.pool.get('stock.picking').write(cr, uid, [move.picking_id.id], {'recompute_pack_op': True}, context=context)
            if move.partially_available:
                self.pool.get("stock.move").write(cr, uid, [move.id], {'partially_available': False}, context=context)
            self.write(cr, SUPERUSER_ID, related_quants, {'reservation_id': False}, context=context)

    def _quants_get_order(self, cr, uid, location, product, quantity, domain=[], orderby='in_date', context=None):
        ''' Implementation of removal strategies
            If it can not reserve, it will return a tuple (None, qty)
        '''
        if context is None:
            context = {}
        domain += location and [('location_id', 'child_of', location.id)] or []
        domain += [('product_id', '=', product.id)]
        if context.get('force_company'):
            domain += [('company_id', '=', context.get('force_company'))]
        else:
            domain += [('company_id', '=', self.pool.get('res.users').browse(cr, uid, uid, context=context).company_id.id)]
        res = []
        offset = 0
        while quantity > 0:
            quants = self.search(cr, uid, domain, order=orderby, limit=10, offset=offset, context=context)
            if not quants:
                res.append((None, quantity))
                break
            for quant in self.browse(cr, uid, quants, context=context):
                if quantity >= abs(quant.qty):
                    res += [(quant, abs(quant.qty))]
                    quantity -= abs(quant.qty)
                elif quantity != 0:
                    res += [(quant, quantity)]
                    quantity = 0
                    break
            offset += 10
        return res

    def _check_location(self, cr, uid, location, context=None):
        if location.usage == 'view':
            raise osv.except_osv(_('Error'), _('You cannot move to a location of type view %s.') % (location.name))
        return True

#----------------------------------------------------------
# Stock Picking
#----------------------------------------------------------

class stock_picking(osv.osv):
    _name = "stock.picking"
    _inherit = ['mail.thread']
    _description = "Picking List"
    _order = "priority desc, date asc, id desc"

    def _set_min_date(self, cr, uid, id, field, value, arg, context=None):
        move_obj = self.pool.get("stock.move")
        if value:
            move_ids = [move.id for move in self.browse(cr, uid, id, context=context).move_lines]
            move_obj.write(cr, uid, move_ids, {'date_expected': value}, context=context)

    def _set_priority(self, cr, uid, id, field, value, arg, context=None):
        move_obj = self.pool.get("stock.move")
        if value:
            move_ids = [move.id for move in self.browse(cr, uid, id, context=context).move_lines]
            move_obj.write(cr, uid, move_ids, {'priority': value}, context=context)

    def get_min_max_date(self, cr, uid, ids, field_name, arg, context=None):
        """ Finds minimum and maximum dates for picking.
        @return: Dictionary of values
        """
        res = {}
        for id in ids:
            res[id] = {'min_date': False, 'max_date': False, 'priority': '1'}
        if not ids:
            return res
        cr.execute("""select
                picking_id,
                min(date_expected),
                max(date_expected),
                max(priority)
            from
                stock_move
            where
                picking_id IN %s
            group by
                picking_id""", (tuple(ids),))
        for pick, dt1, dt2, prio in cr.fetchall():
            res[pick]['min_date'] = dt1
            res[pick]['max_date'] = dt2
            res[pick]['priority'] = prio
        return res

    def create(self, cr, user, vals, context=None):
        context = context or {}
        if ('name' not in vals) or (vals.get('name') in ('/', False)):
            ptype_id = vals.get('picking_type_id', context.get('default_picking_type_id', False))
            sequence_id = self.pool.get('stock.picking.type').browse(cr, user, ptype_id, context=context).sequence_id.id
            vals['name'] = self.pool.get('ir.sequence').get_id(cr, user, sequence_id, 'id', context=context)
        return super(stock_picking, self).create(cr, user, vals, context)

    def _state_get(self, cr, uid, ids, field_name, arg, context=None):
        '''The state of a picking depends on the state of its related stock.move
            draft: the picking has no line or any one of the lines is draft
            done, draft, cancel: all lines are done / draft / cancel
            confirmed, waiting, assigned, partially_available depends on move_type (all at once or partial)
        '''
        res = {}
        for pick in self.browse(cr, uid, ids, context=context):
            if (not pick.move_lines) or any([x.state == 'draft' for x in pick.move_lines]):
                res[pick.id] = 'draft'
                continue
            if all([x.state == 'cancel' for x in pick.move_lines]):
                res[pick.id] = 'cancel'
                continue
            if all([x.state in ('cancel', 'done') for x in pick.move_lines]):
                res[pick.id] = 'done'
                continue

            order = {'confirmed': 0, 'waiting': 1, 'assigned': 2}
            order_inv = {0: 'confirmed', 1: 'waiting', 2: 'assigned'}
            lst = [order[x.state] for x in pick.move_lines if x.state not in ('cancel', 'done')]
            if pick.move_type == 'one':
                res[pick.id] = order_inv[min(lst)]
            else:
                #we are in the case of partial delivery, so if all move are assigned, picking
                #should be assign too, else if one of the move is assigned, or partially available, picking should be
                #in partially available state, otherwise, picking is in waiting or confirmed state
                res[pick.id] = order_inv[max(lst)]
                if not all(x == 2 for x in lst):
                    if any(x == 2 for x in lst):
                        res[pick.id] = 'partially_available'
                    else:
                        #if all moves aren't assigned, check if we have one product partially available
                        for move in pick.move_lines:
                            if move.partially_available:
                                res[pick.id] = 'partially_available'
                                break
        return res

    def _get_pickings(self, cr, uid, ids, context=None):
        res = set()
        for move in self.browse(cr, uid, ids, context=context):
            if move.picking_id:
                res.add(move.picking_id.id)
        return list(res)

    def _get_pack_operation_exist(self, cr, uid, ids, field_name, arg, context=None):
        res = {}
        for pick in self.browse(cr, uid, ids, context=context):
            res[pick.id] = False
            if pick.pack_operation_ids:
                res[pick.id] = True
        return res

    def _get_quant_reserved_exist(self, cr, uid, ids, field_name, arg, context=None):
        res = {}
        for pick in self.browse(cr, uid, ids, context=context):
            res[pick.id] = False
            for move in pick.move_lines:
                if move.reserved_quant_ids:
                    res[pick.id] = True
                    continue
        return res

    def check_group_lot(self, cr, uid, context=None):
        """ This function will return true if we have the setting to use lots activated. """
        return self.pool.get('res.users').has_group(cr, uid, 'stock.group_production_lot')

    def check_group_pack(self, cr, uid, context=None):
        """ This function will return true if we have the setting to use package activated. """
        return self.pool.get('res.users').has_group(cr, uid, 'stock.group_tracking_lot')

    def action_assign_owner(self, cr, uid, ids, context=None):
        for picking in self.browse(cr, uid, ids, context=context):
            packop_ids = [op.id for op in picking.pack_operation_ids]
            self.pool.get('stock.pack.operation').write(cr, uid, packop_ids, {'owner_id': picking.owner_id.id}, context=context)

    _columns = {
        'name': fields.char('Reference', select=True, states={'done': [('readonly', True)], 'cancel': [('readonly', True)]}, copy=False),
        'origin': fields.char('Source Document', states={'done': [('readonly', True)], 'cancel': [('readonly', True)]}, help="Reference of the document", select=True),
        'backorder_id': fields.many2one('stock.picking', 'Back Order of', states={'done': [('readonly', True)], 'cancel': [('readonly', True)]}, help="If this shipment was split, then this field links to the shipment which contains the already processed part.", select=True, copy=False),
        'note': fields.text('Notes', states={'done': [('readonly', True)], 'cancel': [('readonly', True)]}),
        'move_type': fields.selection([('direct', 'Partial'), ('one', 'All at once')], 'Delivery Method', required=True, states={'done': [('readonly', True)], 'cancel': [('readonly', True)]}, help="It specifies goods to be deliver partially or all at once"),
        'state': fields.function(_state_get, type="selection", copy=False,
            store={
                'stock.picking': (lambda self, cr, uid, ids, ctx: ids, ['move_type'], 20),
                'stock.move': (_get_pickings, ['state', 'picking_id', 'partially_available'], 20)},
            selection=[
                ('draft', 'Draft'),
                ('cancel', 'Cancelled'),
                ('waiting', 'Waiting Another Operation'),
                ('confirmed', 'Waiting Availability'),
                ('partially_available', 'Partially Available'),
                ('assigned', 'Ready to Transfer'),
                ('done', 'Transferred'),
                ], string='Status', readonly=True, select=True, track_visibility='onchange',
            help="""
                * Draft: not confirmed yet and will not be scheduled until confirmed\n
                * Waiting Another Operation: waiting for another move to proceed before it becomes automatically available (e.g. in Make-To-Order flows)\n
                * Waiting Availability: still waiting for the availability of products\n
                * Partially Available: some products are available and reserved\n
                * Ready to Transfer: products reserved, simply waiting for confirmation.\n
                * Transferred: has been processed, can't be modified or cancelled anymore\n
                * Cancelled: has been cancelled, can't be confirmed anymore"""
        ),
        'priority': fields.function(get_min_max_date, multi="min_max_date", fnct_inv=_set_priority, type='selection', selection=procurement.PROCUREMENT_PRIORITIES, string='Priority',
                                    store={'stock.move': (_get_pickings, ['priority'], 20)}, states={'done': [('readonly', True)], 'cancel': [('readonly', True)]}, select=1, help="Priority for this picking. Setting manually a value here would set it as priority for all the moves", 
                                    track_visibility='onchange', required=True),
        'min_date': fields.function(get_min_max_date, multi="min_max_date", fnct_inv=_set_min_date,
                 store={'stock.move': (_get_pickings, ['date_expected'], 20)}, type='datetime', states={'done': [('readonly', True)], 'cancel': [('readonly', True)]}, string='Scheduled Date', select=1, help="Scheduled time for the first part of the shipment to be processed. Setting manually a value here would set it as expected date for all the stock moves.", track_visibility='onchange'),
        'max_date': fields.function(get_min_max_date, multi="min_max_date",
                 store={'stock.move': (_get_pickings, ['date_expected'], 20)}, type='datetime', string='Max. Expected Date', select=2, help="Scheduled time for the last part of the shipment to be processed"),
        'date': fields.datetime('Commitment Date', help="Date promised for the completion of the transfer order, usually set the time of the order and revised later on.", select=True, states={'done': [('readonly', True)], 'cancel': [('readonly', True)]}, track_visibility='onchange'),
        'date_done': fields.datetime('Date of Transfer', help="Date of Completion", states={'done': [('readonly', True)], 'cancel': [('readonly', True)]}, copy=False),
        'move_lines': fields.one2many('stock.move', 'picking_id', 'Internal Moves', states={'done': [('readonly', True)], 'cancel': [('readonly', True)]}, copy=True),
        'quant_reserved_exist': fields.function(_get_quant_reserved_exist, type='boolean', string='Quant already reserved ?', help='technical field used to know if there is already at least one quant reserved on moves of a given picking'),
        'partner_id': fields.many2one('res.partner', 'Partner', states={'done': [('readonly', True)], 'cancel': [('readonly', True)]}),
        'company_id': fields.many2one('res.company', 'Company', required=True, select=True, states={'done': [('readonly', True)], 'cancel': [('readonly', True)]}),
        'pack_operation_ids': fields.one2many('stock.pack.operation', 'picking_id', states={'done': [('readonly', True)], 'cancel': [('readonly', True)]}, string='Related Packing Operations'),
        'pack_operation_exist': fields.function(_get_pack_operation_exist, type='boolean', string='Pack Operation Exists?', help='technical field for attrs in view'),
        'picking_type_id': fields.many2one('stock.picking.type', 'Picking Type', states={'done': [('readonly', True)], 'cancel': [('readonly', True)]}, required=True),
        'picking_type_code': fields.related('picking_type_id', 'code', type='char', string='Picking Type Code', help="Technical field used to display the correct label on print button in the picking view"),

        'owner_id': fields.many2one('res.partner', 'Owner', states={'done': [('readonly', True)], 'cancel': [('readonly', True)]}, help="Default Owner"),
        # Used to search on pickings
        'product_id': fields.related('move_lines', 'product_id', type='many2one', relation='product.product', string='Product'),
        'recompute_pack_op': fields.boolean('Recompute pack operation?', help='True if reserved quants changed, which mean we might need to recompute the package operations', copy=False),
        'location_id': fields.related('move_lines', 'location_id', type='many2one', relation='stock.location', string='Location', readonly=True),
        'location_dest_id': fields.related('move_lines', 'location_dest_id', type='many2one', relation='stock.location', string='Destination Location', readonly=True),
        'group_id': fields.related('move_lines', 'group_id', type='many2one', relation='procurement.group', string='Procurement Group', readonly=True,
              store={
                  'stock.picking': (lambda self, cr, uid, ids, ctx: ids, ['move_lines'], 10),
                  'stock.move': (_get_pickings, ['group_id', 'picking_id'], 10),
              }),
    }

    _defaults = {
        'name': '/',
        'state': 'draft',
        'move_type': 'direct',
        'priority': '1',  # normal
        'date': fields.datetime.now,
        'company_id': lambda self, cr, uid, c: self.pool.get('res.company')._company_default_get(cr, uid, 'stock.picking', context=c),
        'recompute_pack_op': True,
    }
    _sql_constraints = [
        ('name_uniq', 'unique(name, company_id)', 'Reference must be unique per company!'),
    ]

    def do_print_picking(self, cr, uid, ids, context=None):
        '''This function prints the picking list'''
        context = dict(context or {}, active_ids=ids)
        return self.pool.get("report").get_action(cr, uid, ids, 'stock.report_picking', context=context)


    def action_confirm(self, cr, uid, ids, context=None):
        todo = []
        todo_force_assign = []
        for picking in self.browse(cr, uid, ids, context=context):
            if picking.location_id.usage in ('supplier', 'inventory', 'production'):
                todo_force_assign.append(picking.id)
            for r in picking.move_lines:
                if r.state == 'draft':
                    todo.append(r.id)
        if len(todo):
            self.pool.get('stock.move').action_confirm(cr, uid, todo, context=context)

        if todo_force_assign:
            self.force_assign(cr, uid, todo_force_assign, context=context)
        return True

    def action_assign(self, cr, uid, ids, context=None):
        """ Check availability of picking moves.
        This has the effect of changing the state and reserve quants on available moves, and may
        also impact the state of the picking as it is computed based on move's states.
        @return: True
        """
        for pick in self.browse(cr, uid, ids, context=context):
            if pick.state == 'draft':
                self.action_confirm(cr, uid, [pick.id], context=context)
            pick.refresh()
            #skip the moves that don't need to be checked
            move_ids = [x.id for x in pick.move_lines if x.state not in ('draft', 'cancel', 'done')]
            if not move_ids:
                raise osv.except_osv(_('Warning!'), _('Nothing to check the availability for.'))
            self.pool.get('stock.move').action_assign(cr, uid, move_ids, context=context)
        return True

    def force_assign(self, cr, uid, ids, context=None):
        """ Changes state of picking to available if moves are confirmed or waiting.
        @return: True
        """
        for pick in self.browse(cr, uid, ids, context=context):
            move_ids = [x.id for x in pick.move_lines if x.state in ['confirmed', 'waiting']]
            self.pool.get('stock.move').force_assign(cr, uid, move_ids, context=context)
        #pack_operation might have changed and need to be recomputed
        self.write(cr, uid, ids, {'recompute_pack_op': True}, context=context)
        return True

    def action_cancel(self, cr, uid, ids, context=None):
        for pick in self.browse(cr, uid, ids, context=context):
            ids2 = [move.id for move in pick.move_lines]
            self.pool.get('stock.move').action_cancel(cr, uid, ids2, context)
        return True

    def action_done(self, cr, uid, ids, context=None):
        """Changes picking state to done by processing the Stock Moves of the Picking

        Normally that happens when the button "Done" is pressed on a Picking view.
        @return: True
        """
        for pick in self.browse(cr, uid, ids, context=context):
            todo = []
            for move in pick.move_lines:
                if move.state == 'draft':
                    todo.extend(self.pool.get('stock.move').action_confirm(cr, uid, [move.id], context=context))
                elif move.state in ('assigned', 'confirmed'):
                    todo.append(move.id)
            if len(todo):
                self.pool.get('stock.move').action_done(cr, uid, todo, context=context)
        return True

    def unlink(self, cr, uid, ids, context=None):
        #on picking deletion, cancel its move then unlink them too
        move_obj = self.pool.get('stock.move')
        context = context or {}
        for pick in self.browse(cr, uid, ids, context=context):
            move_ids = [move.id for move in pick.move_lines]
            move_obj.action_cancel(cr, uid, move_ids, context=context)
            move_obj.unlink(cr, uid, move_ids, context=context)
        return super(stock_picking, self).unlink(cr, uid, ids, context=context)

    def write(self, cr, uid, ids, vals, context=None):
        res = super(stock_picking, self).write(cr, uid, ids, vals, context=context)
        #if we changed the move lines or the pack operations, we need to recompute the remaining quantities of both
        if 'move_lines' in vals or 'pack_operation_ids' in vals:
            self.do_recompute_remaining_quantities(cr, uid, ids, context=context)
        return res

    def _create_backorder(self, cr, uid, picking, backorder_moves=[], context=None):
        """ Move all non-done lines into a new backorder picking. If the key 'do_only_split' is given in the context, then move all lines not in context.get('split', []) instead of all non-done lines.
        """
        if not backorder_moves:
            backorder_moves = picking.move_lines
        backorder_move_ids = [x.id for x in backorder_moves if x.state not in ('done', 'cancel')]
        if 'do_only_split' in context and context['do_only_split']:
            backorder_move_ids = [x.id for x in backorder_moves if x.id not in context.get('split', [])]

        if backorder_move_ids:
            backorder_id = self.copy(cr, uid, picking.id, {
                'name': '/',
                'move_lines': [],
                'pack_operation_ids': [],
                'backorder_id': picking.id,
            })
            back_order_name = self.browse(cr, uid, backorder_id, context=context).name
            self.message_post(cr, uid, picking.id, body=_("Back order <em>%s</em> <b>created</b>.") % (back_order_name), context=context)
            move_obj = self.pool.get("stock.move")
            move_obj.write(cr, uid, backorder_move_ids, {'picking_id': backorder_id}, context=context)

            self.write(cr, uid, [picking.id], {'date_done': time.strftime(DEFAULT_SERVER_DATETIME_FORMAT)}, context=context)
            self.action_confirm(cr, uid, [backorder_id], context=context)
            return backorder_id
        return False

    @api.cr_uid_ids_context
    def recheck_availability(self, cr, uid, picking_ids, context=None):
        self.action_assign(cr, uid, picking_ids, context=context)
        self.do_prepare_partial(cr, uid, picking_ids, context=context)

    def _get_top_level_packages(self, cr, uid, quants_suggested_locations, context=None):
        """This method searches for the higher level packages that can be moved as a single operation, given a list of quants
           to move and their suggested destination, and returns the list of matching packages.
        """
        # Try to find as much as possible top-level packages that can be moved
        pack_obj = self.pool.get("stock.quant.package")
        quant_obj = self.pool.get("stock.quant")
        top_lvl_packages = set()
        quants_to_compare = quants_suggested_locations.keys()
        for pack in list(set([x.package_id for x in quants_suggested_locations.keys() if x and x.package_id])):
            loop = True
            test_pack = pack
            good_pack = False
            pack_destination = False
            while loop:
                pack_quants = pack_obj.get_content(cr, uid, [test_pack.id], context=context)
                all_in = True
                for quant in quant_obj.browse(cr, uid, pack_quants, context=context):
                    # If the quant is not in the quants to compare and not in the common location
                    if not quant in quants_to_compare:
                        all_in = False
                        break
                    else:
                        #if putaway strat apply, the destination location of each quant may be different (and thus the package should not be taken as a single operation)
                        if not pack_destination:
                            pack_destination = quants_suggested_locations[quant]
                        elif pack_destination != quants_suggested_locations[quant]:
                            all_in = False
                            break
                if all_in:
                    good_pack = test_pack
                    if test_pack.parent_id:
                        test_pack = test_pack.parent_id
                    else:
                        #stop the loop when there's no parent package anymore
                        loop = False
                else:
                    #stop the loop when the package test_pack is not totally reserved for moves of this picking
                    #(some quants may be reserved for other picking or not reserved at all)
                    loop = False
            if good_pack:
                top_lvl_packages.add(good_pack)
        return list(top_lvl_packages)

    def _prepare_pack_ops(self, cr, uid, picking, quants, forced_qties, context=None):
        """ returns a list of dict, ready to be used in create() of stock.pack.operation.

        :param picking: browse record (stock.picking)
        :param quants: browse record list (stock.quant). List of quants associated to the picking
        :param forced_qties: dictionary showing for each product (keys) its corresponding quantity (value) that is not covered by the quants associated to the picking
        """
        def _picking_putaway_apply(product):
            location = False
            # Search putaway strategy
            if product_putaway_strats.get(product.id):
                location = product_putaway_strats[product.id]
            else:
                location = self.pool.get('stock.location').get_putaway_strategy(cr, uid, picking.location_dest_id, product, context=context)
                product_putaway_strats[product.id] = location
            return location or picking.location_dest_id.id

        pack_obj = self.pool.get("stock.quant.package")
        quant_obj = self.pool.get("stock.quant")
        vals = []
        qtys_grouped = {}
        #for each quant of the picking, find the suggested location
        quants_suggested_locations = {}
        product_putaway_strats = {}
        for quant in quants:
            if quant.qty <= 0:
                continue
            suggested_location_id = _picking_putaway_apply(quant.product_id)
            quants_suggested_locations[quant] = suggested_location_id

        #find the packages we can movei as a whole
        top_lvl_packages = self._get_top_level_packages(cr, uid, quants_suggested_locations, context=context)
        # and then create pack operations for the top-level packages found
        for pack in top_lvl_packages:
            pack_quant_ids = pack_obj.get_content(cr, uid, [pack.id], context=context)
            pack_quants = quant_obj.browse(cr, uid, pack_quant_ids, context=context)
            vals.append({
                    'picking_id': picking.id,
                    'package_id': pack.id,
                    'product_qty': 1.0,
                    'location_id': pack.location_id.id,
                    'location_dest_id': quants_suggested_locations[pack_quants[0]],
                })
            #remove the quants inside the package so that they are excluded from the rest of the computation
            for quant in pack_quants:
                del quants_suggested_locations[quant]

        # Go through all remaining reserved quants and group by product, package, lot, owner, source location and dest location
        for quant, dest_location_id in quants_suggested_locations.items():
            key = (quant.product_id.id, quant.package_id.id, quant.lot_id.id, quant.owner_id.id, quant.location_id.id, dest_location_id)
            if qtys_grouped.get(key):
                qtys_grouped[key] += quant.qty
            else:
                qtys_grouped[key] = quant.qty

        # Do the same for the forced quantities (in cases of force_assign or incomming shipment for example)
        for product, qty in forced_qties.items():
            if qty <= 0:
                continue
            suggested_location_id = _picking_putaway_apply(product)
            key = (product.id, False, False, False, picking.location_id.id, suggested_location_id)
            if qtys_grouped.get(key):
                qtys_grouped[key] += qty
            else:
                qtys_grouped[key] = qty

        # Create the necessary operations for the grouped quants and remaining qtys
        for key, qty in qtys_grouped.items():
            vals.append({
                'picking_id': picking.id,
                'product_qty': qty,
                'product_id': key[0],
                'package_id': key[1],
                'lot_id': key[2],
                'owner_id': key[3],
                'location_id': key[4],
                'location_dest_id': key[5],
                'product_uom_id': self.pool.get("product.product").browse(cr, uid, key[0], context=context).uom_id.id,
            })
        return vals

    @api.cr_uid_ids_context
    def open_barcode_interface(self, cr, uid, picking_ids, context=None):
        final_url="/barcode/web/#action=stock.ui&picking_id="+str(picking_ids[0])
        return {'type': 'ir.actions.act_url', 'url':final_url, 'target': 'self',}

    @api.cr_uid_ids_context
    def do_partial_open_barcode(self, cr, uid, picking_ids, context=None):
        self.do_prepare_partial(cr, uid, picking_ids, context=context)
        return self.open_barcode_interface(cr, uid, picking_ids, context=context)

    @api.cr_uid_ids_context
    def do_prepare_partial(self, cr, uid, picking_ids, context=None):
        context = context or {}
        pack_operation_obj = self.pool.get('stock.pack.operation')
        #used to avoid recomputing the remaining quantities at each new pack operation created
        ctx = context.copy()
        ctx['no_recompute'] = True

        #get list of existing operations and delete them
        existing_package_ids = pack_operation_obj.search(cr, uid, [('picking_id', 'in', picking_ids)], context=context)
        if existing_package_ids:
            pack_operation_obj.unlink(cr, uid, existing_package_ids, context)
        for picking in self.browse(cr, uid, picking_ids, context=context):
            forced_qties = {}  # Quantity remaining after calculating reserved quants
            picking_quants = []
            #Calculate packages, reserved quants, qtys of this picking's moves
            for move in picking.move_lines:
                if move.state not in ('assigned', 'confirmed'):
                    continue
                move_quants = move.reserved_quant_ids
                picking_quants += move_quants
                forced_qty = (move.state == 'assigned') and move.product_qty - sum([x.qty for x in move_quants]) or 0
                #if we used force_assign() on the move, or if the move is incomming, forced_qty > 0
                if forced_qty:
                    if forced_qties.get(move.product_id):
                        forced_qties[move.product_id] += forced_qty
                    else:
                        forced_qties[move.product_id] = forced_qty
            for vals in self._prepare_pack_ops(cr, uid, picking, picking_quants, forced_qties, context=context):
                pack_operation_obj.create(cr, uid, vals, context=ctx)
        #recompute the remaining quantities all at once
        self.do_recompute_remaining_quantities(cr, uid, picking_ids, context=context)
        self.write(cr, uid, picking_ids, {'recompute_pack_op': False}, context=context)

    @api.cr_uid_ids_context
    def do_unreserve(self, cr, uid, picking_ids, context=None):
        """
          Will remove all quants for picking in picking_ids
        """
        moves_to_unreserve = []
        pack_line_to_unreserve = []
        for picking in self.browse(cr, uid, picking_ids, context=context):
            moves_to_unreserve += [m.id for m in picking.move_lines if m.state not in ('done', 'cancel')]
            pack_line_to_unreserve += [p.id for p in picking.pack_operation_ids]
        if moves_to_unreserve:
            if pack_line_to_unreserve:
                self.pool.get('stock.pack.operation').unlink(cr, uid, pack_line_to_unreserve, context=context)
            self.pool.get('stock.move').do_unreserve(cr, uid, moves_to_unreserve, context=context)

    def recompute_remaining_qty(self, cr, uid, picking, context=None):
        def _create_link_for_index(operation_id, index, product_id, qty_to_assign, quant_id=False):
            move_dict = prod2move_ids[product_id][index]
            qty_on_link = min(move_dict['remaining_qty'], qty_to_assign)
            self.pool.get('stock.move.operation.link').create(cr, uid, {'move_id': move_dict['move'].id, 'operation_id': operation_id, 'qty': qty_on_link, 'reserved_quant_id': quant_id}, context=context)
            if move_dict['remaining_qty'] == qty_on_link:
                prod2move_ids[product_id].pop(index)
            else:
                move_dict['remaining_qty'] -= qty_on_link
            return qty_on_link

        def _create_link_for_quant(operation_id, quant, qty):
            """create a link for given operation and reserved move of given quant, for the max quantity possible, and returns this quantity"""
            if not quant.reservation_id.id:
                return _create_link_for_product(operation_id, quant.product_id.id, qty)
            qty_on_link = 0
            for i in range(0, len(prod2move_ids[quant.product_id.id])):
                if prod2move_ids[quant.product_id.id][i]['move'].id != quant.reservation_id.id:
                    continue
                qty_on_link = _create_link_for_index(operation_id, i, quant.product_id.id, qty, quant_id=quant.id)
                break
            return qty_on_link

        def _create_link_for_product(operation_id, product_id, qty):
            '''method that creates the link between a given operation and move(s) of given product, for the given quantity.
            Returns True if it was possible to create links for the requested quantity (False if there was not enough quantity on stock moves)'''
            qty_to_assign = qty
            if prod2move_ids.get(product_id):
                while prod2move_ids[product_id] and qty_to_assign > 0:
                    qty_on_link = _create_link_for_index(operation_id, 0, product_id, qty_to_assign, quant_id=False)
                    qty_to_assign -= qty_on_link
            return qty_to_assign == 0

        uom_obj = self.pool.get('product.uom')
        package_obj = self.pool.get('stock.quant.package')
        quant_obj = self.pool.get('stock.quant')
        quants_in_package_done = set()
        prod2move_ids = {}
        still_to_do = []
        #make a dictionary giving for each product, the moves and related quantity that can be used in operation links
        for move in picking.move_lines:
            if not prod2move_ids.get(move.product_id.id):
                prod2move_ids[move.product_id.id] = [{'move': move, 'remaining_qty': move.product_qty}]
            else:
                prod2move_ids[move.product_id.id].append({'move': move, 'remaining_qty': move.product_qty})

        need_rereserve = False
        #sort the operations in order to give higher priority to those with a package, then a serial number
        operations = picking.pack_operation_ids
        operations = sorted(operations, key=lambda x: ((x.package_id and not x.product_id) and -4 or 0) + (x.package_id and -2 or 0) + (x.lot_id and -1 or 0))
        #delete existing operations to start again from scratch
        cr.execute("DELETE FROM stock_move_operation_link WHERE operation_id in %s", (tuple([x.id for x in operations]),))

        #1) first, try to create links when quants can be identified without any doubt
        for ops in operations:
            #for each operation, create the links with the stock move by seeking on the matching reserved quants,
            #and deffer the operation if there is some ambiguity on the move to select
            if ops.package_id and not ops.product_id:
                #entire package
                quant_ids = package_obj.get_content(cr, uid, [ops.package_id.id], context=context)
                for quant in quant_obj.browse(cr, uid, quant_ids, context=context):
                    remaining_qty_on_quant = quant.qty
                    if quant.reservation_id:
                        #avoid quants being counted twice
                        quants_in_package_done.add(quant.id)
                        qty_on_link = _create_link_for_quant(ops.id, quant, quant.qty)
                        remaining_qty_on_quant -= qty_on_link
                    if remaining_qty_on_quant:
                        still_to_do.append((ops, quant.product_id.id, remaining_qty_on_quant))
                        need_rereserve = True
            elif ops.product_id.id:
                #Check moves with same product
                qty_to_assign = uom_obj._compute_qty_obj(cr, uid, ops.product_uom_id, ops.product_qty, ops.product_id.uom_id, context=context)
                for move_dict in prod2move_ids.get(ops.product_id.id, []):
                    move = move_dict['move']
                    for quant in move.reserved_quant_ids:
                        if not qty_to_assign > 0:
                            break
                        if quant.id in quants_in_package_done:
                            continue

                        #check if the quant is matching the operation details
                        if ops.package_id:
                            flag = quant.package_id and bool(package_obj.search(cr, uid, [('id', 'child_of', [ops.package_id.id]), ('id', '=', quant.package_id.id)], context=context)) or False
                        else:
                            flag = not quant.package_id.id
                        flag = flag and ((ops.lot_id and ops.lot_id.id == quant.lot_id.id) or not ops.lot_id)
                        flag = flag and (ops.owner_id.id == quant.owner_id.id)
                        if flag:
                            max_qty_on_link = min(quant.qty, qty_to_assign)
                            qty_on_link = _create_link_for_quant(ops.id, quant, max_qty_on_link)
                            qty_to_assign -= qty_on_link
                if qty_to_assign > 0:
                    #qty reserved is less than qty put in operations. We need to create a link but it's deferred after we processed
                    #all the quants (because they leave no choice on their related move and needs to be processed with higher priority)
                    still_to_do += [(ops, ops.product_id.id, qty_to_assign)]
                    need_rereserve = True

        #2) then, process the remaining part
        all_op_processed = True
        for ops, product_id, remaining_qty in still_to_do:
            all_op_processed = all_op_processed and _create_link_for_product(ops.id, product_id, remaining_qty)
        return (need_rereserve, all_op_processed)

    def picking_recompute_remaining_quantities(self, cr, uid, picking, context=None):
        need_rereserve = False
        all_op_processed = True
        if picking.pack_operation_ids:
            need_rereserve, all_op_processed = self.recompute_remaining_qty(cr, uid, picking, context=context)
        return need_rereserve, all_op_processed

    @api.cr_uid_ids_context
    def do_recompute_remaining_quantities(self, cr, uid, picking_ids, context=None):
        for picking in self.browse(cr, uid, picking_ids, context=context):
            if picking.pack_operation_ids:
                self.recompute_remaining_qty(cr, uid, picking, context=context)

    def _create_extra_moves(self, cr, uid, picking, context=None):
        '''This function creates move lines on a picking, at the time of do_transfer, based on
        unexpected product transfers (or exceeding quantities) found in the pack operations.
        '''
        move_obj = self.pool.get('stock.move')
        operation_obj = self.pool.get('stock.pack.operation')
        moves = []
        for op in picking.pack_operation_ids:
            for product_id, remaining_qty in operation_obj._get_remaining_prod_quantities(cr, uid, op, context=context).items():
                if remaining_qty > 0:
                    product = self.pool.get('product.product').browse(cr, uid, product_id, context=context)
                    vals = {
                        'picking_id': picking.id,
                        'location_id': picking.location_id.id,
                        'location_dest_id': picking.location_dest_id.id,
                        'product_id': product_id,
                        'product_uom': product.uom_id.id,
                        'product_uom_qty': remaining_qty,
                        'name': _('Extra Move: ') + product.name,
                        'state': 'draft',
                    }
                    moves.append(move_obj.create(cr, uid, vals, context=context))
        if moves:
            move_obj.action_confirm(cr, uid, moves, context=context)
        return moves

    def rereserve_quants(self, cr, uid, picking, move_ids=[], context=None):
        """ Unreserve quants then try to reassign quants."""
        stock_move_obj = self.pool.get('stock.move')
        if not move_ids:
            self.do_unreserve(cr, uid, [picking.id], context=context)
            self.action_assign(cr, uid, [picking.id], context=context)
        else:
            stock_move_obj.do_unreserve(cr, uid, move_ids, context=context)
            stock_move_obj.action_assign(cr, uid, move_ids, context=context)

    @api.cr_uid_ids_context
    def do_transfer(self, cr, uid, picking_ids, context=None):
        """
            If no pack operation, we do simple action_done of the picking
            Otherwise, do the pack operations
        """
        if not context:
            context = {}
        stock_move_obj = self.pool.get('stock.move')
        for picking in self.browse(cr, uid, picking_ids, context=context):
            if not picking.pack_operation_ids:
                self.action_done(cr, uid, [picking.id], context=context)
                continue
            else:
                need_rereserve, all_op_processed = self.picking_recompute_remaining_quantities(cr, uid, picking, context=context)
                #create extra moves in the picking (unexpected product moves coming from pack operations)
                todo_move_ids = []
                if not all_op_processed:
                    todo_move_ids += self._create_extra_moves(cr, uid, picking, context=context)
                    
                picking.refresh()
                #split move lines eventually
                
                toassign_move_ids = []
                for move in picking.move_lines:
                    remaining_qty = move.remaining_qty
                    if move.state in ('done', 'cancel'):
                        #ignore stock moves cancelled or already done
                        continue
                    elif move.state == 'draft':
                        toassign_move_ids.append(move.id)
                    if remaining_qty == 0:
                        if move.state in ('draft', 'assigned', 'confirmed'):
                            todo_move_ids.append(move.id)
                    elif remaining_qty > 0 and remaining_qty < move.product_qty:
                        new_move = stock_move_obj.split(cr, uid, move, remaining_qty, context=context)
                        todo_move_ids.append(move.id)
                        #Assign move as it was assigned before
                        toassign_move_ids.append(new_move)
                if (need_rereserve or not all_op_processed) and not picking.location_id.usage in ("supplier", "production", "inventory"):
                    self.rereserve_quants(cr, uid, picking, move_ids=todo_move_ids, context=context)
                    self.do_recompute_remaining_quantities(cr, uid, [picking.id], context=context)
                if todo_move_ids and not context.get('do_only_split'):
                    self.pool.get('stock.move').action_done(cr, uid, todo_move_ids, context=context)
                elif context.get('do_only_split'):
                    context = dict(context, split=todo_move_ids)
            picking.refresh()
            self._create_backorder(cr, uid, picking, context=context)
            if toassign_move_ids:
                stock_move_obj.action_assign(cr, uid, toassign_move_ids, context=context)
        return True

    @api.cr_uid_ids_context
    def do_split(self, cr, uid, picking_ids, context=None):
        """ just split the picking (create a backorder) without making it 'done' """
        if context is None:
            context = {}
        ctx = context.copy()
        ctx['do_only_split'] = True
        return self.do_transfer(cr, uid, picking_ids, context=ctx)

    def get_next_picking_for_ui(self, cr, uid, context=None):
        """ returns the next pickings to process. Used in the barcode scanner UI"""
        if context is None:
            context = {}
        domain = [('state', 'in', ('assigned', 'partially_available'))]
        if context.get('default_picking_type_id'):
            domain.append(('picking_type_id', '=', context['default_picking_type_id']))
        return self.search(cr, uid, domain, context=context)

    def action_done_from_ui(self, cr, uid, picking_id, context=None):
        """ called when button 'done' is pushed in the barcode scanner UI """
        #write qty_done into field product_qty for every package_operation before doing the transfer
        pack_op_obj = self.pool.get('stock.pack.operation')
        for operation in self.browse(cr, uid, picking_id, context=context).pack_operation_ids:
            pack_op_obj.write(cr, uid, operation.id, {'product_qty': operation.qty_done}, context=context)
        self.do_transfer(cr, uid, [picking_id], context=context)
        #return id of next picking to work on
        return self.get_next_picking_for_ui(cr, uid, context=context)

    @api.cr_uid_ids_context
    def action_pack(self, cr, uid, picking_ids, operation_filter_ids=None, context=None):
        """ Create a package with the current pack_operation_ids of the picking that aren't yet in a pack.
        Used in the barcode scanner UI and the normal interface as well. 
        operation_filter_ids is used by barcode scanner interface to specify a subset of operation to pack"""
        if operation_filter_ids == None:
            operation_filter_ids = []
        stock_operation_obj = self.pool.get('stock.pack.operation')
        package_obj = self.pool.get('stock.quant.package')
        stock_move_obj = self.pool.get('stock.move')
        for picking_id in picking_ids:
            operation_search_domain = [('picking_id', '=', picking_id), ('result_package_id', '=', False)]
            if operation_filter_ids != []:
                operation_search_domain.append(('id', 'in', operation_filter_ids))
            operation_ids = stock_operation_obj.search(cr, uid, operation_search_domain, context=context)
            pack_operation_ids = []
            if operation_ids:
                for operation in stock_operation_obj.browse(cr, uid, operation_ids, context=context):
                    #If we haven't done all qty in operation, we have to split into 2 operation
                    op = operation
                    if (operation.qty_done < operation.product_qty):
                        new_operation = stock_operation_obj.copy(cr, uid, operation.id, {'product_qty': operation.qty_done,'qty_done': operation.qty_done}, context=context)
                        stock_operation_obj.write(cr, uid, operation.id, {'product_qty': operation.product_qty - operation.qty_done,'qty_done': 0, 'lot_id': False}, context=context)
                        op = stock_operation_obj.browse(cr, uid, new_operation, context=context)
                    pack_operation_ids.append(op.id)
                    for record in op.linked_move_operation_ids:
                        stock_move_obj.check_tracking(cr, uid, record.move_id, op.package_id.id or op.lot_id.id, context=context)
                package_id = package_obj.create(cr, uid, {}, context=context)
                stock_operation_obj.write(cr, uid, pack_operation_ids, {'result_package_id': package_id}, context=context)
        return True

    def process_product_id_from_ui(self, cr, uid, picking_id, product_id, op_id, increment=True, context=None):
        return self.pool.get('stock.pack.operation')._search_and_increment(cr, uid, picking_id, [('product_id', '=', product_id),('id', '=', op_id)], increment=increment, context=context)

    def process_barcode_from_ui(self, cr, uid, picking_id, barcode_str, visible_op_ids, context=None):
        '''This function is called each time there barcode scanner reads an input'''
        lot_obj = self.pool.get('stock.production.lot')
        package_obj = self.pool.get('stock.quant.package')
        product_obj = self.pool.get('product.product')
        stock_operation_obj = self.pool.get('stock.pack.operation')
        stock_location_obj = self.pool.get('stock.location')
        answer = {'filter_loc': False, 'operation_id': False}
        #check if the barcode correspond to a location
        matching_location_ids = stock_location_obj.search(cr, uid, [('loc_barcode', '=', barcode_str)], context=context)
        if matching_location_ids:
            #if we have a location, return immediatly with the location name
            location = stock_location_obj.browse(cr, uid, matching_location_ids[0], context=None)
            answer['filter_loc'] = stock_location_obj._name_get(cr, uid, location, context=None)
            answer['filter_loc_id'] = matching_location_ids[0]
            return answer
        #check if the barcode correspond to a product
        matching_product_ids = product_obj.search(cr, uid, ['|', ('ean13', '=', barcode_str), ('default_code', '=', barcode_str)], context=context)
        if matching_product_ids:
            op_id = stock_operation_obj._search_and_increment(cr, uid, picking_id, [('product_id', '=', matching_product_ids[0])], filter_visible=True, visible_op_ids=visible_op_ids, increment=True, context=context)
            answer['operation_id'] = op_id
            return answer
        #check if the barcode correspond to a lot
        matching_lot_ids = lot_obj.search(cr, uid, [('name', '=', barcode_str)], context=context)
        if matching_lot_ids:
            lot = lot_obj.browse(cr, uid, matching_lot_ids[0], context=context)
            op_id = stock_operation_obj._search_and_increment(cr, uid, picking_id, [('product_id', '=', lot.product_id.id), ('lot_id', '=', lot.id)], filter_visible=True, visible_op_ids=visible_op_ids, increment=True, context=context)
            answer['operation_id'] = op_id
            return answer
        #check if the barcode correspond to a package
        matching_package_ids = package_obj.search(cr, uid, [('name', '=', barcode_str)], context=context)
        if matching_package_ids:
            op_id = stock_operation_obj._search_and_increment(cr, uid, picking_id, [('package_id', '=', matching_package_ids[0])], filter_visible=True, visible_op_ids=visible_op_ids, increment=True, context=context)
            answer['operation_id'] = op_id
            return answer
        return answer


class stock_production_lot(osv.osv):
    _name = 'stock.production.lot'
    _inherit = ['mail.thread']
    _description = 'Lot/Serial'
    _columns = {
        'name': fields.char('Serial Number', required=True, help="Unique Serial Number"),
        'ref': fields.char('Internal Reference', help="Internal reference number in case it differs from the manufacturer's serial number"),
        'product_id': fields.many2one('product.product', 'Product', required=True, domain=[('type', '<>', 'service')]),
        'quant_ids': fields.one2many('stock.quant', 'lot_id', 'Quants', readonly=True),
        'create_date': fields.datetime('Creation Date'),
    }
    _defaults = {
        'name': lambda x, y, z, c: x.pool.get('ir.sequence').get(y, z, 'stock.lot.serial'),
        'product_id': lambda x, y, z, c: c.get('product_id', False),
    }
    _sql_constraints = [
        ('name_ref_uniq', 'unique (name, ref)', 'The combination of Serial Number and internal reference must be unique !'),
    ]

    def action_traceability(self, cr, uid, ids, context=None):
        """ It traces the information of lots
        @param self: The object pointer.
        @param cr: A database cursor
        @param uid: ID of the user currently logged in
        @param ids: List of IDs selected
        @param context: A standard dictionary
        @return: A dictionary of values
        """
        quant_obj = self.pool.get("stock.quant")
        quants = quant_obj.search(cr, uid, [('lot_id', 'in', ids)], context=context)
        moves = set()
        for quant in quant_obj.browse(cr, uid, quants, context=context):
            moves |= {move.id for move in quant.history_ids}
        if moves:
            return {
                'domain': "[('id','in',[" + ','.join(map(str, list(moves))) + "])]",
                'name': _('Traceability'),
                'view_mode': 'tree,form',
                'view_type': 'form',
                'context': {'tree_view_ref': 'stock.view_move_tree'},
                'res_model': 'stock.move',
                'type': 'ir.actions.act_window',
                    }
        return False


# ----------------------------------------------------
# Move
# ----------------------------------------------------

class stock_move(osv.osv):
    _name = "stock.move"
    _description = "Stock Move"
    _order = 'date_expected desc, id'
    _log_create = False

    def get_price_unit(self, cr, uid, move, context=None):
        """ Returns the unit price to store on the quant """
        return move.price_unit or move.product_id.standard_price

    def name_get(self, cr, uid, ids, context=None):
        res = []
        for line in self.browse(cr, uid, ids, context=context):
            name = line.location_id.name + ' > ' + line.location_dest_id.name
            if line.product_id.code:
                name = line.product_id.code + ': ' + name
            if line.picking_id.origin:
                name = line.picking_id.origin + '/ ' + name
            res.append((line.id, name))
        return res

    def create(self, cr, uid, vals, context=None):
        if vals.get('product_id') and not vals.get('price_unit'):
            prod_obj = self.pool.get('product.product')
            vals['price_unit'] = prod_obj.browse(cr, uid, vals['product_id'], context=context).standard_price
        return super(stock_move, self).create(cr, uid, vals, context=context)

    def _quantity_normalize(self, cr, uid, ids, name, args, context=None):
        uom_obj = self.pool.get('product.uom')
        res = {}
        for m in self.browse(cr, uid, ids, context=context):
            res[m.id] = uom_obj._compute_qty_obj(cr, uid, m.product_uom, m.product_uom_qty, m.product_id.uom_id, round=False, context=context)
        return res

    def _get_remaining_qty(self, cr, uid, ids, field_name, args, context=None):
        uom_obj = self.pool.get('product.uom')
        res = {}
        for move in self.browse(cr, uid, ids, context=context):
            qty = move.product_qty
            for record in move.linked_move_operation_ids:
                qty -= record.qty
            #converting the remaining quantity in the move UoM
            res[move.id] = uom_obj._compute_qty_obj(cr, uid, move.product_id.uom_id, qty, move.product_uom, round=False, context=context)
        return res

    def _get_lot_ids(self, cr, uid, ids, field_name, args, context=None):
        res = dict.fromkeys(ids, False)
        for move in self.browse(cr, uid, ids, context=context):
            if move.state == 'done':
                res[move.id] = [q.id for q in move.quant_ids]
            else:
                res[move.id] = [q.id for q in move.reserved_quant_ids]
        return res

    def _get_product_availability(self, cr, uid, ids, field_name, args, context=None):
        quant_obj = self.pool.get('stock.quant')
        res = dict.fromkeys(ids, False)
        for move in self.browse(cr, uid, ids, context=context):
            if move.state == 'done':
                res[move.id] = move.product_qty
            else:
                sublocation_ids = self.pool.get('stock.location').search(cr, uid, [('id', 'child_of', [move.location_id.id])], context=context)
                quant_ids = quant_obj.search(cr, uid, [('location_id', 'in', sublocation_ids), ('product_id', '=', move.product_id.id), ('reservation_id', '=', False)], context=context)
                availability = 0
                for quant in quant_obj.browse(cr, uid, quant_ids, context=context):
                    availability += quant.qty
                res[move.id] = min(move.product_qty, availability)
        return res

    def _get_string_qty_information(self, cr, uid, ids, field_name, args, context=None):
        settings_obj = self.pool.get('stock.config.settings')
        uom_obj = self.pool.get('product.uom')
        res = dict.fromkeys(ids, '')
        for move in self.browse(cr, uid, ids, context=context):
            if move.state in ('draft', 'done', 'cancel') or move.location_id.usage != 'internal':
                res[move.id] = ''  # 'not applicable' or 'n/a' could work too
                continue
            total_available = min(move.product_qty, move.reserved_availability + move.availability)
            total_available = uom_obj._compute_qty_obj(cr, uid, move.product_id.uom_id, total_available, move.product_uom, context=context)
            info = str(total_available)
            #look in the settings if we need to display the UoM name or not
            config_ids = settings_obj.search(cr, uid, [], limit=1, order='id DESC', context=context)
            if config_ids:
                stock_settings = settings_obj.browse(cr, uid, config_ids[0], context=context)
                if stock_settings.group_uom:
                    info += ' ' + move.product_uom.name
            if move.reserved_availability:
                if move.reserved_availability != total_available:
                    #some of the available quantity is assigned and some are available but not reserved
                    reserved_available = uom_obj._compute_qty_obj(cr, uid, move.product_id.uom_id, move.reserved_availability, move.product_uom, context=context)
                    info += _(' (%s reserved)') % str(reserved_available)
                else:
                    #all available quantity is assigned
                    info += _(' (reserved)')
            res[move.id] = info
        return res

    def _get_reserved_availability(self, cr, uid, ids, field_name, args, context=None):
        res = dict.fromkeys(ids, 0)
        for move in self.browse(cr, uid, ids, context=context):
            res[move.id] = sum([quant.qty for quant in move.reserved_quant_ids])
        return res

    def _get_move(self, cr, uid, ids, context=None):
        res = set()
        for quant in self.browse(cr, uid, ids, context=context):
            if quant.reservation_id:
                res.add(quant.reservation_id.id)
        return list(res)

    def _get_move_ids(self, cr, uid, ids, context=None):
        res = []
        for picking in self.browse(cr, uid, ids, context=context):
            res += [x.id for x in picking.move_lines]
        return res

    def _get_moves_from_prod(self, cr, uid, ids, context=None):
        if ids:
            return self.pool.get('stock.move').search(cr, uid, [('product_id', 'in', ids)], context=context)
        return []

    def _set_product_qty(self, cr, uid, id, field, value, arg, context=None):
        """ The meaning of product_qty field changed lately and is now a functional field computing the quantity
            in the default product UoM. This code has been added to raise an error if a write is made given a value
            for `product_qty`, where the same write should set the `product_uom_qty` field instead, in order to
            detect errors.
        """
        raise osv.except_osv(_('Programming Error!'), _('The requested operation cannot be processed because of a programming error setting the `product_qty` field instead of the `product_uom_qty`.'))

    _columns = {
        'name': fields.char('Description', required=True, select=True),
        'priority': fields.selection(procurement.PROCUREMENT_PRIORITIES, 'Priority'),
        'create_date': fields.datetime('Creation Date', readonly=True, select=True),
        'date': fields.datetime('Date', required=True, select=True, help="Move date: scheduled date until move is done, then date of actual move processing", states={'done': [('readonly', True)]}),
        'date_expected': fields.datetime('Expected Date', states={'done': [('readonly', True)]}, required=True, select=True, help="Scheduled date for the processing of this move"),
        'product_id': fields.many2one('product.product', 'Product', required=True, select=True, domain=[('type', '<>', 'service')], states={'done': [('readonly', True)]}),
        'product_qty': fields.function(_quantity_normalize, fnct_inv=_set_product_qty, _type='float', store={
                'stock.move': (lambda self, cr, uid, ids, ctx: ids, ['product_id', 'product_uom_qty', 'product_uom'], 20),
                'product.product': (_get_moves_from_prod, ['uom_id'], 20),
            }, string='Quantity',
            digits_compute=dp.get_precision('Product Unit of Measure'),
            help='Quantity in the default UoM of the product'),
        'product_uom_qty': fields.float('Quantity', digits_compute=dp.get_precision('Product Unit of Measure'),
            required=True, states={'done': [('readonly', True)]},
            help="This is the quantity of products from an inventory "
                "point of view. For moves in the state 'done', this is the "
                "quantity of products that were actually moved. For other "
                "moves, this is the quantity of product that is planned to "
                "be moved. Lowering this quantity does not generate a "
                "backorder. Changing this quantity on assigned moves affects "
                "the product reservation, and should be done with care."
        ),
        'product_uom': fields.many2one('product.uom', 'Unit of Measure', required=True, states={'done': [('readonly', True)]}),
        'product_uos_qty': fields.float('Quantity (UOS)', digits_compute=dp.get_precision('Product Unit of Measure'), states={'done': [('readonly', True)]}),
        'product_uos': fields.many2one('product.uom', 'Product UOS', states={'done': [('readonly', True)]}),

        'product_packaging': fields.many2one('product.packaging', 'Prefered Packaging', help="It specifies attributes of packaging like type, quantity of packaging,etc."),

        'location_id': fields.many2one('stock.location', 'Source Location', required=True, select=True, states={'done': [('readonly', True)]}, help="Sets a location if you produce at a fixed location. This can be a partner location if you subcontract the manufacturing operations."),
        'location_dest_id': fields.many2one('stock.location', 'Destination Location', required=True, states={'done': [('readonly', True)]}, select=True, help="Location where the system will stock the finished products."),

        'partner_id': fields.many2one('res.partner', 'Destination Address ', states={'done': [('readonly', True)]}, help="Optional address where goods are to be delivered, specifically used for allotment"),


        'move_dest_id': fields.many2one('stock.move', 'Destination Move', help="Optional: next stock move when chaining them", select=True, copy=False),
        'move_orig_ids': fields.one2many('stock.move', 'move_dest_id', 'Original Move', help="Optional: previous stock move when chaining them", select=True),

        'picking_id': fields.many2one('stock.picking', 'Reference', select=True, states={'done': [('readonly', True)]}),
        'note': fields.text('Notes'),
        'state': fields.selection([('draft', 'New'),
                                   ('cancel', 'Cancelled'),
                                   ('waiting', 'Waiting Another Move'),
                                   ('confirmed', 'Waiting Availability'),
                                   ('assigned', 'Available'),
                                   ('done', 'Done'),
                                   ], 'Status', readonly=True, select=True, copy=False,
                 help= "* New: When the stock move is created and not yet confirmed.\n"\
                       "* Waiting Another Move: This state can be seen when a move is waiting for another one, for example in a chained flow.\n"\
                       "* Waiting Availability: This state is reached when the procurement resolution is not straight forward. It may need the scheduler to run, a component to me manufactured...\n"\
                       "* Available: When products are reserved, it is set to \'Available\'.\n"\
                       "* Done: When the shipment is processed, the state is \'Done\'."),
        'partially_available': fields.boolean('Partially Available', readonly=True, help="Checks if the move has some stock reserved", copy=False),
        'price_unit': fields.float('Unit Price', help="Technical field used to record the product cost set by the user during a picking confirmation (when costing method used is 'average price' or 'real'). Value given in company currency and in product uom."),  # as it's a technical field, we intentionally don't provide the digits attribute

        'company_id': fields.many2one('res.company', 'Company', required=True, select=True),
        'split_from': fields.many2one('stock.move', string="Move Split From", help="Technical field used to track the origin of a split move, which can be useful in case of debug", copy=False),
        'backorder_id': fields.related('picking_id', 'backorder_id', type='many2one', relation="stock.picking", string="Back Order of", select=True),
        'origin': fields.char("Source"),
        'procure_method': fields.selection([('make_to_stock', 'Default: Take From Stock'), ('make_to_order', 'Advanced: Apply Procurement Rules')], 'Supply Method', required=True, 
                                           help="""By default, the system will take from the stock in the source location and passively wait for availability. The other possibility allows you to directly create a procurement on the source location (and thus ignore its current stock) to gather products. If we want to chain moves and have this one to wait for the previous, this second option should be chosen."""),

        # used for colors in tree views:
        'scrapped': fields.related('location_dest_id', 'scrap_location', type='boolean', relation='stock.location', string='Scrapped', readonly=True),

        'quant_ids': fields.many2many('stock.quant', 'stock_quant_move_rel', 'move_id', 'quant_id', 'Moved Quants'),
        'reserved_quant_ids': fields.one2many('stock.quant', 'reservation_id', 'Reserved quants'),
        'linked_move_operation_ids': fields.one2many('stock.move.operation.link', 'move_id', string='Linked Operations', readonly=True, help='Operations that impact this move for the computation of the remaining quantities'),
        'remaining_qty': fields.function(_get_remaining_qty, type='float', string='Remaining Quantity',
                                         digits_compute=dp.get_precision('Product Unit of Measure'), states={'done': [('readonly', True)]},),
        'procurement_id': fields.many2one('procurement.order', 'Procurement'),
        'group_id': fields.many2one('procurement.group', 'Procurement Group'),
        'rule_id': fields.many2one('procurement.rule', 'Procurement Rule', help='The pull rule that created this stock move'),
        'push_rule_id': fields.many2one('stock.location.path', 'Push Rule', help='The push rule that created this stock move'),
        'propagate': fields.boolean('Propagate cancel and split', help='If checked, when this move is cancelled, cancel the linked move too'),
        'picking_type_id': fields.many2one('stock.picking.type', 'Picking Type'),
        'inventory_id': fields.many2one('stock.inventory', 'Inventory'),
        'lot_ids': fields.function(_get_lot_ids, type='many2many', relation='stock.quant', string='Lots'),
        'origin_returned_move_id': fields.many2one('stock.move', 'Origin return move', help='move that created the return move', copy=False),
        'returned_move_ids': fields.one2many('stock.move', 'origin_returned_move_id', 'All returned moves', help='Optional: all returned moves created from this move'),
        'reserved_availability': fields.function(_get_reserved_availability, type='float', string='Quantity Reserved', readonly=True, help='Quantity that has already been reserved for this move'),
        'availability': fields.function(_get_product_availability, type='float', string='Quantity Available', readonly=True, help='Quantity in stock that can still be reserved for this move'),
        'string_availability_info': fields.function(_get_string_qty_information, type='text', string='Availability', readonly=True, help='Show various information on stock availability for this move'),
        'restrict_lot_id': fields.many2one('stock.production.lot', 'Lot', help="Technical field used to depict a restriction on the lot of quants to consider when marking this move as 'done'"),
        'restrict_partner_id': fields.many2one('res.partner', 'Owner ', help="Technical field used to depict a restriction on the ownership of quants to consider when marking this move as 'done'"),
        'route_ids': fields.many2many('stock.location.route', 'stock_location_route_move', 'move_id', 'route_id', 'Destination route', help="Preferred route to be followed by the procurement order"),
        'warehouse_id': fields.many2one('stock.warehouse', 'Warehouse', help="Technical field depicting the warehouse to consider for the route selection on the next procurement (if any)."),
    }

    def _default_location_destination(self, cr, uid, context=None):
        context = context or {}
        if context.get('default_picking_type_id', False):
            pick_type = self.pool.get('stock.picking.type').browse(cr, uid, context['default_picking_type_id'], context=context)
            return pick_type.default_location_dest_id and pick_type.default_location_dest_id.id or False
        return False

    def _default_location_source(self, cr, uid, context=None):
        context = context or {}
        if context.get('default_picking_type_id', False):
            pick_type = self.pool.get('stock.picking.type').browse(cr, uid, context['default_picking_type_id'], context=context)
            return pick_type.default_location_src_id and pick_type.default_location_src_id.id or False
        return False

    def _default_destination_address(self, cr, uid, context=None):
        user = self.pool.get('res.users').browse(cr, uid, uid, context=context)
        return user.company_id.partner_id.id

    _defaults = {
        'location_id': _default_location_source,
        'location_dest_id': _default_location_destination,
        'partner_id': _default_destination_address,
        'state': 'draft',
        'priority': '1',
        'product_uom_qty': 1.0,
        'scrapped': False,
        'date': fields.datetime.now,
        'company_id': lambda self, cr, uid, c: self.pool.get('res.company')._company_default_get(cr, uid, 'stock.move', context=c),
        'date_expected': fields.datetime.now,
        'procure_method': 'make_to_stock',
        'propagate': True,
    }

    def _check_uom(self, cr, uid, ids, context=None):
        for move in self.browse(cr, uid, ids, context=context):
            if move.product_id.uom_id.category_id.id != move.product_uom.category_id.id:
                return False
        return True

    _constraints = [
        (_check_uom,
            'You try to move a product using a UoM that is not compatible with the UoM of the product moved. Please use an UoM in the same UoM category.',
            ['product_uom']),
    ]

<<<<<<< HEAD
    def copy_data(self, cr, uid, id, default=None, context=None):
        if default is None:
            default = {}
        default = default.copy()
        default['quant_ids'] = []
        default['reserved_quant_ids'] = []
        default['returned_move_ids'] = []
        default['linked_move_operation_ids'] = []
        default['partially_available'] = False
        if not default.get('move_orig_ids'):
            default['move_orig_ids'] = []
        if not default.get('move_dest_id'): 
            default['move_dest_id'] = False
        if not default.get('procurement_id'):
            default['procurement_id'] = False
        if not default.get('origin_returned_move_id'):
            default['origin_returned_move_id'] = False
        default['state'] = 'draft'
        return super(stock_move, self).copy_data(cr, uid, id, default, context)

=======
    @api.cr_uid_ids_context
>>>>>>> 7f9d1f42
    def do_unreserve(self, cr, uid, move_ids, context=None):
        quant_obj = self.pool.get("stock.quant")
        for move in self.browse(cr, uid, move_ids, context=context):
            if move.state in ('done', 'cancel'):
                raise osv.except_osv(_('Operation Forbidden!'), _('Cannot unreserve a done move'))
            quant_obj.quants_unreserve(cr, uid, move, context=context)
            if self.find_move_ancestors(cr, uid, move, context=context):
                self.write(cr, uid, [move.id], {'state': 'waiting'}, context=context)
            else:
                self.write(cr, uid, [move.id], {'state': 'confirmed'}, context=context)

    def _prepare_procurement_from_move(self, cr, uid, move, context=None):
        origin = (move.group_id and (move.group_id.name + ":") or "") + (move.rule_id and move.rule_id.name or "/")
        group_id = move.group_id and move.group_id.id or False
        if move.rule_id:
            if move.rule_id.group_propagation_option == 'fixed' and move.rule_id.group_id:
                group_id = move.rule_id.group_id.id
            elif move.rule_id.group_propagation_option == 'none':
                group_id = False
        return {
            'name': move.rule_id and move.rule_id.name or "/",
            'origin': origin,
            'company_id': move.company_id and move.company_id.id or False,
            'date_planned': move.date,
            'product_id': move.product_id.id,
            'product_qty': move.product_qty,
            'product_uom': move.product_uom.id,
            'product_uos_qty': (move.product_uos and move.product_uos_qty) or move.product_qty,
            'product_uos': (move.product_uos and move.product_uos.id) or move.product_uom.id,
            'location_id': move.location_id.id,
            'move_dest_id': move.id,
            'group_id': group_id,
            'route_ids': [(4, x.id) for x in move.route_ids],
            'warehouse_id': move.warehouse_id.id or (move.picking_type_id and move.picking_type_id.warehouse_id.id or False),
            'priority': move.priority,
        }

    def _push_apply(self, cr, uid, moves, context=None):
        push_obj = self.pool.get("stock.location.path")
        for move in moves:
            #1) if the move is already chained, there is no need to check push rules
            #2) if the move is a returned move, we don't want to check push rules, as returning a returned move is the only decent way
            #   to receive goods without triggering the push rules again (which would duplicate chained operations)
            if not move.move_dest_id and not move.origin_returned_move_id:
                domain = [('location_from_id', '=', move.location_dest_id.id)]
                #priority goes to the route defined on the product and product category
                route_ids = [x.id for x in move.product_id.route_ids + move.product_id.categ_id.total_route_ids]
                rules = push_obj.search(cr, uid, domain + [('route_id', 'in', route_ids)], order='route_sequence, sequence', context=context)
                if not rules:
                    #then we search on the warehouse if a rule can apply
                    wh_route_ids = []
                    if move.warehouse_id:
                        wh_route_ids = [x.id for x in move.warehouse_id.route_ids]
                    elif move.picking_type_id and move.picking_type_id.warehouse_id:
                        wh_route_ids = [x.id for x in move.picking_type_id.warehouse_id.route_ids]
                    if wh_route_ids:
                        rules = push_obj.search(cr, uid, domain + [('route_id', 'in', wh_route_ids)], order='route_sequence, sequence', context=context)
                    if not rules:
                        #if no specialized push rule has been found yet, we try to find a general one
                        rules = push_obj.search(cr, uid, domain, order='route_sequence, sequence', context=context)
                if rules:
                    rule = push_obj.browse(cr, uid, rules[0], context=context)
                    push_obj._apply(cr, uid, rule, move, context=context)
        return True

    def _create_procurement(self, cr, uid, move, context=None):
        """ This will create a procurement order """
        return self.pool.get("procurement.order").create(cr, uid, self._prepare_procurement_from_move(cr, uid, move, context=context))

    def write(self, cr, uid, ids, vals, context=None):
        if context is None:
            context = {}
        if isinstance(ids, (int, long)):
            ids = [ids]
        # Check that we do not modify a stock.move which is done
        frozen_fields = set(['product_qty', 'product_uom', 'product_uos_qty', 'product_uos', 'location_id', 'location_dest_id', 'product_id'])
        for move in self.browse(cr, uid, ids, context=context):
            if move.state == 'done':
                if frozen_fields.intersection(vals):
                    raise osv.except_osv(_('Operation Forbidden!'),
                        _('Quantities, Units of Measure, Products and Locations cannot be modified on stock moves that have already been processed (except by the Administrator).'))
        propagated_changes_dict = {}
        #propagation of quantity change
        if vals.get('product_uom_qty'):
            propagated_changes_dict['product_uom_qty'] = vals['product_uom_qty']
        if vals.get('product_uom_id'):
            propagated_changes_dict['product_uom_id'] = vals['product_uom_id']
        #propagation of expected date:
        propagated_date_field = False
        if vals.get('date_expected'):
            #propagate any manual change of the expected date
            propagated_date_field = 'date_expected'
        elif (vals.get('state', '') == 'done' and vals.get('date')):
            #propagate also any delta observed when setting the move as done
            propagated_date_field = 'date'

        if not context.get('do_not_propagate', False) and (propagated_date_field or propagated_changes_dict):
            #any propagation is (maybe) needed
            for move in self.browse(cr, uid, ids, context=context):
                if move.move_dest_id and move.propagate:
                    if 'date_expected' in propagated_changes_dict:
                        propagated_changes_dict.pop('date_expected')
                    if propagated_date_field:
                        current_date = datetime.strptime(move.date_expected, DEFAULT_SERVER_DATETIME_FORMAT)
                        new_date = datetime.strptime(vals.get(propagated_date_field), DEFAULT_SERVER_DATETIME_FORMAT)
                        delta = new_date - current_date
                        if abs(delta.days) >= move.company_id.propagation_minimum_delta:
                            old_move_date = datetime.strptime(move.move_dest_id.date_expected, DEFAULT_SERVER_DATETIME_FORMAT)
                            new_move_date = (old_move_date + relativedelta.relativedelta(days=delta.days or 0)).strftime(DEFAULT_SERVER_DATETIME_FORMAT)
                            propagated_changes_dict['date_expected'] = new_move_date
                    #For pushed moves as well as for pulled moves, propagate by recursive call of write().
                    #Note that, for pulled moves we intentionally don't propagate on the procurement.
                    if propagated_changes_dict:
                        self.write(cr, uid, [move.move_dest_id.id], propagated_changes_dict, context=context)
        return super(stock_move, self).write(cr, uid, ids, vals, context=context)

    def onchange_quantity(self, cr, uid, ids, product_id, product_qty, product_uom, product_uos):
        """ On change of product quantity finds UoM and UoS quantities
        @param product_id: Product id
        @param product_qty: Changed Quantity of product
        @param product_uom: Unit of measure of product
        @param product_uos: Unit of sale of product
        @return: Dictionary of values
        """
        result = {
            'product_uos_qty': 0.00
        }
        warning = {}

        if (not product_id) or (product_qty <= 0.0):
            result['product_qty'] = 0.0
            return {'value': result}

        product_obj = self.pool.get('product.product')
        uos_coeff = product_obj.read(cr, uid, product_id, ['uos_coeff'])

        # Warn if the quantity was decreased
        if ids:
            for move in self.read(cr, uid, ids, ['product_qty']):
                if product_qty < move['product_qty']:
                    warning.update({
                        'title': _('Information'),
                        'message': _("By changing this quantity here, you accept the "
                                "new quantity as complete: OpenERP will not "
                                "automatically generate a back order.")})
                break

        if product_uos and product_uom and (product_uom != product_uos):
            result['product_uos_qty'] = product_qty * uos_coeff['uos_coeff']
        else:
            result['product_uos_qty'] = product_qty

        return {'value': result, 'warning': warning}

    def onchange_uos_quantity(self, cr, uid, ids, product_id, product_uos_qty,
                          product_uos, product_uom):
        """ On change of product quantity finds UoM and UoS quantities
        @param product_id: Product id
        @param product_uos_qty: Changed UoS Quantity of product
        @param product_uom: Unit of measure of product
        @param product_uos: Unit of sale of product
        @return: Dictionary of values
        """
        result = {
            'product_uom_qty': 0.00
        }

        if (not product_id) or (product_uos_qty <= 0.0):
            result['product_uos_qty'] = 0.0
            return {'value': result}

        product_obj = self.pool.get('product.product')
        uos_coeff = product_obj.read(cr, uid, product_id, ['uos_coeff'])

        # No warning if the quantity was decreased to avoid double warnings:
        # The clients should call onchange_quantity too anyway

        if product_uos and product_uom and (product_uom != product_uos):
            result['product_uom_qty'] = product_uos_qty / uos_coeff['uos_coeff']
        else:
            result['product_uom_qty'] = product_uos_qty
        return {'value': result}

    def onchange_product_id(self, cr, uid, ids, prod_id=False, loc_id=False, loc_dest_id=False, partner_id=False):
        """ On change of product id, if finds UoM, UoS, quantity and UoS quantity.
        @param prod_id: Changed Product id
        @param loc_id: Source location id
        @param loc_dest_id: Destination location id
        @param partner_id: Address id of partner
        @return: Dictionary of values
        """
        if not prod_id:
            return {}
        user = self.pool.get('res.users').browse(cr, uid, uid)
        lang = user and user.lang or False
        if partner_id:
            addr_rec = self.pool.get('res.partner').browse(cr, uid, partner_id)
            if addr_rec:
                lang = addr_rec and addr_rec.lang or False
        ctx = {'lang': lang}

        product = self.pool.get('product.product').browse(cr, uid, [prod_id], context=ctx)[0]
        uos_id = product.uos_id and product.uos_id.id or False
        result = {
            'product_uom': product.uom_id.id,
            'product_uos': uos_id,
            'product_uom_qty': 1.00,
            'product_uos_qty': self.pool.get('stock.move').onchange_quantity(cr, uid, ids, prod_id, 1.00, product.uom_id.id, uos_id)['value']['product_uos_qty'],
        }
        if not ids:
            result['name'] = product.partner_ref
        if loc_id:
            result['location_id'] = loc_id
        if loc_dest_id:
            result['location_dest_id'] = loc_dest_id
        return {'value': result}

    @api.cr_uid_ids_context
    def _picking_assign(self, cr, uid, move_ids, procurement_group, location_from, location_to, context=None):
        """Assign a picking on the given move_ids, which is a list of move supposed to share the same procurement_group, location_from and location_to
        (and company). Those attributes are also given as parameters.
        """
        pick_obj = self.pool.get("stock.picking")
        picks = pick_obj.search(cr, uid, [
                ('group_id', '=', procurement_group),
                ('location_id', '=', location_from),
                ('location_dest_id', '=', location_to),
                ('state', 'in', ['draft', 'confirmed', 'waiting'])], context=context)
        if picks:
            pick = picks[0]
        else:
            move = self.browse(cr, uid, move_ids, context=context)[0]
            values = {
                'origin': move.origin,
                'company_id': move.company_id and move.company_id.id or False,
                'move_type': move.group_id and move.group_id.move_type or 'direct',
                'partner_id': move.partner_id.id or False,
                'picking_type_id': move.picking_type_id and move.picking_type_id.id or False,
            }
            pick = pick_obj.create(cr, uid, values, context=context)
        return self.write(cr, uid, move_ids, {'picking_id': pick}, context=context)

    def onchange_date(self, cr, uid, ids, date, date_expected, context=None):
        """ On change of Scheduled Date gives a Move date.
        @param date_expected: Scheduled Date
        @param date: Move Date
        @return: Move Date
        """
        if not date_expected:
            date_expected = time.strftime(DEFAULT_SERVER_DATETIME_FORMAT)
        return {'value': {'date': date_expected}}


    def action_confirm(self, cr, uid, ids, context=None):
        """ Confirms stock move or put it in waiting if it's linked to another move.
        @return: List of ids.
        """
        if isinstance(ids, (int, long)):
            ids = [ids]
        states = {
            'confirmed': [],
            'waiting': []
        }
        to_assign = {}
        for move in self.browse(cr, uid, ids, context=context):
            state = 'confirmed'
            #if the move is preceeded, then it's waiting (if preceeding move is done, then action_assign has been called already and its state is already available)
            if move.move_orig_ids:
                state = 'waiting'
            #if the move is split and some of the ancestor was preceeded, then it's waiting as well
            elif move.split_from:
                move2 = move.split_from
                while move2 and state != 'waiting':
                    if move2.move_orig_ids:
                        state = 'waiting'
                    move2 = move2.split_from
            states[state].append(move.id)

            if not move.picking_id and move.picking_type_id:
                key = (move.group_id.id, move.location_id.id, move.location_dest_id.id)
                if key not in to_assign:
                    to_assign[key] = []
                to_assign[key].append(move.id)

        for move in self.browse(cr, uid, states['confirmed'], context=context):
            if move.procure_method == 'make_to_order':
                self._create_procurement(cr, uid, move, context=context)
                states['waiting'].append(move.id)
                states['confirmed'].remove(move.id)

        for state, write_ids in states.items():
            if len(write_ids):
                self.write(cr, uid, write_ids, {'state': state})
        #assign picking in batch for all confirmed move that share the same details
        for key, move_ids in to_assign.items():
            procurement_group, location_from, location_to = key
            self._picking_assign(cr, uid, move_ids, procurement_group, location_from, location_to, context=context)
        moves = self.browse(cr, uid, ids, context=context)
        self._push_apply(cr, uid, moves, context=context)
        return ids

    def force_assign(self, cr, uid, ids, context=None):
        """ Changes the state to assigned.
        @return: True
        """
        return self.write(cr, uid, ids, {'state': 'assigned'}, context=context)

    def check_tracking(self, cr, uid, move, lot_id, context=None):
        """ Checks if serial number is assigned to stock move or not and raise an error if it had to.
        """
        check = False
        if move.product_id.track_all and not move.location_dest_id.usage == 'inventory':
            check = True
        elif move.product_id.track_incoming and move.location_id.usage in ('supplier', 'transit', 'inventory') and move.location_dest_id.usage == 'internal':
            check = True
        elif move.product_id.track_outgoing and move.location_dest_id.usage in ('customer', 'transit') and move.location_id.usage == 'internal':
            check = True
        if check and not lot_id:
            raise osv.except_osv(_('Warning!'), _('You must assign a serial number for the product %s') % (move.product_id.name))

    def action_assign(self, cr, uid, ids, context=None):
        """ Checks the product type and accordingly writes the state.
        """
        context = context or {}
        quant_obj = self.pool.get("stock.quant")
        to_assign_moves = []
        main_domain = {}
        todo_moves = []
        operations = set()
        for move in self.browse(cr, uid, ids, context=context):
            if move.state not in ('confirmed', 'waiting', 'assigned'):
                continue
            if move.location_id.usage in ('supplier', 'inventory', 'production'):
                to_assign_moves.append(move.id)
                #in case the move is returned, we want to try to find quants before forcing the assignment
                if not move.origin_returned_move_id:
                    continue
            if move.product_id.type == 'consu':
                to_assign_moves.append(move.id)
                continue
            else:
                todo_moves.append(move)

                #we always keep the quants already assigned and try to find the remaining quantity on quants not assigned only
                main_domain[move.id] = [('reservation_id', '=', False), ('qty', '>', 0)]

                #if the move is preceeded, restrict the choice of quants in the ones moved previously in original move
                ancestors = self.find_move_ancestors(cr, uid, move, context=context)
                if move.state == 'waiting' and not ancestors:
                    #if the waiting move hasn't yet any ancestor (PO/MO not confirmed yet), don't find any quant available in stock
                    main_domain[move.id] += [('id', '=', False)]
                elif ancestors:
                    main_domain[move.id] += [('history_ids', 'in', ancestors)]

                #if the move is returned from another, restrict the choice of quants to the ones that follow the returned move
                if move.origin_returned_move_id:
                    main_domain[move.id] += [('history_ids', 'in', move.origin_returned_move_id.id)]
                for link in move.linked_move_operation_ids:
                    operations.add(link.operation_id)
        # Check all ops and sort them: we want to process first the packages, then operations with lot then the rest
        operations = list(operations)
        operations.sort(key=lambda x: ((x.package_id and not x.product_id) and -4 or 0) + (x.package_id and -2 or 0) + (x.lot_id and -1 or 0))
        for ops in operations:
            #first try to find quants based on specific domains given by linked operations
            for record in ops.linked_move_operation_ids:
                move = record.move_id
                if move.id in main_domain:
                    domain = main_domain[move.id] + self.pool.get('stock.move.operation.link').get_specific_domain(cr, uid, record, context=context)
                    qty = record.qty
                    if qty:
                        quants = quant_obj.quants_get_prefered_domain(cr, uid, ops.location_id, move.product_id, qty, domain=domain, prefered_domain_list=[], restrict_lot_id=move.restrict_lot_id.id, restrict_partner_id=move.restrict_partner_id.id, context=context)
                        quant_obj.quants_reserve(cr, uid, quants, move, record, context=context)
        for move in todo_moves:
            move.refresh()
            #then if the move isn't totally assigned, try to find quants without any specific domain
            if move.state != 'assigned':
                qty_already_assigned = move.reserved_availability
                qty = move.product_qty - qty_already_assigned
                quants = quant_obj.quants_get_prefered_domain(cr, uid, move.location_id, move.product_id, qty, domain=main_domain[move.id], prefered_domain_list=[], restrict_lot_id=move.restrict_lot_id.id, restrict_partner_id=move.restrict_partner_id.id, context=context)
                quant_obj.quants_reserve(cr, uid, quants, move, context=context)

        #force assignation of consumable products and incoming from supplier/inventory/production
        if to_assign_moves:
            self.force_assign(cr, uid, to_assign_moves, context=context)

    def action_cancel(self, cr, uid, ids, context=None):
        """ Cancels the moves and if all moves are cancelled it cancels the picking.
        @return: True
        """
        procurement_obj = self.pool.get('procurement.order')
        context = context or {}
        for move in self.browse(cr, uid, ids, context=context):
            if move.state == 'done':
                raise osv.except_osv(_('Operation Forbidden!'),
                        _('You cannot cancel a stock move that has been set to \'Done\'.'))
            if move.reserved_quant_ids:
                self.pool.get("stock.quant").quants_unreserve(cr, uid, move, context=context)
            if context.get('cancel_procurement'):
                if move.propagate:
                    procurement_ids = procurement_obj.search(cr, uid, [('move_dest_id', '=', move.id)], context=context)
                    procurement_obj.cancel(cr, uid, procurement_ids, context=context)
            elif move.move_dest_id:
                #cancel chained moves
                if move.propagate:
                    self.action_cancel(cr, uid, [move.move_dest_id.id], context=context)
                    # If we have a long chain of moves to be cancelled, it is easier for the user to handle
                    # only the last procurement which will go into exception, instead of all procurements
                    # along the chain going into exception.  We need to check if there are no split moves not cancelled however
                    if move.procurement_id:
                        proc = move.procurement_id
                        if all([x.state == 'cancel' for x in proc.move_ids if x.id != move.id]):
                            procurement_obj.write(cr, uid, [proc.id], {'state': 'cancel'})

                elif move.move_dest_id.state == 'waiting':
                    self.write(cr, uid, [move.move_dest_id.id], {'state': 'confirmed'}, context=context)
        return self.write(cr, uid, ids, {'state': 'cancel', 'move_dest_id': False}, context=context)

    def _check_package_from_moves(self, cr, uid, ids, context=None):
        pack_obj = self.pool.get("stock.quant.package")
        packs = set()
        for move in self.browse(cr, uid, ids, context=context):
            packs |= set([q.package_id for q in move.quant_ids if q.package_id and q.qty > 0])
        return pack_obj._check_location_constraint(cr, uid, list(packs), context=context)

    def find_move_ancestors(self, cr, uid, move, context=None):
        '''Find the first level ancestors of given move '''
        ancestors = []
        move2 = move
        while move2:
            ancestors += [x.id for x in move2.move_orig_ids]
            #loop on the split_from to find the ancestor of split moves only if the move has not direct ancestor (priority goes to them)
            move2 = not move2.move_orig_ids and move2.split_from or False
        return ancestors

    @api.cr_uid_ids_context
    def recalculate_move_state(self, cr, uid, move_ids, context=None):
        '''Recompute the state of moves given because their reserved quants were used to fulfill another operation'''
        for move in self.browse(cr, uid, move_ids, context=context):
            vals = {}
            reserved_quant_ids = move.reserved_quant_ids
            if len(reserved_quant_ids) > 0 and not move.partially_available:
                vals['partially_available'] = True
            if len(reserved_quant_ids) == 0 and move.partially_available:
                vals['partially_available'] = False
            if move.state == 'assigned':
                if self.find_move_ancestors(cr, uid, move, context=context):
                    vals['state'] = 'waiting'
                else:
                    vals['state'] = 'confirmed'
            if vals:
                self.write(cr, uid, [move.id], vals, context=context)

    def action_done(self, cr, uid, ids, context=None):
        """ Process completly the moves given as ids and if all moves are done, it will finish the picking.
        """
        context = context or {}
        picking_obj = self.pool.get("stock.picking")
        quant_obj = self.pool.get("stock.quant")
        todo = [move.id for move in self.browse(cr, uid, ids, context=context) if move.state == "draft"]
        if todo:
            ids = self.action_confirm(cr, uid, todo, context=context)
        pickings = set()
        procurement_ids = []
        #Search operations that are linked to the moves
        operations = set()
        move_qty = {}
        for move in self.browse(cr, uid, ids, context=context):
            move_qty[move.id] = move.product_qty
            for link in move.linked_move_operation_ids:
                operations.add(link.operation_id)

        #Sort operations according to entire packages first, then package + lot, package only, lot only
        operations = list(operations)
        operations.sort(key=lambda x: ((x.package_id and not x.product_id) and -4 or 0) + (x.package_id and -2 or 0) + (x.lot_id and -1 or 0))

        for ops in operations:
            if ops.picking_id:
                pickings.add(ops.picking_id.id)
            main_domain = [('qty', '>', 0)]
            for record in ops.linked_move_operation_ids:
                move = record.move_id
                self.check_tracking(cr, uid, move, ops.package_id.id or ops.lot_id.id, context=context)
                prefered_domain = [('reservation_id', '=', move.id)]
                fallback_domain = [('reservation_id', '=', False)]
                fallback_domain2 = ['&', ('reservation_id', '!=', move.id), ('reservation_id', '!=', False)]
                prefered_domain_list = [prefered_domain] + [fallback_domain] + [fallback_domain2]
                dom = main_domain + self.pool.get('stock.move.operation.link').get_specific_domain(cr, uid, record, context=context)
                quants = quant_obj.quants_get_prefered_domain(cr, uid, ops.location_id, move.product_id, record.qty, domain=dom, prefered_domain_list=prefered_domain_list,
                                                          restrict_lot_id=move.restrict_lot_id.id, restrict_partner_id=move.restrict_partner_id.id, context=context)
                if ops.result_package_id.id:
                    #if a result package is given, all quants go there
                    quant_dest_package_id = ops.result_package_id.id
                elif ops.product_id and ops.package_id:
                    #if a package and a product is given, we will remove quants from the pack.
                    quant_dest_package_id = False
                else:
                    #otherwise we keep the current pack of the quant, which may mean None
                    quant_dest_package_id = ops.package_id.id
                quant_obj.quants_move(cr, uid, quants, move, ops.location_dest_id, location_from=ops.location_id, lot_id=ops.lot_id.id, owner_id=ops.owner_id.id, src_package_id=ops.package_id.id, dest_package_id=quant_dest_package_id, context=context)
                # Handle pack in pack
                if not ops.product_id and ops.package_id and ops.result_package_id.id != ops.package_id.parent_id.id:
                    self.pool.get('stock.quant.package').write(cr, SUPERUSER_ID, [ops.package_id.id], {'parent_id': ops.result_package_id.id}, context=context)
                move_qty[move.id] -= record.qty
        #Check for remaining qtys and unreserve/check move_dest_id in
        for move in self.browse(cr, uid, ids, context=context):
            if move_qty[move.id] > 0:  # (=In case no pack operations in picking)
                main_domain = [('qty', '>', 0)]
                prefered_domain = [('reservation_id', '=', move.id)]
                fallback_domain = [('reservation_id', '=', False)]
                fallback_domain2 = ['&', ('reservation_id', '!=', move.id), ('reservation_id', '!=', False)]
                prefered_domain_list = [prefered_domain] + [fallback_domain] + [fallback_domain2]
                self.check_tracking(cr, uid, move, move.restrict_lot_id.id, context=context)
                qty = move_qty[move.id]
                quants = quant_obj.quants_get_prefered_domain(cr, uid, move.location_id, move.product_id, qty, domain=main_domain, prefered_domain_list=prefered_domain_list, restrict_lot_id=move.restrict_lot_id.id, restrict_partner_id=move.restrict_partner_id.id, context=context)
                quant_obj.quants_move(cr, uid, quants, move, move.location_dest_id, lot_id=move.restrict_lot_id.id, owner_id=move.restrict_partner_id.id, context=context)
            #unreserve the quants and make them available for other operations/moves
            quant_obj.quants_unreserve(cr, uid, move, context=context)

            #Check moves that were pushed
            if move.move_dest_id.state in ('waiting', 'confirmed'):
                # FIXME is opw 607970 still present with new WMS?
                # (see commits 1ef2c181033bd200906fb1e5ce35e234bf566ac6
                # and 41c5ceb8ebb95c1b4e98d8dd1f12b8e547a24b1d)
                other_upstream_move_ids = self.search(cr, uid, [('id', '!=', move.id), ('state', 'not in', ['done', 'cancel']),
                                            ('move_dest_id', '=', move.move_dest_id.id)], context=context)
                #If no other moves for the move that got pushed:
                if not other_upstream_move_ids and move.move_dest_id.state in ('waiting', 'confirmed'):
                    self.action_assign(cr, uid, [move.move_dest_id.id], context=context)
            if move.procurement_id:
                procurement_ids.append(move.procurement_id.id)

        # Check the packages have been placed in the correct locations
        self._check_package_from_moves(cr, uid, ids, context=context)
        #set the move as done
        self.write(cr, uid, ids, {'state': 'done', 'date': time.strftime(DEFAULT_SERVER_DATETIME_FORMAT)}, context=context)
        self.pool.get('procurement.order').check(cr, uid, procurement_ids, context=context)
        #check picking state to set the date_done is needed
        done_picking = []
        for picking in picking_obj.browse(cr, uid, list(pickings), context=context):
            if picking.state == 'done' and not picking.date_done:
                done_picking.append(picking.id)
        if done_picking:
            picking_obj.write(cr, uid, done_picking, {'date_done': time.strftime(DEFAULT_SERVER_DATETIME_FORMAT)}, context=context)
        return True

    def unlink(self, cr, uid, ids, context=None):
        context = context or {}
        for move in self.browse(cr, uid, ids, context=context):
            if move.state not in ('draft', 'cancel'):
                raise osv.except_osv(_('User Error!'), _('You can only delete draft moves.'))
        return super(stock_move, self).unlink(cr, uid, ids, context=context)

    def action_scrap(self, cr, uid, ids, quantity, location_id, restrict_lot_id=False, restrict_partner_id=False, context=None):
        """ Move the scrap/damaged product into scrap location
        @param cr: the database cursor
        @param uid: the user id
        @param ids: ids of stock move object to be scrapped
        @param quantity : specify scrap qty
        @param location_id : specify scrap location
        @param context: context arguments
        @return: Scraped lines
        """
        #quantity should be given in MOVE UOM
        if quantity <= 0:
            raise osv.except_osv(_('Warning!'), _('Please provide a positive quantity to scrap.'))
        res = []
        for move in self.browse(cr, uid, ids, context=context):
            source_location = move.location_id
            if move.state == 'done':
                source_location = move.location_dest_id
            #Previously used to prevent scraping from virtual location but not necessary anymore
            #if source_location.usage != 'internal':
                #restrict to scrap from a virtual location because it's meaningless and it may introduce errors in stock ('creating' new products from nowhere)
                #raise osv.except_osv(_('Error!'), _('Forbidden operation: it is not allowed to scrap products from a virtual location.'))
            move_qty = move.product_qty
            uos_qty = quantity / move_qty * move.product_uos_qty
            default_val = {
                'location_id': source_location.id,
                'product_uom_qty': quantity,
                'product_uos_qty': uos_qty,
                'state': move.state,
                'scrapped': True,
                'location_dest_id': location_id,
                'restrict_lot_id': restrict_lot_id,
                'restrict_partner_id': restrict_partner_id,
            }
            new_move = self.copy(cr, uid, move.id, default_val)

            res += [new_move]
            product_obj = self.pool.get('product.product')
            for product in product_obj.browse(cr, uid, [move.product_id.id], context=context):
                if move.picking_id:
                    uom = product.uom_id.name if product.uom_id else ''
                    message = _("%s %s %s has been <b>moved to</b> scrap.") % (quantity, uom, product.name)
                    move.picking_id.message_post(body=message)

        self.action_done(cr, uid, res, context=context)
        return res

    def split(self, cr, uid, move, qty, restrict_lot_id=False, restrict_partner_id=False, context=None):
        """ Splits qty from move move into a new move
        :param move: browse record
        :param qty: float. quantity to split (given in product UoM)
        :param restrict_lot_id: optional production lot that can be given in order to force the new move to restrict its choice of quants to this lot.
        :param restrict_partner_id: optional partner that can be given in order to force the new move to restrict its choice of quants to the ones belonging to this partner.
        :param context: dictionay. can contains the special key 'source_location_id' in order to force the source location when copying the move

        returns the ID of the backorder move created
        """
        if move.state in ('done', 'cancel'):
            raise osv.except_osv(_('Error'), _('You cannot split a move done'))
        if move.state == 'draft':
            #we restrict the split of a draft move because if not confirmed yet, it may be replaced by several other moves in
            #case of phantom bom (with mrp module). And we don't want to deal with this complexity by copying the product that will explode.
            raise osv.except_osv(_('Error'), _('You cannot split a draft move. It needs to be confirmed first.'))

        if move.product_qty <= qty or qty == 0:
            return move.id

        uom_obj = self.pool.get('product.uom')
        context = context or {}

        uom_qty = uom_obj._compute_qty_obj(cr, uid, move.product_id.uom_id, qty, move.product_uom)
        uos_qty = uom_qty * move.product_uos_qty / move.product_uom_qty

        defaults = {
            'product_uom_qty': uom_qty,
            'product_uos_qty': uos_qty,
            'state': move.state,
            'procure_method': 'make_to_stock',
            'restrict_lot_id': restrict_lot_id,
            'restrict_partner_id': restrict_partner_id,
            'split_from': move.id,
            'procurement_id': move.procurement_id.id,
            'move_dest_id': move.move_dest_id.id,
        }
        if context.get('source_location_id'):
            defaults['location_id'] = context['source_location_id']
        new_move = self.copy(cr, uid, move.id, defaults)

        ctx = context.copy()
        ctx['do_not_propagate'] = True
        self.write(cr, uid, [move.id], {
            'product_uom_qty': move.product_uom_qty - uom_qty,
            'product_uos_qty': move.product_uos_qty - uos_qty,
        }, context=ctx)

        if move.move_dest_id and move.propagate:
            new_move_prop = self.split(cr, uid, move.move_dest_id, qty, context=context)
            self.write(cr, uid, [new_move], {'move_dest_id': new_move_prop}, context=context)
        #returning the first element of list returned by action_confirm is ok because we checked it wouldn't be exploded (and
        #thus the result of action_confirm should always be a list of 1 element length)
        return self.action_confirm(cr, uid, [new_move], context=context)[0]


class stock_inventory(osv.osv):
    _name = "stock.inventory"
    _description = "Inventory"

    def _get_move_ids_exist(self, cr, uid, ids, field_name, arg, context=None):
        res = {}
        for inv in self.browse(cr, uid, ids, context=context):
            res[inv.id] = False
            if inv.move_ids:
                res[inv.id] = True
        return res

    def _get_available_filters(self, cr, uid, context=None):
        """
           This function will return the list of filter allowed according to the options checked
           in 'Settings\Warehouse'.

           :rtype: list of tuple
        """
        #default available choices
        res_filter = [('none', _('All products')), ('product', _('One product only'))]
        settings_obj = self.pool.get('stock.config.settings')
        config_ids = settings_obj.search(cr, uid, [], limit=1, order='id DESC', context=context)
        #If we don't have updated config until now, all fields are by default false and so should be not dipslayed
        if not config_ids:
            return res_filter

        stock_settings = settings_obj.browse(cr, uid, config_ids[0], context=context)
        if stock_settings.group_stock_tracking_owner:
            res_filter.append(('owner', _('One owner only')))
            res_filter.append(('product_owner', _('One product for a specific owner')))
        if stock_settings.group_stock_tracking_lot:
            res_filter.append(('lot', _('One Lot/Serial Number')))
        if stock_settings.group_stock_packaging:
            res_filter.append(('pack', _('A Pack')))
        return res_filter

    def _get_total_qty(self, cr, uid, ids, field_name, args, context=None):
        res = {}
        for inv in self.browse(cr, uid, ids, context=context):
            res[inv.id] = sum([x.product_qty for x in inv.line_ids])
        return res

    INVENTORY_STATE_SELECTION = [
        ('draft', 'Draft'),
        ('cancel', 'Cancelled'),
        ('confirm', 'In Progress'),
        ('done', 'Validated'),
    ]

    _columns = {
        'name': fields.char('Inventory Reference', required=True, readonly=True, states={'draft': [('readonly', False)]}, help="Inventory Name."),
        'date': fields.datetime('Inventory Date', required=True, readonly=True, help="The date that will be used for the stock level check of the products and the validation of the stock move related to this inventory."),
        'line_ids': fields.one2many('stock.inventory.line', 'inventory_id', 'Inventories', readonly=False, states={'done': [('readonly', True)]}, help="Inventory Lines.", copy=True),
        'move_ids': fields.one2many('stock.move', 'inventory_id', 'Created Moves', help="Inventory Moves.", states={'done': [('readonly', True)]}),
        'state': fields.selection(INVENTORY_STATE_SELECTION, 'Status', readonly=True, select=True, copy=False),
        'company_id': fields.many2one('res.company', 'Company', required=True, select=True, readonly=True, states={'draft': [('readonly', False)]}),
        'location_id': fields.many2one('stock.location', 'Inventoried Location', required=True, readonly=True, states={'draft': [('readonly', False)]}),
        'product_id': fields.many2one('product.product', 'Inventoried Product', readonly=True, states={'draft': [('readonly', False)]}, help="Specify Product to focus your inventory on a particular Product."),
        'package_id': fields.many2one('stock.quant.package', 'Inventoried Pack', readonly=True, states={'draft': [('readonly', False)]}, help="Specify Pack to focus your inventory on a particular Pack."),
        'partner_id': fields.many2one('res.partner', 'Inventoried Owner', readonly=True, states={'draft': [('readonly', False)]}, help="Specify Owner to focus your inventory on a particular Owner."),
        'lot_id': fields.many2one('stock.production.lot', 'Inventoried Lot/Serial Number', readonly=True, states={'draft': [('readonly', False)]}, help="Specify Lot/Serial Number to focus your inventory on a particular Lot/Serial Number.", copy=False),
        'move_ids_exist': fields.function(_get_move_ids_exist, type='boolean', string=' Stock Move Exists?', help='technical field for attrs in view'),
        'filter': fields.selection(_get_available_filters, 'Selection Filter', required=True),
        'total_qty': fields.function(_get_total_qty, type="float"),
    }

    def _default_stock_location(self, cr, uid, context=None):
        try:
            warehouse = self.pool.get('ir.model.data').get_object(cr, uid, 'stock', 'warehouse0')
            return warehouse.lot_stock_id.id
        except:
            return False

    _defaults = {
        'date': fields.datetime.now,
        'state': 'draft',
        'company_id': lambda self, cr, uid, c: self.pool.get('res.company')._company_default_get(cr, uid, 'stock.inventory', context=c),
        'location_id': _default_stock_location,
        'filter': 'none',
    }

    def reset_real_qty(self, cr, uid, ids, context=None):
        inventory = self.browse(cr, uid, ids[0], context=context)
        line_ids = [line.id for line in inventory.line_ids]
        self.pool.get('stock.inventory.line').write(cr, uid, line_ids, {'product_qty': 0})
        return True

    def _inventory_line_hook(self, cr, uid, inventory_line, move_vals):
        """ Creates a stock move from an inventory line
        @param inventory_line:
        @param move_vals:
        @return:
        """
        return self.pool.get('stock.move').create(cr, uid, move_vals)

    def action_done(self, cr, uid, ids, context=None):
        """ Finish the inventory
        @return: True
        """
        for inv in self.browse(cr, uid, ids, context=context):
            for inventory_line in inv.line_ids:
                if inventory_line.product_qty < 0 and inventory_line.product_qty != inventory_line.theoretical_qty:
                    raise osv.except_osv(_('Warning'), _('You cannot set a negative product quantity in an inventory line:\n\t%s - qty: %s' % (inventory_line.product_id.name, inventory_line.product_qty)))
            self.action_check(cr, uid, [inv.id], context=context)
            inv.refresh()
            self.write(cr, uid, [inv.id], {'state': 'done'}, context=context)
            self.post_inventory(cr, uid, inv, context=context)
        return True

    def post_inventory(self, cr, uid, inv, context=None):
        #The inventory is posted as a single step which means quants cannot be moved from an internal location to another using an inventory
        #as they will be moved to inventory loss, and other quants will be created to the encoded quant location. This is a normal behavior
        #as quants cannot be reuse from inventory location (users can still manually move the products before/after the inventory if they want).
        move_obj = self.pool.get('stock.move')
        move_obj.action_done(cr, uid, [x.id for x in inv.move_ids], context=context)

    def _create_stock_move(self, cr, uid, inventory, todo_line, context=None):
        stock_move_obj = self.pool.get('stock.move')
        product_obj = self.pool.get('product.product')
        inventory_location_id = product_obj.browse(cr, uid, todo_line['product_id'], context=context).property_stock_inventory.id
        vals = {
            'name': _('INV:') + (inventory.name or ''),
            'product_id': todo_line['product_id'],
            'product_uom': todo_line['product_uom_id'],
            'date': inventory.date,
            'company_id': inventory.company_id.id,
            'inventory_id': inventory.id,
            'state': 'assigned',
            'restrict_lot_id': todo_line.get('prod_lot_id'),
            'restrict_partner_id': todo_line.get('partner_id'),
         }

        if todo_line['product_qty'] < 0:
            #found more than expected
            vals['location_id'] = inventory_location_id
            vals['location_dest_id'] = todo_line['location_id']
            vals['product_uom_qty'] = -todo_line['product_qty']
        else:
            #found less than expected
            vals['location_id'] = todo_line['location_id']
            vals['location_dest_id'] = inventory_location_id
            vals['product_uom_qty'] = todo_line['product_qty']
        return stock_move_obj.create(cr, uid, vals, context=context)

    def action_check(self, cr, uid, ids, context=None):
        """ Checks the inventory and computes the stock move to do
        @return: True
        """
        inventory_line_obj = self.pool.get('stock.inventory.line')
        stock_move_obj = self.pool.get('stock.move')
        for inventory in self.browse(cr, uid, ids, context=context):
            #first remove the existing stock moves linked to this inventory
            move_ids = [move.id for move in inventory.move_ids]
            stock_move_obj.unlink(cr, uid, move_ids, context=context)
            for line in inventory.line_ids:
                #compare the checked quantities on inventory lines to the theorical one
                inventory_line_obj._resolve_inventory_line(cr, uid, line, context=context)

    def action_cancel_draft(self, cr, uid, ids, context=None):
        """ Cancels the stock move and change inventory state to draft.
        @return: True
        """
        for inv in self.browse(cr, uid, ids, context=context):
            self.pool.get('stock.move').action_cancel(cr, uid, [x.id for x in inv.move_ids], context=context)
            self.write(cr, uid, [inv.id], {'state': 'draft'}, context=context)
        return True

    def action_cancel_inventory(self, cr, uid, ids, context=None):
        self.action_cancel_draft(cr, uid, ids, context=context)

    def prepare_inventory(self, cr, uid, ids, context=None):
        inventory_line_obj = self.pool.get('stock.inventory.line')
        for inventory in self.browse(cr, uid, ids, context=context):
            #clean the existing inventory lines before redoing an inventory proposal
            line_ids = [line.id for line in inventory.line_ids]
            inventory_line_obj.unlink(cr, uid, line_ids, context=context)
            #compute the inventory lines and create them
            vals = self._get_inventory_lines(cr, uid, inventory, context=context)
            for product_line in vals:
                inventory_line_obj.create(cr, uid, product_line, context=context)
        return self.write(cr, uid, ids, {'state': 'confirm', 'date': time.strftime(DEFAULT_SERVER_DATETIME_FORMAT)})

    def _get_inventory_lines(self, cr, uid, inventory, context=None):
        location_obj = self.pool.get('stock.location')
        product_obj = self.pool.get('product.product')
        location_ids = location_obj.search(cr, uid, [('id', 'child_of', [inventory.location_id.id])], context=context)
        domain = ' location_id in %s'
        args = (tuple(location_ids),)
        if inventory.partner_id:
            domain += ' and owner_id = %s'
            args += (inventory.partner_id.id,)
        if inventory.lot_id:
            domain += ' and lot_id = %s'
            args += (inventory.lot_id.id,)
        if inventory.product_id:
            domain += 'and product_id = %s'
            args += (inventory.product_id.id,)
        if inventory.package_id:
            domain += ' and package_id = %s'
            args += (inventory.package_id.id,)

        cr.execute('''
           SELECT product_id, sum(qty) as product_qty, location_id, lot_id as prod_lot_id, package_id, owner_id as partner_id
           FROM stock_quant WHERE''' + domain + '''
           GROUP BY product_id, location_id, lot_id, package_id, partner_id
        ''', args)
        vals = []
        for product_line in cr.dictfetchall():
            #replace the None the dictionary by False, because falsy values are tested later on
            for key, value in product_line.items():
                if not value:
                    product_line[key] = False
            product_line['inventory_id'] = inventory.id
            product_line['theoretical_qty'] = product_line['product_qty']
            if product_line['product_id']:
                product = product_obj.browse(cr, uid, product_line['product_id'], context=context)
                product_line['product_uom_id'] = product.uom_id.id
            vals.append(product_line)
        return vals


class stock_inventory_line(osv.osv):
    _name = "stock.inventory.line"
    _description = "Inventory Line"
    _order = "inventory_id, location_name, product_code, product_name, prodlot_name"

    def _get_product_name_change(self, cr, uid, ids, context=None):
        return self.pool.get('stock.inventory.line').search(cr, uid, [('product_id', 'in', ids)], context=context)

    def _get_location_change(self, cr, uid, ids, context=None):
        return self.pool.get('stock.inventory.line').search(cr, uid, [('location_id', 'in', ids)], context=context)

    def _get_prodlot_change(self, cr, uid, ids, context=None):
        return self.pool.get('stock.inventory.line').search(cr, uid, [('prod_lot_id', 'in', ids)], context=context)

    _columns = {
        'inventory_id': fields.many2one('stock.inventory', 'Inventory', ondelete='cascade', select=True),
        'location_id': fields.many2one('stock.location', 'Location', required=True, select=True),
        'product_id': fields.many2one('product.product', 'Product', required=True, select=True),
        'package_id': fields.many2one('stock.quant.package', 'Pack', select=True),
        'product_uom_id': fields.many2one('product.uom', 'Product Unit of Measure', required=True),
        'product_qty': fields.float('Checked Quantity', digits_compute=dp.get_precision('Product Unit of Measure')),
        'company_id': fields.related('inventory_id', 'company_id', type='many2one', relation='res.company', string='Company', store=True, select=True, readonly=True),
        'prod_lot_id': fields.many2one('stock.production.lot', 'Serial Number', domain="[('product_id','=',product_id)]"),
        'state': fields.related('inventory_id', 'state', type='char', string='Status', readonly=True),
        'theoretical_qty': fields.float('Theoretical Quantity', readonly=True),
        'partner_id': fields.many2one('res.partner', 'Owner'),
        'product_name': fields.related('product_id', 'name', type='char', string='Product Name', store={
                                                                                            'product.product': (_get_product_name_change, ['name', 'default_code'], 20),
                                                                                            'stock.inventory.line': (lambda self, cr, uid, ids, c={}: ids, ['product_id'], 20),}),
        'product_code': fields.related('product_id', 'default_code', type='char', string='Product Code', store={
                                                                                            'product.product': (_get_product_name_change, ['name', 'default_code'], 20),
                                                                                            'stock.inventory.line': (lambda self, cr, uid, ids, c={}: ids, ['product_id'], 20),}),
        'location_name': fields.related('location_id', 'complete_name', type='char', string='Location Name', store={
                                                                                            'stock.location': (_get_location_change, ['name', 'location_id', 'active'], 20),
                                                                                            'stock.inventory.line': (lambda self, cr, uid, ids, c={}: ids, ['location_id'], 20),}),
        'prodlot_name': fields.related('prod_lot_id', 'name', type='char', string='Serial Number Name', store={
                                                                                            'stock.production.lot': (_get_prodlot_change, ['name'], 20),
                                                                                            'stock.inventory.line': (lambda self, cr, uid, ids, c={}: ids, ['prod_lot_id'], 20),}),
    }

    _defaults = {
        'product_qty': 1,
    }

    def _resolve_inventory_line(self, cr, uid, inventory_line, context=None):
        stock_move_obj = self.pool.get('stock.move')
        diff = inventory_line.theoretical_qty - inventory_line.product_qty
        if not diff:
            return
        #each theorical_lines where difference between theoretical and checked quantities is not 0 is a line for which we need to create a stock move
        vals = {
            'name': _('INV:') + (inventory_line.inventory_id.name or ''),
            'product_id': inventory_line.product_id.id,
            'product_uom': inventory_line.product_uom_id.id,
            'date': inventory_line.inventory_id.date,
            'company_id': inventory_line.inventory_id.company_id.id,
            'inventory_id': inventory_line.inventory_id.id,
            'state': 'confirmed',
            'restrict_lot_id': inventory_line.prod_lot_id.id,
            'restrict_partner_id': inventory_line.partner_id.id,
         }
        inventory_location_id = inventory_line.product_id.property_stock_inventory.id
        if diff < 0:
            #found more than expected
            vals['location_id'] = inventory_location_id
            vals['location_dest_id'] = inventory_line.location_id.id
            vals['product_uom_qty'] = -diff
        else:
            #found less than expected
            vals['location_id'] = inventory_line.location_id.id
            vals['location_dest_id'] = inventory_location_id
            vals['product_uom_qty'] = diff
        return stock_move_obj.create(cr, uid, vals, context=context)

    def restrict_change(self, cr, uid, ids, theoretical_qty, context=None):
        if ids and theoretical_qty:
            #if the user try to modify a line prepared by openerp, reject the change and display an error message explaining how he should do
            old_value = self.browse(cr, uid, ids[0], context=context)
            return {
                'value': {
                    'product_id': old_value.product_id.id,
                    'product_uom_id': old_value.product_uom_id.id,
                    'location_id': old_value.location_id.id,
                    'prod_lot_id': old_value.prod_lot_id.id,
                    'package_id': old_value.package_id.id,
                    'partner_id': old_value.partner_id.id,
                    },
                'warning': {
                    'title': _('Error'),
                    'message': _('You can only change the checked quantity of an existing inventory line. If you want modify a data, please set the checked quantity to 0 and create a new inventory line.')
                }
            }
        return {}

    def on_change_product_id(self, cr, uid, ids, product, uom, theoretical_qty, context=None):
        """ Changes UoM
        @param location_id: Location id
        @param product: Changed product_id
        @param uom: UoM product
        @return:  Dictionary of changed values
        """
        if ids and theoretical_qty:
            return self.restrict_change(cr, uid, ids, theoretical_qty, context=context)
        if not product:
            return {'value': {'product_uom_id': False}}
        obj_product = self.pool.get('product.product').browse(cr, uid, product, context=context)
        return {'value': {'product_uom_id': uom or obj_product.uom_id.id}}


#----------------------------------------------------------
# Stock Warehouse
#----------------------------------------------------------
class stock_warehouse(osv.osv):
    _name = "stock.warehouse"
    _description = "Warehouse"

    _columns = {
        'name': fields.char('Warehouse Name', required=True, select=True),
        'company_id': fields.many2one('res.company', 'Company', required=True, readonly=True, select=True),
        'partner_id': fields.many2one('res.partner', 'Address'),
        'view_location_id': fields.many2one('stock.location', 'View Location', required=True, domain=[('usage', '=', 'view')]),
        'lot_stock_id': fields.many2one('stock.location', 'Location Stock', required=True, domain=[('usage', '=', 'internal')]),
        'code': fields.char('Short Name', size=5, required=True, help="Short name used to identify your warehouse"),
        'route_ids': fields.many2many('stock.location.route', 'stock_route_warehouse', 'warehouse_id', 'route_id', 'Routes', domain="[('warehouse_selectable', '=', True)]", help='Defaults routes through the warehouse'),
        'reception_steps': fields.selection([
            ('one_step', 'Receive goods directly in stock (1 step)'),
            ('two_steps', 'Unload in input location then go to stock (2 steps)'),
            ('three_steps', 'Unload in input location, go through a quality control before being admitted in stock (3 steps)')], 'Incoming Shipments', 
                                            help="Default incoming route to follow", required=True),
        'delivery_steps': fields.selection([
            ('ship_only', 'Ship directly from stock (Ship only)'),
            ('pick_ship', 'Bring goods to output location before shipping (Pick + Ship)'),
            ('pick_pack_ship', 'Make packages into a dedicated location, then bring them to the output location for shipping (Pick + Pack + Ship)')], 'Outgoing Shippings', 
                                           help="Default outgoing route to follow", required=True),
        'wh_input_stock_loc_id': fields.many2one('stock.location', 'Input Location'),
        'wh_qc_stock_loc_id': fields.many2one('stock.location', 'Quality Control Location'),
        'wh_output_stock_loc_id': fields.many2one('stock.location', 'Output Location'),
        'wh_pack_stock_loc_id': fields.many2one('stock.location', 'Packing Location'),
        'mto_pull_id': fields.many2one('procurement.rule', 'MTO rule'),
        'pick_type_id': fields.many2one('stock.picking.type', 'Pick Type'),
        'pack_type_id': fields.many2one('stock.picking.type', 'Pack Type'),
        'out_type_id': fields.many2one('stock.picking.type', 'Out Type'),
        'in_type_id': fields.many2one('stock.picking.type', 'In Type'),
        'int_type_id': fields.many2one('stock.picking.type', 'Internal Type'),
        'crossdock_route_id': fields.many2one('stock.location.route', 'Crossdock Route'),
        'reception_route_id': fields.many2one('stock.location.route', 'Reception Route'),
        'delivery_route_id': fields.many2one('stock.location.route', 'Delivery Route'),
        'resupply_from_wh': fields.boolean('Resupply From Other Warehouses'),
        'resupply_wh_ids': fields.many2many('stock.warehouse', 'stock_wh_resupply_table', 'supplied_wh_id', 'supplier_wh_id', 'Resupply Warehouses'),
        'resupply_route_ids': fields.one2many('stock.location.route', 'supplied_wh_id', 'Resupply Routes', 
                                              help="Routes will be created for these resupply warehouses and you can select them on products and product categories"),
        'default_resupply_wh_id': fields.many2one('stock.warehouse', 'Default Resupply Warehouse', help="Goods will always be resupplied from this warehouse"),
    }

    def onchange_filter_default_resupply_wh_id(self, cr, uid, ids, default_resupply_wh_id, resupply_wh_ids, context=None):
        resupply_wh_ids = set([x['id'] for x in (self.resolve_2many_commands(cr, uid, 'resupply_wh_ids', resupply_wh_ids, ['id']))])
        if default_resupply_wh_id: #If we are removing the default resupply, we don't have default_resupply_wh_id 
            resupply_wh_ids.add(default_resupply_wh_id)
        resupply_wh_ids = list(resupply_wh_ids)        
        return {'value': {'resupply_wh_ids': resupply_wh_ids}}

    def _get_external_transit_location(self, cr, uid, warehouse, context=None):
        ''' returns browse record of inter company transit location, if found'''
        data_obj = self.pool.get('ir.model.data')
        location_obj = self.pool.get('stock.location')
        try:
            inter_wh_loc = data_obj.get_object_reference(cr, uid, 'stock', 'stock_location_inter_wh')[1]
        except:
            return False
        return location_obj.browse(cr, uid, inter_wh_loc, context=context)

    def _get_inter_wh_route(self, cr, uid, warehouse, wh, context=None):
        return {
            'name': _('%s: Supply Product from %s') % (warehouse.name, wh.name),
            'warehouse_selectable': False,
            'product_selectable': True,
            'product_categ_selectable': True,
            'supplied_wh_id': warehouse.id,
            'supplier_wh_id': wh.id,
        }

    def _create_resupply_routes(self, cr, uid, warehouse, supplier_warehouses, default_resupply_wh, context=None):
        route_obj = self.pool.get('stock.location.route')
        pull_obj = self.pool.get('procurement.rule')
        #create route selectable on the product to resupply the warehouse from another one
        external_transit_location = self._get_external_transit_location(cr, uid, warehouse, context=context)
        internal_transit_location = warehouse.company_id.internal_transit_location_id
        input_loc = warehouse.wh_input_stock_loc_id
        if warehouse.reception_steps == 'one_step':
            input_loc = warehouse.lot_stock_id
        for wh in supplier_warehouses:
            transit_location = wh.company_id.id == warehouse.company_id.id and internal_transit_location or external_transit_location
            if transit_location:
                output_loc = wh.wh_output_stock_loc_id
                if wh.delivery_steps == 'ship_only':
                    output_loc = wh.lot_stock_id
                    # Create extra MTO rule (only for 'ship only' because in the other cases MTO rules already exists)
                    mto_pull_vals = self._get_mto_pull_rule(cr, uid, wh, [(output_loc, transit_location, wh.out_type_id.id)], context=context)
                    pull_obj.create(cr, uid, mto_pull_vals, context=context)
                inter_wh_route_vals = self._get_inter_wh_route(cr, uid, warehouse, wh, context=context)
                inter_wh_route_id = route_obj.create(cr, uid, vals=inter_wh_route_vals, context=context)
                values = [(output_loc, transit_location, wh.out_type_id.id, wh), (transit_location, input_loc, warehouse.in_type_id.id, warehouse)]
                pull_rules_list = self._get_supply_pull_rules(cr, uid, warehouse, values, inter_wh_route_id, context=context)
                for pull_rule in pull_rules_list:
                    pull_obj.create(cr, uid, vals=pull_rule, context=context)
                #if the warehouse is also set as default resupply method, assign this route automatically to the warehouse
                if default_resupply_wh and default_resupply_wh.id == wh.id:
                    self.write(cr, uid, [warehouse.id], {'route_ids': [(4, inter_wh_route_id)]}, context=context)

    def _default_stock_id(self, cr, uid, context=None):
        #lot_input_stock = self.pool.get('ir.model.data').get_object(cr, uid, 'stock', 'stock_location_stock')
        try:
            warehouse = self.pool.get('ir.model.data').get_object(cr, uid, 'stock', 'warehouse0')
            return warehouse.lot_stock_id.id
        except:
            return False

    _defaults = {
        'company_id': lambda self, cr, uid, c: self.pool.get('res.company')._company_default_get(cr, uid, 'stock.inventory', context=c),
        'lot_stock_id': _default_stock_id,
        'reception_steps': 'one_step',
        'delivery_steps': 'ship_only',
    }
    _sql_constraints = [
        ('warehouse_name_uniq', 'unique(name, company_id)', 'The name of the warehouse must be unique per company!'),
        ('warehouse_code_uniq', 'unique(code, company_id)', 'The code of the warehouse must be unique per company!'),
    ]

    def _get_partner_locations(self, cr, uid, ids, context=None):
        ''' returns a tuple made of the browse record of customer location and the browse record of supplier location'''
        data_obj = self.pool.get('ir.model.data')
        location_obj = self.pool.get('stock.location')
        try:
            customer_loc = data_obj.get_object_reference(cr, uid, 'stock', 'stock_location_customers')[1]
            supplier_loc = data_obj.get_object_reference(cr, uid, 'stock', 'stock_location_suppliers')[1]
        except:
            customer_loc = location_obj.search(cr, uid, [('usage', '=', 'customer')], context=context)
            customer_loc = customer_loc and customer_loc[0] or False
            supplier_loc = location_obj.search(cr, uid, [('usage', '=', 'supplier')], context=context)
            supplier_loc = supplier_loc and supplier_loc[0] or False
        if not (customer_loc and supplier_loc):
            raise osv.except_osv(_('Error!'), _('Can\'t find any customer or supplier location.'))
        return location_obj.browse(cr, uid, [customer_loc, supplier_loc], context=context)

    def switch_location(self, cr, uid, ids, warehouse, new_reception_step=False, new_delivery_step=False, context=None):
        location_obj = self.pool.get('stock.location')

        new_reception_step = new_reception_step or warehouse.reception_steps
        new_delivery_step = new_delivery_step or warehouse.delivery_steps
        if warehouse.reception_steps != new_reception_step:
            location_obj.write(cr, uid, [warehouse.wh_input_stock_loc_id.id, warehouse.wh_qc_stock_loc_id.id], {'active': False}, context=context)
            if new_reception_step != 'one_step':
                location_obj.write(cr, uid, warehouse.wh_input_stock_loc_id.id, {'active': True}, context=context)
            if new_reception_step == 'three_steps':
                location_obj.write(cr, uid, warehouse.wh_qc_stock_loc_id.id, {'active': True}, context=context)

        if warehouse.delivery_steps != new_delivery_step:
            location_obj.write(cr, uid, [warehouse.wh_output_stock_loc_id.id, warehouse.wh_pack_stock_loc_id.id], {'active': False}, context=context)
            if new_delivery_step != 'ship_only':
                location_obj.write(cr, uid, warehouse.wh_output_stock_loc_id.id, {'active': True}, context=context)
            if new_delivery_step == 'pick_pack_ship':
                location_obj.write(cr, uid, warehouse.wh_pack_stock_loc_id.id, {'active': True}, context=context)
        return True

    def _get_reception_delivery_route(self, cr, uid, warehouse, route_name, context=None):
        return {
            'name': self._format_routename(cr, uid, warehouse, route_name, context=context),
            'product_categ_selectable': True,
            'product_selectable': False,
            'sequence': 10,
        }

    def _get_supply_pull_rules(self, cr, uid, supplied_warehouse, values, new_route_id, context=None):
        pull_rules_list = []
        for from_loc, dest_loc, pick_type_id, warehouse in values:
            pull_rules_list.append({
                'name': self._format_rulename(cr, uid, warehouse, from_loc, dest_loc, context=context),
                'location_src_id': from_loc.id,
                'location_id': dest_loc.id,
                'route_id': new_route_id,
                'action': 'move',
                'picking_type_id': pick_type_id,
                'procure_method': warehouse.lot_stock_id.id != from_loc.id and 'make_to_order' or 'make_to_stock', # first part of the resuply route is MTS
                'warehouse_id': supplied_warehouse.id,
                'propagate_warehouse_id': warehouse.id,
            })
        return pull_rules_list

    def _get_push_pull_rules(self, cr, uid, warehouse, active, values, new_route_id, context=None):
        first_rule = True
        push_rules_list = []
        pull_rules_list = []
        for from_loc, dest_loc, pick_type_id in values:
            push_rules_list.append({
                'name': self._format_rulename(cr, uid, warehouse, from_loc, dest_loc, context=context),
                'location_from_id': from_loc.id,
                'location_dest_id': dest_loc.id,
                'route_id': new_route_id,
                'auto': 'manual',
                'picking_type_id': pick_type_id,
                'active': active,
                'warehouse_id': warehouse.id,
            })
            pull_rules_list.append({
                'name': self._format_rulename(cr, uid, warehouse, from_loc, dest_loc, context=context),
                'location_src_id': from_loc.id,
                'location_id': dest_loc.id,
                'route_id': new_route_id,
                'action': 'move',
                'picking_type_id': pick_type_id,
                'procure_method': first_rule is True and 'make_to_stock' or 'make_to_order',
                'active': active,
                'warehouse_id': warehouse.id,
            })
            first_rule = False
        return push_rules_list, pull_rules_list

    def _get_mto_route(self, cr, uid, context=None):
        route_obj = self.pool.get('stock.location.route')
        data_obj = self.pool.get('ir.model.data')
        try:
            mto_route_id = data_obj.get_object_reference(cr, uid, 'stock', 'route_warehouse0_mto')[1]
        except:
            mto_route_id = route_obj.search(cr, uid, [('name', 'like', _('Make To Order'))], context=context)
            mto_route_id = mto_route_id and mto_route_id[0] or False
        if not mto_route_id:
            raise osv.except_osv(_('Error!'), _('Can\'t find any generic Make To Order route.'))
        return mto_route_id

    def _check_remove_mto_resupply_rules(self, cr, uid, warehouse, context=None):
        """ Checks that the moves from the different """
        pull_obj = self.pool.get('procurement.rule')
        mto_route_id = self._get_mto_route(cr, uid, context=context)
        rules = pull_obj.search(cr, uid, ['&', ('location_src_id', '=', warehouse.lot_stock_id.id), ('location_id.usage', '=', 'transit')], context=context)
        pull_obj.unlink(cr, uid, rules, context=context)

    def _get_mto_pull_rule(self, cr, uid, warehouse, values, context=None):
        mto_route_id = self._get_mto_route(cr, uid, context=context)
        from_loc, dest_loc, pick_type_id = values[0]
        return {
            'name': self._format_rulename(cr, uid, warehouse, from_loc, dest_loc, context=context) + _(' MTO'),
            'location_src_id': from_loc.id,
            'location_id': dest_loc.id,
            'route_id': mto_route_id,
            'action': 'move',
            'picking_type_id': pick_type_id,
            'procure_method': 'make_to_order',
            'active': True,
            'warehouse_id': warehouse.id,
        }

    def _get_crossdock_route(self, cr, uid, warehouse, route_name, context=None):
        return {
            'name': self._format_routename(cr, uid, warehouse, route_name, context=context),
            'warehouse_selectable': False,
            'product_selectable': True,
            'product_categ_selectable': True,
            'active': warehouse.delivery_steps != 'ship_only' and warehouse.reception_steps != 'one_step',
            'sequence': 20,
        }

    def create_routes(self, cr, uid, ids, warehouse, context=None):
        wh_route_ids = []
        route_obj = self.pool.get('stock.location.route')
        pull_obj = self.pool.get('procurement.rule')
        push_obj = self.pool.get('stock.location.path')
        routes_dict = self.get_routes_dict(cr, uid, ids, warehouse, context=context)
        #create reception route and rules
        route_name, values = routes_dict[warehouse.reception_steps]
        route_vals = self._get_reception_delivery_route(cr, uid, warehouse, route_name, context=context)
        reception_route_id = route_obj.create(cr, uid, route_vals, context=context)
        wh_route_ids.append((4, reception_route_id))
        push_rules_list, pull_rules_list = self._get_push_pull_rules(cr, uid, warehouse, True, values, reception_route_id, context=context)
        #create the push/pull rules
        for push_rule in push_rules_list:
            push_obj.create(cr, uid, vals=push_rule, context=context)
        for pull_rule in pull_rules_list:
            #all pull rules in reception route are mto, because we don't want to wait for the scheduler to trigger an orderpoint on input location
            pull_rule['procure_method'] = 'make_to_order'
            pull_obj.create(cr, uid, vals=pull_rule, context=context)

        #create MTS route and pull rules for delivery and a specific route MTO to be set on the product
        route_name, values = routes_dict[warehouse.delivery_steps]
        route_vals = self._get_reception_delivery_route(cr, uid, warehouse, route_name, context=context)
        #create the route and its pull rules
        delivery_route_id = route_obj.create(cr, uid, route_vals, context=context)
        wh_route_ids.append((4, delivery_route_id))
        dummy, pull_rules_list = self._get_push_pull_rules(cr, uid, warehouse, True, values, delivery_route_id, context=context)
        for pull_rule in pull_rules_list:
            pull_obj.create(cr, uid, vals=pull_rule, context=context)
        #create MTO pull rule and link it to the generic MTO route
        mto_pull_vals = self._get_mto_pull_rule(cr, uid, warehouse, values, context=context)
        mto_pull_id = pull_obj.create(cr, uid, mto_pull_vals, context=context)

        #create a route for cross dock operations, that can be set on products and product categories
        route_name, values = routes_dict['crossdock']
        crossdock_route_vals = self._get_crossdock_route(cr, uid, warehouse, route_name, context=context)
        crossdock_route_id = route_obj.create(cr, uid, vals=crossdock_route_vals, context=context)
        wh_route_ids.append((4, crossdock_route_id))
        dummy, pull_rules_list = self._get_push_pull_rules(cr, uid, warehouse, warehouse.delivery_steps != 'ship_only' and warehouse.reception_steps != 'one_step', values, crossdock_route_id, context=context)
        for pull_rule in pull_rules_list:
            # Fixed cross-dock is logically mto
            pull_rule['procure_method'] = 'make_to_order'
            pull_obj.create(cr, uid, vals=pull_rule, context=context)

        #create route selectable on the product to resupply the warehouse from another one
        self._create_resupply_routes(cr, uid, warehouse, warehouse.resupply_wh_ids, warehouse.default_resupply_wh_id, context=context)

        #return routes and mto pull rule to store on the warehouse
        return {
            'route_ids': wh_route_ids,
            'mto_pull_id': mto_pull_id,
            'reception_route_id': reception_route_id,
            'delivery_route_id': delivery_route_id,
            'crossdock_route_id': crossdock_route_id,
        }

    def change_route(self, cr, uid, ids, warehouse, new_reception_step=False, new_delivery_step=False, context=None):
        picking_type_obj = self.pool.get('stock.picking.type')
        pull_obj = self.pool.get('procurement.rule')
        push_obj = self.pool.get('stock.location.path')
        route_obj = self.pool.get('stock.location.route')
        new_reception_step = new_reception_step or warehouse.reception_steps
        new_delivery_step = new_delivery_step or warehouse.delivery_steps

        #change the default source and destination location and (de)activate picking types
        input_loc = warehouse.wh_input_stock_loc_id
        if new_reception_step == 'one_step':
            input_loc = warehouse.lot_stock_id
        output_loc = warehouse.wh_output_stock_loc_id
        if new_delivery_step == 'ship_only':
            output_loc = warehouse.lot_stock_id
        picking_type_obj.write(cr, uid, warehouse.in_type_id.id, {'default_location_dest_id': input_loc.id}, context=context)
        picking_type_obj.write(cr, uid, warehouse.out_type_id.id, {'default_location_src_id': output_loc.id}, context=context)
        picking_type_obj.write(cr, uid, warehouse.pick_type_id.id, {'active': new_delivery_step != 'ship_only'}, context=context)
        picking_type_obj.write(cr, uid, warehouse.pack_type_id.id, {'active': new_delivery_step == 'pick_pack_ship'}, context=context)

        routes_dict = self.get_routes_dict(cr, uid, ids, warehouse, context=context)
        #update delivery route and rules: unlink the existing rules of the warehouse delivery route and recreate it
        pull_obj.unlink(cr, uid, [pu.id for pu in warehouse.delivery_route_id.pull_ids], context=context)
        route_name, values = routes_dict[new_delivery_step]
        route_obj.write(cr, uid, warehouse.delivery_route_id.id, {'name': self._format_routename(cr, uid, warehouse, route_name, context=context)}, context=context)
        dummy, pull_rules_list = self._get_push_pull_rules(cr, uid, warehouse, True, values, warehouse.delivery_route_id.id, context=context)
        #create the pull rules
        for pull_rule in pull_rules_list:
            pull_obj.create(cr, uid, vals=pull_rule, context=context)

        #update reception route and rules: unlink the existing rules of the warehouse reception route and recreate it
        pull_obj.unlink(cr, uid, [pu.id for pu in warehouse.reception_route_id.pull_ids], context=context)
        push_obj.unlink(cr, uid, [pu.id for pu in warehouse.reception_route_id.push_ids], context=context)
        route_name, values = routes_dict[new_reception_step]
        route_obj.write(cr, uid, warehouse.reception_route_id.id, {'name': self._format_routename(cr, uid, warehouse, route_name, context=context)}, context=context)
        push_rules_list, pull_rules_list = self._get_push_pull_rules(cr, uid, warehouse, True, values, warehouse.reception_route_id.id, context=context)
        #create the push/pull rules
        for push_rule in push_rules_list:
            push_obj.create(cr, uid, vals=push_rule, context=context)
        for pull_rule in pull_rules_list:
            #all pull rules in reception route are mto, because we don't want to wait for the scheduler to trigger an orderpoint on input location
            pull_rule['procure_method'] = 'make_to_order'
            pull_obj.create(cr, uid, vals=pull_rule, context=context)

        route_obj.write(cr, uid, warehouse.crossdock_route_id.id, {'active': new_reception_step != 'one_step' and new_delivery_step != 'ship_only'}, context=context)

        #change MTO rule
        dummy, values = routes_dict[new_delivery_step]
        mto_pull_vals = self._get_mto_pull_rule(cr, uid, warehouse, values, context=context)
        pull_obj.write(cr, uid, warehouse.mto_pull_id.id, mto_pull_vals, context=context)
        return True

    def create_sequences_and_picking_types(self, cr, uid, warehouse, context=None):
        seq_obj = self.pool.get('ir.sequence')
        picking_type_obj = self.pool.get('stock.picking.type')
        #create new sequences
        in_seq_id = seq_obj.create(cr, SUPERUSER_ID, values={'name': warehouse.name + _(' Sequence in'), 'prefix': warehouse.code + '/IN/', 'padding': 5}, context=context)
        out_seq_id = seq_obj.create(cr, SUPERUSER_ID, values={'name': warehouse.name + _(' Sequence out'), 'prefix': warehouse.code + '/OUT/', 'padding': 5}, context=context)
        pack_seq_id = seq_obj.create(cr, SUPERUSER_ID, values={'name': warehouse.name + _(' Sequence packing'), 'prefix': warehouse.code + '/PACK/', 'padding': 5}, context=context)
        pick_seq_id = seq_obj.create(cr, SUPERUSER_ID, values={'name': warehouse.name + _(' Sequence picking'), 'prefix': warehouse.code + '/PICK/', 'padding': 5}, context=context)
        int_seq_id = seq_obj.create(cr, SUPERUSER_ID, values={'name': warehouse.name + _(' Sequence internal'), 'prefix': warehouse.code + '/INT/', 'padding': 5}, context=context)

        wh_stock_loc = warehouse.lot_stock_id
        wh_input_stock_loc = warehouse.wh_input_stock_loc_id
        wh_output_stock_loc = warehouse.wh_output_stock_loc_id
        wh_pack_stock_loc = warehouse.wh_pack_stock_loc_id

        #fetch customer and supplier locations, for references
        customer_loc, supplier_loc = self._get_partner_locations(cr, uid, warehouse.id, context=context)

        #create in, out, internal picking types for warehouse
        input_loc = wh_input_stock_loc
        if warehouse.reception_steps == 'one_step':
            input_loc = wh_stock_loc
        output_loc = wh_output_stock_loc
        if warehouse.delivery_steps == 'ship_only':
            output_loc = wh_stock_loc

        #choose the next available color for the picking types of this warehouse
        color = 0
        available_colors = [c%9 for c in range(3, 12)]  # put flashy colors first
        all_used_colors = self.pool.get('stock.picking.type').search_read(cr, uid, [('warehouse_id', '!=', False), ('color', '!=', False)], ['color'], order='color')
        #don't use sets to preserve the list order
        for x in all_used_colors:
            if x['color'] in available_colors:
                available_colors.remove(x['color'])
        if available_colors:
            color = available_colors[0]

        #order the picking types with a sequence allowing to have the following suit for each warehouse: reception, internal, pick, pack, ship. 
        max_sequence = self.pool.get('stock.picking.type').search_read(cr, uid, [], ['sequence'], order='sequence desc')
        max_sequence = max_sequence and max_sequence[0]['sequence'] or 0

        in_type_id = picking_type_obj.create(cr, uid, vals={
            'name': _('Receptions'),
            'warehouse_id': warehouse.id,
            'code': 'incoming',
            'sequence_id': in_seq_id,
            'default_location_src_id': supplier_loc.id,
            'default_location_dest_id': input_loc.id,
            'sequence': max_sequence + 1,
            'color': color}, context=context)
        out_type_id = picking_type_obj.create(cr, uid, vals={
            'name': _('Delivery Orders'),
            'warehouse_id': warehouse.id,
            'code': 'outgoing',
            'sequence_id': out_seq_id,
            'return_picking_type_id': in_type_id,
            'default_location_src_id': output_loc.id,
            'default_location_dest_id': customer_loc.id,
            'sequence': max_sequence + 4,
            'color': color}, context=context)
        picking_type_obj.write(cr, uid, [in_type_id], {'return_picking_type_id': out_type_id}, context=context)
        int_type_id = picking_type_obj.create(cr, uid, vals={
            'name': _('Internal Transfers'),
            'warehouse_id': warehouse.id,
            'code': 'internal',
            'sequence_id': int_seq_id,
            'default_location_src_id': wh_stock_loc.id,
            'default_location_dest_id': wh_stock_loc.id,
            'active': True,
            'sequence': max_sequence + 2,
            'color': color}, context=context)
        pack_type_id = picking_type_obj.create(cr, uid, vals={
            'name': _('Pack'),
            'warehouse_id': warehouse.id,
            'code': 'internal',
            'sequence_id': pack_seq_id,
            'default_location_src_id': wh_pack_stock_loc.id,
            'default_location_dest_id': output_loc.id,
            'active': warehouse.delivery_steps == 'pick_pack_ship',
            'sequence': max_sequence + 3,
            'color': color}, context=context)
        pick_type_id = picking_type_obj.create(cr, uid, vals={
            'name': _('Pick'),
            'warehouse_id': warehouse.id,
            'code': 'internal',
            'sequence_id': pick_seq_id,
            'default_location_src_id': wh_stock_loc.id,
            'default_location_dest_id': wh_pack_stock_loc.id,
            'active': warehouse.delivery_steps != 'ship_only',
            'sequence': max_sequence + 2,
            'color': color}, context=context)

        #write picking types on WH
        vals = {
            'in_type_id': in_type_id,
            'out_type_id': out_type_id,
            'pack_type_id': pack_type_id,
            'pick_type_id': pick_type_id,
            'int_type_id': int_type_id,
        }
        super(stock_warehouse, self).write(cr, uid, warehouse.id, vals=vals, context=context)


    def create(self, cr, uid, vals, context=None):
        if context is None:
            context = {}
        if vals is None:
            vals = {}
        data_obj = self.pool.get('ir.model.data')
        seq_obj = self.pool.get('ir.sequence')
        picking_type_obj = self.pool.get('stock.picking.type')
        location_obj = self.pool.get('stock.location')

        #create view location for warehouse
        wh_loc_id = location_obj.create(cr, uid, {
                'name': _(vals.get('code')),
                'usage': 'view',
                'location_id': data_obj.get_object_reference(cr, uid, 'stock', 'stock_location_locations')[1]
            }, context=context)
        vals['view_location_id'] = wh_loc_id
        #create all location
        def_values = self.default_get(cr, uid, {'reception_steps', 'delivery_steps'})
        reception_steps = vals.get('reception_steps',  def_values['reception_steps'])
        delivery_steps = vals.get('delivery_steps', def_values['delivery_steps'])
        context_with_inactive = context.copy()
        context_with_inactive['active_test'] = False
        sub_locations = [
            {'name': _('Stock'), 'active': True, 'field': 'lot_stock_id'},
            {'name': _('Input'), 'active': reception_steps != 'one_step', 'field': 'wh_input_stock_loc_id'},
            {'name': _('Quality Control'), 'active': reception_steps == 'three_steps', 'field': 'wh_qc_stock_loc_id'},
            {'name': _('Output'), 'active': delivery_steps != 'ship_only', 'field': 'wh_output_stock_loc_id'},
            {'name': _('Packing Zone'), 'active': delivery_steps == 'pick_pack_ship', 'field': 'wh_pack_stock_loc_id'},
        ]
        for values in sub_locations:
            location_id = location_obj.create(cr, uid, {
                'name': values['name'],
                'usage': 'internal',
                'location_id': wh_loc_id,
                'active': values['active'],
            }, context=context_with_inactive)
            vals[values['field']] = location_id

        #create WH
        new_id = super(stock_warehouse, self).create(cr, uid, vals=vals, context=context)
        warehouse = self.browse(cr, uid, new_id, context=context)
        self.create_sequences_and_picking_types(cr, uid, warehouse, context=context)
        warehouse.refresh()

        #create routes and push/pull rules
        new_objects_dict = self.create_routes(cr, uid, new_id, warehouse, context=context)
        self.write(cr, uid, warehouse.id, new_objects_dict, context=context)
        return new_id

    def _format_rulename(self, cr, uid, obj, from_loc, dest_loc, context=None):
        return obj.code + ': ' + from_loc.name + ' -> ' + dest_loc.name

    def _format_routename(self, cr, uid, obj, name, context=None):
        return obj.name + ': ' + name

    def get_routes_dict(self, cr, uid, ids, warehouse, context=None):
        #fetch customer and supplier locations, for references
        customer_loc, supplier_loc = self._get_partner_locations(cr, uid, ids, context=context)

        return {
            'one_step': (_('Reception in 1 step'), []),
            'two_steps': (_('Reception in 2 steps'), [(warehouse.wh_input_stock_loc_id, warehouse.lot_stock_id, warehouse.int_type_id.id)]),
            'three_steps': (_('Reception in 3 steps'), [(warehouse.wh_input_stock_loc_id, warehouse.wh_qc_stock_loc_id, warehouse.int_type_id.id), (warehouse.wh_qc_stock_loc_id, warehouse.lot_stock_id, warehouse.int_type_id.id)]),
            'crossdock': (_('Cross-Dock'), [(warehouse.wh_input_stock_loc_id, warehouse.wh_output_stock_loc_id, warehouse.int_type_id.id), (warehouse.wh_output_stock_loc_id, customer_loc, warehouse.out_type_id.id)]),
            'ship_only': (_('Ship Only'), [(warehouse.lot_stock_id, customer_loc, warehouse.out_type_id.id)]),
            'pick_ship': (_('Pick + Ship'), [(warehouse.lot_stock_id, warehouse.wh_output_stock_loc_id, warehouse.pick_type_id.id), (warehouse.wh_output_stock_loc_id, customer_loc, warehouse.out_type_id.id)]),
            'pick_pack_ship': (_('Pick + Pack + Ship'), [(warehouse.lot_stock_id, warehouse.wh_pack_stock_loc_id, warehouse.pick_type_id.id), (warehouse.wh_pack_stock_loc_id, warehouse.wh_output_stock_loc_id, warehouse.pack_type_id.id), (warehouse.wh_output_stock_loc_id, customer_loc, warehouse.out_type_id.id)]),
        }

    def _handle_renaming(self, cr, uid, warehouse, name, code, context=None):
        location_obj = self.pool.get('stock.location')
        route_obj = self.pool.get('stock.location.route')
        pull_obj = self.pool.get('procurement.rule')
        push_obj = self.pool.get('stock.location.path')
        #rename location
        location_id = warehouse.lot_stock_id.location_id.id
        location_obj.write(cr, uid, location_id, {'name': code}, context=context)
        #rename route and push-pull rules
        for route in warehouse.route_ids:
            route_obj.write(cr, uid, route.id, {'name': route.name.replace(warehouse.name, name, 1)}, context=context)
            for pull in route.pull_ids:
                pull_obj.write(cr, uid, pull.id, {'name': pull.name.replace(warehouse.name, name, 1)}, context=context)
            for push in route.push_ids:
                push_obj.write(cr, uid, push.id, {'name': pull.name.replace(warehouse.name, name, 1)}, context=context)
        #change the mto pull rule name
        if warehouse.mto_pull_id.id:
            pull_obj.write(cr, uid, warehouse.mto_pull_id.id, {'name': warehouse.mto_pull_id.name.replace(warehouse.name, name, 1)}, context=context)

    def _check_delivery_resupply(self, cr, uid, warehouse, new_location, change_to_multiple, context=None):
        """ Will check if the resupply routes from this warehouse follow the changes of number of delivery steps """
        #Check routes that are being delivered by this warehouse and change the rule going to transit location
        route_obj = self.pool.get("stock.location.route")
        pull_obj = self.pool.get("procurement.rule")
        routes = route_obj.search(cr, uid, [('supplier_wh_id','=', warehouse.id)], context=context)
        pulls= pull_obj.search(cr, uid, ['&', ('route_id', 'in', routes), ('location_id.usage', '=', 'transit')], context=context)
        if pulls:
            pull_obj.write(cr, uid, pulls, {'location_src_id': new_location, 'procure_method': change_to_multiple and "make_to_order" or "make_to_stock"}, context=context)
        # Create or clean MTO rules
        mto_route_id = self._get_mto_route(cr, uid, context=context)
        if not change_to_multiple:
            # If single delivery we should create the necessary MTO rules for the resupply 
            # pulls = pull_obj.search(cr, uid, ['&', ('route_id', '=', mto_route_id), ('location_id.usage', '=', 'transit'), ('location_src_id', '=', warehouse.lot_stock_id.id)], context=context)
            pull_recs = pull_obj.browse(cr, uid, pulls, context=context)
            transfer_locs = list(set([x.location_id for x in pull_recs]))
            vals = [(warehouse.lot_stock_id , x, warehouse.out_type_id.id) for x in transfer_locs]
            mto_pull_vals = self._get_mto_pull_rule(cr, uid, warehouse, vals, context=context)
            pull_obj.create(cr, uid, mto_pull_vals, context=context)
        else:
            # We need to delete all the MTO pull rules, otherwise they risk to be used in the system
            pulls = pull_obj.search(cr, uid, ['&', ('route_id', '=', mto_route_id), ('location_id.usage', '=', 'transit'), ('location_src_id', '=', warehouse.lot_stock_id.id)], context=context)
            if pulls:
                pull_obj.unlink(cr, uid, pulls, context=context)

    def _check_reception_resupply(self, cr, uid, warehouse, new_location, context=None):
        """
            Will check if the resupply routes to this warehouse follow the changes of number of reception steps
        """
        #Check routes that are being delivered by this warehouse and change the rule coming from transit location
        route_obj = self.pool.get("stock.location.route")
        pull_obj = self.pool.get("procurement.rule")
        routes = route_obj.search(cr, uid, [('supplied_wh_id','=', warehouse.id)], context=context)
        pulls= pull_obj.search(cr, uid, ['&', ('route_id', 'in', routes), ('location_src_id.usage', '=', 'transit')])
        if pulls:
            pull_obj.write(cr, uid, pulls, {'location_id': new_location}, context=context)

    def _check_resupply(self, cr, uid, warehouse, reception_new, delivery_new, context=None):
        if reception_new:
            old_val = warehouse.reception_steps
            new_val = reception_new
            change_to_one = (old_val != 'one_step' and new_val == 'one_step')
            change_to_multiple = (old_val == 'one_step' and new_val != 'one_step')
            if change_to_one or change_to_multiple:
                new_location = change_to_one and warehouse.lot_stock_id.id or warehouse.wh_input_stock_loc_id.id
                self._check_reception_resupply(cr, uid, warehouse, new_location, context=context)
        if delivery_new:
            old_val = warehouse.delivery_steps
            new_val = delivery_new
            change_to_one = (old_val != 'ship_only' and new_val == 'ship_only')
            change_to_multiple = (old_val == 'ship_only' and new_val != 'ship_only')
            if change_to_one or change_to_multiple:
                new_location = change_to_one and warehouse.lot_stock_id.id or warehouse.wh_output_stock_loc_id.id 
                self._check_delivery_resupply(cr, uid, warehouse, new_location, change_to_multiple, context=context)

    def write(self, cr, uid, ids, vals, context=None):
        if context is None:
            context = {}
        if isinstance(ids, (int, long)):
            ids = [ids]
        seq_obj = self.pool.get('ir.sequence')
        route_obj = self.pool.get('stock.location.route')
        context_with_inactive = context.copy()
        context_with_inactive['active_test'] = False
        for warehouse in self.browse(cr, uid, ids, context=context_with_inactive):
            #first of all, check if we need to delete and recreate route
            if vals.get('reception_steps') or vals.get('delivery_steps'):
                #activate and deactivate location according to reception and delivery option
                self.switch_location(cr, uid, warehouse.id, warehouse, vals.get('reception_steps', False), vals.get('delivery_steps', False), context=context)
                # switch between route
                self.change_route(cr, uid, ids, warehouse, vals.get('reception_steps', False), vals.get('delivery_steps', False), context=context_with_inactive)
                # Check if we need to change something to resupply warehouses and associated MTO rules
                self._check_resupply(cr, uid, warehouse, vals.get('reception_steps'), vals.get('delivery_steps'), context=context)
                warehouse.refresh()
            if vals.get('code') or vals.get('name'):
                name = warehouse.name
                #rename sequence
                if vals.get('name'):
                    name = vals.get('name', warehouse.name)
                self._handle_renaming(cr, uid, warehouse, name, vals.get('code', warehouse.code), context=context_with_inactive)
                if warehouse.in_type_id:
                    seq_obj.write(cr, uid, warehouse.in_type_id.sequence_id.id, {'name': name + _(' Sequence in'), 'prefix': vals.get('code', warehouse.code) + '\IN\\'}, context=context)
                    seq_obj.write(cr, uid, warehouse.out_type_id.sequence_id.id, {'name': name + _(' Sequence out'), 'prefix': vals.get('code', warehouse.code) + '\OUT\\'}, context=context)
                    seq_obj.write(cr, uid, warehouse.pack_type_id.sequence_id.id, {'name': name + _(' Sequence packing'), 'prefix': vals.get('code', warehouse.code) + '\PACK\\'}, context=context)
                    seq_obj.write(cr, uid, warehouse.pick_type_id.sequence_id.id, {'name': name + _(' Sequence picking'), 'prefix': vals.get('code', warehouse.code) + '\PICK\\'}, context=context)
                    seq_obj.write(cr, uid, warehouse.int_type_id.sequence_id.id, {'name': name + _(' Sequence internal'), 'prefix': vals.get('code', warehouse.code) + '\INT\\'}, context=context)
        if vals.get('resupply_wh_ids') and not vals.get('resupply_route_ids'):
            for cmd in vals.get('resupply_wh_ids'):
                if cmd[0] == 6:
                    new_ids = set(cmd[2])
                    old_ids = set([wh.id for wh in warehouse.resupply_wh_ids])
                    to_add_wh_ids = new_ids - old_ids
                    if to_add_wh_ids:
                        supplier_warehouses = self.browse(cr, uid, list(to_add_wh_ids), context=context)
                        self._create_resupply_routes(cr, uid, warehouse, supplier_warehouses, warehouse.default_resupply_wh_id, context=context)
                    to_remove_wh_ids = old_ids - new_ids
                    if to_remove_wh_ids:
                        to_remove_route_ids = route_obj.search(cr, uid, [('supplied_wh_id', '=', warehouse.id), ('supplier_wh_id', 'in', list(to_remove_wh_ids))], context=context)
                        if to_remove_route_ids:
                            route_obj.unlink(cr, uid, to_remove_route_ids, context=context)
                else:
                    #not implemented
                    pass
        if 'default_resupply_wh_id' in vals:
            if vals.get('default_resupply_wh_id') == warehouse.id:
                raise osv.except_osv(_('Warning'),_('The default resupply warehouse should be different than the warehouse itself!'))
            if warehouse.default_resupply_wh_id:
                #remove the existing resupplying route on the warehouse
                to_remove_route_ids = route_obj.search(cr, uid, [('supplied_wh_id', '=', warehouse.id), ('supplier_wh_id', '=', warehouse.default_resupply_wh_id.id)], context=context)
                for inter_wh_route_id in to_remove_route_ids:
                    self.write(cr, uid, [warehouse.id], {'route_ids': [(3, inter_wh_route_id)]})
            if vals.get('default_resupply_wh_id'):
                #assign the new resupplying route on all products
                to_assign_route_ids = route_obj.search(cr, uid, [('supplied_wh_id', '=', warehouse.id), ('supplier_wh_id', '=', vals.get('default_resupply_wh_id'))], context=context)
                for inter_wh_route_id in to_assign_route_ids:
                    self.write(cr, uid, [warehouse.id], {'route_ids': [(4, inter_wh_route_id)]})

        return super(stock_warehouse, self).write(cr, uid, ids, vals=vals, context=context)

    def get_all_routes_for_wh(self, cr, uid, warehouse, context=None):
        route_obj = self.pool.get("stock.location.route")
        all_routes = [route.id for route in warehouse.route_ids]
        all_routes += route_obj.search(cr, uid, [('supplied_wh_id', '=', warehouse.id)], context=context)
        all_routes += [warehouse.mto_pull_id.route_id.id]
        return all_routes

    def view_all_routes_for_wh(self, cr, uid, ids, context=None):
        all_routes = []
        for wh in self.browse(cr, uid, ids, context=context):
            all_routes += self.get_all_routes_for_wh(cr, uid, wh, context=context)

        domain = [('id', 'in', all_routes)]
        return {
            'name': _('Warehouse\'s Routes'),
            'domain': domain,
            'res_model': 'stock.location.route',
            'type': 'ir.actions.act_window',
            'view_id': False,
            'view_mode': 'tree,form',
            'view_type': 'form',
            'limit': 20
        }

class stock_location_path(osv.osv):
    _name = "stock.location.path"
    _description = "Pushed Flows"
    _order = "name"

    def _get_rules(self, cr, uid, ids, context=None):
        res = []
        for route in self.browse(cr, uid, ids, context=context):
            res += [x.id for x in route.push_ids]
        return res

    _columns = {
        'name': fields.char('Operation Name', required=True),
        'company_id': fields.many2one('res.company', 'Company'),
        'route_id': fields.many2one('stock.location.route', 'Route'),
        'location_from_id': fields.many2one('stock.location', 'Source Location', ondelete='cascade', select=1, required=True),
        'location_dest_id': fields.many2one('stock.location', 'Destination Location', ondelete='cascade', select=1, required=True),
        'delay': fields.integer('Delay (days)', help="Number of days to do this transition"),
        'picking_type_id': fields.many2one('stock.picking.type', 'Type of the new Operation', required=True, help="This is the picking type associated with the different pickings"), 
        'auto': fields.selection(
            [('auto','Automatic Move'), ('manual','Manual Operation'),('transparent','Automatic No Step Added')],
            'Automatic Move',
            required=True, select=1,
            help="This is used to define paths the product has to follow within the location tree.\n" \
                "The 'Automatic Move' value will create a stock move after the current one that will be "\
                "validated automatically. With 'Manual Operation', the stock move has to be validated "\
                "by a worker. With 'Automatic No Step Added', the location is replaced in the original move."
            ),
        'propagate': fields.boolean('Propagate cancel and split', help='If checked, when the previous move is cancelled or split, the move generated by this move will too'),
        'active': fields.boolean('Active', help="If unchecked, it will allow you to hide the rule without removing it."),
        'warehouse_id': fields.many2one('stock.warehouse', 'Warehouse'),
        'route_sequence': fields.related('route_id', 'sequence', string='Route Sequence',
            store={
                'stock.location.route': (_get_rules, ['sequence'], 10),
                'stock.location.path': (lambda self, cr, uid, ids, c={}: ids, ['route_id'], 10),
        }),
        'sequence': fields.integer('Sequence'),
    }
    _defaults = {
        'auto': 'auto',
        'delay': 0,
        'company_id': lambda self, cr, uid, c: self.pool.get('res.company')._company_default_get(cr, uid, 'procurement.order', context=c),
        'propagate': True,
        'active': True,
    }

    def _apply(self, cr, uid, rule, move, context=None):
        move_obj = self.pool.get('stock.move')
        newdate = (datetime.strptime(move.date_expected, DEFAULT_SERVER_DATETIME_FORMAT) + relativedelta.relativedelta(days=rule.delay or 0)).strftime(DEFAULT_SERVER_DATETIME_FORMAT)
        if rule.auto == 'transparent':
            old_dest_location = move.location_dest_id.id
            move_obj.write(cr, uid, [move.id], {
                'date': newdate,
                'date_expected': newdate,
                'location_dest_id': rule.location_dest_id.id
            })
            move.refresh()
            #avoid looping if a push rule is not well configured
            if rule.location_dest_id.id != old_dest_location:
                #call again push_apply to see if a next step is defined
                move_obj._push_apply(cr, uid, [move], context=context)
        else:
            move_id = move_obj.copy(cr, uid, move.id, {
                'location_id': move.location_dest_id.id,
                'location_dest_id': rule.location_dest_id.id,
                'date': newdate,
                'company_id': rule.company_id and rule.company_id.id or False,
                'date_expected': newdate,
                'picking_id': False,
                'picking_type_id': rule.picking_type_id and rule.picking_type_id.id or False,
                'propagate': rule.propagate,
                'push_rule_id': rule.id,
                'warehouse_id': rule.warehouse_id and rule.warehouse_id.id or False,
            })
            move_obj.write(cr, uid, [move.id], {
                'move_dest_id': move_id,
            })
            move_obj.action_confirm(cr, uid, [move_id], context=None)


# -------------------------
# Packaging related stuff
# -------------------------

from openerp.report import report_sxw

class stock_package(osv.osv):
    """
    These are the packages, containing quants and/or other packages
    """
    _name = "stock.quant.package"
    _description = "Physical Packages"
    _parent_name = "parent_id"
    _parent_store = True
    _parent_order = 'name'
    _order = 'parent_left'

    def name_get(self, cr, uid, ids, context=None):
        res = self._complete_name(cr, uid, ids, 'complete_name', None, context=context)
        return res.items()

    def _complete_name(self, cr, uid, ids, name, args, context=None):
        """ Forms complete name of location from parent location to child location.
        @return: Dictionary of values
        """
        res = {}
        for m in self.browse(cr, uid, ids, context=context):
            res[m.id] = m.name
            parent = m.parent_id
            while parent:
                res[m.id] = parent.name + ' / ' + res[m.id]
                parent = parent.parent_id
        return res

    def _get_packages(self, cr, uid, ids, context=None):
        """Returns packages from quants for store"""
        res = set()
        for quant in self.browse(cr, uid, ids, context=context):
            if quant.package_id:
                res.add(quant.package_id.id)
        return list(res)

    def _get_packages_to_relocate(self, cr, uid, ids, context=None):
        res = set()
        for pack in self.browse(cr, uid, ids, context=context):
            res.add(pack.id)
            if pack.parent_id:
                res.add(pack.parent_id.id)
        return list(res)

    def _get_package_info(self, cr, uid, ids, name, args, context=None):
        default_company_id = self.pool.get('res.users').browse(cr, uid, uid, context=context).company_id.id
        res = {}.fromkeys(ids, {'location_id': False, 'company_id': default_company_id, 'owner_id': False})
        for pack in self.browse(cr, uid, ids, context=context):
            if pack.quant_ids:
                res[pack.id]['location_id'] = pack.quant_ids[0].location_id.id
                res[pack.id]['owner_id'] = pack.quant_ids[0].owner_id and pack.quant_ids[0].owner_id.id or False
                res[pack.id]['company_id'] = pack.quant_ids[0].company_id.id
            elif pack.children_ids:
                res[pack.id]['location_id'] = pack.children_ids[0].location_id and pack.children_ids[0].location_id.id or False
                res[pack.id]['owner_id'] = pack.children_ids[0].owner_id and pack.children_ids[0].owner_id.id or False
                res[pack.id]['company_id'] = pack.children_ids[0].company_id and pack.children_ids[0].company_id.id or False
        return res

    _columns = {
        'name': fields.char('Package Reference', select=True, copy=False),
        'complete_name': fields.function(_complete_name, type='char', string="Package Name",),
        'parent_left': fields.integer('Left Parent', select=1),
        'parent_right': fields.integer('Right Parent', select=1),
        'packaging_id': fields.many2one('product.packaging', 'Packaging', help="This field should be completed only if everything inside the package share the same product, otherwise it doesn't really makes sense.", select=True),
        'ul_id': fields.many2one('product.ul', 'Logistic Unit'),
        'location_id': fields.function(_get_package_info, type='many2one', relation='stock.location', string='Location', multi="package",
                                    store={
                                       'stock.quant': (_get_packages, ['location_id'], 10),
                                       'stock.quant.package': (_get_packages_to_relocate, ['quant_ids', 'children_ids', 'parent_id'], 10),
                                    }, readonly=True, select=True),
        'quant_ids': fields.one2many('stock.quant', 'package_id', 'Bulk Content', readonly=True),
        'parent_id': fields.many2one('stock.quant.package', 'Parent Package', help="The package containing this item", ondelete='restrict', readonly=True),
        'children_ids': fields.one2many('stock.quant.package', 'parent_id', 'Contained Packages', readonly=True),
        'company_id': fields.function(_get_package_info, type="many2one", relation='res.company', string='Company', multi="package", 
                                    store={
                                       'stock.quant': (_get_packages, ['company_id'], 10),
                                       'stock.quant.package': (_get_packages_to_relocate, ['quant_ids', 'children_ids', 'parent_id'], 10),
                                    }, readonly=True, select=True),
        'owner_id': fields.function(_get_package_info, type='many2one', relation='res.partner', string='Owner', multi="package",
                                store={
                                       'stock.quant': (_get_packages, ['owner_id'], 10),
                                       'stock.quant.package': (_get_packages_to_relocate, ['quant_ids', 'children_ids', 'parent_id'], 10),
                                    }, readonly=True, select=True),
    }
    _defaults = {
        'name': lambda self, cr, uid, context: self.pool.get('ir.sequence').get(cr, uid, 'stock.quant.package') or _('Unknown Pack')
    }

    def _check_location_constraint(self, cr, uid, packs, context=None):
        '''checks that all quants in a package are stored in the same location. This function cannot be used
           as a constraint because it needs to be checked on pack operations (they may not call write on the
           package)
        '''
        quant_obj = self.pool.get('stock.quant')
        for pack in packs:
            parent = pack
            while parent.parent_id:
                parent = parent.parent_id
            quant_ids = self.get_content(cr, uid, [parent.id], context=context)
            quants = [x for x in quant_obj.browse(cr, uid, quant_ids, context=context) if x.qty > 0]
            location_id = quants and quants[0].location_id.id or False
            if not [quant.location_id.id == location_id for quant in quants]:
                raise osv.except_osv(_('Error'), _('Everything inside a package should be in the same location'))
        return True

    def action_print(self, cr, uid, ids, context=None):
        context = dict(context or {}, active_ids=ids)
        return self.pool.get("report").get_action(cr, uid, ids, 'stock.report_package_barcode', context=context)
    
    
    def unpack(self, cr, uid, ids, context=None):
        quant_obj = self.pool.get('stock.quant')
        for package in self.browse(cr, uid, ids, context=context):
            quant_ids = [quant.id for quant in package.quant_ids]
            quant_obj.write(cr, uid, quant_ids, {'package_id': package.parent_id.id or False}, context=context)
            children_package_ids = [child_package.id for child_package in package.children_ids]
            self.write(cr, uid, children_package_ids, {'parent_id': package.parent_id.id or False}, context=context)
        #delete current package since it contains nothing anymore
        self.unlink(cr, uid, ids, context=context)
        return self.pool.get('ir.actions.act_window').for_xml_id(cr, uid, 'stock', 'action_package_view', context=context)

    def get_content(self, cr, uid, ids, context=None):
        child_package_ids = self.search(cr, uid, [('id', 'child_of', ids)], context=context)
        return self.pool.get('stock.quant').search(cr, uid, [('package_id', 'in', child_package_ids)], context=context)

    def get_content_package(self, cr, uid, ids, context=None):
        quants_ids = self.get_content(cr, uid, ids, context=context)
        res = self.pool.get('ir.actions.act_window').for_xml_id(cr, uid, 'stock', 'quantsact', context=context)
        res['domain'] = [('id', 'in', quants_ids)]
        return res

    def _get_product_total_qty(self, cr, uid, package_record, product_id, context=None):
        ''' find the total of given product 'product_id' inside the given package 'package_id'''
        quant_obj = self.pool.get('stock.quant')
        all_quant_ids = self.get_content(cr, uid, [package_record.id], context=context)
        total = 0
        for quant in quant_obj.browse(cr, uid, all_quant_ids, context=context):
            if quant.product_id.id == product_id:
                total += quant.qty
        return total

    def _get_all_products_quantities(self, cr, uid, package_id, context=None):
        '''This function computes the different product quantities for the given package
        '''
        quant_obj = self.pool.get('stock.quant')
        res = {}
        for quant in quant_obj.browse(cr, uid, self.get_content(cr, uid, package_id, context=context)):
            if quant.product_id.id not in res:
                res[quant.product_id.id] = 0
            res[quant.product_id.id] += quant.qty
        return res

    def copy_pack(self, cr, uid, id, default_pack_values=None, default=None, context=None):
        stock_pack_operation_obj = self.pool.get('stock.pack.operation')
        if default is None:
            default = {}
        new_package_id = self.copy(cr, uid, id, default_pack_values, context=context)
        default['result_package_id'] = new_package_id
        op_ids = stock_pack_operation_obj.search(cr, uid, [('result_package_id', '=', id)], context=context)
        for op_id in op_ids:
            stock_pack_operation_obj.copy(cr, uid, op_id, default, context=context)


class stock_pack_operation(osv.osv):
    _name = "stock.pack.operation"
    _description = "Packing Operation"

    def _get_remaining_prod_quantities(self, cr, uid, operation, context=None):
        '''Get the remaining quantities per product on an operation with a package. This function returns a dictionary'''
        #if the operation doesn't concern a package, it's not relevant to call this function
        if not operation.package_id or operation.product_id:
            return {operation.product_id.id: operation.remaining_qty}
        #get the total of products the package contains
        res = self.pool.get('stock.quant.package')._get_all_products_quantities(cr, uid, operation.package_id.id, context=context)
        #reduce by the quantities linked to a move
        for record in operation.linked_move_operation_ids:
            if record.move_id.product_id.id not in res:
                res[record.move_id.product_id.id] = 0
            res[record.move_id.product_id.id] -= record.qty
        return res

    def _get_remaining_qty(self, cr, uid, ids, name, args, context=None):
        uom_obj = self.pool.get('product.uom')
        res = {}
        for ops in self.browse(cr, uid, ids, context=context):
            res[ops.id] = 0
            if ops.package_id and not ops.product_id:
                #dont try to compute the remaining quantity for packages because it's not relevant (a package could include different products).
                #should use _get_remaining_prod_quantities instead
                continue
            else:
                qty = ops.product_qty
                if ops.product_uom_id:
                    qty = uom_obj._compute_qty_obj(cr, uid, ops.product_uom_id, ops.product_qty, ops.product_id.uom_id, context=context)
                for record in ops.linked_move_operation_ids:
                    qty -= record.qty
                #converting the remaining quantity in the pack operation UoM
                if ops.product_uom_id:
                    qty = uom_obj._compute_qty_obj(cr, uid, ops.product_id.uom_id, qty, ops.product_uom_id, context=context)
                res[ops.id] = qty
        return res

    def product_id_change(self, cr, uid, ids, product_id, product_uom_id, product_qty, context=None):
        res = self.on_change_tests(cr, uid, ids, product_id, product_uom_id, product_qty, context=context)
        if product_id and not product_uom_id:
            product = self.pool.get('product.product').browse(cr, uid, product_id, context=context)
            res['value']['product_uom_id'] = product.uom_id.id
        return res

    def on_change_tests(self, cr, uid, ids, product_id, product_uom_id, product_qty, context=None):
        res = {'value': {}}
        uom_obj = self.pool.get('product.uom')
        if product_id:
            product = self.pool.get('product.product').browse(cr, uid, product_id, context=context)
            product_uom_id = product_uom_id or product.uom_id.id
            selected_uom = uom_obj.browse(cr, uid, product_uom_id, context=context)
            if selected_uom.category_id.id != product.uom_id.category_id.id:
                res['warning'] = {
                    'title': _('Warning: wrong UoM!'),
                    'message': _('The selected UoM for product %s is not compatible with the UoM set on the product form. \nPlease choose an UoM within the same UoM category.') % (product.name)
                }
            if product_qty and 'warning' not in res:
                rounded_qty = uom_obj._compute_qty(cr, uid, product_uom_id, product_qty, product_uom_id, round=True)
                if rounded_qty != product_qty:
                    res['warning'] = {
                        'title': _('Warning: wrong quantity!'),
                        'message': _('The chosen quantity for product %s is not compatible with the UoM rounding. It will be automatically converted at confirmation') % (product.name)
                    }
        return res

    _columns = {
        'picking_id': fields.many2one('stock.picking', 'Stock Picking', help='The stock operation where the packing has been made', required=True),
        'product_id': fields.many2one('product.product', 'Product', ondelete="CASCADE"),  # 1
        'product_uom_id': fields.many2one('product.uom', 'Product Unit of Measure'),
        'product_qty': fields.float('Quantity', digits_compute=dp.get_precision('Product Unit of Measure'), required=True),
        'qty_done': fields.float('Quantity Processed', digits_compute=dp.get_precision('Product Unit of Measure')),
        'package_id': fields.many2one('stock.quant.package', 'Package'),  # 2
        'lot_id': fields.many2one('stock.production.lot', 'Lot/Serial Number'),
        'result_package_id': fields.many2one('stock.quant.package', 'Container Package', help="If set, the operations are packed into this package", required=False, ondelete='cascade'),
        'date': fields.datetime('Date', required=True),
        'owner_id': fields.many2one('res.partner', 'Owner', help="Owner of the quants"),
        #'update_cost': fields.boolean('Need cost update'),
        'cost': fields.float("Cost", help="Unit Cost for this product line"),
        'currency': fields.many2one('res.currency', string="Currency", help="Currency in which Unit cost is expressed", ondelete='CASCADE'),
        'linked_move_operation_ids': fields.one2many('stock.move.operation.link', 'operation_id', string='Linked Moves', readonly=True, help='Moves impacted by this operation for the computation of the remaining quantities'),
        'remaining_qty': fields.function(_get_remaining_qty, type='float', string='Remaining Qty'),
        'location_id': fields.many2one('stock.location', 'Location From', required=True),
        'location_dest_id': fields.many2one('stock.location', 'Location To', required=True),
        'processed': fields.selection([('true','Yes'), ('false','No')],'Has been processed?', required=True),
    }

    _defaults = {
        'date': fields.date.context_today,
        'qty_done': 0,
        'processed': lambda *a: 'false',
    }

    def write(self, cr, uid, ids, vals, context=None):
        context = context or {}
        res = super(stock_pack_operation, self).write(cr, uid, ids, vals, context=context)
        if isinstance(ids, (int, long)):
            ids = [ids]
        if not context.get("no_recompute"):
            pickings = vals.get('picking_id') and [vals['picking_id']] or list(set([x.picking_id.id for x in self.browse(cr, uid, ids, context=context)]))
            self.pool.get("stock.picking").do_recompute_remaining_quantities(cr, uid, pickings, context=context)
        return res

    def create(self, cr, uid, vals, context=None):
        context = context or {}
        res_id = super(stock_pack_operation, self).create(cr, uid, vals, context=context)
        if vals.get("picking_id") and not context.get("no_recompute"):
            self.pool.get("stock.picking").do_recompute_remaining_quantities(cr, uid, [vals['picking_id']], context=context)
        return res_id

    def action_drop_down(self, cr, uid, ids, context=None):
        ''' Used by barcode interface to say that pack_operation has been moved from src location 
            to destination location, if qty_done is less than product_qty than we have to split the
            operation in two to process the one with the qty moved
        '''
        processed_ids = []
        for pack_op in self.browse(cr, uid, ids, context=None):
            op = pack_op.id
            if pack_op.qty_done < pack_op.product_qty:
                # we split the operation in two
                op = self.copy(cr, uid, pack_op.id, {'product_qty': pack_op.qty_done, 'qty_done': pack_op.qty_done}, context=context)
                self.write(cr, uid, [pack_op.id], {'product_qty': pack_op.product_qty - pack_op.qty_done, 'qty_done': 0, 'lot_id': False}, context=context)
            processed_ids.append(op)
        self.write(cr, uid, processed_ids, {'processed': 'true'}, context=context)

    def create_and_assign_lot(self, cr, uid, id, name, context=None):
        ''' Used by barcode interface to create a new lot and assign it to the operation
        '''
        obj = self.browse(cr,uid,id,context)
        product_id = obj.product_id.id
        val = {'product_id': product_id}
        new_lot_id = False
        if name:
            lots = self.pool.get('stock.production.lot').search(cr, uid, ['&', ('name', '=', name), ('product_id', '=', product_id)], context=context)
            if lots:
                new_lot_id = lots[0]
            val.update({'name': name})

        if not obj.lot_id:
            if not new_lot_id:
                new_lot_id = self.pool.get('stock.production.lot').create(cr, uid, val, context=context)
            self.write(cr, uid, id, {'lot_id': new_lot_id}, context=context)

    def _search_and_increment(self, cr, uid, picking_id, domain, filter_visible=False, visible_op_ids=False, increment=True, context=None):
        '''Search for an operation with given 'domain' in a picking, if it exists increment the qty (+1) otherwise create it

        :param domain: list of tuple directly reusable as a domain
        context can receive a key 'current_package_id' with the package to consider for this operation
        returns True
        '''
        if context is None:
            context = {}

        #if current_package_id is given in the context, we increase the number of items in this package
        package_clause = [('result_package_id', '=', context.get('current_package_id', False))]
        existing_operation_ids = self.search(cr, uid, [('picking_id', '=', picking_id)] + domain + package_clause, context=context)
        todo_operation_ids = []
        if existing_operation_ids:
            if filter_visible:
                todo_operation_ids = [val for val in existing_operation_ids if val in visible_op_ids]
            else:
                todo_operation_ids = existing_operation_ids
        if todo_operation_ids:
            #existing operation found for the given domain and picking => increment its quantity
            operation_id = todo_operation_ids[0]
            op_obj = self.browse(cr, uid, operation_id, context=context)
            qty = op_obj.qty_done
            if increment:
                qty += 1
            else:
                qty -= 1 if qty >= 1 else 0
                if qty == 0 and op_obj.product_qty == 0:
                    #we have a line with 0 qty set, so delete it
                    self.unlink(cr, uid, [operation_id], context=context)
                    return False
            self.write(cr, uid, [operation_id], {'qty_done': qty}, context=context)
        else:
            #no existing operation found for the given domain and picking => create a new one
            picking_obj = self.pool.get("stock.picking")
            picking = picking_obj.browse(cr, uid, picking_id, context=context)
            values = {
                'picking_id': picking_id,
                'product_qty': 0,
                'location_id': picking.location_id.id, 
                'location_dest_id': picking.location_dest_id.id,
                'qty_done': 1,
                }
            for key in domain:
                var_name, dummy, value = key
                uom_id = False
                if var_name == 'product_id':
                    uom_id = self.pool.get('product.product').browse(cr, uid, value, context=context).uom_id.id
                update_dict = {var_name: value}
                if uom_id:
                    update_dict['product_uom_id'] = uom_id
                values.update(update_dict)
            operation_id = self.create(cr, uid, values, context=context)
        return operation_id


class stock_move_operation_link(osv.osv):
    """
    Table making the link between stock.moves and stock.pack.operations to compute the remaining quantities on each of these objects
    """
    _name = "stock.move.operation.link"
    _description = "Link between stock moves and pack operations"

    _columns = {
        'qty': fields.float('Quantity', help="Quantity of products to consider when talking about the contribution of this pack operation towards the remaining quantity of the move (and inverse). Given in the product main uom."),
        'operation_id': fields.many2one('stock.pack.operation', 'Operation', required=True, ondelete="cascade"),
        'move_id': fields.many2one('stock.move', 'Move', required=True, ondelete="cascade"),
        'reserved_quant_id': fields.many2one('stock.quant', 'Reserved Quant', help="Technical field containing the quant that created this link between an operation and a stock move. Used at the stock_move_obj.action_done() time to avoid seeking a matching quant again"),
    }

    def get_specific_domain(self, cr, uid, record, context=None):
        '''Returns the specific domain to consider for quant selection in action_assign() or action_done() of stock.move,
        having the record given as parameter making the link between the stock move and a pack operation'''

        op = record.operation_id
        domain = []
        if op.package_id and op.product_id:
            #if removing a product from a box, we restrict the choice of quants to this box
            domain.append(('package_id', '=', op.package_id.id))
        elif op.package_id:
            #if moving a box, we allow to take everything from inside boxes as well
            domain.append(('package_id', 'child_of', [op.package_id.id]))
        else:
            #if not given any information about package, we don't open boxes
            domain.append(('package_id', '=', False))
        #if lot info is given, we restrict choice to this lot otherwise we can take any
        if op.lot_id:
            domain.append(('lot_id', '=', op.lot_id.id))
        #if owner info is given, we restrict to this owner otherwise we restrict to no owner
        if op.owner_id:
            domain.append(('owner_id', '=', op.owner_id.id))
        else:
            domain.append(('owner_id', '=', False))
        return domain

class stock_warehouse_orderpoint(osv.osv):
    """
    Defines Minimum stock rules.
    """
    _name = "stock.warehouse.orderpoint"
    _description = "Minimum Inventory Rule"

    def subtract_procurements(self, cr, uid, orderpoint, context=None):
        '''This function returns quantity of product that needs to be deducted from the orderpoint computed quantity because there's already a procurement created with aim to fulfill it.
        '''
        qty = 0
        uom_obj = self.pool.get("product.uom")
        for procurement in orderpoint.procurement_ids:
            if procurement.state in ('cancel', 'done'):
                continue
            procurement_qty = uom_obj._compute_qty_obj(cr, uid, procurement.product_uom, procurement.product_qty, procurement.product_id.uom_id, context=context)
            for move in procurement.move_ids:
                if move.state not in ('draft', 'cancel'):
                    #if move is already confirmed, assigned or done, the virtual stock is already taking this into account so it shouldn't be deducted
                    procurement_qty -= move.product_qty
            qty += procurement_qty
        return qty

    def _check_product_uom(self, cr, uid, ids, context=None):
        '''
        Check if the UoM has the same category as the product standard UoM
        '''
        if not context:
            context = {}

        for rule in self.browse(cr, uid, ids, context=context):
            if rule.product_id.uom_id.category_id.id != rule.product_uom.category_id.id:
                return False

        return True

    def action_view_proc_to_process(self, cr, uid, ids, context=None):
        act_obj = self.pool.get('ir.actions.act_window')
        mod_obj = self.pool.get('ir.model.data')
        proc_ids = self.pool.get('procurement.order').search(cr, uid, [('orderpoint_id', 'in', ids), ('state', 'not in', ('done', 'cancel'))], context=context)
        result = mod_obj.get_object_reference(cr, uid, 'procurement', 'do_view_procurements')
        if not result:
            return False

        result = act_obj.read(cr, uid, [result[1]], context=context)[0]
        result['domain'] = "[('id', 'in', [" + ','.join(map(str, proc_ids)) + "])]"
        return result

    _columns = {
        'name': fields.char('Name', required=True, copy=False),
        'active': fields.boolean('Active', help="If the active field is set to False, it will allow you to hide the orderpoint without removing it."),
        'logic': fields.selection([('max', 'Order to Max'), ('price', 'Best price (not yet active!)')], 'Reordering Mode', required=True),
        'warehouse_id': fields.many2one('stock.warehouse', 'Warehouse', required=True, ondelete="cascade"),
        'location_id': fields.many2one('stock.location', 'Location', required=True, ondelete="cascade"),
        'product_id': fields.many2one('product.product', 'Product', required=True, ondelete='cascade', domain=[('type', '=', 'product')]),
        'product_uom': fields.related('product_id', 'uom_id', type='many2one', relation='product.uom', string='Product Unit of Measure', readonly=True, required=True),
        'product_min_qty': fields.float('Minimum Quantity', required=True,
            help="When the virtual stock goes below the Min Quantity specified for this field, OpenERP generates "\
            "a procurement to bring the forecasted quantity to the Max Quantity."),
        'product_max_qty': fields.float('Maximum Quantity', required=True,
            help="When the virtual stock goes below the Min Quantity, OpenERP generates "\
            "a procurement to bring the forecasted quantity to the Quantity specified as Max Quantity."),
        'qty_multiple': fields.integer('Qty Multiple', required=True,
            help="The procurement quantity will be rounded up to this multiple."),
        'procurement_ids': fields.one2many('procurement.order', 'orderpoint_id', 'Created Procurements'),
        'group_id': fields.many2one('procurement.group', 'Procurement Group', help="Moves created through this orderpoint will be put in this procurement group. If none is given, the moves generated by procurement rules will be grouped into one big picking.", copy=False),
        'company_id': fields.many2one('res.company', 'Company', required=True),
    }
    _defaults = {
        'active': lambda *a: 1,
        'logic': lambda *a: 'max',
        'qty_multiple': lambda *a: 1,
        'name': lambda self, cr, uid, context: self.pool.get('ir.sequence').get(cr, uid, 'stock.orderpoint') or '',
        'product_uom': lambda self, cr, uid, context: context.get('product_uom', False),
        'company_id': lambda self, cr, uid, context: self.pool.get('res.company')._company_default_get(cr, uid, 'stock.warehouse.orderpoint', context=context)
    }
    _sql_constraints = [
        ('qty_multiple_check', 'CHECK( qty_multiple > 0 )', 'Qty Multiple must be greater than zero.'),
    ]
    _constraints = [
        (_check_product_uom, 'You have to select a product unit of measure in the same category than the default unit of measure of the product', ['product_id', 'product_uom']),
    ]

    def default_get(self, cr, uid, fields, context=None):
        warehouse_obj = self.pool.get('stock.warehouse')
        res = super(stock_warehouse_orderpoint, self).default_get(cr, uid, fields, context)
        # default 'warehouse_id' and 'location_id'
        if 'warehouse_id' not in res:
            warehouse_ids = res.get('company_id') and warehouse_obj.search(cr, uid, [('company_id', '=', res['company_id'])], limit=1, context=context) or []
            res['warehouse_id'] = warehouse_ids and warehouse_ids[0] or False
        if 'location_id' not in res:
            res['location_id'] = res.get('warehouse_id') and warehouse_obj.browse(cr, uid, res['warehouse_id'], context).lot_stock_id.id or False
        return res

    def onchange_warehouse_id(self, cr, uid, ids, warehouse_id, context=None):
        """ Finds location id for changed warehouse.
        @param warehouse_id: Changed id of warehouse.
        @return: Dictionary of values.
        """
        if warehouse_id:
            w = self.pool.get('stock.warehouse').browse(cr, uid, warehouse_id, context=context)
            v = {'location_id': w.lot_stock_id.id}
            return {'value': v}
        return {}

    def onchange_product_id(self, cr, uid, ids, product_id, context=None):
        """ Finds UoM for changed product.
        @param product_id: Changed id of product.
        @return: Dictionary of values.
        """
        if product_id:
            prod = self.pool.get('product.product').browse(cr, uid, product_id, context=context)
            d = {'product_uom': [('category_id', '=', prod.uom_id.category_id.id)]}
            v = {'product_uom': prod.uom_id.id}
            return {'value': v, 'domain': d}
        return {'domain': {'product_uom': []}}

class stock_picking_type(osv.osv):
    _name = "stock.picking.type"
    _description = "The picking type determines the picking view"
    _order = 'sequence'

    def open_barcode_interface(self, cr, uid, ids, context=None):
        final_url = "/barcode/web/#action=stock.ui&picking_type_id=" + str(ids[0]) if len(ids) else '0'
        return {'type': 'ir.actions.act_url', 'url': final_url, 'target': 'self'}

    def _get_tristate_values(self, cr, uid, ids, field_name, arg, context=None):
        picking_obj = self.pool.get('stock.picking')
        res = dict.fromkeys(ids, [])
        for picking_type_id in ids:
            #get last 10 pickings of this type
            picking_ids = picking_obj.search(cr, uid, [('picking_type_id', '=', picking_type_id), ('state', '=', 'done')], order='date_done desc', limit=10, context=context)
            tristates = []
            for picking in picking_obj.browse(cr, uid, picking_ids, context=context):
                if picking.date_done > picking.date:
                    tristates.insert(0, {'tooltip': picking.name or '' + ": " + _('Late'), 'value': -1})
                elif picking.backorder_id:
                    tristates.insert(0, {'tooltip': picking.name or '' + ": " + _('Backorder exists'), 'value': 0})
                else:
                    tristates.insert(0, {'tooltip': picking.name or '' + ": " + _('OK'), 'value': 1})
            res[picking_type_id] = json.dumps(tristates)
        return res

    def _get_picking_count(self, cr, uid, ids, field_names, arg, context=None):
        obj = self.pool.get('stock.picking')
        domains = {
            'count_picking_draft': [('state', '=', 'draft')],
            'count_picking_waiting': [('state', '=', 'confirmed')],
            'count_picking_ready': [('state', 'in', ('assigned', 'partially_available'))],
            'count_picking': [('state', 'in', ('assigned', 'waiting', 'confirmed', 'partially_available'))],
            'count_picking_late': [('min_date', '<', time.strftime(DEFAULT_SERVER_DATETIME_FORMAT)), ('state', 'in', ('assigned', 'waiting', 'confirmed', 'partially_available'))],
            'count_picking_backorders': [('backorder_id', '!=', False), ('state', 'in', ('confirmed', 'assigned', 'waiting', 'partially_available'))],
        }
        result = {}
        for field in domains:
            data = obj.read_group(cr, uid, domains[field] +
                [('state', 'not in', ('done', 'cancel')), ('picking_type_id', 'in', ids)],
                ['picking_type_id'], ['picking_type_id'], context=context)
            count = dict(map(lambda x: (x['picking_type_id'] and x['picking_type_id'][0], x['picking_type_id_count']), data))
            for tid in ids:
                result.setdefault(tid, {})[field] = count.get(tid, 0)
        for tid in ids:
            if result[tid]['count_picking']:
                result[tid]['rate_picking_late'] = result[tid]['count_picking_late'] * 100 / result[tid]['count_picking']
                result[tid]['rate_picking_backorders'] = result[tid]['count_picking_backorders'] * 100 / result[tid]['count_picking']
            else:
                result[tid]['rate_picking_late'] = 0
                result[tid]['rate_picking_backorders'] = 0
        return result

    def onchange_picking_code(self, cr, uid, ids, picking_code=False):
        if not picking_code:
            return False
        
        obj_data = self.pool.get('ir.model.data')
        stock_loc = obj_data.xmlid_to_res_id(cr, uid, 'stock.stock_location_stock')
        
        result = {
            'default_location_src_id': stock_loc,
            'default_location_dest_id': stock_loc,
        }
        if picking_code == 'incoming':
            result['default_location_src_id'] = obj_data.xmlid_to_res_id(cr, uid, 'stock.stock_location_suppliers')
        elif picking_code == 'outgoing':
            result['default_location_dest_id'] = obj_data.xmlid_to_res_id(cr, uid, 'stock.stock_location_customers')
        return {'value': result}

    def _get_name(self, cr, uid, ids, field_names, arg, context=None):
        return dict(self.name_get(cr, uid, ids, context=context))

    def name_get(self, cr, uid, ids, context=None):
        """Overides orm name_get method to display 'Warehouse_name: PickingType_name' """
        if context is None:
            context = {}
        if not isinstance(ids, list):
            ids = [ids]
        res = []
        if not ids:
            return res
        for record in self.browse(cr, uid, ids, context=context):
            name = record.name
            if record.warehouse_id:
                name = record.warehouse_id.name + ': ' +name
            if context.get('special_shortened_wh_name'):
                if record.warehouse_id:
                    name = record.warehouse_id.name
                else:
                    name = _('Customer') + ' (' + record.name + ')'
            res.append((record.id, name))
        return res

    def _default_warehouse(self, cr, uid, context=None):
        user = self.pool.get('res.users').browse(cr, uid, uid, context)
        res = self.pool.get('stock.warehouse').search(cr, uid, [('company_id', '=', user.company_id.id)], limit=1, context=context)
        return res and res[0] or False

    _columns = {
        'name': fields.char('Picking Type Name', translate=True, required=True),
        'complete_name': fields.function(_get_name, type='char', string='Name'),
        'color': fields.integer('Color'),
        'sequence': fields.integer('Sequence', help="Used to order the 'All Operations' kanban view"),
        'sequence_id': fields.many2one('ir.sequence', 'Reference Sequence', required=True),
        'default_location_src_id': fields.many2one('stock.location', 'Default Source Location'),
        'default_location_dest_id': fields.many2one('stock.location', 'Default Destination Location'),
        'code': fields.selection([('incoming', 'Suppliers'), ('outgoing', 'Customers'), ('internal', 'Internal')], 'Type of Operation', required=True),
        'return_picking_type_id': fields.many2one('stock.picking.type', 'Picking Type for Returns'),
        'warehouse_id': fields.many2one('stock.warehouse', 'Warehouse', ondelete='cascade'),
        'active': fields.boolean('Active'),

        # Statistics for the kanban view
        'last_done_picking': fields.function(_get_tristate_values,
            type='any',
            string='Last 10 Done Pickings'),

        'count_picking_draft': fields.function(_get_picking_count,
            type='integer', multi='_get_picking_count'),
        'count_picking_ready': fields.function(_get_picking_count,
            type='integer', multi='_get_picking_count'),
        'count_picking': fields.function(_get_picking_count,
            type='integer', multi='_get_picking_count'),
        'count_picking_waiting': fields.function(_get_picking_count,
            type='integer', multi='_get_picking_count'),
        'count_picking_late': fields.function(_get_picking_count,
            type='integer', multi='_get_picking_count'),
        'count_picking_backorders': fields.function(_get_picking_count,
            type='integer', multi='_get_picking_count'),

        'rate_picking_late': fields.function(_get_picking_count,
            type='integer', multi='_get_picking_count'),
        'rate_picking_backorders': fields.function(_get_picking_count,
            type='integer', multi='_get_picking_count'),

    }
    _defaults = {
        'warehouse_id': _default_warehouse,
        'active': True,
    }

# vim:expandtab:smartindent:tabstop=4:softtabstop=4:shiftwidth=4:<|MERGE_RESOLUTION|>--- conflicted
+++ resolved
@@ -1731,6 +1731,7 @@
         'date_expected': fields.datetime.now,
         'procure_method': 'make_to_stock',
         'propagate': True,
+        'partially_available': False,
     }
 
     def _check_uom(self, cr, uid, ids, context=None):
@@ -1745,30 +1746,7 @@
             ['product_uom']),
     ]
 
-<<<<<<< HEAD
-    def copy_data(self, cr, uid, id, default=None, context=None):
-        if default is None:
-            default = {}
-        default = default.copy()
-        default['quant_ids'] = []
-        default['reserved_quant_ids'] = []
-        default['returned_move_ids'] = []
-        default['linked_move_operation_ids'] = []
-        default['partially_available'] = False
-        if not default.get('move_orig_ids'):
-            default['move_orig_ids'] = []
-        if not default.get('move_dest_id'): 
-            default['move_dest_id'] = False
-        if not default.get('procurement_id'):
-            default['procurement_id'] = False
-        if not default.get('origin_returned_move_id'):
-            default['origin_returned_move_id'] = False
-        default['state'] = 'draft'
-        return super(stock_move, self).copy_data(cr, uid, id, default, context)
-
-=======
-    @api.cr_uid_ids_context
->>>>>>> 7f9d1f42
+
     def do_unreserve(self, cr, uid, move_ids, context=None):
         quant_obj = self.pool.get("stock.quant")
         for move in self.browse(cr, uid, move_ids, context=context):
