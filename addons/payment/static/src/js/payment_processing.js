odoo.define('payment.processing', function (require) {
    'use strict';

    var publicWidget = require('web.public.widget');
    var ajax = require('web.ajax');
    var core = require('web.core');

    var _t = core._t;

    $.blockUI.defaults.css.border = '0';
    $.blockUI.defaults.css["background-color"] = '';
    $.blockUI.defaults.overlayCSS["opacity"] = '0.9';

    publicWidget.registry.PaymentProcessing = publicWidget.Widget.extend({
        selector: '.o_payment_processing',
        xmlDependencies: ['/payment/static/src/xml/payment_processing.xml'],

        _pollCount: 0,

        start: function() {
            this.displayLoading();
            this.poll();
            return this._super.apply(this, arguments);
        },
        /* Methods */
        startPolling: function () {
            var timeout = 3000;
            //
            if(this._pollCount >= 10 && this._pollCount < 20) {
                timeout = 10000;
            }
            else if(this._pollCount >= 20) {
                timeout = 30000;
            }
            //
            setTimeout(this.poll.bind(this), timeout);
            this._pollCount ++;
        },
        poll: function () {
            var self = this;
            ajax.jsonRpc('/payment/process/poll', 'call', {}).then(function(data) {
                if(data.success === true) {
                    self.processPolledData(data.transactions);
                }
                else {
                    switch(data.error) {
                    case "tx_process_retry":
                        break;
                    case "no_tx_found":
                        self.displayContent("payment.no_tx_found", {});
                        break;
                    default: // if an exception is raised
                        self.displayContent("payment.exception", {exception_msg: data.error});
                        break;
                    }
                }
                self.startPolling();

            }).guardedCatch(function() {
                self.displayContent("payment.rpc_error", {});
                self.startPolling();
            });
        },
        processPolledData: function (transactions) {
            var render_values = {
                'tx_draft': [],
                'tx_pending': [],
                'tx_authorized': [],
                'tx_done': [],
                'tx_cancel': [],
                'tx_error': [],
            };

            if (transactions.length > 0 && transactions[0].acquirer_provider == 'transfer') {
                window.location = transactions[0].return_url;
                return;
            }

            // group the transaction according to their state
            transactions.forEach(function (tx) {
                var key = 'tx_' + tx.state;
                if(key in render_values) {
                    render_values[key].push(tx);
                }
            });

            function countTxInState(states) {
                var nbTx = 0;
                for (var prop in render_values) {
                    if (states.indexOf(prop) > -1 && render_values.hasOwnProperty(prop)) {
                        nbTx += render_values[prop].length;
                    }
                }
                return nbTx;
            }
            // if there's only one tx to manage
            if(countTxInState(['tx_done', 'tx_error']) === 1) {
                var tx = render_values['tx_done'][0] || render_values['tx_error'][0];
                if (tx) {
                    window.location = tx.return_url;
                    return;
                }
            }

            this.displayContent("payment.display_tx_list", render_values);
        },
        displayContent: function (xmlid, render_values) {
<<<<<<< HEAD
            var html = core.qweb.render(xmlid, render_values);
=======
            var html = Qweb.render(xmlid, render_values);
            $.unblockUI();
>>>>>>> 40967986
            this.$el.find('.o_payment_processing_content').html(html);
        },
        displayLoading: function () {
            var msg = _t("We are processing your payments, please wait ...");
            $.blockUI({
                'message': '<h2 class="text-white"><img src="/web/static/src/img/spin.png" class="fa-pulse"/>' +
                    '    <br />' + msg +
                    '</h2>'
            });
        },
    });
});<|MERGE_RESOLUTION|>--- conflicted
+++ resolved
@@ -105,12 +105,8 @@
             this.displayContent("payment.display_tx_list", render_values);
         },
         displayContent: function (xmlid, render_values) {
-<<<<<<< HEAD
             var html = core.qweb.render(xmlid, render_values);
-=======
-            var html = Qweb.render(xmlid, render_values);
             $.unblockUI();
->>>>>>> 40967986
             this.$el.find('.o_payment_processing_content').html(html);
         },
         displayLoading: function () {
