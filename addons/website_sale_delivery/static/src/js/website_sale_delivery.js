odoo.define('website_sale_delivery.checkout', function (require) {
'use strict';

var core = require('web.core');
var sAnimations = require('website.content.snippets.animation');

var _t = core._t;
var concurrency = require('web.concurrency');
var dp = new concurrency.DropPrevious();

<<<<<<< HEAD
sAnimations.registry.websiteSaleDelivery = sAnimations.Class.extend({
    selector: '.oe_website_sale',
    read_events: {
        'change select[name="shipping_id"]': '_onSetAddress',
        'click #delivery_carrier input[name="delivery_type"]': '_onCarrierClick',
    },

    /**
     * @override
     */
    start: function () {
        var $carriers = $('#delivery_carrier input[name="delivery_type"]');
        // Workaround to:
        // - update the amount/error on the label at first rendering
        // - prevent clicking on 'Pay Now' if the shipper rating fails
        if ($carriers.length > 0) {
            $carriers.filter(':checked').click();
        }
        return this._super.apply(this, arguments);
    },

    //--------------------------------------------------------------------------
    // Private
    //--------------------------------------------------------------------------

    /**
     * @private
     * @param {Object} result
     */
    _handleCarrierUpdateResult: function (result) {
        var $payButton = $('#o_payment_form_pay');
        var $amountDelivery = $('#order_delivery span.oe_currency_value');
        var $amountUntaxed = $('#order_total_untaxed span.oe_currency_value');
        var $amountTax = $('#order_total_taxes span.oe_currency_value');
        var $amountTotal = $('#order_total span.oe_currency_value');
        var $carrierBadge = $('#delivery_carrier input[name="delivery_type"][value=' + result.carrier_id + '] ~ .badge.d-none');
        var $computeBadge = $('#delivery_carrier input[name="delivery_type"][value=' + result.carrier_id + '] ~ .o_delivery_compute');
=======
    var _onCarrierUpdateAnswer = function(result) {
        var $amount_delivery = $('#order_delivery span.oe_currency_value');
        var $amount_untaxed = $('#order_total_untaxed span.oe_currency_value');
        var $amount_tax = $('#order_total_taxes span.oe_currency_value');
        var $amount_total = $('#order_total span.oe_currency_value');
        var $carrier_badge = $('#delivery_carrier input[name="delivery_type"][value=' + result.carrier_id + '] ~ .badge:not(.o_delivery_compute)');
        var $compute_badge = $('#delivery_carrier input[name="delivery_type"][value=' + result.carrier_id + '] ~ .o_delivery_compute');
>>>>>>> e11bacfe
        var $discount = $('#order_discounted');

        if ($discount && result.new_amount_order_discounted) {
            // Cross module without bridge
            // Update discount of the order
            $discount.find('.oe_currency_value').text(result.new_amount_order_discounted);

            // We are in freeshipping, so every carrier is Free
            $('#delivery_carrier .badge').text(_t('Free'));
        }

        if (result.status === true) {
            $amountDelivery.text(result.new_amount_delivery);
            $amountUntaxed.text(result.new_amount_untaxed);
            $amountTax.text(result.new_amount_tax);
            $amountTotal.text(result.new_amount_total);
            $carrierBadge.children('span').text(result.new_amount_delivery);
            $carrierBadge.removeClass('d-none');
            $computeBadge.addClass('d-none');
            $payButton.data('disabled_reasons').carrier_selection = false;
            $payButton.prop('disabled', _.contains($payButton.data('disabled_reasons'), true));
        } else {
            console.error(result.error_message);
            $computeBadge.text(result.error_message);
            $amountDelivery.text(result.new_amount_delivery);
            $amountUntaxed.text(result.new_amount_untaxed);
            $amountTax.text(result.new_amount_tax);
            $amountTotal.text(result.new_amount_total);
        }
    },

    //--------------------------------------------------------------------------
    // Handlers
    //--------------------------------------------------------------------------

    /**
     * @private
     * @param {Event} ev
     */
    _onCarrierClick: function (ev) {
        var $payButton = $('#o_payment_form_pay');
        $payButton.prop('disabled', true);
        $payButton.data('disabled_reasons', $payButton.data('disabled_reasons') || {});
        $payButton.data('disabled_reasons').carrier_selection = true;
        dp.add(this._rpc({
            route: '/shop/update_carrier',
            params: {
                carrier_id: $(ev.currentTarget).val(),
            },
        })).then(this._handleCarrierUpdateResult.bind(this));
    },
    /**
     * @private
     * @param {Event} ev
     */
    _onSetAddress: function (ev) {
        var value = $(ev.currentTarget).val();
        var $providerFree = $('select[name="country_id"]:not(.o_provider_restricted), select[name="state_id"]:not(.o_provider_restricted)');
        var $providerRestricted = $('select[name="country_id"].o_provider_restricted, select[name="state_id"].o_provider_restricted');
        if (value === 0) {
            // Ship to the same address : only show shipping countries available for billing
            $providerFree.hide().attr('disabled', true);
            $providerRestricted.show().attr('disabled', false).change();
        } else {
            // Create a new address : show all countries available for billing
            $providerFree.show().attr('disabled', false).change();
            $providerRestricted.hide().attr('disabled', true);
        }
    },
});
});<|MERGE_RESOLUTION|>--- conflicted
+++ resolved
@@ -8,7 +8,6 @@
 var concurrency = require('web.concurrency');
 var dp = new concurrency.DropPrevious();
 
-<<<<<<< HEAD
 sAnimations.registry.websiteSaleDelivery = sAnimations.Class.extend({
     selector: '.oe_website_sale',
     read_events: {
@@ -44,17 +43,8 @@
         var $amountUntaxed = $('#order_total_untaxed span.oe_currency_value');
         var $amountTax = $('#order_total_taxes span.oe_currency_value');
         var $amountTotal = $('#order_total span.oe_currency_value');
-        var $carrierBadge = $('#delivery_carrier input[name="delivery_type"][value=' + result.carrier_id + '] ~ .badge.d-none');
+        var $carrierBadge = $('#delivery_carrier input[name="delivery_type"][value=' + result.carrier_id + '] ~ .badge:not(.o_delivery_compute)');
         var $computeBadge = $('#delivery_carrier input[name="delivery_type"][value=' + result.carrier_id + '] ~ .o_delivery_compute');
-=======
-    var _onCarrierUpdateAnswer = function(result) {
-        var $amount_delivery = $('#order_delivery span.oe_currency_value');
-        var $amount_untaxed = $('#order_total_untaxed span.oe_currency_value');
-        var $amount_tax = $('#order_total_taxes span.oe_currency_value');
-        var $amount_total = $('#order_total span.oe_currency_value');
-        var $carrier_badge = $('#delivery_carrier input[name="delivery_type"][value=' + result.carrier_id + '] ~ .badge:not(.o_delivery_compute)');
-        var $compute_badge = $('#delivery_carrier input[name="delivery_type"][value=' + result.carrier_id + '] ~ .o_delivery_compute');
->>>>>>> e11bacfe
         var $discount = $('#order_discounted');
 
         if ($discount && result.new_amount_order_discounted) {
