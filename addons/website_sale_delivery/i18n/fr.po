# Translation of Odoo Server.
# This file contains the translation of the following modules:
# * website_sale_delivery
#
# Translators:
# Martin Trigaux, 2016
# Miguel Vidali <mvidali129@gmail.com>, 2015
# Nancy Bolognesi <nb@microcom.ca>, 2015
# Olivier Lenoir <olivier.lenoir@free.fr>, 2015
msgid ""
msgstr ""
"Project-Id-Version: Odoo 9.0\n"
"Report-Msgid-Bugs-To: \n"
<<<<<<< HEAD
"POT-Creation-Date: 2016-08-19 10:26+0000\n"
=======
"POT-Creation-Date: 2016-08-18 14:08+0000\n"
>>>>>>> bc1a0a32
"PO-Revision-Date: 2016-05-20 07:01+0000\n"
"Last-Translator: Martin Trigaux\n"
"Language-Team: French (http://www.transifex.com/odoo/odoo-9/language/fr/)\n"
"Language: fr\n"
"MIME-Version: 1.0\n"
"Content-Type: text/plain; charset=UTF-8\n"
"Content-Transfer-Encoding: \n"
"Plural-Forms: nplurals=2; plural=(n > 1);\n"

#. module: website_sale_delivery
#: model:ir.ui.view,arch_db:website_sale_delivery.cart_delivery
msgid ""
"<span class=\"col-xs-6 text-right text-muted\" title=\"Delivery will be "
"updated after choosing a new delivery method\"> Delivery:</span>"
msgstr ""
"<span class=\"col-xs-6 text-right text-muted\" title=\"La Livraison sera "
"mise à jour après le choix du mode de livraison\"> Livraison :</span>"
<<<<<<< HEAD

#. module: website_sale_delivery
#: model:ir.model.fields,help:website_sale_delivery.field_delivery_carrier_website_description
msgid ""
"A description of the Product that you want to communicate to your customers. "
"This description will be copied to every Sale Order, Delivery Order and "
"Customer Invoice/Refund"
msgstr ""
=======
>>>>>>> bc1a0a32

#. module: website_sale_delivery
#: model:ir.model.fields,field_description:website_sale_delivery.field_delivery_carrier_accessory_product_ids
msgid "Accessory Products"
msgstr "Accessoires "

#. module: website_sale_delivery
#: model:ir.model.fields,help:website_sale_delivery.field_delivery_carrier_alternative_product_ids
msgid "Appear on the product page"
msgstr "Apparaît sur la page du produit"

#. module: website_sale_delivery
#: model:ir.model.fields,help:website_sale_delivery.field_delivery_carrier_accessory_product_ids
msgid "Appear on the shopping cart"
msgstr "Apparaît dans le panier"

#. module: website_sale_delivery
#: model:ir.model.fields,field_description:website_sale_delivery.field_delivery_carrier_available_in_pos
msgid "Available in the Point of Sale"
msgstr "Disponible dans le point de vente"

#. module: website_sale_delivery
#: model:ir.model,name:website_sale_delivery.model_delivery_carrier
msgid "Carrier"
msgstr "Transporteur"

#. module: website_sale_delivery
#: model:ir.model.fields,help:website_sale_delivery.field_delivery_carrier_to_weight
msgid ""
"Check if the product should be weighted using the hardware scale integration"
msgstr "Cocher si le produit peut être pesé par une balance éléctronique"

#. module: website_sale_delivery
#: model:ir.model.fields,help:website_sale_delivery.field_delivery_carrier_available_in_pos
msgid "Check if you want this product to appear in the Point of Sale"
msgstr ""
"Cochez si vous voulez que cet article apparaisse dans le point de vente"

#. module: website_sale_delivery
#: model:ir.ui.view,arch_db:website_sale_delivery.payment_delivery
msgid "Choose your Delivery Method"
msgstr "Choisissez votre méthode de livraison"

#. module: website_sale_delivery
#: model:ir.ui.view,arch_db:website_sale_delivery.country_state_shipping
msgid "Country..."
msgstr "Pays..."

#. module: website_sale_delivery
#: model:ir.model.fields,help:website_sale_delivery.field_delivery_carrier_project_id
msgid "Create a task under this project on sale order validation."
msgstr ""

#. module: website_sale_delivery
#: model:ir.model.fields,field_description:website_sale_delivery.field_sale_order_amount_delivery
msgid "Delivery Amount"
msgstr "Montant livré"

#. module: website_sale_delivery
<<<<<<< HEAD
#: model:ir.ui.menu,name:website_sale_delivery.menu_ecommerce_delivery
#, fuzzy
msgid "Delivery Methods"
msgstr "Choisissez votre méthode de livraison"

#. module: website_sale_delivery
=======
>>>>>>> bc1a0a32
#: model:ir.ui.view,arch_db:website_sale_delivery.view_delivery_carrier_form_website_delivery
msgid "Description"
msgstr "Description"

#. module: website_sale_delivery
#: model:ir.ui.view,arch_db:website_sale_delivery.view_delivery_carrier_form_website_delivery
<<<<<<< HEAD
#, fuzzy
msgid "Description displayed on the eCommerce and on online quotations."
=======
msgid "Description displayed on the eCommerce and on the Online Quotations."
>>>>>>> bc1a0a32
msgstr ""
"Description affichée sur le commerce électronique et sur les devis en ligne."

#. module: website_sale_delivery
#: model:ir.model.fields,field_description:website_sale_delivery.field_delivery_carrier_website_description
msgid "Description for Online Quotations"
msgstr "Description pour les devis en ligne"

#. module: website_sale_delivery
#: model:ir.model.fields,field_description:website_sale_delivery.field_delivery_carrier_quote_description
msgid "Description for the quote"
msgstr "Description pour le devis"

#. module: website_sale_delivery
#: model:ir.model.fields,help:website_sale_delivery.field_delivery_carrier_website_sequence
msgid "Determine the display order in the Website E-commerce"
msgstr "Détermine l'ordre d'affichage sur le site de vente"

#. module: website_sale_delivery
#: model:ir.model.fields,help:website_sale_delivery.field_delivery_carrier_split_method
msgid ""
"Equal : Cost will be equally divided.\n"
"By Quantity : Cost will be divided according to product's quantity.\n"
"By Current cost : Cost will be divided according to product's current cost.\n"
"By Weight : Cost will be divided depending on its weight.\n"
"By Volume : Cost will be divided depending on its volume."
msgstr ""

#. module: website_sale_delivery
#: model:ir.model.fields,field_description:website_sale_delivery.field_delivery_carrier_attachment_count
msgid "File"
msgstr ""

#. module: website_sale_delivery
#: model:ir.model.fields,help:website_sale_delivery.field_sale_order_has_delivery
msgid "Has an order line set for delivery"
msgstr "A une ligne de commande établie pour la livraison"

#. module: website_sale_delivery
#: model:ir.model.fields,field_description:website_sale_delivery.field_sale_order_has_delivery
msgid "Has delivery"
msgstr "Livraison prévue"

#. module: website_sale_delivery
#: model:ir.model.fields,field_description:website_sale_delivery.field_delivery_carrier_intrastat_id
msgid "Intrastat code"
msgstr "Code Intrastat"

#. module: website_sale_delivery
#: model:ir.model.fields,field_description:website_sale_delivery.field_delivery_carrier_landed_cost_ok
msgid "Landed Costs"
msgstr "Coûts logistiques"

#. module: website_sale_delivery
<<<<<<< HEAD
#: code:addons/website_sale_delivery/models/sale_order.py:104
=======
#: model:ir.model.fields,field_description:website_sale_delivery.field_delivery_carrier_purchase_line_warn_msg
msgid "Message for Purchase Order Line"
msgstr "Message à la ligne de commande"

#. module: website_sale_delivery
#: model:ir.model.fields,field_description:website_sale_delivery.field_delivery_carrier_sale_line_warn_msg
msgid "Message for Sales Order Line"
msgstr "Message à la ligne de commande de vente"

#. module: website_sale_delivery
#: code:addons/website_sale_delivery/models/sale_order.py:138
>>>>>>> bc1a0a32
#, python-format
msgid ""
"No shipping method is available for your current order and shipping address. "
"Please contact us for more information."
msgstr ""
"Il n'y a pas de méthode de livraison disponible pour votre commande et "
"adresse de livraison. S'il vous plaît nous rejoindre pour plus "
"d'informations. "

#. module: website_sale_delivery
#: model:ir.model.fields,field_description:website_sale_delivery.field_delivery_carrier_optional_product_ids
msgid "Optional Products"
msgstr ""

#. module: website_sale_delivery
#: model:ir.model.fields,field_description:website_sale_delivery.field_delivery_carrier_pos_categ_id
msgid "Point of Sale Category"
msgstr "Catégorie du point de vente"

#. module: website_sale_delivery
#: model:ir.model.fields,field_description:website_sale_delivery.field_delivery_carrier_purchase_requisition
msgid "Procurement"
msgstr "Approvisionnement"

#. module: website_sale_delivery
#: model:ir.model.fields,help:website_sale_delivery.field_delivery_carrier_optional_product_ids
msgid "Products to propose when add to cart."
msgstr ""
<<<<<<< HEAD
=======

#. module: website_sale_delivery
#: model:ir.model.fields,field_description:website_sale_delivery.field_delivery_carrier_project_id
msgid "Project"
msgstr "Projet"

#. module: website_sale_delivery
#: model:ir.model.fields,field_description:website_sale_delivery.field_delivery_carrier_purchase_line_warn
msgid "Purchase Order Line"
msgstr "Ligne de commande d'achat"
>>>>>>> bc1a0a32

#. module: website_sale_delivery
#: model:ir.model.fields,field_description:website_sale_delivery.field_delivery_carrier_rating_ids
msgid "Rating"
msgstr "Évaluation"

#. module: website_sale_delivery
#: model:ir.model,name:website_sale_delivery.model_sale_order
msgid "Sales Order"
msgstr "Bon de commande"

#. module: website_sale_delivery
#: model:ir.ui.view,arch_db:website_sale_delivery.country_state_shipping
msgid "Select..."
msgstr "Sélectionnez"

#. module: website_sale_delivery
<<<<<<< HEAD
=======
#: model:ir.model.fields,help:website_sale_delivery.field_delivery_carrier_purchase_line_warn
#: model:ir.model.fields,help:website_sale_delivery.field_delivery_carrier_sale_line_warn
msgid ""
"Selecting the \"Warning\" option will notify user with the message, "
"Selecting \"Blocking Message\" will throw an exception with the message and "
"block the flow. The Message has to be written in the next field."
msgstr ""
"Sélectionner l'option 'Avertissement' notifiera l'utilisateur avec le "
"Message. Sélectionner 'Message Bloquant' lancera une exception avec le "
"message et bloquera le flux. Le Message doit être encodé dans le champ "
"suivant."

#. module: website_sale_delivery
>>>>>>> bc1a0a32
#: model:ir.model.fields,field_description:website_sale_delivery.field_delivery_carrier_website_sequence
msgid "Sequence"
msgstr "Séquence"

#. module: website_sale_delivery
#: model:ir.model.fields,field_description:website_sale_delivery.field_delivery_carrier_website_size_x
msgid "Size X"
msgstr "Taille X"

#. module: website_sale_delivery
#: model:ir.model.fields,field_description:website_sale_delivery.field_delivery_carrier_website_size_y
msgid "Size Y"
msgstr "Taille Y"

#. module: website_sale_delivery
<<<<<<< HEAD
#: code:addons/website_sale_delivery/models/sale_order.py:103
=======
#: code:addons/website_sale_delivery/models/sale_order.py:137
>>>>>>> bc1a0a32
#, python-format
msgid "Sorry, we are unable to ship your order"
msgstr "Désolé, nous ne pouvons pas livrer votre commande"

#. module: website_sale_delivery
#: model:ir.model.fields,field_description:website_sale_delivery.field_delivery_carrier_split_method
msgid "Split Method"
msgstr "Méthode de répartition"

#. module: website_sale_delivery
#: model:ir.model.fields,field_description:website_sale_delivery.field_delivery_carrier_website_style_ids
msgid "Styles"
msgstr "Styles"

#. module: website_sale_delivery
#: model:ir.model.fields,field_description:website_sale_delivery.field_delivery_carrier_alternative_product_ids
msgid "Suggested Products"
msgstr "Produits suggérés"

#. module: website_sale_delivery
#: model:ir.model.fields,help:website_sale_delivery.field_sale_order_amount_delivery
msgid "The amount without tax."
msgstr "Le total hors-taxe"

#. module: website_sale_delivery
#: model:ir.model.fields,help:website_sale_delivery.field_delivery_carrier_public_categ_ids
msgid "Those categories are used to group similar products for e-commerce."
msgstr "Ces catégories sont utilisées pour grouper des produits semblables."

#. module: website_sale_delivery
#: model:ir.model.fields,help:website_sale_delivery.field_delivery_carrier_pos_categ_id
msgid "Those categories are used to group similar products for point of sale."
msgstr ""
"Ces catégories sont utilisées pour grouper des produits semblables pour un "
"Point de Vente."

#. module: website_sale_delivery
#: model:ir.model.fields,field_description:website_sale_delivery.field_delivery_carrier_to_weight
msgid "To Weigh With Scale"
msgstr "A peser avec une balance"

#. module: website_sale_delivery
#: model:ir.ui.view,arch_db:website_sale_delivery.shipping_tracking
msgid "Tracking:"
msgstr ""
<<<<<<< HEAD

#. module: website_sale_delivery
#: model:ir.model.fields,field_description:website_sale_delivery.field_delivery_carrier_website_published
msgid "Visible in Website"
msgstr "Visible sur le site web"

#. module: website_sale_delivery
#: model:ir.model.fields,field_description:website_sale_delivery.field_delivery_carrier_website_message_ids
msgid "Website Comments"
msgstr "Commentaires du site web"
=======
>>>>>>> bc1a0a32

#. module: website_sale_delivery
#: model:ir.model.fields,field_description:website_sale_delivery.field_delivery_carrier_public_categ_ids
msgid "Website Product Category"
msgstr "Catégorie d'articles du site Web"

#. module: website_sale_delivery
#: model:ir.model.fields,field_description:website_sale_delivery.field_delivery_carrier_website_meta_description
msgid "Website meta description"
msgstr "Méta description du site web"

#. module: website_sale_delivery
#: model:ir.model.fields,field_description:website_sale_delivery.field_delivery_carrier_website_meta_keywords
msgid "Website meta keywords"
msgstr "Mots clefs du site web"

#. module: website_sale_delivery
#: model:ir.model.fields,field_description:website_sale_delivery.field_delivery_carrier_website_meta_title
msgid "Website meta title"
msgstr "Titre du site web"

#~ msgid ""
#~ "Check this box to generate Call for Tenders instead of generating "
#~ "requests for quotation from procurement."
#~ msgstr ""
#~ "Cochez cette case pour générer un appel d'offres au lieu de générer les "
#~ "demandes de devis à partir de l'approvisionnement."

<<<<<<< HEAD
#~ msgid "Message for Purchase Order Line"
#~ msgstr "Message à la ligne de commande"

#~ msgid "Message for Sales Order Line"
#~ msgstr "Message à la ligne de commande de vente"

#~ msgid "Project"
#~ msgstr "Projet"

#~ msgid "Purchase Order Line"
#~ msgstr "Ligne de commande d'achat"

#~ msgid "Sales Order Line"
#~ msgstr "Ligne de bons de commande"

#~ msgid ""
#~ "Selecting the \"Warning\" option will notify user with the message, "
#~ "Selecting \"Blocking Message\" will throw an exception with the message "
#~ "and block the flow. The Message has to be written in the next field."
#~ msgstr ""
#~ "Sélectionner l'option 'Avertissement' notifiera l'utilisateur avec le "
#~ "Message. Sélectionner 'Message Bloquant' lancera une exception avec le "
#~ "message et bloquera le flux. Le Message doit être encodé dans le champ "
#~ "suivant."

#~ msgid "The full URL to access the document through the website."
#~ msgstr "L'URL complète afin d'accéder au document à travers le site web."

=======
#~ msgid "The full URL to access the document through the website."
#~ msgstr "L'URL complète afin d'accéder au document à travers le site web."

#~ msgid "Visible in Website"
#~ msgstr "Visible sur le site web"

#~ msgid "Website Comments"
#~ msgstr "Commentaires du site web"

>>>>>>> bc1a0a32
#~ msgid "Website URL"
#~ msgstr "URL du site"<|MERGE_RESOLUTION|>--- conflicted
+++ resolved
@@ -11,11 +11,7 @@
 msgstr ""
 "Project-Id-Version: Odoo 9.0\n"
 "Report-Msgid-Bugs-To: \n"
-<<<<<<< HEAD
-"POT-Creation-Date: 2016-08-19 10:26+0000\n"
-=======
 "POT-Creation-Date: 2016-08-18 14:08+0000\n"
->>>>>>> bc1a0a32
 "PO-Revision-Date: 2016-05-20 07:01+0000\n"
 "Last-Translator: Martin Trigaux\n"
 "Language-Team: French (http://www.transifex.com/odoo/odoo-9/language/fr/)\n"
@@ -33,17 +29,6 @@
 msgstr ""
 "<span class=\"col-xs-6 text-right text-muted\" title=\"La Livraison sera "
 "mise à jour après le choix du mode de livraison\"> Livraison :</span>"
-<<<<<<< HEAD
-
-#. module: website_sale_delivery
-#: model:ir.model.fields,help:website_sale_delivery.field_delivery_carrier_website_description
-msgid ""
-"A description of the Product that you want to communicate to your customers. "
-"This description will be copied to every Sale Order, Delivery Order and "
-"Customer Invoice/Refund"
-msgstr ""
-=======
->>>>>>> bc1a0a32
 
 #. module: website_sale_delivery
 #: model:ir.model.fields,field_description:website_sale_delivery.field_delivery_carrier_accessory_product_ids
@@ -103,27 +88,13 @@
 msgstr "Montant livré"
 
 #. module: website_sale_delivery
-<<<<<<< HEAD
-#: model:ir.ui.menu,name:website_sale_delivery.menu_ecommerce_delivery
-#, fuzzy
-msgid "Delivery Methods"
-msgstr "Choisissez votre méthode de livraison"
-
-#. module: website_sale_delivery
-=======
->>>>>>> bc1a0a32
 #: model:ir.ui.view,arch_db:website_sale_delivery.view_delivery_carrier_form_website_delivery
 msgid "Description"
 msgstr "Description"
 
 #. module: website_sale_delivery
 #: model:ir.ui.view,arch_db:website_sale_delivery.view_delivery_carrier_form_website_delivery
-<<<<<<< HEAD
-#, fuzzy
-msgid "Description displayed on the eCommerce and on online quotations."
-=======
 msgid "Description displayed on the eCommerce and on the Online Quotations."
->>>>>>> bc1a0a32
 msgstr ""
 "Description affichée sur le commerce électronique et sur les devis en ligne."
 
@@ -178,9 +149,6 @@
 msgstr "Coûts logistiques"
 
 #. module: website_sale_delivery
-<<<<<<< HEAD
-#: code:addons/website_sale_delivery/models/sale_order.py:104
-=======
 #: model:ir.model.fields,field_description:website_sale_delivery.field_delivery_carrier_purchase_line_warn_msg
 msgid "Message for Purchase Order Line"
 msgstr "Message à la ligne de commande"
@@ -192,7 +160,6 @@
 
 #. module: website_sale_delivery
 #: code:addons/website_sale_delivery/models/sale_order.py:138
->>>>>>> bc1a0a32
 #, python-format
 msgid ""
 "No shipping method is available for your current order and shipping address. "
@@ -221,8 +188,6 @@
 #: model:ir.model.fields,help:website_sale_delivery.field_delivery_carrier_optional_product_ids
 msgid "Products to propose when add to cart."
 msgstr ""
-<<<<<<< HEAD
-=======
 
 #. module: website_sale_delivery
 #: model:ir.model.fields,field_description:website_sale_delivery.field_delivery_carrier_project_id
@@ -233,7 +198,6 @@
 #: model:ir.model.fields,field_description:website_sale_delivery.field_delivery_carrier_purchase_line_warn
 msgid "Purchase Order Line"
 msgstr "Ligne de commande d'achat"
->>>>>>> bc1a0a32
 
 #. module: website_sale_delivery
 #: model:ir.model.fields,field_description:website_sale_delivery.field_delivery_carrier_rating_ids
@@ -246,13 +210,16 @@
 msgstr "Bon de commande"
 
 #. module: website_sale_delivery
+#: model:ir.model.fields,field_description:website_sale_delivery.field_delivery_carrier_sale_line_warn
+msgid "Sales Order Line"
+msgstr "Ligne de bons de commande"
+
+#. module: website_sale_delivery
 #: model:ir.ui.view,arch_db:website_sale_delivery.country_state_shipping
 msgid "Select..."
 msgstr "Sélectionnez"
 
 #. module: website_sale_delivery
-<<<<<<< HEAD
-=======
 #: model:ir.model.fields,help:website_sale_delivery.field_delivery_carrier_purchase_line_warn
 #: model:ir.model.fields,help:website_sale_delivery.field_delivery_carrier_sale_line_warn
 msgid ""
@@ -266,7 +233,6 @@
 "suivant."
 
 #. module: website_sale_delivery
->>>>>>> bc1a0a32
 #: model:ir.model.fields,field_description:website_sale_delivery.field_delivery_carrier_website_sequence
 msgid "Sequence"
 msgstr "Séquence"
@@ -282,11 +248,7 @@
 msgstr "Taille Y"
 
 #. module: website_sale_delivery
-<<<<<<< HEAD
-#: code:addons/website_sale_delivery/models/sale_order.py:103
-=======
 #: code:addons/website_sale_delivery/models/sale_order.py:137
->>>>>>> bc1a0a32
 #, python-format
 msgid "Sorry, we are unable to ship your order"
 msgstr "Désolé, nous ne pouvons pas livrer votre commande"
@@ -332,19 +294,6 @@
 #: model:ir.ui.view,arch_db:website_sale_delivery.shipping_tracking
 msgid "Tracking:"
 msgstr ""
-<<<<<<< HEAD
-
-#. module: website_sale_delivery
-#: model:ir.model.fields,field_description:website_sale_delivery.field_delivery_carrier_website_published
-msgid "Visible in Website"
-msgstr "Visible sur le site web"
-
-#. module: website_sale_delivery
-#: model:ir.model.fields,field_description:website_sale_delivery.field_delivery_carrier_website_message_ids
-msgid "Website Comments"
-msgstr "Commentaires du site web"
-=======
->>>>>>> bc1a0a32
 
 #. module: website_sale_delivery
 #: model:ir.model.fields,field_description:website_sale_delivery.field_delivery_carrier_public_categ_ids
@@ -373,45 +322,14 @@
 #~ "Cochez cette case pour générer un appel d'offres au lieu de générer les "
 #~ "demandes de devis à partir de l'approvisionnement."
 
-<<<<<<< HEAD
-#~ msgid "Message for Purchase Order Line"
-#~ msgstr "Message à la ligne de commande"
-
-#~ msgid "Message for Sales Order Line"
-#~ msgstr "Message à la ligne de commande de vente"
-
-#~ msgid "Project"
-#~ msgstr "Projet"
-
-#~ msgid "Purchase Order Line"
-#~ msgstr "Ligne de commande d'achat"
-
-#~ msgid "Sales Order Line"
-#~ msgstr "Ligne de bons de commande"
-
-#~ msgid ""
-#~ "Selecting the \"Warning\" option will notify user with the message, "
-#~ "Selecting \"Blocking Message\" will throw an exception with the message "
-#~ "and block the flow. The Message has to be written in the next field."
-#~ msgstr ""
-#~ "Sélectionner l'option 'Avertissement' notifiera l'utilisateur avec le "
-#~ "Message. Sélectionner 'Message Bloquant' lancera une exception avec le "
-#~ "message et bloquera le flux. Le Message doit être encodé dans le champ "
-#~ "suivant."
-
 #~ msgid "The full URL to access the document through the website."
 #~ msgstr "L'URL complète afin d'accéder au document à travers le site web."
 
-=======
-#~ msgid "The full URL to access the document through the website."
-#~ msgstr "L'URL complète afin d'accéder au document à travers le site web."
-
 #~ msgid "Visible in Website"
 #~ msgstr "Visible sur le site web"
 
 #~ msgid "Website Comments"
 #~ msgstr "Commentaires du site web"
 
->>>>>>> bc1a0a32
 #~ msgid "Website URL"
 #~ msgstr "URL du site"