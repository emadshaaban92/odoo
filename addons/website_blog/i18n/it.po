--- conflicted
+++ resolved
@@ -1,30 +1,22 @@
-# Italian translation for openobject-addons
-# Copyright (c) 2014 Rosetta Contributors and Canonical Ltd 2014
-# This file is distributed under the same license as the openobject-addons package.
-# FIRST AUTHOR <EMAIL@ADDRESS>, 2014.
-#
-msgid ""
-msgstr ""
-<<<<<<< HEAD
-"Project-Id-Version: openobject-addons\n"
-"Report-Msgid-Bugs-To: FULL NAME <EMAIL@ADDRESS>\n"
-"POT-Creation-Date: 2014-09-23 16:28+0000\n"
-"PO-Revision-Date: 2014-09-10 10:55+0000\n"
-"Last-Translator: Simone Bernini <simone@aperturelabs.it>\n"
-"Language-Team: Italian <it@li.org>\n"
-=======
+# Translation of Odoo Server.
+# This file contains the translation of the following modules:
+# * website_blog
+# 
+# Translators:
+# FIRST AUTHOR <EMAIL@ADDRESS>, 2014
+msgid ""
+msgstr ""
 "Project-Id-Version: Odoo 8.0\n"
 "Report-Msgid-Bugs-To: \n"
 "POT-Creation-Date: 2015-01-21 14:08+0000\n"
 "PO-Revision-Date: 2016-01-10 23:43+0000\n"
 "Last-Translator: Martin Trigaux\n"
 "Language-Team: Italian (http://www.transifex.com/odoo/odoo-8/language/it/)\n"
->>>>>>> 1812b8f3
 "MIME-Version: 1.0\n"
 "Content-Type: text/plain; charset=UTF-8\n"
-"Content-Transfer-Encoding: 8bit\n"
-"X-Launchpad-Export-Date: 2014-09-24 09:42+0000\n"
-"X-Generator: Launchpad (build 17196)\n"
+"Content-Transfer-Encoding: \n"
+"Language: it\n"
+"Plural-Forms: nplurals=2; plural=(n != 1);\n"
 
 #. module: website_blog
 #: view:website:website_blog.blog_post_complete
@@ -47,8 +39,7 @@
 #: view:website:website_blog.latest_blogs
 msgid ""
 ";\n"
-"                   You can review titles, keywords and descriptions of all "
-"blogs at once."
+"                   You can review titles, keywords and descriptions of all blogs at once."
 msgstr ""
 
 #. module: website_blog
@@ -58,15 +49,13 @@
 "                    Click to create a new blog post.\n"
 "                </p>\n"
 "            "
-msgstr ""
+msgstr "<p class=\"oe_view_nocontent_create\">\n                    Fai click per creare un nuovo articolo per il blog.\n                </p>\n            "
 
 #. module: website_blog
 #: model:blog.post,content:website_blog.blog_post_1
 msgid ""
 "<section class=\"mt16 mb16 readable\">\n"
-"            <iframe width=\"361\" height=\"200\" "
-"src=\"http://www.youtube.com/embed/EkbBFmIWoTE\" frameborder=\"0\" "
-"allowfullscreen></iframe>\n"
+"            <iframe width=\"361\" height=\"200\" src=\"http://www.youtube.com/embed/EkbBFmIWoTE\" frameborder=\"0\" allowfullscreen></iframe>\n"
 "            <p data-chatter-id=\"counter_0/section\">\n"
 "                Emails are broken.\n"
 "            </p><p data-chatter-id=\"counter_1/section\">\n"
@@ -106,8 +95,7 @@
 "                    read) the inbox and easily mark messages for future\n"
 "                    actions. Every inbox should be empty after having\n"
 "                    been processed; no more overload of information.\n"
-"                    <img class=\"img-responsive\" "
-"src=\"/website_blog/static/src/img/mail-sc-00.png\">\n"
+"                    <img class=\"img-responsive\" src=\"/website_blog/static/src/img/mail-sc-00.png\">\n"
 "                </li><li>\n"
 "                    Keep control of what you want to receive or don't want\n"
 "                    to receive. People should never receive spam. You\n"
@@ -118,8 +106,7 @@
 "                    interface does not require you to click on every mail\n"
 "                    to read a thread. Reading a full thread, replying,\n"
 "                    attaching documents is super fast.\n"
-"                    <img class=\"img-responsive\" "
-"src=\"/website_blog/static/src/img/mail-sc-03.png\">\n"
+"                    <img class=\"img-responsive\" src=\"/website_blog/static/src/img/mail-sc-03.png\">\n"
 "                </li><li>\n"
 "                    A mix of push &amp; pull: Today, people\n"
 "                    are victims of what others decide to push to them.\n"
@@ -164,16 +151,13 @@
 msgid ""
 "<section class=\"row readable\">\n"
 "            <div class=\"col-md-12 mb32\">\n"
-"                <img class=\"img-responsive\" "
-"src=\"/website_blog/static/src/img/CMS_WMS_screens.jpg\">\n"
+"                <img class=\"img-responsive\" src=\"/website_blog/static/src/img/CMS_WMS_screens.jpg\">\n"
 "            </div>\n"
 "            <div class=\"col-md-6 col-md-offset-3 mb16 mt16\">\n"
-"                <p class=\"text-center\" data-chatter-"
-"id=\"counter_0/section/div\">\n"
+"                <p class=\"text-center\" data-chatter-id=\"counter_0/section/div\">\n"
 "                    New Features Launched\n"
 "                </p>\n"
-"                <p class=\"text-center\" data-chatter-"
-"id=\"counter_1/section/div\">\n"
+"                <p class=\"text-center\" data-chatter-id=\"counter_1/section/div\">\n"
 "                    To add to an already comprehensive set of Odoo\n"
 "                    features, a website content management system (CMS\n"
 "                    or WMS) has been developed and a beta release is\n"
@@ -188,11 +172,9 @@
 "                online easy'. So how true is this statement?\n"
 "            </p><p data-chatter-id=\"counter_3/section\">\n"
 "                \"Odoo's latest launch will allow a business to go from\n"
-"                zero to trading online quicker than ever before,&#8221; "
-"Stuart\n"
+"                zero to trading online quicker than ever before,&#8221; Stuart\n"
 "                Mackintosh, MD of Open Source specialist and Odoo\n"
-"                integration partner, OpusVL, explains. &#8220;The "
-"investment\n"
+"                integration partner, OpusVL, explains. &#8220;The investment\n"
 "                required to have a fully automated business system is\n"
 "                dramatically reduced, enabling the small and medium\n"
 "                enterprise to compete at a level of functionality and\n"
@@ -200,10 +182,8 @@
 "            </p>\n"
 "            <blockquote>\n"
 "                <p data-chatter-id=\"counter_4/section/blockquote\">\n"
-"                    \"Finally, the leading edge is being brought to the "
-"masses.\n"
-"                    It will now be the turn of the big players to catch up "
-"to\n"
+"                    \"Finally, the leading edge is being brought to the masses.\n"
+"                    It will now be the turn of the big players to catch up to\n"
 "                    the superior technologies of the SME.\"\n"
 "                </p>\n"
 "            </blockquote>\n"
@@ -216,8 +196,7 @@
 "                \"Odoo now competes on many fronts, with no real\n"
 "                competition out there to knock them off the top spot.\n"
 "                With the launch of their integrated CMS and Ecommerce\n"
-"                systems,it only elevates their position as one of the "
-"leading\n"
+"                systems,it only elevates their position as one of the leading\n"
 "                lights in the open source revolution. It will be at least 5\n"
 "                years before another ERP or CMS provider will be able to\n"
 "                compete at this level due to the technology currently\n"
@@ -250,9 +229,15 @@
 msgstr ""
 
 #. module: website_blog
+#: code:addons/website_blog/models/website_blog.py:211
+#, python-format
+msgid "A new post %s has been published on the %s blog."
+msgstr "Un nuovo articolo %s è stato pubblicato sul blog %s."
+
+#. module: website_blog
 #: view:website:website_blog.blog_post_short
 msgid "About us"
-msgstr ""
+msgstr "Chi siamo"
 
 #. module: website_blog
 #. openerp-web
@@ -275,20 +260,23 @@
 
 #. module: website_blog
 #: view:blog.post:website_blog.view_blog_post_search
-#: field:blog.post,author_id:0
-#: field:blog.post,create_uid:0
+#: field:blog.post,author_id:0 field:blog.post,create_uid:0
 msgid "Author"
 msgstr "Autore"
 
 #. module: website_blog
+#: field:blog.post,author_avatar:0
+msgid "Avatar"
+msgstr "Avatar"
+
+#. module: website_blog
 #: field:blog.post,background_image:0
 msgid "Background Image"
-msgstr ""
+msgstr "Immagine di Sfondo"
 
 #. module: website_blog
 #: view:blog.blog:website_blog.view_blog_blog_form
-#: view:blog.post:website_blog.view_blog_post_search
-#: field:blog.post,blog_id:0
+#: view:blog.post:website_blog.view_blog_post_search field:blog.post,blog_id:0
 msgid "Blog"
 msgstr "Blog"
 
@@ -303,14 +291,14 @@
 #: field:blog.post.history,post_id:0
 #: model:ir.model,name:website_blog.model_blog_post
 msgid "Blog Post"
-msgstr ""
+msgstr "Articolo"
 
 #. module: website_blog
 #. openerp-web
 #: code:addons/website_blog/static/src/js/website.tour.blog.js:37
 #, python-format
 msgid "Blog Post Created"
-msgstr ""
+msgstr "Articolo Creato"
 
 #. module: website_blog
 #: view:blog.post.history:website_blog.view_blog_history_form
@@ -319,11 +307,11 @@
 msgstr ""
 
 #. module: website_blog
-#: code:addons/website_blog/controllers/main.py:308
-#: code:addons/website_blog/models/website_blog.py:100
+#: code:addons/website_blog/controllers/main.py:305
+#: code:addons/website_blog/models/website_blog.py:133
 #, python-format
 msgid "Blog Post Title"
-msgstr ""
+msgstr "Titolo Articolo"
 
 #. module: website_blog
 #: view:blog.post:website_blog.view_blog_post_list
@@ -331,18 +319,23 @@
 #: model:ir.ui.menu,name:website_blog.menu_page
 #: model:ir.ui.menu,name:website_blog.menu_wiki
 msgid "Blog Posts"
-msgstr ""
-
-#. module: website_blog
-#: field:blog.blog,subtitle:0
-#: view:blog.post:website_blog.view_blog_post_form
+msgstr "Articoli"
+
+#. module: website_blog
+#: field:blog.blog,subtitle:0 view:blog.post:website_blog.view_blog_post_form
 msgid "Blog Subtitle"
-msgstr ""
+msgstr "Sottotitolo Blog"
 
 #. module: website_blog
 #: model:ir.model,name:website_blog.model_blog_tag
 msgid "Blog Tag"
-msgstr ""
+msgstr "Tag Blog"
+
+#. module: website_blog
+#: model:ir.actions.act_window,name:website_blog.action_tags
+#: model:ir.ui.menu,name:website_blog.menu_blog_tag
+msgid "Blog Tags"
+msgstr "Tag Blog"
 
 #. module: website_blog
 #: view:blog.blog:website_blog.view_blog_blog_list
@@ -350,12 +343,11 @@
 #: model:ir.model,name:website_blog.model_blog_blog
 #: model:ir.ui.menu,name:website_blog.menu_blog
 msgid "Blogs"
-msgstr ""
+msgstr "Blog"
 
 #. module: website_blog
 #: model:blog.post,subtitle:website_blog.blog_post_2
-msgid ""
-"Building your company's website and selling your products online easy."
+msgid "Building your company's website and selling your products online easy."
 msgstr ""
 
 #. module: website_blog
@@ -366,34 +358,39 @@
 #. module: website_blog
 #: view:website:website_blog.blog_post_complete
 msgid "Change Cover"
-msgstr ""
+msgstr "Modifica Copertina"
 
 #. module: website_blog
 #. openerp-web
 #: code:addons/website_blog/static/src/js/website.tour.blog.js:33
 #, python-format
 msgid "Click <em>Continue</em> to create the blog post."
-msgstr ""
+msgstr "Fai click su <em>Continua</em> per creare l'articolo."
+
+#. module: website_blog
+#: code:addons/website_blog/models/website_blog.py:212
+#, python-format
+msgid "Click here to access the post."
+msgstr "Fai click qui per accedere all'articolo."
 
 #. module: website_blog
 #: view:website:website_blog.blog_post_short
 msgid "Click on \"Content\" on the top menu to write your first blog post."
-msgstr ""
+msgstr "Fai click su \"Contenuti\" nel menu in alto per scrivere il tuo primo articolo."
 
 #. module: website_blog
 #. openerp-web
 #: code:addons/website_blog/static/src/js/website.tour.blog.js:46
 #, python-format
 msgid "Click on this area and set a catchy title for your blog post."
-msgstr ""
+msgstr "Fai click in quest'area e scrivi un titolo accattivante per il tuo articolo."
 
 #. module: website_blog
 #. openerp-web
 #: code:addons/website_blog/static/src/js/website.tour.blog.js:88
 #, python-format
 msgid "Click the <em>Save</em> button to record changes on the page."
-msgstr ""
-"Fai click sul bottone <em>Salva</em> per salvare le modifiche alla pagina."
+msgstr "Fai click sul bottone <em>Salva</em> per salvare le modifiche alla pagina."
 
 #. module: website_blog
 #. openerp-web
@@ -408,11 +405,10 @@
 msgstr "Contattaci"
 
 #. module: website_blog
-#: view:blog.post:website_blog.view_blog_post_search
-#: field:blog.post,content:0
+#: view:blog.post:website_blog.view_blog_post_search field:blog.post,content:0
 #: field:blog.post.history,content:0
 msgid "Content"
-msgstr ""
+msgstr "Contenuto"
 
 #. module: website_blog
 #. openerp-web
@@ -426,25 +422,23 @@
 #: code:addons/website_blog/static/src/js/website.tour.blog.js:32
 #, python-format
 msgid "Create Blog Post"
-msgstr ""
+msgstr "Crea Articolo"
 
 #. module: website_blog
 #. openerp-web
 #: code:addons/website_blog/static/src/js/website.tour.blog.js:8
 #, python-format
 msgid "Create a blog post"
-msgstr ""
-
-#. module: website_blog
-#: field:blog.blog,create_uid:0
-#: field:blog.post.history.show_diff,create_uid:0
+msgstr "Crea un articolo"
+
+#. module: website_blog
+#: field:blog.blog,create_uid:0 field:blog.post.history.show_diff,create_uid:0
 #: field:blog.tag,create_uid:0
 msgid "Created by"
 msgstr "Creato da"
 
 #. module: website_blog
-#: field:blog.blog,create_date:0
-#: field:blog.post,create_date:0
+#: field:blog.blog,create_date:0 field:blog.post,create_date:0
 #: field:blog.post.history.show_diff,create_date:0
 #: field:blog.tag,create_date:0
 msgid "Created on"
@@ -456,17 +450,16 @@
 msgstr "Data"
 
 #. module: website_blog
-#: help:blog.blog,message_last_post:0
-#: help:blog.post,message_last_post:0
+#: help:blog.blog,message_last_post:0 help:blog.post,message_last_post:0
 msgid "Date of the last message posted on the record."
-msgstr ""
+msgstr "Data dell'ultimo messaggio postato per questo record"
 
 #. module: website_blog
 #. openerp-web
 #: code:addons/website_blog/static/src/js/website.tour.blog.js:80
 #, python-format
 msgid "Delete the block"
-msgstr ""
+msgstr "Cancella il blocco"
 
 #. module: website_blog
 #: field:blog.blog,description:0
@@ -476,14 +469,14 @@
 #. module: website_blog
 #: field:blog.post.history.show_diff,diff:0
 msgid "Diff"
-msgstr ""
+msgstr "Differenze"
 
 #. module: website_blog
 #: view:blog.post.history.show_diff:website_blog.view_wiki_show_diff
 #: model:ir.actions.act_window,name:website_blog.action_view_wiki_show_diff
 #: model:ir.actions.act_window,name:website_blog.action_view_wiki_show_diff_values
 msgid "Difference"
-msgstr ""
+msgstr "Differenza"
 
 #. module: website_blog
 #: field:mail.message,path:0
@@ -493,7 +486,7 @@
 #. module: website_blog
 #: view:blog.post.history:website_blog.view_blog_history_tree
 msgid "Document History"
-msgstr ""
+msgstr "Cronologia Documento"
 
 #. module: website_blog
 #. openerp-web
@@ -544,8 +537,8 @@
 #: code:addons/website_blog/static/src/js/website.tour.blog.js:81
 #, python-format
 msgid ""
-"From this toolbar you can move, duplicate or delete the selected zone. Click "
-"on the garbage can image to delete the block. Or click on the Title and "
+"From this toolbar you can move, duplicate or delete the selected zone. Click"
+" on the garbage can image to delete the block. Or click on the Title and "
 "delete it."
 msgstr ""
 
@@ -557,58 +550,51 @@
 #. module: website_blog
 #: field:blog.post,history_ids:0
 msgid "History"
-msgstr ""
-
-#. module: website_blog
-#: help:blog.blog,message_summary:0
-#: help:blog.post,message_summary:0
+msgstr "Storico"
+
+#. module: website_blog
+#: help:blog.blog,message_summary:0 help:blog.post,message_summary:0
 msgid ""
 "Holds the Chatter summary (number of messages, ...). This summary is "
 "directly in html format in order to be inserted in kanban views."
-msgstr ""
-
-#. module: website_blog
-#: field:blog.blog,id:0
-#: field:blog.post,id:0
-#: field:blog.post.history,id:0
-#: field:blog.post.history.show_diff,id:0
-#: field:blog.tag,id:0
+msgstr "Gestisce il sommario (numero di messaggi, ...) del Chatter. Questo sommario è direttamente in html così da poter essere inserito nelle viste kanban."
+
+#. module: website_blog
+#: field:blog.blog,id:0 field:blog.post,id:0 field:blog.post.history,id:0
+#: field:blog.post.history.show_diff,id:0 field:blog.tag,id:0
 msgid "ID"
 msgstr "ID"
 
 #. module: website_blog
 #: model:blog.post,subtitle:website_blog.blog_post_1
 msgid "Ideas behing the Odoo communication tools."
-msgstr ""
-
-#. module: website_blog
-#: help:blog.blog,message_unread:0
-#: help:blog.post,message_unread:0
+msgstr "Idee dietro agli strumenti di comunicazione di Odoo."
+
+#. module: website_blog
+#: help:blog.blog,message_unread:0 help:blog.post,message_unread:0
 msgid "If checked new messages require your attention."
-msgstr ""
+msgstr "Se selezionato, nuovi messaggi richiedono la tua attenzione"
 
 #. module: website_blog
 #: model:blog.post,name:website_blog.blog_post_2
 msgid "Integrating your CMS and E-Commerce"
-msgstr ""
-
-#. module: website_blog
-#: field:blog.blog,message_is_follower:0
-#: field:blog.post,message_is_follower:0
+msgstr "Integrando CMS ed E-Commerce"
+
+#. module: website_blog
+#: field:blog.blog,message_is_follower:0 field:blog.post,message_is_follower:0
 msgid "Is a Follower"
-msgstr ""
+msgstr "E' un Follower"
 
 #. module: website_blog
 #: view:blog.post:website_blog.view_blog_post_search
 #: field:blog.post,write_uid:0
 msgid "Last Contributor"
-msgstr ""
-
-#. module: website_blog
-#: field:blog.blog,message_last_post:0
-#: field:blog.post,message_last_post:0
+msgstr "Ultimo collaboratore"
+
+#. module: website_blog
+#: field:blog.blog,message_last_post:0 field:blog.post,message_last_post:0
 msgid "Last Message Date"
-msgstr ""
+msgstr "Data Ultimo Messaggio"
 
 #. module: website_blog
 #: field:blog.post,write_date:0
@@ -616,30 +602,26 @@
 msgstr "Data di ultima modifica"
 
 #. module: website_blog
-#: field:blog.blog,write_uid:0
-#: field:blog.post.history,write_uid:0
-#: field:blog.post.history.show_diff,write_uid:0
-#: field:blog.tag,write_uid:0
+#: field:blog.blog,write_uid:0 field:blog.post.history,write_uid:0
+#: field:blog.post.history.show_diff,write_uid:0 field:blog.tag,write_uid:0
 msgid "Last Updated by"
 msgstr "Ultima modifica di"
 
 #. module: website_blog
-#: field:blog.blog,write_date:0
-#: field:blog.post.history,write_date:0
-#: field:blog.post.history.show_diff,write_date:0
-#: field:blog.tag,write_date:0
+#: field:blog.blog,write_date:0 field:blog.post.history,write_date:0
+#: field:blog.post.history.show_diff,write_date:0 field:blog.tag,write_date:0
 msgid "Last Updated on"
 msgstr "Ultima modifica il"
 
 #. module: website_blog
 #: help:blog.post,history_ids:0
 msgid "Last post modifications"
-msgstr ""
+msgstr "Ultime modifiche all'articolo"
 
 #. module: website_blog
 #: view:website:website_blog.latest_blogs
 msgid "Latest Posts"
-msgstr ""
+msgstr "Ultimi Articoli"
 
 #. module: website_blog
 #. openerp-web
@@ -653,14 +635,14 @@
 #: code:addons/website_blog/static/src/js/website.tour.blog.js:67
 #, python-format
 msgid "Let's add another block to your post."
-msgstr ""
+msgstr "Aggiungiamo un altro blocco al tuo articolo."
 
 #. module: website_blog
 #. openerp-web
 #: code:addons/website_blog/static/src/js/website.tour.blog.js:12
 #, python-format
 msgid "Let's go through the first steps to write beautiful blog posts."
-msgstr ""
+msgstr "Muoviamo i primi passi che ti aiuteranno a scrivere degli ottimi articoli per il tuo blog."
 
 #. module: website_blog
 #: model:ir.model,name:website_blog.model_mail_message
@@ -668,16 +650,14 @@
 msgstr "Messaggio"
 
 #. module: website_blog
-#: field:blog.blog,message_ids:0
-#: field:blog.post,message_ids:0
+#: field:blog.blog,message_ids:0 field:blog.post,message_ids:0
 msgid "Messages"
 msgstr "Messaggi"
 
 #. module: website_blog
-#: help:blog.blog,message_ids:0
-#: help:blog.post,message_ids:0
+#: help:blog.blog,message_ids:0 help:blog.post,message_ids:0
 msgid "Messages and communication history"
-msgstr ""
+msgstr "Storico messaggi e comunicazioni"
 
 #. module: website_blog
 #: field:blog.post.history,create_uid:0
@@ -685,8 +665,7 @@
 msgstr "Modificato Da"
 
 #. module: website_blog
-#: view:blog.post:website_blog.view_blog_post_form
-#: field:blog.tag,name:0
+#: view:blog.post:website_blog.view_blog_post_form field:blog.tag,name:0
 msgid "Name"
 msgstr "Nome"
 
@@ -698,25 +677,17 @@
 #: view:website:website.layout
 #, python-format
 msgid "New Blog Post"
-msgstr ""
-
-#. module: website_blog
-#: model:mail.message.subtype,description:website_blog.mt_blog_post_new
-#: model:mail.message.subtype,name:website_blog.mt_blog_blog_post_new
-#: model:mail.message.subtype,name:website_blog.mt_blog_post_new
-msgid "New Post"
-msgstr ""
-
-#. module: website_blog
-#: view:website:website.layout
-#: model:website.menu,name:website_blog.menu_news
+msgstr "Nuovo Articolo"
+
+#. module: website_blog
+#: view:website:website.layout model:website.menu,name:website_blog.menu_news
 msgid "News"
-msgstr ""
+msgstr "Notizie"
 
 #. module: website_blog
 #: view:website:website_blog.blog_post_short
 msgid "No blog post yet."
-msgstr ""
+msgstr "Nessun articolo presente."
 
 #. module: website_blog
 #: view:website:website_blog.latest_blogs
@@ -726,7 +697,7 @@
 #. module: website_blog
 #: field:blog.post,visits:0
 msgid "No of Views"
-msgstr ""
+msgstr "Numero di Visualizzazioni"
 
 #. module: website_blog
 #. openerp-web
@@ -743,27 +714,27 @@
 #. module: website_blog
 #: model:blog.post,website_meta_keywords:website_blog.blog_post_1
 msgid "Odoo, email"
-msgstr ""
+msgstr "Odoo, email"
 
 #. module: website_blog
 #: view:website:website_blog.blog_post_short
 msgid "Our Blogs"
-msgstr ""
+msgstr "I nostri Blog"
 
 #. module: website_blog
 #: model:ir.actions.act_window,name:website_blog.action_related_page_history
 msgid "Page History"
-msgstr ""
+msgstr "Cronologia pagina"
 
 #. module: website_blog
 #: model:ir.actions.act_window,name:website_blog.action_history
 msgid "Page history"
-msgstr ""
+msgstr "Cronologia pagina"
 
 #. module: website_blog
 #: model:ir.ui.menu,name:website_blog.menu_page_history
 msgid "Pages history"
-msgstr ""
+msgstr "Cronologia pagine"
 
 #. module: website_blog
 #: view:website:website_blog.blog_post_short
@@ -776,13 +747,12 @@
 #: view:website:website_blog.blog_post_complete
 #, python-format
 msgid "Post"
-msgstr ""
-
-#. module: website_blog
-#: model:mail.message.subtype,description:website_blog.mt_blog_post_published
-#: model:mail.message.subtype,name:website_blog.mt_blog_post_published
-msgid "Post Published"
-msgstr ""
+msgstr "Pubblica"
+
+#. module: website_blog
+#: field:blog.tag,post_ids:0
+msgid "Posts"
+msgstr "Articoli"
 
 #. module: website_blog
 #: field:blog.post,website_published:0
@@ -794,12 +764,12 @@
 #: code:addons/website_blog/static/src/js/website.tour.blog.js:95
 #, python-format
 msgid "Publish Your Post"
-msgstr ""
+msgstr "Pubblica il tuo Articolo"
 
 #. module: website_blog
 #: help:blog.post,website_published:0
 msgid "Publish on the website"
-msgstr ""
+msgstr "Pubblica sul sito web"
 
 #. module: website_blog
 #. openerp-web
@@ -809,6 +779,12 @@
 msgstr "Pubblicato"
 
 #. module: website_blog
+#: model:mail.message.subtype,description:website_blog.mt_blog_blog_published
+#: model:mail.message.subtype,name:website_blog.mt_blog_blog_published
+msgid "Published Post"
+msgstr "Articolo Pubblicato"
+
+#. module: website_blog
 #: field:blog.post,ranking:0
 msgid "Ranking"
 msgstr ""
@@ -816,78 +792,86 @@
 #. module: website_blog
 #: view:website:website_blog.blog_post_complete
 msgid "Read Next"
-msgstr ""
+msgstr "Leggi Successivo"
 
 #. module: website_blog
 #. openerp-web
 #: code:addons/website_blog/static/src/js/website.tour.blog.js:87
 #, python-format
 msgid "Save Your Blog"
-msgstr ""
+msgstr "Salva il tuo Blog"
 
 #. module: website_blog
 #: view:website:website_blog.latest_blogs
 msgid "Search Engine Optimization"
-msgstr ""
+msgstr "Ottimizzazione per i motori di ricerca"
 
 #. module: website_blog
 #. openerp-web
 #: code:addons/website_blog/static/src/js/website.tour.blog.js:26
 #, python-format
 msgid "Select this menu item to create a new blog post."
-msgstr ""
+msgstr "Seleziona questa voce di menu per creare un nuovo articolo."
 
 #. module: website_blog
 #: view:blog.blog:website_blog.view_blog_blog_form
 #: view:blog.post:website_blog.view_blog_post_form
 msgid "Send a message to the group"
-msgstr ""
+msgstr "Invia un messaggio al gruppo"
 
 #. module: website_blog
 #. openerp-web
 #: code:addons/website_blog/static/src/js/website.tour.blog.js:45
 #, python-format
 msgid "Set a Title"
-msgstr ""
+msgstr "Imposta un titolo"
 
 #. module: website_blog
 #. openerp-web
 #: code:addons/website_blog/static/src/js/website.tour.blog.js:13
 #, python-format
 msgid "Skip"
-msgstr ""
+msgstr "Salta"
 
 #. module: website_blog
 #. openerp-web
 #: code:addons/website_blog/static/src/js/website.tour.blog.js:13
 #, python-format
 msgid "Start Tutorial"
-msgstr ""
+msgstr "Avvia Tutorial"
 
 #. module: website_blog
 #: field:blog.post,subtitle:0
 msgid "Sub Title"
-msgstr ""
-
-#. module: website_blog
-#: code:addons/website_blog/controllers/main.py:309
-#: code:addons/website_blog/models/website_blog.py:101
+msgstr "Sottotitolo"
+
+#. module: website_blog
+#: code:addons/website_blog/controllers/main.py:306
+#: code:addons/website_blog/models/website_blog.py:134
 #, python-format
 msgid "Subtitle"
-msgstr ""
-
-#. module: website_blog
-#: field:blog.blog,message_summary:0
-#: field:blog.post,message_summary:0
+msgstr "Sottotitolo"
+
+#. module: website_blog
+#: field:blog.blog,message_summary:0 field:blog.post,message_summary:0
 #: field:blog.post.history,summary:0
 msgid "Summary"
-msgstr ""
-
-#. module: website_blog
-#: field:blog.post,tag_ids:0
-#: view:website:website_blog.blog_post_short
+msgstr "Sommario"
+
+#. module: website_blog
+#: view:blog.tag:website_blog.blog_tag_form
+msgid "Tag Form"
+msgstr ""
+
+#. module: website_blog
+#: view:blog.tag:website_blog.blog_tag_tree
+msgid "Tag List"
+msgstr "Lista Tag"
+
+#. module: website_blog
+#: field:blog.post,tag_ids:0 view:website:website_blog.blog_post_short
 msgid "Tags"
-msgstr ""
+msgstr "Tag"
 
 #. module: website_blog
 #: view:blog.post:website_blog.view_blog_post_form
@@ -898,25 +882,25 @@
 #: model:blog.post,name:website_blog.blog_post_1
 #: model:blog.post,website_meta_description:website_blog.blog_post_1
 msgid "The Future of Emails"
-msgstr ""
-
-#. module: website_blog
-#: code:addons/website_blog/models/website_blog.py:211
+msgstr "Il futuro delle Email"
+
+#. module: website_blog
+#: code:addons/website_blog/models/website_blog.py:265
 #, python-format
 msgid "There are no changes in revisions."
-msgstr ""
+msgstr "Non ci sono modifiche nelle revisioni."
 
 #. module: website_blog
 #: view:website:website_blog.latest_blogs
 msgid "This box will not be visible to your visitors."
-msgstr ""
+msgstr "Questo box non sarà visibile ai tuoi visitatori."
 
 #. module: website_blog
 #. openerp-web
 #: code:addons/website_blog/static/src/js/website.tour.blog.js:38
 #, python-format
 msgid "This is your new blog post. Let's edit it."
-msgstr ""
+msgstr "Questo è il tuo nuovo articolo. Modifichiamolo!"
 
 #. module: website_blog
 #: view:website:website_blog.latest_blogs
@@ -928,25 +912,24 @@
 #: code:addons/website_blog/static/src/js/website.tour.blog.js:101
 #, python-format
 msgid ""
-"This tutorial is finished. To discover more features, improve the content of "
-"this page and try the <em>Promote</em> button in the top right menu."
-msgstr ""
+"This tutorial is finished. To discover more features, improve the content of"
+" this page and try the <em>Promote</em> button in the top right menu."
+msgstr "Il tutorial è terminato. Per scoprire ulteriori feature, e migliorare il contenuto della pagina, fai click sul tasto <em>Promuovi</em> nel menu in alto."
 
 #. module: website_blog
 #: field:blog.post,name:0
 msgid "Title"
-msgstr ""
+msgstr "Titolo"
 
 #. module: website_blog
 #: view:website:website_blog.blog_post_complete
 msgid "True"
-msgstr ""
-
-#. module: website_blog
-#: field:blog.blog,message_unread:0
-#: field:blog.post,message_unread:0
+msgstr "Vero"
+
+#. module: website_blog
+#: field:blog.blog,message_unread:0 field:blog.post,message_unread:0
 msgid "Unread Messages"
-msgstr ""
+msgstr "Messaggi non letti"
 
 #. module: website_blog
 #. openerp-web
@@ -955,7 +938,7 @@
 msgid ""
 "Use this <em>'Content'</em> menu to create a new blog post like any other "
 "document (page, menu, products, event, ...)."
-msgstr ""
+msgstr "Usa questo menu <em>'Contenuti'</em> per creare un nuovo articolo, come se fosse un qualsiasi altro documento (pagina, menu, prodotto, evento, ecc..)"
 
 #. module: website_blog
 #. openerp-web
@@ -967,52 +950,54 @@
 msgstr ""
 
 #. module: website_blog
+#: view:blog.tag:website_blog.blog_tag_form
+msgid "Used in:"
+msgstr "Usato in:"
+
+#. module: website_blog
 #: help:mail.message,path:0
 msgid ""
 "Used to display messages in a paragraph-based chatter using a unique path;"
 msgstr ""
 
 #. module: website_blog
-#: code:addons/website_blog/models/website_blog.py:211
+#: code:addons/website_blog/models/website_blog.py:265
 #: code:addons/website_blog/wizard/document_page_show_diff.py:50
 #, python-format
 msgid "Warning!"
-msgstr ""
+msgstr "Attenzione!"
 
 #. module: website_blog
 #: model:ir.actions.act_url,name:website_blog.action_open_website
 msgid "Website Blogs"
-msgstr ""
-
-#. module: website_blog
-#: field:blog.blog,website_message_ids:0
-#: field:blog.post,website_message_ids:0
+msgstr "Blog del Sito Web"
+
+#. module: website_blog
+#: field:blog.blog,website_message_ids:0 field:blog.post,website_message_ids:0
 msgid "Website Messages"
-msgstr ""
-
-#. module: website_blog
-#: help:blog.blog,website_message_ids:0
-#: help:blog.post,website_message_ids:0
+msgstr "Messaggi sito web"
+
+#. module: website_blog
+#: help:blog.blog,website_message_ids:0 help:blog.post,website_message_ids:0
 msgid "Website communication history"
-msgstr ""
+msgstr "Storico comunicazione sito"
 
 #. module: website_blog
 #: field:blog.blog,website_meta_description:0
 #: field:blog.post,website_meta_description:0
 #: field:blog.tag,website_meta_description:0
 msgid "Website meta description"
-msgstr ""
+msgstr "Descrizioni meta del sito"
 
 #. module: website_blog
 #: field:blog.blog,website_meta_keywords:0
 #: field:blog.post,website_meta_keywords:0
 #: field:blog.tag,website_meta_keywords:0
 msgid "Website meta keywords"
-msgstr ""
-
-#. module: website_blog
-#: field:blog.blog,website_meta_title:0
-#: field:blog.post,website_meta_title:0
+msgstr "Meta parole chiave del sito"
+
+#. module: website_blog
+#: field:blog.blog,website_meta_title:0 field:blog.post,website_meta_title:0
 #: field:blog.tag,website_meta_title:0
 msgid "Website meta title"
 msgstr "Website meta title"
@@ -1023,7 +1008,7 @@
 #: view:website:website_blog.blog_post_complete
 #, python-format
 msgid "Write a comment..."
-msgstr ""
+msgstr "Scrivi un commento..."
 
 #. module: website_blog
 #: view:website:website_blog.blog_post_short
@@ -1034,19 +1019,19 @@
 #: code:addons/website_blog/wizard/document_page_show_diff.py:50
 #, python-format
 msgid "You need to select minimum one or maximum two history revisions!"
-msgstr ""
+msgstr "E' necessario selezionare almeno una o massimo due revisioni della cronologia!"
 
 #. module: website_blog
 #: view:website:website_blog.latest_blogs
 msgid "You should"
-msgstr ""
+msgstr "Dovresti"
 
 #. module: website_blog
 #. openerp-web
 #: code:addons/website_blog/static/src/xml/website_blog.inline.discussion.xml:32
 #, python-format
 msgid "Your Email..."
-msgstr ""
+msgstr "La tua Email..."
 
 #. module: website_blog
 #. openerp-web
@@ -1055,19 +1040,19 @@
 msgid ""
 "Your blog post is not yet published. You can update this draft version and "
 "publish it once you are ready."
-msgstr ""
+msgstr "Il tuo articolo non è ancora stato pubblicato. Puoi modificare questa versione in bozza e pubblicarla una volta che la ritieni pronta."
 
 #. module: website_blog
 #. openerp-web
 #: code:addons/website_blog/static/src/xml/website_blog.inline.discussion.xml:29
 #, python-format
 msgid "Your name..."
-msgstr ""
+msgstr "Il tuo nome..."
 
 #. module: website_blog
 #: view:website:website_blog.latest_blogs
 msgid "add a banner on the top"
-msgstr ""
+msgstr "aggiungi un banner in alto"
 
 #. module: website_blog
 #: view:website:website_blog.latest_blogs
@@ -1077,36 +1062,36 @@
 #. module: website_blog
 #: view:website:website_blog.blog_post_short
 msgid "blog entries"
-msgstr ""
+msgstr "elementi blog"
 
 #. module: website_blog
 #: view:website:website_blog.blog_post_complete
 msgid "blog_title js_tweet"
-msgstr ""
+msgstr "blog_title js_tweet"
 
 #. module: website_blog
 #. openerp-web
 #: code:addons/website_blog/static/src/xml/website_blog.inline.discussion.xml:14
 #, python-format
 msgid "by"
-msgstr ""
+msgstr "di"
 
 #. module: website_blog
 #: view:website:website_blog.blog_post_short
 msgid "col-sm-8"
-msgstr ""
+msgstr "col-sm-8"
 
 #. module: website_blog
 #: view:website:website_blog.blog_post_short
 #: view:website:website_blog.latest_blogs
 msgid "comment"
-msgstr ""
+msgstr "commento"
 
 #. module: website_blog
 #: view:website:website_blog.blog_post_short
 #: view:website:website_blog.latest_blogs
 msgid "comments"
-msgstr ""
+msgstr "commenti"
 
 #. module: website_blog
 #: view:website:website_blog.blog_post_short
@@ -1118,20 +1103,25 @@
 #. module: website_blog
 #: view:website:website_blog.blog_post_complete
 msgid "js_tweet mt32"
-msgstr ""
+msgstr "js_tweet mt32"
 
 #. module: website_blog
 #: view:website:website_blog.blog_post_short
 msgid "new visitors"
-msgstr ""
+msgstr "nuovi visitatori"
 
 #. module: website_blog
 #: view:website:website_blog.blog_post_short
 msgid "not published"
-msgstr ""
+msgstr "non pubblicato"
+
+#. module: website_blog
+#: view:website:website_blog.blog_post_complete
+msgid "on"
+msgstr "su"
 
 #. module: website_blog
 #: view:website:website_blog.blog_post_short
 #: view:website:website_blog.latest_blogs
 msgid "pull-right"
-msgstr ""+msgstr "pull-right"