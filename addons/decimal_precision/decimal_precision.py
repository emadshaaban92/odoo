# -*- encoding: utf-8 -*-
##############################################################################
#
#    OpenERP, Open Source Management Solution
#    Copyright (C) 2004-2009 Tiny SPRL (<http://tiny.be>).
#
#    This program is free software: you can redistribute it and/or modify
#    it under the terms of the GNU Affero General Public License as
#    published by the Free Software Foundation, either version 3 of the
#    License, or (at your option) any later version.
#
#    This program is distributed in the hope that it will be useful,
#    but WITHOUT ANY WARRANTY; without even the implied warranty of
#    MERCHANTABILITY or FITNESS FOR A PARTICULAR PURPOSE.  See the
#    GNU Affero General Public License for more details.
#
#    You should have received a copy of the GNU Affero General Public License
#    along with this program.  If not, see <http://www.gnu.org/licenses/>.
#
##############################################################################

import openerp
from openerp import SUPERUSER_ID
from openerp import tools
from openerp.osv import osv, fields
from openerp.modules.registry import RegistryManager

class decimal_precision(osv.osv):
    _name = 'decimal.precision'
    _columns = {
        'name': fields.char('Usage', size=50, select=True, required=True),
        'digits': fields.integer('Digits', required=True),
    }
    _defaults = {
        'digits': 2,
    }

    _sql_constraints = [
        ('name_uniq', 'unique (name)', """Only one value can be defined for each given usage!"""),
    ]

    @tools.ormcache(skiparg=3)
    def precision_get(self, cr, uid, application):
        cr.execute('select digits from decimal_precision where name=%s', (application,))
        res = cr.fetchone()
        return res[0] if res else 2

    def clear_cache(self, cr):
        """clear cache and update models. Notify other workers to restart their registry."""
        self.precision_get.clear_cache(self)
        for obj in self.pool.obj_list():
            for colname, col in self.pool.get(obj)._columns.items():
                if isinstance(col, (fields.float, fields.function)):
                    col.digits_change(cr)
        RegistryManager.signal_registry_change(cr.dbname)

    def create(self, cr, uid, data, context=None):
        res = super(decimal_precision, self).create(cr, uid, data, context=context)
        self.clear_cache(cr)
        return res

    def unlink(self, cr, uid, ids, context=None):
        res = super(decimal_precision, self).unlink(cr, uid, ids, context=context)
        self.clear_cache(cr)
        return res

    def write(self, cr, uid, ids, data, *args, **argv):
        res = super(decimal_precision, self).write(cr, uid, ids, data, *args, **argv)
<<<<<<< HEAD
        self.precision_get.clear_cache(self)
        for obj in self.pool.obj_list():
            for colname, col in self.pool[obj]._columns.items():
                if isinstance(col, (fields.float, fields.function)):
                    col.digits_change(cr)
=======
        self.clear_cache(cr)
>>>>>>> fba491fb
        return res


def get_precision(application):
    def change_digit(cr):
        decimal_precision = openerp.registry(cr.dbname)['decimal.precision']
        res = decimal_precision.precision_get(cr, SUPERUSER_ID, application)
        return (16, res)
    return change_digit

# vim:expandtab:smartindent:tabstop=4:softtabstop=4:shiftwidth=4:<|MERGE_RESOLUTION|>--- conflicted
+++ resolved
@@ -66,15 +66,7 @@
 
     def write(self, cr, uid, ids, data, *args, **argv):
         res = super(decimal_precision, self).write(cr, uid, ids, data, *args, **argv)
-<<<<<<< HEAD
-        self.precision_get.clear_cache(self)
-        for obj in self.pool.obj_list():
-            for colname, col in self.pool[obj]._columns.items():
-                if isinstance(col, (fields.float, fields.function)):
-                    col.digits_change(cr)
-=======
         self.clear_cache(cr)
->>>>>>> fba491fb
         return res
 
 
