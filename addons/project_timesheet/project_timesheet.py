--- conflicted
+++ resolved
@@ -92,17 +92,10 @@
             raise osv.except_osv(_('Bad Configuration !'),
                  _('Please define journal on the related employee.\nFill in the timesheet tab of the employee form.'))
 
-<<<<<<< HEAD
-        acc_id = emp.product_id.product_tmpl_id.property_account_expense.id
+        acc_id = emp.product_id.property_account_expense.id
         if not acc_id:
             acc_id = emp.product_id.categ_id.property_account_expense_categ.id
             if not acc_id:
-=======
-        a = emp.product_id.property_account_expense.id
-        if not a:
-            a = emp.product_id.categ_id.property_account_expense_categ.id
-            if not a:
->>>>>>> f9fe6378
                 raise osv.except_osv(_('Bad Configuration !'),
                         _('Please define product and product category property account on the related employee.\nFill in the timesheet tab of the employee form.'))
 
