<?xml version="1.0" encoding="utf-8"?>
<openerp>
    <data>
        <record id="project_invoice_form" model="ir.ui.view">
            <field name="name">Inherit project form : Invoicing Data</field>
            <field name="model">project.project</field>
            <field name="type">form</field>
            <field name="inherit_id" ref="project.edit_project"/>
            <field name="arch" type="xml">
            	<xpath expr="//field[@name='task']" position='after'>
		    <field name="timesheets"/>
                </xpath>
            
                <field name="warn_customer" position="after">
                    <group colspan="4" col="4">
                        <separator colspan="4" string="Invoicing Data"/>
                        <field name="pricelist_id" domain="[('type','=','sale')]" widget="selection"/>
                        <field name="to_invoice" widget="selection" string="Invoice Task Work"/>
                        <field name="amount_max" groups="base.group_extended"/>
                        <field name="amount_invoiced" groups="base.group_extended"/>
                    </group>
                </field>
            </field>
        </record>

        <record id="view_project_kanban_inherited" model="ir.ui.view">
            <field name="name">project.project.kanban.inherited</field>
            <field name="model">project.project</field>
            <field name="type">kanban</field>
            <field name="inherit_id" ref="project.view_project_kanban"/>
            <field name="arch" type="xml">
                <field name="task" position="after">
                    <field name="timesheets"/>
                </field>
<!--
                    <t t-name="timesheet_details">
                        <ul class="oe_kanban_tooltip">
                            <li><b>Timesheet</b></li>
                        </ul>
                    </t>
-->
                <xpath expr="//td[@class='buttons']" position="inside">
                    <t t-if="record.timesheets.raw_value">
<<<<<<< HEAD
                        <button name="open_timesheets" class="oe_project_buttons" type="object"><img src="/project_timesheet/static/src/img/timesheet_icon.png" width="50" height="50" align="center" sequence = "3"/></button>
=======
                        <button name="open_timesheets" class="oe_project_buttons" type="object" tooltip="timesheet_details"><img src="/project_timesheet/static/src/img/timesheet.png" class="image"/></button>
>>>>>>> 13b82489
                    </t>
                </xpath>
            </field>
        </record>

        <record id="project_invoice_form_cutomer" model="ir.ui.view">
            <field name="name">Inherit project form : Customer</field>
            <field name="model">project.project</field>
            <field name="type">form</field>
            <field name="inherit_id" ref="project_invoice_form"/>
            <field name="arch" type="xml">
                <field name="partner_id" position="replace">
                    <field colspan="4" name="partner_id" on_change="onchange_partner_id(partner_id)" select="1" string="Customer"  attrs="{'required':[('to_invoice','!=',False)]}"/>
                </field>
            </field>
        </record>

        <record id="project_invoice_search" model="ir.ui.view">
            <field name="name">Inherit project search view : Invoicing Data</field>
            <field name="model">project.project</field>
            <field name="type">search</field>
            <field name="inherit_id" ref="project.view_project_project_filter"/>
            <field name="arch" type="xml">
                <xpath expr='//filter[@string="Member"]' position='after'>
                    <separator orientation="vertical"/>
                    <filter icon="terp-camera_test" string="Billable" domain="[('to_invoice','!=', False)]" help="Billable Project"/>
                </xpath>
            </field>
        </record>
        <record id="view_account_analytic_line_search_account_inherit" model="ir.ui.view">
            <field name="name">account.analytic.line.search.account_id</field>
            <field name="model">account.analytic.line</field>
            <field name="type">search</field>
            <field name="inherit_id" ref="account.view_account_analytic_line_filter"/>
            <field name="arch" type="xml">
                     <field name="account_id" position="replace">
                    <field name="account_id" string="Analytic account/project" />
                </field>
            </field>
         </record>
        <record id="view_account_analytic_line_form_inherit_account_id" model="ir.ui.view">
            <field name="name">account.analytic.line.form.account_id</field>
            <field name="model">account.analytic.line</field>
            <field name="type">form</field>
            <field name="inherit_id" ref="account.view_account_analytic_line_form"/>
            <field name="arch" type="xml">
                <field name="account_id"  position="replace">
                   <field name="account_id" string="Analytic account/project" on_change="on_change_account_id(account_id)"/>
                </field>
            </field>
        </record>
       <record id="view_account_analytic_line_tree_inherit_account_id" model="ir.ui.view">
            <field name="name">account.analytic.line.tree.account_id</field>
            <field name="model">account.analytic.line</field>
            <field name="type">tree</field>
            <field name="inherit_id" ref="account.view_account_analytic_line_tree"/>
            <field name="arch" type="xml">
                <field name="account_id"  position="replace">
                    <field name="account_id" string="Analytic account/project"/>
                </field>
            </field>
        </record>

        <!-- Menus -->
        <record id="action_project_timesheet_bill_task" model="ir.actions.act_window">
            <field name="name">Bill Tasks Works</field>
            <field name="res_model">account.analytic.line</field>
            <field name="view_type">form</field>
            <field name="view_mode">tree,form</field>
            <field name="domain">[]</field>
            <field name="context">{}</field>
            <field name="view_id" ref="view_account_analytic_line_tree_inherit_account_id"/>
            <field name="help">You will find here all works made on tasks that you can invoice.
In order to invoice the time spent on a project, you must define the
pricelist and the field 'Invoice Task Work' on the tab 'Billing' of
the project form.</field>
        </record>
        <menuitem action="hr_timesheet.action_hr_timesheet_sign_in"
            id="menu_hr_timesheet_sign_in"
            groups="base.group_extended"
            parent="hr_attendance.menu_hr_attendance"
            sequence="5" />

        <menuitem id="menu_project_billing" name="Invoicing"
                  parent="base.menu_main_pm" sequence="5"/>
        <menuitem id="menu_project_billing_line" name="Invoice Tasks Work"
            parent="menu_project_billing" action="action_project_timesheet_bill_task"/>

        <!--
            Time Tracking menu in project Management
        -->
<!--        <menuitem id="menu_project_working_hours" parent="base.menu_project_management_time_tracking" action="hr_timesheet.act_hr_timesheet_line_evry1_all_form"/> -->

        <record id="action_account_analytic_overdue" model="ir.actions.act_window">
            <field name="name">Customer Projects</field>
            <field name="res_model">account.analytic.account</field>
            <field name="view_type">form</field>
            <field name="view_mode">tree,form,graph</field>
            <field name="context">{}</field>
            <field name="domain">[('type','=','normal')]</field>
            <field name="search_view_id" ref="account_analytic_analysis.view_account_analytic_account_overdue_search"/>
            <field name="help">You will find here the contracts related to your customer projects in order to track the invoicing progress.</field>
        </record>
        <menuitem id="menu_invoicing_contracts" parent="menu_project_billing" sequence="4"
            action="account_analytic_analysis.action_account_analytic_overdue"/>

    </data>
</openerp><|MERGE_RESOLUTION|>--- conflicted
+++ resolved
@@ -41,11 +41,7 @@
 -->
                 <xpath expr="//td[@class='buttons']" position="inside">
                     <t t-if="record.timesheets.raw_value">
-<<<<<<< HEAD
-                        <button name="open_timesheets" class="oe_project_buttons" type="object"><img src="/project_timesheet/static/src/img/timesheet_icon.png" width="50" height="50" align="center" sequence = "3"/></button>
-=======
-                        <button name="open_timesheets" class="oe_project_buttons" type="object" tooltip="timesheet_details"><img src="/project_timesheet/static/src/img/timesheet.png" class="image"/></button>
->>>>>>> 13b82489
+                        <button name="open_timesheets" class="oe_project_buttons" type="object" tooltip="timesheet_details"><img src="/project_timesheet/static/src/img/timesheet_icon.png" class="project_icon"/></button>
                     </t>
                 </xpath>
             </field>
