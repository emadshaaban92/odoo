--- conflicted
+++ resolved
@@ -7,21 +7,13 @@
 "Project-Id-Version: OpenERP Server 6.0dev\n"
 "Report-Msgid-Bugs-To: support@openerp.com\n"
 "POT-Creation-Date: 2009-08-28 16:01+0000\n"
-<<<<<<< HEAD
-"PO-Revision-Date: 2010-08-02 19:01+0000\n"
-=======
 "PO-Revision-Date: 2010-08-23 06:41+0000\n"
->>>>>>> bf204f7e
 "Last-Translator: Ferdinand-chricar <Unknown>\n"
 "Language-Team: \n"
 "MIME-Version: 1.0\n"
 "Content-Type: text/plain; charset=UTF-8\n"
 "Content-Transfer-Encoding: 8bit\n"
-<<<<<<< HEAD
-"X-Launchpad-Export-Date: 2010-08-12 03:45+0000\n"
-=======
 "X-Launchpad-Export-Date: 2010-08-25 03:53+0000\n"
->>>>>>> bf204f7e
 "X-Generator: Launchpad (build Unknown)\n"
 
 #. module: project_scrum
@@ -42,7 +34,7 @@
 #. module: project_scrum
 #: field:project.scrum.product.backlog,user_id:0
 msgid "Author"
-msgstr ""
+msgstr "Verfasser"
 
 #. module: project_scrum
 #: model:ir.actions.act_window,name:project_scrum.action_view_task4
@@ -59,14 +51,14 @@
 #. module: project_scrum
 #: view:project.scrum.meeting:0
 msgid "What did you do since the last meeting?"
-msgstr ""
+msgstr "Was erledigten Sie seit dem letzten Treffen"
 
 #. module: project_scrum
 #: view:project.scrum.meeting:0
 #: view:project.scrum.product.backlog:0
 #: view:project.scrum.sprint:0
 msgid "Group By..."
-msgstr ""
+msgstr "Gruppiert je..."
 
 #. module: project_scrum
 #: model:process.node,note:project_scrum.process_node_productbacklog0
@@ -86,7 +78,7 @@
 #. module: project_scrum
 #: view:project.scrum.backlog.merge:0
 msgid "Are you sure you want to merge these Backlogs?"
-msgstr ""
+msgstr "Sollen diese Rückstände wirklich zusammengelegt werden"
 
 #. module: project_scrum
 #: field:project.scrum.project,progress_rate:0
@@ -115,7 +107,7 @@
 #. module: project_scrum
 #: constraint:project.project:0
 msgid "Error! project start-date must be lower then project end-date."
-msgstr ""
+msgstr "Fehler! Der Projektstart mus vor dem Projektende liegen"
 
 #. module: project_scrum
 #: view:project.scrum.meeting:0
@@ -160,22 +152,22 @@
 #: view:project.scrum.product.backlog:0
 #: view:project.scrum.sprint:0
 msgid "Set to Draft"
-msgstr ""
+msgstr "Setze auf Entwurf"
 
 #. module: project_scrum
 #: field:project.scrum.product.backlog,create_date:0
 msgid "Creation Date"
-msgstr ""
+msgstr "Erzeugt am"
 
 #. module: project_scrum
 #: view:project.scrum.meeting:0
 msgid "Are there anything blocking you?"
-msgstr ""
+msgstr "Gibt es etwas was Sie blockiert?"
 
 #. module: project_scrum
 #: view:project.scrum.product.backlog:0
 msgid "Editable"
-msgstr ""
+msgstr "Bearbeitbar"
 
 #. module: project_scrum
 #: model:ir.model,name:project_scrum.model_project_scrum_backlog_assign_sprint
@@ -191,17 +183,17 @@
 #. module: project_scrum
 #: help:project.scrum.sprint,expected_hours:0
 msgid "Estimated time to do the task."
-msgstr ""
+msgstr "Geschätzte Zeit für die Erledigung der Aufgabe"
 
 #. module: project_scrum
 #: field:project.scrum.product.backlog,task_hours:0
 msgid "Task Hours"
-msgstr ""
+msgstr "Aufgabe Stunden"
 
 #. module: project_scrum
 #: view:project.scrum.sprint:0
 msgid "Dates"
-msgstr ""
+msgstr "Daten"
 
 #. module: project_scrum
 #: view:project.scrum.meeting:0
@@ -211,7 +203,7 @@
 #. module: project_scrum
 #: view:project.scrum.meeting:0
 msgid "Daily"
-msgstr ""
+msgstr "Täglich"
 
 #. module: project_scrum
 #: field:project.scrum.sprint,backlog_ids:0
@@ -221,12 +213,12 @@
 #. module: project_scrum
 #: view:project.scrum.product.backlog:0
 msgid "Delegate"
-msgstr ""
+msgstr "Delegieren"
 
 #. module: project_scrum
 #: view:board.board:0
 msgid "My Board"
-msgstr ""
+msgstr "Mein Dashboard"
 
 #. module: project_scrum
 #: field:project.scrum.meeting,date:0
@@ -236,25 +228,25 @@
 #. module: project_scrum
 #: model:ir.model,name:project_scrum.model_project_scrum_backlog_merge
 msgid "Merge Product Backlogs"
-msgstr ""
+msgstr "Zusammenlegung von Produkt Rückständen"
 
 #. module: project_scrum
 #: model:ir.actions.act_window,name:project_scrum.action_product_backlog_form
 #: model:ir.ui.menu,name:project_scrum.menu_action_product_backlog_form
 #: view:project.scrum.product.backlog:0
 msgid "Product Backlogs"
-msgstr ""
+msgstr "Produkt Rückstände"
 
 #. module: project_scrum
 #: model:ir.actions.act_window,name:project_scrum.action_scrum_backlog_merge
 #: view:project.scrum.backlog.merge:0
 msgid "Merge Backlogs"
-msgstr ""
+msgstr "Rückstände zusammenführen"
 
 #. module: project_scrum
 #: view:project.scrum.product.backlog:0
 msgid "Change Stage"
-msgstr ""
+msgstr "Stauts verändern"
 
 #. module: project_scrum
 #: constraint:project.project:0
@@ -264,17 +256,17 @@
 #. module: project_scrum
 #: view:project.scrum.sprint:0
 msgid "Owners"
-msgstr ""
+msgstr "Eigentümer"
 
 #. module: project_scrum
 #: model:ir.model,name:project_scrum.model_project_task
 msgid "Task"
-msgstr ""
+msgstr "Aufgabe"
 
 #. module: project_scrum
 #: constraint:project.task:0
 msgid "Error! task start-date must be lower then task end-date."
-msgstr ""
+msgstr "Fehler! Das Anfangsdatum muss kleiner als das Enddatum sein."
 
 #. module: project_scrum
 #: model:ir.actions.act_window,name:project_scrum.dblc_proj
@@ -350,7 +342,7 @@
 #. module: project_scrum
 #: view:project.scrum.product.backlog:0
 msgid "Convert to Task"
-msgstr ""
+msgstr "In Aufgabe umwandeln"
 
 #. module: project_scrum
 #: field:scrum.team,name:0
@@ -365,7 +357,7 @@
 #. module: project_scrum
 #: view:project.scrum.sprint:0
 msgid "Expected hours"
-msgstr ""
+msgstr "Erwartete Stunden"
 
 #. module: project_scrum
 #: field:project.scrum.project,sprint_size:0
@@ -513,22 +505,22 @@
 #. module: project_scrum
 #: view:project.scrum.product.backlog:0
 msgid "Extended Options..."
-msgstr ""
+msgstr "Erweiterte Optionen.."
 
 #. module: project_scrum
 #: view:project.scrum.sprint:0
 msgid "Planning"
-msgstr ""
+msgstr "Planung"
 
 #. module: project_scrum
 #: constraint:account.analytic.account:0
 msgid "Error! You can not create recursive analytic accounts."
-msgstr ""
+msgstr "Fehler! Es können keine rekursive Kontenhierarchien erstellt werden."
 
 #. module: project_scrum
 #: help:project.scrum.sprint,scrum_master_id:0
 msgid "The person who is maintains the processes for the product"
-msgstr ""
+msgstr "Der Produktionsverwantortliche"
 
 #. module: project_scrum
 #: model:ir.actions.act_window,name:project_scrum.action_scrum_project_tree
@@ -595,7 +587,7 @@
 #. module: project_scrum
 #: help:project.scrum.backlog.assign.sprint,convert_to_task:0
 msgid "Create Task for Product Backlog"
-msgstr ""
+msgstr "Erzeuge Aufgabe für den Produkt Rückstand"
 
 #. module: project_scrum
 #: field:project.scrum.project,scrum:0
@@ -624,17 +616,19 @@
 #: help:project.scrum.backlog.assign.sprint,state_open:0
 msgid "Change the state of product backlogs to open if its in draft state"
 msgstr ""
+"Verändere den Status des Produkt Rückstandes auf offen, wenn dieser Entwurf "
+"ist"
 
 #. module: project_scrum
 #: help:project.project,product_owner_id:0
 #: help:project.scrum.sprint,product_owner_id:0
 msgid "The person who is responsible for the product"
-msgstr ""
+msgstr "Der Produktverantwortlich"
 
 #. module: project_scrum
 #: view:project.scrum.meeting:0
 msgid "What do you plan to do till the next meeting?"
-msgstr ""
+msgstr "Was wollen Sie bis zum nächsten Treffen erledigen"
 
 #. module: project_scrum
 #: help:project.task,product_backlog_id:0
@@ -737,7 +731,7 @@
 #. module: project_scrum
 #: view:project.scrum.meeting:0
 msgid "Optional Info"
-msgstr ""
+msgstr "Optionale Info"
 
 #. module: project_scrum
 #: field:project.scrum.project,product_owner_id:0
@@ -759,27 +753,27 @@
 #. module: project_scrum
 #: help:project.scrum.product.backlog,expected_hours:0
 msgid "Estimated total time to do the Backlog"
-msgstr ""
+msgstr "Geschätze Zeit um den Rückstand aufzuarbeiten"
 
 #. module: project_scrum
 #: help:project.scrum.backlog.merge,project_id:0
 msgid "Select project for the new product backlog"
-msgstr ""
+msgstr "Wähle Projekt für den neuen Produkt Rückstand"
 
 #. module: project_scrum
 #: model:ir.model,name:project_scrum.model_project_scrum_backlog_create_task
 msgid "Create Tasks from Product Backlogs"
-msgstr ""
+msgstr "Erzeuge Aufgabe vom Produkt Rückstand"
 
 #. module: project_scrum
 #: help:project.project,sprint_size:0
 msgid "Number of days allocated for sprint"
-msgstr ""
+msgstr "Anzahl der für sprint zugeordneten Tage"
 
 #. module: project_scrum
 #: help:project.scrum.product.backlog,sequence:0
 msgid "Gives the sequence order when displaying a list of product backlog."
-msgstr ""
+msgstr "Sortierung für den Produkt Rückstand"
 
 #. module: project_scrum
 #: model:ir.actions.act_window,name:project_scrum.action_sprint_open_tree5
@@ -845,7 +839,7 @@
 #. module: project_scrum
 #: view:project.scrum.backlog.merge:0
 msgid "Merge"
-msgstr ""
+msgstr "Zusammenführen"
 
 #. module: project_scrum
 #: model:ir.actions.act_window,name:project_scrum.action_sprint_backlog_open
@@ -885,23 +879,23 @@
 #. module: project_scrum
 #: view:project.scrum.product.backlog:0
 msgid "Feature Description"
-msgstr ""
+msgstr "Beschreibung der Merkmale"
 
 #. module: project_scrum
 #: field:project.scrum.product.backlog,effective_hours:0
 msgid "Spent Hours"
-msgstr ""
+msgstr "verbrauchte Stunden"
 
 #. module: project_scrum
 #: help:project.scrum.product.backlog,effective_hours:0
 msgid "Computed using the sum of the time spent on every related tasks"
-msgstr ""
+msgstr "berechnet aufgrund der verbrauchten Zeit der verbundenen Aufgaben"
 
 #. module: project_scrum
 #: model:ir.actions.act_window,name:project_scrum.open_board_project_scrum
 #: model:ir.ui.menu,name:project_scrum.menu_deshboard_scurm
 msgid "Scrum Dashboard"
-msgstr ""
+msgstr "Scrum Anzeigetafel"
 
 #. module: project_scrum
 #: help:project.scrum.task,project_id:0
@@ -1048,7 +1042,7 @@
 #. module: project_scrum
 #: field:project.scrum.backlog.assign.sprint,state_open:0
 msgid "Set Open"
-msgstr ""
+msgstr "Setze auf Offen"
 
 #. module: project_scrum
 #: model:ir.actions.act_window,name:project_scrum.action_meeting_form
@@ -1137,7 +1131,7 @@
 #. module: project_scrum
 #: field:project.project,scrum:0
 msgid "Is a Scrum Project"
-msgstr ""
+msgstr "Das ist ein Scrum Projekt"
 
 #. module: project_scrum
 #: view:project.scrum.backlog.merge:0
@@ -1149,7 +1143,7 @@
 #. module: project_scrum
 #: view:project.scrum.backlog.merge:0
 msgid "Select the project for merged backlogs"
-msgstr ""
+msgstr "Wähle das Projekt für zusammengeführte Rückstände"
 
 #. module: project_scrum
 #: field:project.scrum.product.backlog,tasks_id:0
@@ -1186,7 +1180,7 @@
 #. module: project_scrum
 #: view:project.scrum.meeting:0
 msgid "Send to Product Owner"
-msgstr ""
+msgstr "Send an Produktverantwortlichen"
 
 #. module: project_scrum
 #: help:project.scrum.project,warn_footer:0
@@ -1233,7 +1227,7 @@
 
 #. module: project_scrum
 msgid "Hello"
-msgstr ""
+msgstr "Hallo"
 
 #. module: project_scrum
 msgid "I am sending you Daily Meeting Details of date"
@@ -1245,7 +1239,7 @@
 
 #. module: project_scrum
 msgid "Task for Today"
-msgstr ""
+msgstr "heutige Aufgaben"
 
 #. module: project_scrum
 msgid "No Blocks"
@@ -1253,7 +1247,7 @@
 
 #. module: project_scrum
 msgid "Thank you"
-msgstr ""
+msgstr "Vielen Dank"
 
 #. module: project_scrum
 msgid "Scrum Meeting of"
