--- conflicted
+++ resolved
@@ -178,17 +178,11 @@
     @api.multi
     def write(self, vals):
         # restrict the operation in case we are trying to write a forbidden field
-<<<<<<< HEAD
-        for rec in self:
-            if rec.company_id.country_id.code == 'FR' and vals.get('update_posted'):
-                raise UserError(ERR_MSG % (self._name, 'update_posted'))
-=======
         for journal in self:
             if journal.company_id._is_accounting_unalterable():
                 if vals.get('update_posted'):
                     field_string = journal._fields['update_posted'].get_description(self.env)['string']
                     raise UserError(_("According to the French law, you cannot modify a journal in order for its posted data to be updated or deleted. Unauthorized field: %s.") % field_string)
->>>>>>> 228f6086
         return super(AccountJournal, self).write(vals)
 
     @api.model
