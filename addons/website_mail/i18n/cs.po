# Czech translation for openobject-addons
# Copyright (c) 2014 Rosetta Contributors and Canonical Ltd 2014
# This file is distributed under the same license as the openobject-addons package.
# FIRST AUTHOR <EMAIL@ADDRESS>, 2014.
#
msgid ""
msgstr ""
<<<<<<< HEAD
"Project-Id-Version: openobject-addons\n"
"Report-Msgid-Bugs-To: FULL NAME <EMAIL@ADDRESS>\n"
"POT-Creation-Date: 2014-08-14 13:09+0000\n"
"PO-Revision-Date: 2014-11-18 12:55+0000\n"
"Last-Translator: FULL NAME <EMAIL@ADDRESS>\n"
"Language-Team: Czech <cs@li.org>\n"
=======
"Project-Id-Version: Odoo 8.0\n"
"Report-Msgid-Bugs-To: \n"
"POT-Creation-Date: 2015-01-21 14:09+0000\n"
"PO-Revision-Date: 2016-05-14 16:47+0000\n"
"Last-Translator: Martin Trigaux\n"
"Language-Team: Czech (http://www.transifex.com/odoo/odoo-8/language/cs/)\n"
>>>>>>> 393c14d3
"MIME-Version: 1.0\n"
"Content-Type: text/plain; charset=UTF-8\n"
"Content-Transfer-Encoding: 8bit\n"
"X-Launchpad-Export-Date: 2014-11-19 06:45+0000\n"
"X-Generator: Launchpad (build 17252)\n"

#. module: website_mail
#: view:website:website_mail.email_designer_snippets
msgid "A Great Headline"
msgstr ""

#. module: website_mail
#: view:website:website_mail.email_designer_snippets
msgid "A Punchy Headline"
msgstr ""

#. module: website_mail
#: view:website:website_mail.email_designer_snippets
msgid "A Section Subtitle"
msgstr ""

#. module: website_mail
#: view:website:website_mail.email_designer_snippets
msgid "A Small Subtitle"
msgstr ""

#. module: website_mail
#: view:website:website_mail.email_designer_snippets
msgid "A good subtitle"
msgstr ""

#. module: website_mail
#: view:website:website_mail.email_designer_snippets
msgid ""
"A great way to catch your reader's attention is to tell a story.\n"
"                                    Everything you consider writing can be "
"told as a story."
msgstr ""

#. module: website_mail
#: code:addons/website_mail/models/mail_message.py:87
#, python-format
msgid "Access Denied"
msgstr ""

#. module: website_mail
#: view:website:website_mail.email_designer_snippets
msgid "Advanced Email Features"
msgstr ""

#. module: website_mail
#: model:res.groups,comment:website_mail.group_comment
msgid "Allows website visitors to post comments on blogs, etc."
msgstr ""

#. module: website_mail
#: view:website:website_mail.email_designer
msgid "Back"
msgstr ""

#. module: website_mail
#: view:website:website_mail.email_designer_snippets
msgid "Battery: 12 hours"
msgstr ""

#. module: website_mail
#: view:website:website_mail.email_designer_snippets
msgid "Battery: 20 hours"
msgstr ""

#. module: website_mail
#: view:website:website_mail.email_designer_snippets
msgid "Battery: 8 hours"
msgstr ""

#. module: website_mail
#: view:website:website_mail.email_designer_snippets
msgid "Beginner"
msgstr ""

#. module: website_mail
#: view:website:website_mail.email_designer_snippets
msgid "Big Message"
msgstr ""

#. module: website_mail
#: view:website:website_mail.email_designer_snippets
msgid "Big Picture"
msgstr ""

#. module: website_mail
#: view:website:website_mail.email_designer_snippets
msgid "Button"
msgstr ""

#. module: website_mail
#: view:website:website_mail.email_designer_snippets
msgid ""
"Choose a vibrant image and write an inspiring paragraph\n"
"                                about it. It does not have to be long, but "
"it should\n"
"                                reinforce your image."
msgstr ""

#. module: website_mail
#: view:website:website_mail.email_designer
msgid "Choose an Email Template"
msgstr ""

#. module: website_mail
#: view:website:website_mail.email_designer_snippets
msgid "Comparisons"
msgstr ""

#. module: website_mail
#: view:website:website_mail.email_designer_snippets
msgid ""
"Consider telling\n"
"                                    a great story that provides personality. "
"Writing a story \n"
"                                    with personality for potential clients "
"will asist with \n"
"                                    making a relationship connection. This "
"shows up in small\n"
"                                    quirks like word choices or phrases. "
"Write from your point \n"
"                                    of view, not from someone else's "
"experience."
msgstr ""

#. module: website_mail
#: view:website:website_mail.email_designer_snippets
msgid "Contact us"
msgstr ""

#. module: website_mail
#: view:website:website_mail.email_designer
msgid "Design Your Email"
msgstr ""

#. module: website_mail
#: model:mail.group,name:website_mail.group_all_employees
msgid "Discussion Group"
msgstr ""

#. module: website_mail
#: code:addons/website_mail/models/email_template.py:15
#: view:email.template:website_mail.email_template_form_inherit_website_link
#, python-format
msgid "Edit Template"
msgstr ""

#. module: website_mail
#: view:website:website_mail.email_designer_snippets
msgid "Email Design"
msgstr ""

#. module: website_mail
#: model:ir.model,name:website_mail.model_email_template
msgid "Email Templates"
msgstr ""

#. module: website_mail
#: model:ir.model,name:website_mail.model_mail_thread
msgid "Email Thread"
msgstr ""

#. module: website_mail
#: view:website:website_mail.email_designer_snippets
msgid "Enterprise package"
msgstr ""

#. module: website_mail
#: view:website:website_mail.email_designer_snippets
msgid "Expert"
msgstr ""

#. module: website_mail
#: view:website:website_mail.email_designer_snippets
msgid "Feature One"
msgstr ""

#. module: website_mail
#: view:website:website_mail.email_designer_snippets
msgid "Feature Three"
msgstr ""

#. module: website_mail
#: view:website:website_mail.email_designer_snippets
msgid "Feature Two"
msgstr ""

#. module: website_mail
#: view:website:website_mail.email_designer_snippets
msgid "Free shipping, satisfied or reimbursed."
msgstr ""

#. module: website_mail
#: view:website:website_mail.email_designer
msgid "From:"
msgstr ""

#. module: website_mail
#: view:website:website_mail.email_designer_snippets
msgid ""
"Great stories are for everyone even when only written for\n"
"                                    just one person."
msgstr ""

#. module: website_mail
#: view:website:website_mail.email_designer_snippets
msgid "Great stories have personality."
msgstr ""

#. module: website_mail
#: view:website:website_mail.email_designer_snippets
msgid ""
"If you try to write with a wide general\n"
"                                    audience in mind, your story will ring "
"false and be bland. \n"
"                                    No one will be interested. Write for one "
"person. If it’s genuine\n"
"                                    for the one, it’s genuine for the rest."
msgstr ""

#. module: website_mail
#: view:website:website_mail.email_designer_snippets
msgid "Image-Text"
msgstr ""

#. module: website_mail
#: view:website:website_mail.email_designer_snippets
msgid "Limited support"
msgstr ""

#. module: website_mail
#: model:ir.model,name:website_mail.model_mail_message
msgid "Message"
msgstr ""

#. module: website_mail
#: help:mail.message,description:0
msgid "Message description: either the subject, or the beginning of the body"
msgstr ""

#. module: website_mail
#: view:website:website_mail.email_designer
msgid "New Template"
msgstr ""

#. module: website_mail
#: view:website:website_mail.email_designer_snippets
msgid "No support"
msgstr ""

#. module: website_mail
#: view:website:website_mail.email_designer_snippets
msgid "Order now"
msgstr ""

#. module: website_mail
#: view:website:website_mail.email_designer_snippets
msgid "Our Offers"
msgstr ""

#. module: website_mail
#: view:website:website_mail.email_designer_snippets
msgid "Professional"
msgstr ""

#. module: website_mail
#: field:mail.message,website_published:0
msgid "Published"
msgstr ""

#. module: website_mail
#: view:website:website_mail.email_designer
msgid "Save and Continue"
msgstr ""

#. module: website_mail
#: view:website:website_mail.email_designer_snippets
msgid "Screen: 2.5 inch"
msgstr ""

#. module: website_mail
#: view:website:website_mail.email_designer_snippets
msgid "Screen: 2.8 inch"
msgstr ""

#. module: website_mail
#: view:website:website_mail.email_designer
msgid "Select"
msgstr ""

#. module: website_mail
#: view:website:website_mail.email_designer_snippets
msgid "Sell Online. Easily."
msgstr ""

#. module: website_mail
#: view:website:website_mail.email_designer_snippets
msgid "Separator"
msgstr ""

#. module: website_mail
#: view:website:website_mail.email_designer_snippets
msgid ""
"Start with the customer – find out what they want\n"
"                                                    and give it to them."
msgstr ""

#. module: website_mail
#: view:website:website_mail.email_designer_snippets
msgid "Starter Package"
msgstr ""

#. module: website_mail
#: view:website:website_mail.email_designer
msgid "Subject:"
msgstr ""

#. module: website_mail
#: view:website:website_mail.follow
msgid "Subscribe"
msgstr ""

#. module: website_mail
#: view:website:website_mail.email_designer_snippets
msgid "Text Block"
msgstr ""

#. module: website_mail
#: view:website:website_mail.email_designer_snippets
msgid "Text-Image"
msgstr ""

#. module: website_mail
#: view:website:website_mail.follow
msgid "Thanks for your subscription!"
msgstr ""

#. module: website_mail
#: code:addons/website_mail/models/mail_message.py:88
#, python-format
msgid ""
"The requested operation cannot be completed due to security restrictions. "
"Please contact your system administrator.\n"
"\n"
"(Document type: %s, Operation: %s)"
msgstr ""

#. module: website_mail
#: view:website:website_mail.email_designer_snippets
msgid "The top of the top"
msgstr ""

#. module: website_mail
#: view:website:website_mail.email_designer_snippets
msgid "Three Columns"
msgstr ""

#. module: website_mail
#: view:website:website_mail.email_designer_snippets
msgid "Two Columns"
msgstr ""

#. module: website_mail
#: view:website:website_mail.email_designer_snippets
msgid "Unlimited support"
msgstr ""

#. module: website_mail
#: view:website:website_mail.follow
msgid "Unsubscribe"
msgstr ""

#. module: website_mail
#: view:website:website_mail.email_designer_snippets
msgid "View Product"
msgstr ""

#. module: website_mail
#: help:mail.message,website_published:0
msgid "Visible on the website as a comment"
msgstr ""

#. module: website_mail
#: model:res.groups,name:website_mail.group_comment
msgid "Website Comments"
msgstr ""

#. module: website_mail
#: field:mail.thread,website_message_ids:0
msgid "Website Messages"
msgstr "Zprávy Webové stránky"

#. module: website_mail
#: help:mail.thread,website_message_ids:0
msgid "Website communication history"
msgstr "Historie komunikace Webové stránky"

#. module: website_mail
#: view:website:website_mail.email_designer_snippets
msgid "Weight: 1.1 ounces"
msgstr ""

#. module: website_mail
#: view:website:website_mail.email_designer_snippets
msgid "Weight: 1.2 ounces"
msgstr ""

#. module: website_mail
#: view:website:website_mail.email_designer_snippets
msgid ""
"Write one or two paragraphs describing your product,\n"
"                                                    services or a specific "
"feature. To be successful\n"
"                                                    your content needs to be "
"useful to your readers."
msgstr ""

#. module: website_mail
#: view:website:website_mail.email_designer_snippets
msgid "Write one sentence to convince visitor about your message."
msgstr ""

#. module: website_mail
#: view:website:website_mail.email_designer_snippets
msgid "per month"
msgstr ""

#. module: website_mail
#: field:mail.message,description:0
msgid "unknown"
msgstr ""

#. module: website_mail
#: view:website:website_mail.follow
msgid "your email..."
msgstr ""<|MERGE_RESOLUTION|>--- conflicted
+++ resolved
@@ -1,30 +1,21 @@
-# Czech translation for openobject-addons
-# Copyright (c) 2014 Rosetta Contributors and Canonical Ltd 2014
-# This file is distributed under the same license as the openobject-addons package.
-# FIRST AUTHOR <EMAIL@ADDRESS>, 2014.
-#
-msgid ""
-msgstr ""
-<<<<<<< HEAD
-"Project-Id-Version: openobject-addons\n"
-"Report-Msgid-Bugs-To: FULL NAME <EMAIL@ADDRESS>\n"
-"POT-Creation-Date: 2014-08-14 13:09+0000\n"
-"PO-Revision-Date: 2014-11-18 12:55+0000\n"
-"Last-Translator: FULL NAME <EMAIL@ADDRESS>\n"
-"Language-Team: Czech <cs@li.org>\n"
-=======
+# Translation of Odoo Server.
+# This file contains the translation of the following modules:
+# * website_mail
+# 
+# Translators:
+msgid ""
+msgstr ""
 "Project-Id-Version: Odoo 8.0\n"
 "Report-Msgid-Bugs-To: \n"
 "POT-Creation-Date: 2015-01-21 14:09+0000\n"
 "PO-Revision-Date: 2016-05-14 16:47+0000\n"
 "Last-Translator: Martin Trigaux\n"
 "Language-Team: Czech (http://www.transifex.com/odoo/odoo-8/language/cs/)\n"
->>>>>>> 393c14d3
 "MIME-Version: 1.0\n"
 "Content-Type: text/plain; charset=UTF-8\n"
-"Content-Transfer-Encoding: 8bit\n"
-"X-Launchpad-Export-Date: 2014-11-19 06:45+0000\n"
-"X-Generator: Launchpad (build 17252)\n"
+"Content-Transfer-Encoding: \n"
+"Language: cs\n"
+"Plural-Forms: nplurals=3; plural=(n==1) ? 0 : (n>=2 && n<=4) ? 1 : 2;\n"
 
 #. module: website_mail
 #: view:website:website_mail.email_designer_snippets
@@ -55,15 +46,14 @@
 #: view:website:website_mail.email_designer_snippets
 msgid ""
 "A great way to catch your reader's attention is to tell a story.\n"
-"                                    Everything you consider writing can be "
-"told as a story."
+"                                    Everything you consider writing can be told as a story."
 msgstr ""
 
 #. module: website_mail
 #: code:addons/website_mail/models/mail_message.py:87
 #, python-format
 msgid "Access Denied"
-msgstr ""
+msgstr "Přístup zamítnut"
 
 #. module: website_mail
 #: view:website:website_mail.email_designer_snippets
@@ -78,6 +68,11 @@
 #. module: website_mail
 #: view:website:website_mail.email_designer
 msgid "Back"
+msgstr "Zpět"
+
+#. module: website_mail
+#: view:website:website_mail.email_designer
+msgid "Back to the mass mailing"
 msgstr ""
 
 #. module: website_mail
@@ -113,14 +108,13 @@
 #. module: website_mail
 #: view:website:website_mail.email_designer_snippets
 msgid "Button"
-msgstr ""
+msgstr "Tlačítko"
 
 #. module: website_mail
 #: view:website:website_mail.email_designer_snippets
 msgid ""
 "Choose a vibrant image and write an inspiring paragraph\n"
-"                                about it. It does not have to be long, but "
-"it should\n"
+"                                about it. It does not have to be long, but it should\n"
 "                                reinforce your image."
 msgstr ""
 
@@ -138,22 +132,17 @@
 #: view:website:website_mail.email_designer_snippets
 msgid ""
 "Consider telling\n"
-"                                    a great story that provides personality. "
-"Writing a story \n"
-"                                    with personality for potential clients "
-"will asist with \n"
-"                                    making a relationship connection. This "
-"shows up in small\n"
-"                                    quirks like word choices or phrases. "
-"Write from your point \n"
-"                                    of view, not from someone else's "
-"experience."
+"                                    a great story that provides personality. Writing a story \n"
+"                                    with personality for potential clients will asist with \n"
+"                                    making a relationship connection. This shows up in small\n"
+"                                    quirks like word choices or phrases. Write from your point \n"
+"                                    of view, not from someone else's experience."
 msgstr ""
 
 #. module: website_mail
 #: view:website:website_mail.email_designer_snippets
 msgid "Contact us"
-msgstr ""
+msgstr "Kontaktujte nás"
 
 #. module: website_mail
 #: view:website:website_mail.email_designer
@@ -163,7 +152,7 @@
 #. module: website_mail
 #: model:mail.group,name:website_mail.group_all_employees
 msgid "Discussion Group"
-msgstr ""
+msgstr "Diskuzní skupina"
 
 #. module: website_mail
 #: code:addons/website_mail/models/email_template.py:15
@@ -180,12 +169,12 @@
 #. module: website_mail
 #: model:ir.model,name:website_mail.model_email_template
 msgid "Email Templates"
-msgstr ""
+msgstr "Šablony emailů"
 
 #. module: website_mail
 #: model:ir.model,name:website_mail.model_mail_thread
 msgid "Email Thread"
-msgstr ""
+msgstr "Vlákno e-mailu"
 
 #. module: website_mail
 #: view:website:website_mail.email_designer_snippets
@@ -238,10 +227,8 @@
 #: view:website:website_mail.email_designer_snippets
 msgid ""
 "If you try to write with a wide general\n"
-"                                    audience in mind, your story will ring "
-"false and be bland. \n"
-"                                    No one will be interested. Write for one "
-"person. If it’s genuine\n"
+"                                    audience in mind, your story will ring false and be bland. \n"
+"                                    No one will be interested. Write for one person. If it’s genuine\n"
 "                                    for the one, it’s genuine for the rest."
 msgstr ""
 
@@ -258,7 +245,7 @@
 #. module: website_mail
 #: model:ir.model,name:website_mail.model_mail_message
 msgid "Message"
-msgstr ""
+msgstr "Zpráva"
 
 #. module: website_mail
 #: help:mail.message,description:0
@@ -296,11 +283,6 @@
 msgstr ""
 
 #. module: website_mail
-#: view:website:website_mail.email_designer
-msgid "Save and Continue"
-msgstr ""
-
-#. module: website_mail
 #: view:website:website_mail.email_designer_snippets
 msgid "Screen: 2.5 inch"
 msgstr ""
@@ -313,7 +295,7 @@
 #. module: website_mail
 #: view:website:website_mail.email_designer
 msgid "Select"
-msgstr ""
+msgstr "Vybrat"
 
 #. module: website_mail
 #: view:website:website_mail.email_designer_snippets
@@ -345,7 +327,7 @@
 #. module: website_mail
 #: view:website:website_mail.follow
 msgid "Subscribe"
-msgstr ""
+msgstr "Upsat se"
 
 #. module: website_mail
 #: view:website:website_mail.email_designer_snippets
@@ -366,11 +348,10 @@
 #: code:addons/website_mail/models/mail_message.py:88
 #, python-format
 msgid ""
-"The requested operation cannot be completed due to security restrictions. "
-"Please contact your system administrator.\n"
+"The requested operation cannot be completed due to security restrictions. Please contact your system administrator.\n"
 "\n"
 "(Document type: %s, Operation: %s)"
-msgstr ""
+msgstr "Požadovanou operaci nelze dokončit z důvodu bezpečnostnímu omezení. Obraťte se prosím na správce systému. \n\n(Typ dokumentu:% s, Operace:% s)"
 
 #. module: website_mail
 #: view:website:website_mail.email_designer_snippets
@@ -436,10 +417,8 @@
 #: view:website:website_mail.email_designer_snippets
 msgid ""
 "Write one or two paragraphs describing your product,\n"
-"                                                    services or a specific "
-"feature. To be successful\n"
-"                                                    your content needs to be "
-"useful to your readers."
+"                                                    services or a specific feature. To be successful\n"
+"                                                    your content needs to be useful to your readers."
 msgstr ""
 
 #. module: website_mail
@@ -455,7 +434,7 @@
 #. module: website_mail
 #: field:mail.message,description:0
 msgid "unknown"
-msgstr ""
+msgstr "neznámé"
 
 #. module: website_mail
 #: view:website:website_mail.follow
