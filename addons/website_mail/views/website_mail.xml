<?xml version="1.0" encoding="utf-8"?>
<openerp>
<data>

<template id="follow">
    <div class="input-group js_follow" t-att-data-id="object.id"
              t-att-data-object="object._name"
              t-att-data-follow="object.id and object.message_is_follower and 'on' or 'off'">
        <input
              type="email" name="email"
              class="js_follow_email form-control"
              placeholder="your email..."
              groups="base.group_public"/>
        <span class="input-group-btn">
            <button href="#" t-attf-class="btn btn-default js_unfollow_btn">Unsubscribe</button>
            <button href="#" t-attf-class="btn btn-primary js_follow_btn">Subscribe</button>
        </span>
        <div class="alert alert-success hidden">Thanks for your subscription!</div>
    </div>
</template>

<<<<<<< HEAD
<template id="head" inherit_id="website.assets_frontend" name="Mail customization">
    <xpath expr="/t" position="inside">
=======
<template id="head" inherit_id="website.layout" name="Mail customization">
    <xpath expr="//head" position="inside">
        <script type="text/javascript" src="/website_mail/static/src/js/follow.js"></script>
>>>>>>> 5087612d
        <link rel='stylesheet' href='/website_mail/static/src/css/website_mail.css'/>
    </xpath>
</template>

</data>
</openerp><|MERGE_RESOLUTION|>--- conflicted
+++ resolved
@@ -19,14 +19,9 @@
     </div>
 </template>
 
-<<<<<<< HEAD
 <template id="head" inherit_id="website.assets_frontend" name="Mail customization">
     <xpath expr="/t" position="inside">
-=======
-<template id="head" inherit_id="website.layout" name="Mail customization">
-    <xpath expr="//head" position="inside">
         <script type="text/javascript" src="/website_mail/static/src/js/follow.js"></script>
->>>>>>> 5087612d
         <link rel='stylesheet' href='/website_mail/static/src/css/website_mail.css'/>
     </xpath>
 </template>
