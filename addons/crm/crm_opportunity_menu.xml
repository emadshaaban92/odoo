--- conflicted
+++ resolved
@@ -26,15 +26,11 @@
      <record model="ir.actions.act_window.view" id="action_crm_tag_graph_view_oppor11">
           <field name="sequence" eval="4"/>
           <field name="view_mode">graph</field>
-          <field name="view_id" ref="crm_case_graph_view_stage_cost"/>
+          <field name="view_id" ref="crm_case_graph_view_opportunity"/>
           <field name="act_window_id" ref="crm_case_category_act_oppor11"/>
      </record>
-<<<<<<< HEAD
-     <menuitem name="Opportunities" id="menu_crm_case_opp" parent="menu_presale" action="crm_case_category_act_oppor11"/><!--
-=======
-     <menuitem name="Opportunities" id="menu_crm_case_opp" parent="sale.menu_sales" action="crm_case_category_act_oppor11" sequence="2"/><!--
->>>>>>> a811b854
-
+     <menuitem id="base.menu_sales" name="Sales" parent="base.menu_base_partner" sequence="1"/>   
+     <menuitem name="Opportunities" id="menu_crm_case_opp" parent="base.menu_sales" action="crm_case_category_act_oppor11" sequence="2"/><!--
 
           MENU
 
