--- conflicted
+++ resolved
@@ -31,13 +31,7 @@
     _name = "crm.phonecall"
     _description = "Phonecall"
     _order = "id desc"
-<<<<<<< HEAD
-    _inherits = {'mailgate.thread': 'thread_id'}
-    _log_create=True
-
-=======
     _inherit = ['mailgate.thread']
->>>>>>> aa8e5bd2
     _columns = {
         # From crm.case
         'name': fields.char('Name', size=64),
