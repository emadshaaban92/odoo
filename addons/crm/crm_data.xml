--- conflicted
+++ resolved
@@ -1,10 +1,6 @@
 <?xml version="1.0" encoding="utf-8"?>
 <openerp>
     <data noupdate="1">
-<<<<<<< HEAD
-        <record model="crm.case.channel" id="crm_case_channel_website">
-            <field name="name">Website</field>
-=======
 
         <!-- After installation of the module, open the related menu -->
         <record id="action_client_crm_menu" model="ir.actions.client">
@@ -18,9 +14,8 @@
             <field name="sequence">100</field>
         </record>
 
-        <record model="crm.case.channel">
-            <field name="name">website</field>
->>>>>>> 0869066f
+        <record model="crm.case.channel" id="crm_case_channel_website">
+            <field name="name">Website</field>
         </record>
         <record model="crm.case.channel" id="crm_case_channel_phone">
             <field name="name">Phone</field>
