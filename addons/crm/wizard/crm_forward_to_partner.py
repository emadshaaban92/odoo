--- conflicted
+++ resolved
@@ -169,7 +169,7 @@
         """
         Forward the lead to a partner
         """
-        
+
         this = self.browse(cr, uid, ids[0], context=context)
         case_pool = self.pool.get(context.get('active_model'))
         res_id = context and context.get('active_id', False) or False
@@ -207,11 +207,7 @@
                 field_names = [
                     'partner_name', 'title', 'function', 'street', 'street2',
                     'zip', 'city', 'country_id', 'state_id', 'email_from',
-<<<<<<< HEAD
-                    'phone', 'fax', 'mobile'
-=======
                     'phone', 'fax', 'mobile', 'categ_id', 'description',
->>>>>>> 0abd2431
                 ]
 
                 for field_name in field_names:
@@ -233,41 +229,23 @@
                     body.append("%s: %s" % (field_definition.string, value or ''))
         elif lead.type == 'opportunity':
             pa = lead.partner_address_id
-<<<<<<< HEAD
-            message = [
-            "Partner: %s" % (lead.partner_id.name_get()[0][1]),
-            "Contact: %s" % (pa.name or ''),
-            "Title: %s" % (pa.title or ''),
-            "Function: %s" % (pa.function and pa.function.name_get()[0][1] or ''),
-            "Street: %s" % (pa.street or ''),
-            "Street2: %s" % (pa.street2 or ''),
-            "Zip: %s" % (pa.zip or ''),
-            "City: %s" % (pa.city or ''),
-            "Country: %s" % (pa.country_id and pa.country_id.name_get()[0][1] or ''),
-            "State: %s" % (pa.state_id and pa.state_id.name_get()[0][1] or ''),
-            "Email: %s" % (pa.email or ''),
-            "Phone: %s" % (pa.phone or ''),
-            "Fax: %s" % (pa.fax or ''),
-            "Mobile: %s" % (pa.mobile or ''),
-=======
             body = [
-                "Partner: %s" % (lead.partner_id and lead.partner_id.name_get()[0][1]), 
-                "Contact: %s" % (pa.name or ''), 
-                "Title: %s" % (pa.title or ''), 
-                "Function: %s" % (pa.function or ''), 
-                "Street: %s" % (pa.street or ''), 
-                "Street2: %s" % (pa.street2 or ''), 
-                "Zip: %s" % (pa.zip or ''), 
-                "City: %s" % (pa.city or ''), 
-                "Country: %s" % (pa.country_id and pa.country_id.name_get()[0][1] or ''), 
-                "State: %s" % (pa.state_id and pa.state_id.name_get()[0][1] or ''), 
-                "Email: %s" % (pa.email or ''), 
-                "Phone: %s" % (pa.phone or ''), 
-                "Fax: %s" % (pa.fax or ''), 
-                "Mobile: %s" % (pa.mobile or ''), 
-                "Lead Category: %s" % (lead.categ_id and lead.categ_id.name or ''), 
-                "Details: %s" % (lead.description or ''), 
->>>>>>> 0abd2431
+                "Partner: %s" % (lead.partner_id and lead.partner_id.name_get()[0][1]),
+                "Contact: %s" % (pa.name or ''),
+                "Title: %s" % (pa.title or ''),
+                "Function: %s" % (pa.function or ''),
+                "Street: %s" % (pa.street or ''),
+                "Street2: %s" % (pa.street2 or ''),
+                "Zip: %s" % (pa.zip or ''),
+                "City: %s" % (pa.city or ''),
+                "Country: %s" % (pa.country_id and pa.country_id.name_get()[0][1] or ''),
+                "State: %s" % (pa.state_id and pa.state_id.name_get()[0][1] or ''),
+                "Email: %s" % (pa.email or ''),
+                "Phone: %s" % (pa.phone or ''),
+                "Fax: %s" % (pa.fax or ''),
+                "Mobile: %s" % (pa.mobile or ''),
+                "Lead Category: %s" % (lead.categ_id and lead.categ_id.name or ''),
+                "Details: %s" % (lead.description or ''),
             ]
         return "\n".join(body + ['---'])
 
