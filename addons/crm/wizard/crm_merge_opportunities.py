--- conflicted
+++ resolved
@@ -39,19 +39,6 @@
     def action_merge(self, cr, uid, ids, context=None):
         if context is None:
             context = {}
-<<<<<<< HEAD
-        lead = self.pool.get('crm.lead')
-        record = self.browse(cr, uid, ids[0], context=context)
-        opportunities = record.opportunity_ids
-        if len(opportunities):
-            #TOFIX: why need to check lead_ids here
-            lead_ids = [opportunities[0].id]
-            self.write(cr, uid, ids, {'opportunity_ids' : [(6,0, lead_ids)]}, context=context)
-            context['lead_ids'] = lead_ids
-            merge_id = lead.merge_opportunity(cr, uid, [x.id for x in opportunities], context=context)
-            return lead.redirect_opportunity_view(cr, uid, merge_id, context=context)
-=======
->>>>>>> 590add54
 
         lead_obj = self.pool.get('crm.lead')
         wizard = self.browse(cr, uid, ids[0], context=context)
