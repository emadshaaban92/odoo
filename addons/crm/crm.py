--- conflicted
+++ resolved
@@ -44,6 +44,7 @@
     ('5', 'Lowest'),
 ]
 
+
 class crm_case_stage(osv.osv):
     """ Stage of case """
 
@@ -104,39 +105,12 @@
         ('code_uniq', 'unique (code)', 'The code of the sales team must be unique !')
     ]
 
-    def _check_recursion(self, cr, uid, ids, context=None):
-
-        """
-        Checks for recursion level for sales team
-        @param self: The object pointer
-        @param cr: the current row, from the database cursor,
-        @param uid: the current user’s ID for security checks,
-        @param ids: List of Sales team ids
-        """
-        level = 100
-
-        while len(ids):
-            cr.execute('select distinct parent_id from crm_case_section where id IN %s', (tuple(ids),))
-            ids = filter(None, map(lambda x: x[0], cr.fetchall()))
-            if not level:
-                return False
-            level -= 1
-
-        return True
-
     _constraints = [
-        (_check_recursion, 'Error ! You cannot create recursive Sales team.', ['parent_id'])
+        (osv.osv._check_recursion, 'Error ! You cannot create recursive Sales team.', ['parent_id'])
     ]
 
     def name_get(self, cr, uid, ids, context=None):
-        """Overrides orm name_get method
-        @param self: The object pointer
-        @param cr: the current row, from the database cursor,
-        @param uid: the current user’s ID for security checks,
-        @param ids: List of sales team ids
-        """
-        if context is None:
-            context = {}
+        """Overrides orm name_get method"""
         if not isinstance(ids, list) : 
             ids = [ids]
         res = []
@@ -162,13 +136,7 @@
     }
 
     def _find_object_id(self, cr, uid, context=None):
-        """Finds id for case object
-        @param self: The object pointer
-        @param cr: the current row, from the database cursor,
-        @param uid: the current user’s ID for security checks,
-        @param context: A standard dictionary for contextual values
-        """
-
+        """Finds id for case object"""
         object_id = context and context.get('object_id', False) or False
         ids = self.pool.get('ir.model').search(cr, uid, [('model', '=', object_id)])
         return ids and ids[0]
@@ -188,17 +156,6 @@
     }
 
 class crm_base(object):
-<<<<<<< HEAD
-    """
-        Base classe for crm object,
-        Object that inherit from this class should have
-            date_open
-            date_closed
-            user_id
-            partner_id
-            partner_address_id
-        as field to be compatible with this class
-=======
     """ Base utility mixin class for crm objects,
     Object subclassing this should define colums:
         date_open
@@ -206,7 +163,6 @@
         user_id
         partner_id
         partner_address_id
->>>>>>> 2292e346
     """
     def _get_default_partner_address(self, cr, uid, context=None):
         """Gives id of default address for current user
@@ -285,15 +241,9 @@
             data.update(self.onchange_partner_address_id(cr, uid, ids, addr['contact'])['value'])
         return {'value': data}
 
-<<<<<<< HEAD
-
     def case_open(self, cr, uid, ids, *args):
         """Opens Case
         :param ids: List of case Ids
-=======
-    def case_open(self, cr, uid, ids, *args):
-        """Opens Case
->>>>>>> 2292e346
         """
         cases = self.browse(cr, uid, ids)
         for case in cases:
@@ -329,10 +279,7 @@
 
     def case_pending(self, cr, uid, ids, *args):
         """Marks case as pending
-<<<<<<< HEAD
         :param ids: List of case Ids
-=======
->>>>>>> 2292e346
         """
         cases = self.browse(cr, uid, ids)
         cases[0].state # to fill the browse record cache
@@ -342,10 +289,7 @@
 
     def case_reset(self, cr, uid, ids, *args):
         """Resets case as draft
-<<<<<<< HEAD
         :param ids: List of case Ids
-=======
->>>>>>> 2292e346
         """
         cases = self.browse(cr, uid, ids)
         cases[0].state # to fill the browse record cache
@@ -364,19 +308,10 @@
         return rule_obj._action(cr, uid, rule_ids, cases, scrit=scrit, context=context)
 
 class crm_case(crm_base):
-<<<<<<< HEAD
-    """
-        A simple python class to be used for common functions
-        Objects that inherit from this class should inherit from mail.thread
-        and need a stage_id field
-
-        And object that inherit (orm inheritance) from a class the overwrite copy
-=======
     """ A simple python class to be used for common functions 
     Object that inherit from this class should inherit from mailgate.thread
     And need a stage_id field
     And object that inherit (orm inheritance) from a class the overwrite copy 
->>>>>>> 2292e346
     """
 
     def stage_find(self, cr, uid, section_id, domain=[], order='sequence'):
@@ -408,71 +343,22 @@
             if next_stage_id:
                 self.stage_set(cr, uid, [case.id], next_stage_id, context=context)
 
-<<<<<<< HEAD
-    def _find_percent_stage(self, cr, uid, percent, type, section_id):
-        """Return the first stage with a probability == percent"""
-        stage_pool = self.pool.get('crm.case.stage')
-        if section_id :
-            ids = stage_pool.search(cr, uid, [("probability", '=', percent), ("type", 'like', type), ("section_ids", 'in', [section_id])])
-        else :
-            ids = stage_pool.search(cr, uid, [("probability", '=', percent), ("type", 'like', type)])
-
-        if ids:
-            return ids[0]
-        return False
-
-
-    def _find_first_stage(self, cr, uid, type, section_id):
-        """Returns the first stage that has a sequence number equal or higher than sequence"""
-        stage_pool = self.pool.get('crm.case.stage')
-        if section_id :
-            ids = stage_pool.search(cr, uid, [("sequence", '>', 0), ("type", 'like', type), ("section_ids", 'in', [section_id])])
-        else :
-            ids = stage_pool.search(cr, uid, [("sequence", '>', 0), ("type", 'like', type)])
-
-        if ids:
-            stages = stage_pool.browse(cr, uid, ids)
-            stage_min = stages[0]
-            for stage in stages:
-                if stage_min.sequence > stage.sequence:
-                    stage_min = stage
-            return stage_min.id
-        else :
-            return False
-
-    def onchange_stage_id(self, cr, uid, ids, stage_id, context={}):
-        if not stage_id:
-            return {'value':{}}
-
-        stage = self.pool.get('crm.case.stage').browse(cr, uid, stage_id, context)
-
-        if not stage.on_change:
-            return {'value':{}}
-        return {'value':{'probability': stage.probability}}
+    def stage_next(self, cr, uid, ids, context=None):
+        """This function computes next stage for case from its current stage
+        using available stage for that case type
+        """
+        self.stage_change(cr, uid, ids, '>','sequence', context)
+
+    def stage_previous(self, cr, uid, ids, context=None):
+        """This function computes previous stage for case from its current
+        stage using available stage for that case type
+        """
+        self.stage_change(cr, uid, ids, '<', 'sequence desc', context)
 
     def copy(self, cr, uid, id, default=None, context=None):
         """Overrides orm copy method to avoid copying messages,
            as well as date_closed and date_open columns if they
            exist."""
-=======
-    def stage_next(self, cr, uid, ids, context=None):
-        """This function computes next stage for case from its current stage
-        using available stage for that case type
-        """
-        self.stage_change(cr, uid, ids, '>','sequence', context)
-
-    def stage_previous(self, cr, uid, ids, context=None):
-        """This function computes previous stage for case from its current
-        stage using available stage for that case type
-        """
-        self.stage_change(cr, uid, ids, '<', 'sequence desc', context)
-
-    def copy(self, cr, uid, id, default=None, context=None):
-        """ Overrides orm copy method.
-        """
-        if context is None:
-            context = {}
->>>>>>> 2292e346
         if default is None:
             default = {}
 
@@ -484,85 +370,9 @@
                 default.update({ 'date_open': False })
         return super(osv.osv, self).copy(cr, uid, id, default, context=context)
 
-<<<<<<< HEAD
-    def _find_next_stage(self, cr, uid, stage_list, index, current_seq, stage_pool, context=None):
-        if index + 1 == len(stage_list):
-            return False
-        next_stage_id = stage_list[index + 1]
-        next_stage = stage_pool.browse(cr, uid, next_stage_id, context=context)
-        if not next_stage:
-            return False
-        next_seq = next_stage.sequence
-        if not current_seq :
-            current_seq = 0
-
-        if (abs(next_seq - current_seq)) >= 1:
-            return next_stage
-        else :
-            return self._find_next_stage(cr, uid, stage_list, index + 1, current_seq, stage_pool)
-
-    def stage_change(self, cr, uid, ids, context=None, order='sequence'):
-        stage_pool = self.pool.get('crm.case.stage')
-        stage_type = context and context.get('stage_type','')
-        current_seq = False
-        next_stage_id = False
-
-        for case in self.browse(cr, uid, ids, context=context):
-
-            next_stage = False
-            value = {}
-            if case.section_id.id :
-                domain = [('type', '=', stage_type),('section_ids', '=', case.section_id.id)]
-            else :
-                domain = [('type', '=', stage_type)]
-
-
-            stages = stage_pool.search(cr, uid, domain, order=order)
-            current_seq = case.stage_id.sequence
-            index = -1
-            if case.stage_id and case.stage_id.id in stages:
-                index = stages.index(case.stage_id.id)
-
-            next_stage = self._find_next_stage(cr, uid, stages, index, current_seq, stage_pool, context=context)
-
-            if next_stage:
-                next_stage_id = next_stage.id
-                value.update({'stage_id': next_stage.id})
-                if next_stage.on_change:
-                    value.update({'probability': next_stage.probability})
-            self.write(cr, uid, [case.id], value, context=context)
-
-        return next_stage_id #FIXME should return a list of all id
-
-
-    def stage_next(self, cr, uid, ids, context=None):
-        """This function computes next stage for case from its current stage
-           using available stage for that case type
-        """
-
-        return self.stage_change(cr, uid, ids, context=context, order='sequence')
-
-    def stage_previous(self, cr, uid, ids, context=None):
-        """This function computes previous stage for case from its current stage
-           using available stage for that case type
-        """
-        return self.stage_change(cr, uid, ids, context=context, order='sequence desc')
 
     def case_open(self, cr, uid, ids, *args):
         """Opens Case"""
-=======
-    def _history(self, cr, uid, cases, keyword, history=False, subject=None, email=False, details=None, email_from=False, message_id=False, attach=[], context=None):
-        mailgate_pool = self.pool.get('mailgate.thread')
-        return mailgate_pool.history(cr, uid, cases, keyword, history=history,\
-                                       subject=subject, email=email, \
-                                       details=details, email_from=email_from,\
-                                       message_id=message_id, attach=attach, \
-                                       context=context)
-
-    def case_open(self, cr, uid, ids, *args):
-        """Opens Case
-        """
->>>>>>> 2292e346
         cases = self.browse(cr, uid, ids)
         self.message_append(cr, uid, cases, _('Open'))
         for case in cases:
@@ -574,12 +384,7 @@
         return True
 
     def case_close(self, cr, uid, ids, *args):
-<<<<<<< HEAD
         """Closes Case"""
-=======
-        """Closes Case
-        """
->>>>>>> 2292e346
         cases = self.browse(cr, uid, ids)
         cases[0].state # to fill the browse record cache
         self.message_append(cr, uid, cases, _('Close'))
@@ -593,12 +398,7 @@
         return True
 
     def case_escalate(self, cr, uid, ids, *args):
-<<<<<<< HEAD
         """Escalates case to parent level"""
-=======
-        """Escalates case to top level
-        """
->>>>>>> 2292e346
         cases = self.browse(cr, uid, ids)
         for case in cases:
             data = {'active': True}
@@ -616,12 +416,7 @@
         return True
 
     def case_cancel(self, cr, uid, ids, *args):
-<<<<<<< HEAD
         """Cancels Case"""
-=======
-        """Cancels Case
-        """
->>>>>>> 2292e346
         cases = self.browse(cr, uid, ids)
         cases[0].state # to fill the browse record cache
         self.message_append(cr, uid, cases, _('Cancel'))
@@ -634,12 +429,7 @@
         return True
 
     def case_pending(self, cr, uid, ids, *args):
-<<<<<<< HEAD
         """Marks case as pending"""
-=======
-        """Marks case as pending
-        """
->>>>>>> 2292e346
         cases = self.browse(cr, uid, ids)
         cases[0].state # to fill the browse record cache
         self.message_append(cr, uid, cases, _('Pending'))
@@ -648,14 +438,8 @@
         return True
 
     def case_reset(self, cr, uid, ids, *args):
-<<<<<<< HEAD
         """Resets case as draft"""
         state = 'draft'
-=======
-        """Resets case as draft
-        """
-        state = 'draft' 
->>>>>>> 2292e346
         if 'crm.phonecall' in args:
             state = 'open'
         cases = self.browse(cr, uid, ids)
@@ -733,11 +517,6 @@
         cases = self.browse(cr, uid, ids2, context=context)
         return self._action(cr, uid, cases, False, context=context)
 
-<<<<<<< HEAD
-
-
-=======
->>>>>>> 2292e346
     def format_body(self, body):
         return self.pool.get('base.action.rule').format_body(body)
 
@@ -755,138 +534,6 @@
             res[case.id] = l
         return res
 
-<<<<<<< HEAD
-
-class crm_case_stage(osv.osv):
-    """Stage of case"""
-
-    _name = "crm.case.stage"
-    _description = "Stage of case"
-    _rec_name = 'name'
-    _order = "sequence"
-
-    def _get_type_value(self, cr, user, context):
-        return [('lead','Lead'),('opportunity','Opportunity')]
-
-    _columns = {
-        'name': fields.char('Stage Name', size=64, required=True, translate=True),
-        'sequence': fields.integer('Sequence', help="Gives the sequence order when displaying a list of case stages."),
-        'probability': fields.float('Probability (%)', required=True, help="This percentage depicts the default/average probability of the Case for this stage to be a success"),
-        'on_change': fields.boolean('Change Probability Automatically', \
-                         help="Change Probability on next and previous stages."),
-        'requirements': fields.text('Requirements'),
-        'type': fields.selection(_get_type_value, 'Type', required=True),
-    }
-
-    def _find_stage_type(self, cr, uid, context=None):
-        """Finds type of stage according to record"""
-        type = context and context.get('type', '') or ''
-        return type
-
-    _defaults = {
-        'sequence': lambda *args: 1,
-        'probability': lambda *args: 0.0,
-        'type': _find_stage_type,
-    }
-
-
-class crm_case_section(osv.osv):
-    """Sales Team"""
-
-    _name = "crm.case.section"
-    _description = "Sales Teams"
-    _order = "complete_name"
-
-    def get_full_name(self, cr, uid, ids, field_name, arg, context=None):
-        return  dict(self.name_get(cr, uid, ids, context=context))
-
-    _columns = {
-        'name': fields.char('Sales Team', size=64, required=True, translate=True),
-        'complete_name': fields.function(get_full_name, type='char', size=256, readonly=True, store=True),
-        'code': fields.char('Code', size=8),
-        'active': fields.boolean('Active', help="If the active field is set to "\
-                        "true, it will allow you to hide the sales team without removing it."),
-        'allow_unlink': fields.boolean('Allow Delete', help="Allows to delete non draft cases"),
-        'change_responsible': fields.boolean('Change Responsible', help="Thick this box if you want that on escalation, the responsible of this sale team automatically becomes responsible of the lead/opportunity escaladed"),
-        'user_id': fields.many2one('res.users', 'Responsible User'),
-        'member_ids':fields.many2many('res.users', 'sale_member_rel', 'section_id', 'member_id', 'Team Members'),
-        'reply_to': fields.char('Reply-To', size=64, help="The email address put in the 'Reply-To' of all emails sent by OpenERP about cases in this sales team"),
-        'parent_id': fields.many2one('crm.case.section', 'Parent Team'),
-        'child_ids': fields.one2many('crm.case.section', 'parent_id', 'Child Teams'),
-        'resource_calendar_id': fields.many2one('resource.calendar', "Working Time"),
-        'note': fields.text('Description'),
-        'working_hours': fields.float('Working Hours', digits=(16,2 )),
-        'stage_ids': fields.many2many('crm.case.stage', 'section_stage_rel', 'section_id', 'stage_id', 'Stages'),
-    }
-
-    _defaults = {
-        'active': lambda *a: 1,
-        'allow_unlink': lambda *a: 1,
-    }
-
-    _sql_constraints = [
-        ('code_uniq', 'unique (code)', 'The code of the sales team must be unique !')
-    ]
-
-    _constraints = [
-        (osv.osv._check_recursion, 'Error ! You cannot create recursive Sales team.', ['parent_id'])
-    ]
-
-    def name_get(self, cr, uid, ids, context=None):
-        """Overrides orm name_get method"""
-        if not isinstance(ids, list) :
-            ids = [ids]
-        res = []
-        if not ids:
-            return res
-        reads = self.read(cr, uid, ids, ['name', 'parent_id'], context)
-
-        for record in reads:
-            name = record['name']
-            if record['parent_id']:
-                name = record['parent_id'][1] + ' / ' + name
-            res.append((record['id'], name))
-        return res
-
-
-class crm_case_categ(osv.osv):
-    """Category of Case"""
-    _name = "crm.case.categ"
-    _description = "Category of Case"
-    _columns = {
-        'name': fields.char('Name', size=64, required=True, translate=True),
-        'section_id': fields.many2one('crm.case.section', 'Sales Team'),
-        'object_id': fields.many2one('ir.model', 'Object Name'),
-    }
-
-    def _find_object_id(self, cr, uid, context=None):
-        """Finds id for case object"""
-        object_id = context and context.get('object_id', False) or False
-        ids = self.pool.get('ir.model').search(cr, uid, [('model', '=', object_id)])
-        return ids and ids[0]
-
-    _defaults = {
-        'object_id' : _find_object_id
-    }
-
-class crm_case_stage(osv.osv):
-    _inherit = "crm.case.stage"
-    _columns = {
-        'section_ids':fields.many2many('crm.case.section', 'section_stage_rel', 'stage_id', 'section_id', 'Sections'),
-    }
-
-class crm_case_resource_type(osv.osv):
-    """Resource Type of case"""
-    _name = "crm.case.resource.type"
-    _description = "Campaign"
-    _rec_name = "name"
-    _columns = {
-        'name': fields.char('Campaign Name', size=64, required=True, translate=True),
-        'section_id': fields.many2one('crm.case.section', 'Sales Team'),
-    }
-
-=======
->>>>>>> 2292e346
 def _links_get(self, cr, uid, context=None):
     """Gets links value for reference field"""
     obj = self.pool.get('res.request.link')
@@ -907,15 +554,5 @@
         if vals.get('context_section_id'):
             section_obj.write(cr, uid, [vals['context_section_id']], {'member_ids':[(4, res)]}, context)
         return res
-<<<<<<< HEAD
-
-
-class res_partner(osv.osv):
-    _inherit = 'res.partner'
-    _columns = {
-        'section_id': fields.many2one('crm.case.section', 'Sales Team'),
-    }
-=======
-
-users()
->>>>>>> 2292e346
+
+users()