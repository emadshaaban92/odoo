--- conflicted
+++ resolved
@@ -108,10 +108,6 @@
                         <field name="email_from" widget="email"/>
                         <button string="Send Email"
                             name="%(mail.action_email_compose_message_wizard)d"
-<<<<<<< HEAD
-                            context="{'email_model':'crm.lead', 'email_res_id': active_id}"
-=======
->>>>>>> 5be7bbd5
                             icon="terp-mail-message-new" type="action" colspan="1"/>
                         <newline/>
                         <field name="phone"/>
@@ -196,30 +192,19 @@
                                 context="{'mail':'reply', 'message_id':active_id}"
                                 icon="terp-mail-replied" type="action" />
                         </tree>
-<<<<<<< HEAD
-                        <form string="Communication history">
+
+                        <form string="History">
                             <group col="4" colspan="4">
                                 <field name="email_from"/>
                                 <field name="date"/>
                                 <field name="email_to" widget="char" size="512"/>
                                 <field name="email_cc" widget="char" size="512"/>
                                 <field name="subject" colspan="4" widget="char" size="512"/>
-=======
-
-                        <form string="History">
-                            <group col="4" colspan="4">
-                                <field name="email_from"/>
-                                <field name="date"/>
-                                <field name="email_to" size="512"/>
-                                <field name="email_cc" size="512"/>
-                                <field name="subject" colspan="4" widget="char" attrs="{'invisible': [('history', '=', False)]}" size="512"/>
-                                <field name="display_text" colspan="4"   attrs="{'invisible': [('history', '=', True)]}"/>
->>>>>>> 5be7bbd5
                                 <field name="history" invisible="1"/>
                             </group>
                             <notebook colspan="4">
                                 <page string="Details">
-<<<<<<< HEAD
+                                    <field name="body" colspan="4" nolabel="1"/>
                                     <group attrs="{'invisible': [('history', '!=', True)]}">
                                         <field name="body" colspan="4" nolabel="1" height="250"/>
                                         <button colspan="4" string="Reply"
@@ -227,28 +212,11 @@
                                             context="{'mail':'reply', 'message_id':active_id}"
                                             icon="terp-mail-replied" type="action"/>
                                     </group>
-                                    <group attrs="{'invisible': [('history', '=', True)]}">
-                                        <field name="display_text" colspan="4" nolabel="1"  height="250"/>
-                                    </group>
-=======
-                                    <field name="body" colspan="4" nolabel="1"/>
-                                    <group attrs="{'invisible': [('history', '!=', True)]}">
-                                        <button colspan="4" string="Reply"
-                                            name="%(mail.action_email_compose_message_wizard)d"
-                                            context="{'mail':'reply'}"
-                                            icon="terp-mail-replied" type="action"/>
-                                        </group>
-
->>>>>>> 5be7bbd5
                                 </page>
                                 <page string="Attachments">
                                     <field name="attachment_ids" colspan="4" readonly="1" nolabel="1"/>
                                 </page>
-<<<<<<< HEAD
-                            </notebook>
-=======
                                 </notebook>
->>>>>>> 5be7bbd5
                         </form>
                     </field>
                     <button string="Add Internal Note"
@@ -257,10 +225,6 @@
                         icon="terp-document-new" type="action" />
                     <button string="Send New Email"
                         name="%(mail.action_email_compose_message_wizard)d"
-<<<<<<< HEAD
-                        context="{'email_model':'crm.lead', 'email_res_id': active_id}"
-=======
->>>>>>> 5be7bbd5
                         icon="terp-mail-message-new" type="action"/>
                  </page>
                 </notebook>
