--- conflicted
+++ resolved
@@ -86,11 +86,7 @@
     _order = "sequence, date_planned"
 
     _columns = {
-<<<<<<< HEAD
-       'state': fields.selection([('draft','Draft'),('cancel','Cancelled'),('pause','Pending'),('startworking', 'In Progress'),('done','Finished')],'State', readonly=True,
-=======
-       'state': fields.selection([('draft','Draft'),('startworking', 'In Progress'),('pause','Pending'),('cancel','Cancelled'),('done','Finished')],'Status', readonly=True,
->>>>>>> 0e6f4821
+       'state': fields.selection([('draft','Draft'),('cancel','Cancelled'),('pause','Pending'),('startworking', 'In Progress'),('done','Finished')],'Status', readonly=True,
                                  help="* When a work order is created it is set in 'Draft' state.\n" \
                                        "* When user sets work order in start mode that time it will be set in 'In Progress' state.\n" \
                                        "* When work order is in running mode, during that time if user wants to stop or to make changes in order then can set in 'Pending' state.\n" \
