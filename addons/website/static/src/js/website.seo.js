--- conflicted
+++ resolved
@@ -9,28 +9,10 @@
 
 website.add_template_file('/website/static/src/xml/website.seo.xml');
 
-<<<<<<< HEAD
-=======
+
     // This replaces \b, because accents(e.g. à, é) are not seen as word boundaries.
     // Javascript \b is not unicode aware, and words beginning or ending by accents won't match \b
     var WORD_SEPARATORS_REGEX = '([\\u2000-\\u206F\\u2E00-\\u2E7F\'!"#\\$%&\\(\\)\\*\\+,\\-\\.\\/:;<=>\\?¿¡@\\[\\]\\^_`\\{\\|\\}~\\s]+|^|$)';
-
-    function analyzeKeyword(htmlPage, keyword) {
-        return  htmlPage.isInTitle(keyword) ? {
-                    title: 'label label-primary',
-                    description: "This keyword is used in the page title",
-                } : htmlPage.isInDescription(keyword) ? {
-                    title: 'label label-info',
-                    description: "This keyword is used in the page description",
-                } : htmlPage.isInBody(keyword) ? {
-                    title: 'label label-info',
-                    description: "This keyword is used in the page content."
-                } : {
-                    title: 'label label-default',
-                    description: "This keyword is not used anywhere on the page."
-                };
-    }
->>>>>>> 81b5c601
 
 function analyzeKeyword(htmlPage, keyword) {
     return  htmlPage.isInTitle(keyword) ? {
@@ -209,7 +191,6 @@
             keyword.on('selected', self, function (word) {
                 self.trigger('selected', word);
             });
-<<<<<<< HEAD
             keyword.appendTo(self.$el);
         }
         if (self.isFull()) {
@@ -217,25 +198,6 @@
         }
     },
 });
-=======
-        },
-        company: function () {
-            return $('html').attr('data-oe-company-name');
-        },
-        bodyText: function () {
-            return $('body').children().not('.js_seo_configuration').text();
-        },
-        isInBody: function (text) {
-            return new RegExp(WORD_SEPARATORS_REGEX+text+WORD_SEPARATORS_REGEX, "gi").test(this.bodyText());
-        },
-        isInTitle: function (text) {
-            return new RegExp(WORD_SEPARATORS_REGEX+text+WORD_SEPARATORS_REGEX, "gi").test(this.title());
-        },
-        isInDescription: function (text) {
-            return new RegExp(WORD_SEPARATORS_REGEX+text+WORD_SEPARATORS_REGEX, "gi").test(this.description());
-        },
-    });
->>>>>>> 81b5c601
 
 var Image = Widget.extend({
     template: 'website.seo_image',
@@ -339,13 +301,13 @@
         return $('body').children().not('.js_seo_configuration').text();
     },
     isInBody: function (text) {
-        return new RegExp("\\b"+text+"\\b", "gi").test(this.bodyText());
+        return new RegExp(WORD_SEPARATORS_REGEX+text+WORD_SEPARATORS_REGEX, "gi").test(this.bodyText());
     },
     isInTitle: function (text) {
-        return new RegExp("\\b"+text+"\\b", "gi").test(this.title());
+        return new RegExp(WORD_SEPARATORS_REGEX+text+WORD_SEPARATORS_REGEX, "gi").test(this.title());
     },
     isInDescription: function (text) {
-        return new RegExp("\\b"+text+"\\b", "gi").test(this.description());
+        return new RegExp(WORD_SEPARATORS_REGEX+text+WORD_SEPARATORS_REGEX, "gi").test(this.description());
     },
 });
 
