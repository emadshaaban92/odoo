odoo.define('website.snippets.editor', function (require) {
'use strict';

var widget = require('web_editor.widget');
var animation = require('web_editor.snippets.animation');
var options = require('web_editor.snippets.options');
var snippet_editor = require('web_editor.snippet.editor');


snippet_editor.Class.include({
    _get_snippet_url: function () {
        return '/website/snippets';
    }
});


var preventParentEmpty = {
    hide_remove_button: function() {
        this.$overlay.find('.oe_snippet_remove, .oe_snippet_move').toggleClass("hidden", !this.$target.siblings().length);
    },
    on_focus : function () {
        this._super();
        this.hide_remove_button();
    },
    on_clone: function ($clone) {
        this._super($clone);
        this.hide_remove_button();
    },
    on_remove: function () {
        this._super();
        this.hide_remove_button();
    },
};


options.registry.slider = options.Class.extend({
    drop_and_build_snippet: function() {
        this.id = "myCarousel" + new Date().getTime();
        this.$target.attr("id", this.id);
        this.$target.find("[data-slide]").attr("data-cke-saved-href", "#" + this.id);
        this.$target.find("[data-target]").attr("data-target", "#" + this.id);
        this.rebind_event();
    },
    on_clone: function ($clone) {
        var id = "myCarousel" + new Date().getTime();
        $clone.attr("id", id);
        $clone.find("[data-slide]").attr("href", "#" + id);
        $clone.find("[data-slide-to]").attr("data-target", "#" + id);
    },
    // rebind event to active carousel on edit mode
    rebind_event: function () {
        var self = this;
        this.$target.find('.carousel-indicators [data-slide-to]').off('click').on('click', function () {
            self.$target.carousel(+$(this).data('slide-to')); });
    },
    clean_for_save: function () {
        this._super();
        this.$target.find(".item").removeClass("next prev left right active")
            .first().addClass("active");
        this.$target.find('.carousel-indicators').find('li').removeClass('active')
            .first().addClass("active");
    },
    start : function () {
        var self = this;
        this._super();
        this.$target.carousel({interval: false});
        this.id = this.$target.attr("id");
        this.$inner = this.$target.find('.carousel-inner');
        this.$indicators = this.$target.find('.carousel-indicators');
        this.$target.carousel('pause');
        this.rebind_event();
    },
    add_slide: function (type, value) {
        if(type !== "click") return;

        var self = this;
        var cycle = this.$inner.find('.item').length;
        var $active = this.$inner.find('.item.active, .item.prev, .item.next').first();
        var index = $active.index();
        this.$target.find('.carousel-control, .carousel-indicators').removeClass("hidden");
        this.$indicators.append('<li data-target="#' + this.id + '" data-slide-to="' + cycle + '"></li>');

        // clone the best candidate from template to use new features
        var $snippets = this.BuildingBlock.$snippets;
        //since saas-6, all snippets must start by s_
        var selection = this.$target.closest('[class*="s_"');
        if (_.isUndefined(selection)) {
            var point = 0;
            var className = _.compact(this.$target.attr("class").split(" "));
            $snippets.find('.oe_snippet_body').each(function () {
                var len = _.intersection(_.compact(this.className.split(" ")), className).length;
                if (len > point) {
                    point = len;
                    selection = this;
                }
            });
        }
        else {
            var s_class = selection.attr('class').split(' ').filter(function(o) { return _.str.startsWith(o, "s_") })[0]
            selection = $snippets.find("." + s_class);
        }
        var $clone = $(selection).find('.item:first').clone();

        // insert
        $clone.removeClass('active').insertAfter($active);
        setTimeout(function() {
            self.$target.carousel().carousel(++index);
            self.rebind_event();
        },0);
        return $clone;
    },
    remove_slide: function (type, value) {
        if(type !== "click") return;

        if (this.remove_process) {
            return;
        }
        var self = this;
        var new_index = 0;
        var cycle = this.$inner.find('.item').length - 1;
        var index = this.$inner.find('.item.active').index();

        if (cycle > 0) {
            this.remove_process = true;
            var $el = this.$inner.find('.item.active');
            self.$target.on('slid.bs.carousel', function (event) {
                $el.remove();
                self.$indicators.find("li:last").remove();
                self.$target.off('slid.bs.carousel');
                self.rebind_event();
                self.remove_process = false;
                if (cycle == 1) {
                    self.on_remove_slide(event);
                }
            });
            setTimeout(function () {
                self.$target.carousel( index > 0 ? --index : cycle );
            }, 500);
        } else {
            this.$target.find('.carousel-control, .carousel-indicators').addClass("hidden");
        }
    },
    interval : function(type, value) {
        this.$target.attr("data-interval", value);
    },
    set_active: function () {
        this.$el.find('li[data-interval]').removeClass("active")
            .filter('li[data-interval='+this.$target.attr("data-interval")+']').addClass("active");
    },
});

options.registry.carousel = options.registry.slider.extend({
    getSize: function () {
        this.grid = this._super();
        this.grid.size = 8;
        return this.grid;
    },
    clean_for_save: function () {
        this._super();
        this.$target.removeClass('oe_img_bg ' + this._class).css("background-image", "");
    },
    load_style_options : function () {
        this._super();
        $(".snippet-option-size li[data-value='']").remove();
    },
    start : function () {
        var self = this;
        this._super();

        // set background and prepare to clean for save
        var add_class = function (c){
            if (c) self._class = (self._class || "").replace(new RegExp("[ ]+" + c.replace(" ", "|[ ]+")), '') + ' ' + c;
            return self._class || "";
        };
        this.$target.on('slid.bs.carousel', function () {
            if(self.editor && self.editor.styles.background) {
                self.editor.styles.background.$bg = self.$target.find(".item.active");
                self.editor.styles.background.set_active();
            }
            self.$target.carousel("pause");
        });
        this.$target.trigger('slid.bs.carousel');
    },
    add_slide: function (type, data) {
        if(type !== "click") return;

        var $clone = this._super(type, data);
        // choose an other background
        var bg = this.$target.data("snippet-option-ids").background;
        if (!bg) return $clone;

        var $styles = bg.$el.find("li[data-background]");
        var $select = $styles.filter(".active").removeClass("active").next("li[data-background]");
        if (!$select.length) {
            $select = $styles.first();
        }
        $select.addClass("active");
        $clone.css("background-image", $select.data("background") ? "url('"+ $select.data("background") +"')" : "");

        return $clone;
    },
    // rebind event to active carousel on edit mode
    rebind_event: function () {
        var self = this;
        this.$target.find('.carousel-control').off('click').on('click', function () {
            self.$target.carousel( $(this).data('slide')); });
        this._super();

        /* Fix: backward compatibility saas-3 */
        this.$target.find('.item.text_image, .item.image_text, .item.text_only').find('.container > .carousel-caption > div, .container > img.carousel-image').attr('contentEditable', 'true');
    },
});

options.registry.marginAndResize = options.Class.extend({
    start: function () {
        var self = this;
        this._super();

        var resize_values = this.getSize();
        if (resize_values.n) this.$overlay.find(".oe_handle.n").removeClass("readonly");
        if (resize_values.s) this.$overlay.find(".oe_handle.s").removeClass("readonly");
        if (resize_values.e) this.$overlay.find(".oe_handle.e").removeClass("readonly");
        if (resize_values.w) this.$overlay.find(".oe_handle.w").removeClass("readonly");
        if (resize_values.size) this.$overlay.find(".oe_handle.size").removeClass("readonly");

        this.$overlay.find(".oe_handle:not(.size), .oe_handle.size .size").on('mousedown', function (event){
            event.preventDefault();

            var $handle = $(this);

            var resize_values = self.getSize();
            var compass = false;
            var XY = false;
            if ($handle.hasClass('n')) {
                compass = 'n';
                XY = 'Y';
            }
            else if ($handle.hasClass('s')) {
                compass = 's';
                XY = 'Y';
            }
            else if ($handle.hasClass('e')) {
                compass = 'e';
                XY = 'X';
            }
            else if ($handle.hasClass('w')) {
                compass = 'w';
                XY = 'X';
            }
<<<<<<< HEAD
            else if ($handle.hasClass('size')) {
                compass = 'size';
                XY = 'Y';
            }
=======
            if ($snippet && $snippet.length) {
                if(_.indexOf(this.snippets, $snippet.get(0)) === -1) {
                    this.snippets.push($snippet.get(0));
                }
                this.$active_snipped_id = $snippet;
                this.create_snippet_editor(this.$active_snipped_id);
                this.cover_target($snippet.data('overlay'), $snippet);
                this.snippet_focus($snippet);
            }
            this.$snippet.trigger('snippet-activated', $snippet);
            if ($snippet) {
                $snippet.trigger('snippet-activated', $snippet);
            }
        },
        create_snippet_editor: function ($snippet) {
            if (typeof $snippet.data("snippet-editor") === 'undefined') {
                if (!this.activate_overlay_zones($snippet).length) return;
                $snippet.data("snippet-editor", new website.snippet.Editor(this, $snippet));
            }
        },

        // activate drag and drop for the snippets in the snippet toolbar
        make_snippet_draggable: function($snippets){
            var self = this;
            var $tumb = $snippets.find(".oe_snippet_thumbnail_img:first");
            var left = $tumb.outerWidth()/2;
            var top = $tumb.outerHeight()/2;
            var $toInsert, dropped, $snippet, action, snipped_id;

            $snippets.draggable({
                greedy: true,
                helper: 'clone',
                zIndex: '1000',
                appendTo: 'body',
                cursor: "move",
                handle: ".oe_snippet_thumbnail",
                cursorAt: {
                    'left': left,
                    'top': top
                },
                start: function(){
                    self.hide();
                    dropped = false;
                    // snippet_selectors => to get drop-near, drop-in
                    $snippet = $(this);
                    var $base_body = $snippet.find('.oe_snippet_body');
                    var $selector_siblings = $();
                    var $selector_children = $();
                    var vertical = false;
                    var temp = website.snippet.templateOptions;
                    for (var k in temp) {
                        if ($base_body.is(temp[k].base_selector)) {
                            if (temp[k]['drop-near']) {
                                if (!$selector_siblings) $selector_siblings = temp[k]['drop-near'].all();
                                else $selector_siblings = $selector_siblings.add(temp[k]['drop-near'].all());
                            }
                            if (temp[k]['drop-in']) {
                                if (!$selector_children) $selector_children = temp[k]['drop-in'].all();
                                else $selector_children = $selector_children.add(temp[k]['drop-in'].all());
                            }
                        }
                    }

                    $toInsert = $base_body.clone();

                    if (!$selector_siblings.length && !$selector_children.length) {
                        console.debug($snippet.find(".oe_snippet_thumbnail_title").text() + " have not insert action: data-drop-near or data-drop-in");
                        return;
                    }

                    self.activate_insertion_zones($selector_siblings, $selector_children);

                    $('.oe_drop_zone').droppable({
                        over:   function(){
                            dropped = true;
                            $(this).first().after($toInsert);
                        },
                        out:    function(){
                            var prev = $toInsert.prev();
                            if(this === prev[0]){
                                dropped = false;
                                $toInsert.detach();
                            }
                        }
                    });
                },
                stop: function(ev, ui){
                    $toInsert.removeClass('oe_snippet_body');
                    
                    if (! dropped && self.$editable.find('.oe_drop_zone') && ui.position.top > 3) {
                        var el = self.$editable.find('.oe_drop_zone').nearest({x: ui.position.left, y: ui.position.top}).first();
                        if (el.length) {
                            el.after($toInsert);
                            dropped = true;
                        }
                    }

                    self.$editable.find('.oe_drop_zone').droppable('destroy').remove();
                    
                    if (dropped) {

                        var prev = $toInsert.first()[0].previousSibling;
                        var next = $toInsert.last()[0].nextSibling;
                        var rte = self.parent.rte;

                        if (prev) {
                            $toInsert.detach();
                            rte.historyRecordUndo($(prev));
                            $toInsert.insertAfter(prev);
                        } else if (next) {
                            $toInsert.detach();
                            rte.historyRecordUndo($(next));
                            $toInsert.insertBefore(next);
                        } else {
                            var $parent = $toInsert.parent();
                            $toInsert.detach();
                            rte.historyRecordUndo($parent);
                            $parent.prepend($toInsert);
                        }

                        var $target = false;
                        $target = $toInsert;

                        setTimeout(function () {
                            self.$snippet.trigger('snippet-dropped', $target);

                            website.snippet.start_animation(true, $target);

                            self.call_for_all_snippets($target, function (editor, $snippet) {
                                editor.drop_and_build_snippet();
                            });
                            self.create_snippet_editor($target);
                            self.cover_target($target.data('overlay'), $target);
                            $target.closest(".o_editable").trigger("content_changed");

                            self.make_active($target);
                        },0);
                    } else {
                        $toInsert.remove();
                    }
                },
            });
        },

        // call a method on a snippet and all his children
        call_for_all_snippets: function ($snippet, callback) {
            var self = this;
            $snippet.add(website.snippet.globalSelector.all($snippet)).each(function () {
                var $snippet = $(this);
                setTimeout(function () {
                    self.create_snippet_editor($snippet);
                    if ($snippet.data("snippet-editor")) {
                        callback.call(self, $snippet.data("snippet-editor"), $snippet);
                    }
                });
            });
        },

        // return the original snippet in the editor bar from a snippet id (string)
        get_snippet_from_id: function(id){
            return $('.oe_snippet').filter(function(){
                    return $(this).data('option') === id;
                }).first();
        },

        // Create element insertion drop zones. two css selectors can be provided
        // selector.children -> will insert drop zones as direct child of the selected elements
        //   in case the selected elements have children themselves, dropzones will be interleaved
        //   with them.
        // selector.siblings -> will insert drop zones after and before selected elements
        activate_insertion_zones: function($selector_siblings, $selector_children){
            var self = this;
            var zone_template = $("<div class='oe_drop_zone oe_insert'></div>");

            if ($selector_children) {
                $selector_children.each(function (){
                    var $zone = $(this);
                    var css = window.getComputedStyle(this);
                    var float = css.float || css.cssFloat;
                    var $drop = zone_template.clone();

                    $zone.append($drop);
                    var node = $drop[0].previousSibling;
                    var test = !!(node && ((!node.tagName && node.textContent.match(/\S/)) ||  node.tagName === "BR"));
                    if (test) {
                        $drop.addClass("oe_vertical oe_vertical_text").css({
                                'height': parseInt(window.getComputedStyle($zone[0]).lineHeight),
                                'float': 'none',
                                'display': 'inline-block'
                            });
                    } else if (float === "left" || float === "right") {
                        $drop.addClass("oe_vertical").css('height', Math.max(Math.min($zone.outerHeight(), $zone.children().last().outerHeight()), 30));
                    }

                    $drop = $drop.clone();

                    $zone.prepend($drop);
                    var node = $drop[0].nextSibling;
                    var test = !!(node && ((!node.tagName && node.textContent.match(/\S/)) ||  node.tagName === "BR"));
                    if (test) {
                        $drop.addClass("oe_vertical oe_vertical_text").css({
                                'height': parseInt(window.getComputedStyle($zone[0]).lineHeight),
                                'float': 'none',
                                'display': 'inline-block'
                            });
                    } else if (float === "left" || float === "right") {
                        $drop.addClass("oe_vertical").css('height', Math.max(Math.min($zone.outerHeight(), $zone.children().first().outerHeight()), 30));
                    }
                    if (test) {
                        $drop.css({'float': 'none', 'display': 'inline-block'});
                    }
                });
>>>>>>> e16d495d

            var resize = resize_values[compass];
            if (!resize) return;


            if (compass === 'size') {
                var offset = self.$target.offset().top;
                if (self.$target.css("background").match(/rgba\(0, 0, 0, 0\)/)) {
                    self.$target.addClass("resize_editor_busy");
                }
<<<<<<< HEAD
            } else {
                var xy = event['page'+XY];
                var current = resize[2] || 0;
                _.each(resize[0], function (val, key) {
                    if (self.$target.hasClass(val)) {
                        current = key;
=======
            });
        },

        // generate drop zones covering the elements selected by the selector
        // we generate overlay drop zones only to get an idea of where the snippet are, the drop
        activate_overlay_zones: function($targets){
            var self = this;

            function is_visible($el){
                return     $el.css('display')    != 'none'
                        && $el.css('opacity')    != '0'
                        && $el.css('visibility') != 'hidden';
            }

            // filter out invisible elements
            $targets = $targets.filter(function(){ return is_visible($(this)); });

            // filter out elements with invisible parents
            $targets = $targets.filter(function(){
                var parents = $(this).parents().filter(function(){ return !is_visible($(this)); });
                return parents.length === 0;
            });

            $targets.each(function () {
                var $target = $(this);
                if (!$target.data('overlay')) {
                    var $zone = $(openerp.qweb.render('website.snippet_overlay'));

                    // fix for pointer-events: none with ie9
                    if (document.body && document.body.addEventListener) {
                        $zone.on("click mousedown mousedown", function passThrough(event) {
                            event.preventDefault();
                            $target.each(function() {
                               // check if clicked point (taken from event) is inside element
                                event.srcElement = this;
                                $(this).trigger(event.type);
                            });
                            return false;
                        });
                    }

                    $zone.appendTo('#oe_manipulators');
                    $zone.data('target',$target);
                    $target.data('overlay',$zone);

                    var timer;
                    $target.closest('.o_editable').on("content_changed", function (event) {
                        clearTimeout(timer);
                        timer = setTimeout(function () {
                            if ($target.data('overlay') && $target.data('overlay').hasClass("oe_active")) {
                                self.cover_target($target.data('overlay'), $target);
                            }
                        },50);
                     });

                    var resize = function () {
                        if ($zone.parent().length) {
                            self.cover_target($zone, $target);
                        } else {
                            $('body').off("resize", resize);
                        }
                    };
                    $('body').on("resize", resize);
                }
                self.cover_target($target.data('overlay'), $target);
            });
            return $targets;
        }
    });


    website.snippet.options = {};
    website.snippet.Option = openerp.Class.extend({
        // initialisation (don't overwrite)
        init: function (BuildingBlock, editor, $target, option_id) {
            this.BuildingBlock = BuildingBlock;
            this.editor = editor;
            this.$target = $target;
            var option = website.snippet.templateOptions[option_id];
            var styles = this.$target.data("snippet-option-ids") || {};
            styles[option_id] = this;
            this.$target.data("snippet-option-ids", styles);
            this.$overlay = this.$target.data('overlay') || $('<div>');
            this.option= option_id;
            this.$el = option.$el.find(">li").clone();
            this.data = option.$el.data();
        },

        // helper for this.$target.find
        $: function (selector) {
            return this.$target(selector);
        },

        _bind_li_menu: function () {
            this.$el.filter("li:hasData").find('a:first')
                .off('mouseenter click')
                .on('mouseenter click', _.bind(this._mouse, this));

            this.$el
                .off('mouseenter click', "li:hasData a")
                .on('mouseenter click', "li:hasData a", _.bind(this._mouse, this));

            this.$el.closest("ul").add(this.$el)
                .off('mouseleave')
                .on('mouseleave', _.bind(this.reset, this));

            this.$el
                .off('mouseleave', "ul")
                .on('mouseleave', "ul", _.bind(this.reset, this));

            this.reset_methods = [];
        },

        /**
         * this method handles mouse:over and mouse:leave on the snippet editor menu
         */
         _time_mouseleave: null,
        _mouse: function (event) {
            var $next = $(event.currentTarget).parent();

            // triggers preview or apply methods if a menu item has been clicked
            this.select(event.type === "click" ? "click" : "over", $next);
            if (event.type === 'click') {
                this.set_active();
                this.$target.trigger("snippet-option-change", [this]);
            } else {
                this.$target.trigger("snippet-option-preview", [this]);
            }
        },
        /* 
        *  select and set item active or not (add highlight item and his parents)
        *  called before start
        */
        set_active: function () {
            var classes = _.uniq((this.$target.attr("class") || '').split(/\s+/));
            this.$el.find('[data-toggle_class], [data-select_class]')
                .add(this.$el)
                .filter('[data-toggle_class], [data-select_class]')
                .removeClass("active")
                .filter('[data-toggle_class="' + classes.join('"], [data-toggle_class="') + '"] ,'+
                    '[data-select_class="' + classes.join('"], [data-select_class="') + '"]')
                .addClass("active");
        },

        start: function () {
            this.set_active();
            this.$target.on('snippet-option-reset', _.bind(this.set_active, this));
            this._bind_li_menu();
        },

        on_focus : function () {
            this._bind_li_menu();
        },

        on_blur : function () {
        },

        on_clone: function ($clone) {
        },

        on_remove: function () {
        },

        drop_and_build_snippet: function () {
        },

        reset: function () {
            var self = this;
            var lis = self.$el.add(self.$el.find('li')).filter('.active').get();
            lis.reverse();
            _.each(lis, function (li) {
                var $li = $(li);
                for (var k in self.reset_methods) {
                    var method = self.reset_methods[k];
                    if ($li.is('[data-'+method+']') || $li.closest('[data-'+method+']').size()) {
                        delete self.reset_methods[k];
                    }
                }
                self.select("reset", $li);
            });

            for (var k in self.reset_methods) {
                var method = self.reset_methods[k];
                if (method) {
                    self[method]("reset", null);
                }
            }
            self.reset_methods = [];
            self.$target.trigger("snippet-option-reset", [this]);
        },

        // call data-method args as method (data-only can be used)
        select: function (type, $li) {
            var self = this,
                $methods = [],
                el = $li[0],
                $el;

            if ($li.data('only') && type !== $li.data('only')) {
                return;
            }

            if (type==="click") {
                this.reset();
                this.BuildingBlock.parent.rte.historyRecordUndo(this.$target);
            }

            function filter (k) { return k !== 'oeId' && k !== 'oeModel' && k !== 'oeField' && k !== 'oeXpath' && k !== 'oeSourceId' && k !== 'only';}
            function hasData(el) {
                for (var k in el.dataset) {
                    if (filter (k)) {
                        return true;
                    }
                }
                return false;
            }
            function method(el) {
                var data = {};
                for (var k in el.dataset) {
                    if (filter (k)) {
                        data[k] = el.dataset[k];
                    }
                }
                return data;
            }

            while (el && this.$el.is(el) || _.some(this.$el.map(function () {return $.contains(this, el);}).get()) ) {
                if (hasData(el)) {
                    $methods.push(el);
                }
                el = el.parentNode;
            }

            $methods.reverse();

            _.each($methods, function (el) {
                var $el = $(el);
                var methods = method(el);

                for (var k in methods) {
                    if (self[k]) {
                        if (type !== "reset" && self.reset_methods.indexOf(k) === -1) {
                            self.reset_methods.push(k);
                        }
                        self[k](type, methods[k], $el);
                    } else {
                        console.error("'"+self.option+"' snippet have not method '"+k+"'");
                    }
                }
            });
        },

        // default method for snippet
        toggle_class: function (type, value, $li) {
            var $lis = this.$el.find('[data-toggle_class]').add(this.$el).filter('[data-toggle_class]');

            function map ($lis) {
                return $lis.map(function () {return $(this).data("toggle_class");}).get().join(" ");
            }
            var classes = map($lis);
            var active_classes = map($lis.filter('.active, :has(.active)'));

            this.$target.removeClass(classes);
            this.$target.addClass(active_classes);

            if (type !== 'reset') {
                this.$target.toggleClass(value);
            }
        },
        select_class: function (type, value, $li) {
            var $lis = this.$el.find('[data-select_class]').add(this.$el).filter('[data-select_class]');

            var classes = $lis.map(function () {return $(this).data('select_class');}).get();

            this.$target.removeClass(classes.join(" "));
            if(value) this.$target.addClass(value);
        },
        eval: function (type, value, $li) {
            var fn = new Function("node", "type", "value", "$li", value);
            fn.call(this, this, type, value, $li);
        },

        clean_for_save: dummy
    });
    website.snippet.options.background = website.snippet.Option.extend({
        start: function ($change_target) {
            this.$target = $change_target || this.$target;
            this._super();
            var src = this.$target.css("background-image").replace(/url\(['"]*|['"]*\)|^none$/g, "");
            if (this.$target.hasClass('oe_custom_bg')) {
                this.$el.find('li[data-choose_image]').data("background", src).attr("data-background", src);
            }
        },
        background: function(type, value, $li) {
            if (value && value.length) {
                this.$target.attr("style", 'background-image: url(' + value + '); ' + (this.$target.attr("style") || '').replace(/background-image:[^;]+;?/, ''));
                this.$target.addClass("oe_img_bg");
            } else {
                this.$target.css("background-image", "");
                this.$target.removeClass("oe_img_bg").removeClass("oe_custom_bg");
            }
        },
        select_class : function(type, value, $li) {
            this.background(type, '', $li);
            this._super(type, value, $li);
        },
        choose_image: function(type, value, $li) {
            if(type !== "click") return;

            var self = this;
            var $image = $('<img class="hidden"/>');
            $image.attr("src", value);
            $image.appendTo(self.$target);

            var editor = new website.editor.MediaDialog(null, $image[0]);
            editor.appendTo(document.body);
            editor.$('[href="#editor-media-video"], [href="#editor-media-icon"]').addClass('hidden');

            editor.on('saved', self, function (o) {
                var value = $image.attr("src");
                $image.remove();
                self.$el.find('li[data-choose_image]').data("background", value).attr("data-background", value);
                self.background(type, value,$li);
                self.$target.addClass('oe_custom_bg');
                self.$target.trigger("snippet-option-change", [self]);
                self.set_active();
            });
            editor.on('cancel', self, function () {
                $image.remove();
            });
        },
        set_active: function () {
            var self = this;
            var src = this.$target.css("background-image").replace(/url\(['"]*|['"]*\)|^none$/g, "");
            this._super();

            if (this.$target.hasClass('oe_custom_bg')) {
                this.$el.find('li[data-choose_image]').data("background", src).attr("data-background", src);
            }

            this.$el.find('li[data-background]:not([data-background=""])')
                .removeClass("active")
                .each(function () {
                    var background = $(this).data("background") || $(this).attr("data-background");
                    if ((src.length && background.length && src.indexOf(background) !== -1) || (!src.length && !background.length)) {
                        $(this).addClass("active");
>>>>>>> e16d495d
                    }
                });
                var begin = current;
                var beginClass = self.$target.attr("class");
                var regClass = new RegExp("\\s*" + resize[0][begin].replace(/[-]*[0-9]+/, '[-]*[0-9]+'), 'g');
            }

<<<<<<< HEAD
            self.buildingBlock.editor_busy = true;
=======
            var classes = [];
            this.$el.find(".colorpicker button").map(function () {
                var $color = $(this);
                var color = $color.attr("class");
                if (self.$target.hasClass(color)) {
                    self.color = color;
                    $color.parent().addClass("selected");
                }
                classes.push(color);
            });
            this.classes = classes.join(" ");

            this.bind_events();
            return res;
        },
        bind_events: function () {
            var self = this;
            var $td = this.$el.find(".colorpicker td");
            var $colors = this.$el.find(".colorpicker button");
            $colors
                .mouseenter(function () {
                    self.$target.removeClass(self.classes).addClass($(this).attr("class"));
                })
                .mouseleave(function () {
                    self.$target.removeClass(self.classes)
                        .addClass($td.filter(".selected").children().attr("class"));
                })
                .click(function () {
                    $td.removeClass("selected");
                    $(this).parent().addClass("selected");
                    self.$target.closest(".o_editable").trigger("content_changed");
                });
        }
    });

    website.snippet.options.slider = website.snippet.Option.extend({
        drop_and_build_snippet: function() {
            this.id = "myCarousel_" + new Date().getTime();
            this.$target.attr("id", this.id);
            this.$target.find("[data-slide]").attr("data-cke-saved-href", "#" + this.id);
            this.$target.find("[data-target]").attr("data-target", "#" + this.id);
            this.rebind_event();
        },
        on_clone: function ($clone) {
            var id = "myCarousel_" + new Date().getTime();
            $clone.attr("id", id);
            $clone.find("[data-slide]").attr("href", "#" + id);
            $clone.find("[data-slide-to]").attr("data-target", "#" + id);
        },
        // rebind event to active carousel on edit mode
        rebind_event: function () {
            var self = this;
            this.$target.find('.carousel-indicators [data-slide-to]').off('click').on('click', function () {
                self.$target.carousel(+$(this).data('slide-to')); });
        },
        clean_for_save: function () {
            this._super();
            this.$target.find(".item").removeClass("next prev left right active")
                .first().addClass("active");
            this.$target.find('.carousel-indicators').find('li').removeClass('active')
                .first().addClass("active");
        },
        start : function () {
            var self = this;
            this._super();
            this.$target.carousel({interval: false});
            this.id = this.$target.attr("id");
            this.$inner = this.$target.find('.carousel-inner');
            this.$indicators = this.$target.find('.carousel-indicators');
            this.$target.carousel('pause');
            this.rebind_event();
        },
        add_slide: function (type, value) {
            if(type !== "click") return;

            var self = this;
            var cycle = this.$inner.find('.item').length;
            var $active = this.$inner.find('.item.active, .item.prev, .item.next').first();
            var index = $active.index();
            this.$target.find('.carousel-control, .carousel-indicators').removeClass("hidden");
            this.$indicators.append('<li data-target="#' + this.id + '" data-slide-to="' + cycle + '"></li>');

            // clone the best candidate from template to use new features
            var $snippets = this.buildingBlock.$snippets;
            //since saas-6, all snippets must start by s_
            var selection = this.$target.closest('[class*="s_"');
            if (_.isUndefined(selection)) {
                var point = 0;
                var className = _.compact(this.$target.attr("class").split(" "));
                $snippets.find('.oe_snippet_body').each(function () {
                    var len = _.intersection(_.compact(this.className.split(" ")), className).length;
                    if (len > point) {
                        point = len;
                        selection = this;
                    }
                });
            }
            else {
                var s_class = selection.attr('class').split(' ').filter(function(o) { return _.str.startsWith(o, "s_") })[0]
                selection = $snippets.find("." + s_class);
            }
            var $clone = $(selection).find('.item:first').clone();
>>>>>>> e16d495d

            var cursor = $handle.css("cursor")+'-important';
            var $body = $(document.body);
            $body.addClass(cursor);

<<<<<<< HEAD
            var body_mousemove = function (event){
=======
            if (this.remove_process) {
                return;
            }
            var self = this;
            var new_index = 0;
            var cycle = this.$inner.find('.item').length - 1;
            var index = this.$inner.find('.item.active').index();

            if (cycle > 0) {
                this.remove_process = true;
                var $el = this.$inner.find('.item.active');
                self.$target.on('slid.bs.carousel', function (event) {
                    $el.remove();
                    self.$indicators.find("li:last").remove();
                    self.$target.off('slid.bs.carousel');
                    self.rebind_event();
                    self.remove_process = false;
                    if (cycle == 1) {
                        self.on_remove_slide(event);
                    }
                });
                setTimeout(function () {
                    self.$target.carousel( index > 0 ? --index : cycle );
                }, 500);
            } else {
                this.$target.find('.carousel-control, .carousel-indicators').addClass("hidden");
            }
        },
        interval : function(type, value) {
            this.$target.attr("data-interval", value);
        },
        set_active: function () {
            this.$el.find('li[data-interval]').removeClass("active")
                .filter('li[data-interval='+this.$target.attr("data-interval")+']').addClass("active");
        },
    });
    website.snippet.options.carousel = website.snippet.options.slider.extend({
        getSize: function () {
            this.grid = this._super();
            this.grid.size = 8;
            return this.grid;
        },
        clean_for_save: function () {
            this._super();
            this.$target.removeClass('oe_img_bg ' + this._class).css("background-image", "");
        },
        load_style_options : function () {
            this._super();
            $(".snippet-option-size li[data-value='']").remove();
        },
        start : function () {
            var self = this;
            this._super();

            // set background and prepare to clean for save
            var add_class = function (c){
                if (c) self._class = (self._class || "").replace(new RegExp("[ ]+" + c.replace(" ", "|[ ]+")), '') + ' ' + c;
                return self._class || "";
            };
            this.$target.on('slid.bs.carousel', function () {
                if(self.editor && self.editor.styles.background) {
                    self.editor.styles.background.$target = self.$target.find(".item.active");
                    self.editor.styles.background.set_active();
                }
                self.$target.carousel("pause");
            });
            this.$target.trigger('slid.bs.carousel');
        },
        add_slide: function (type, data) {
            if(type !== "click") return;

            var $clone = this._super(type, data);
            // choose an other background
            var bg = this.$target.data("snippet-option-ids").background;
            if (!bg) return $clone;

            var $styles = bg.$el.find("li[data-background]");
            var $select = $styles.filter(".active").removeClass("active").next("li[data-background]");
            if (!$select.length) {
                $select = $styles.first();
            }
            $select.addClass("active");
            $clone.css("background-image", $select.data("background") ? "url('"+ $select.data("background") +"')" : "");

            return $clone;
        },
        // rebind event to active carousel on edit mode
        rebind_event: function () {
            var self = this;
            this.$target.find('.carousel-control').off('click').on('click', function () {
                self.$target.carousel( $(this).data('slide')); });
            this._super();

            /* Fix: backward compatibility saas-3 */
            this.$target.find('.item.text_image, .item.image_text, .item.text_only').find('.container > .carousel-caption > div, .container > img.carousel-image').attr('contentEditable', 'true');
        },
    });
    website.snippet.options.marginAndResize = website.snippet.Option.extend({
        start: function () {
            var self = this;
            this._super();

            var resize_values = this.getSize();
            if (resize_values.n) this.$overlay.find(".oe_handle.n").removeClass("readonly");
            if (resize_values.s) this.$overlay.find(".oe_handle.s").removeClass("readonly");
            if (resize_values.e) this.$overlay.find(".oe_handle.e").removeClass("readonly");
            if (resize_values.w) this.$overlay.find(".oe_handle.w").removeClass("readonly");
            if (resize_values.size) this.$overlay.find(".oe_handle.size").removeClass("readonly");

            this.$overlay.find(".oe_handle:not(.size), .oe_handle.size .size").on('mousedown', function (event){
>>>>>>> e16d495d
                event.preventDefault();
                if (compass === 'size') {
                    var dy = event.pageY-offset;
                    dy = dy - dy%resize;
                    if (dy <= 0) dy = resize;
                    self.$target.css("height", dy+"px");
                    self.$target.css("overflow", "hidden");
                    self.on_resize(compass, null, dy);
                    self.buildingBlock.cover_target(self.$overlay, self.$target);
                    return;
                }
                var dd = event['page'+XY] - xy + resize[1][begin];
                var next = current+1 === resize[1].length ? current : (current+1);
                var prev = current ? (current-1) : 0;

                var change = false;
                if (dd > (2*resize[1][next] + resize[1][current])/3) {
                    self.$target.attr("class", (self.$target.attr("class")||'').replace(regClass, ''));
                    self.$target.addClass(resize[0][next]);
                    current = next;
                    change = true;
                }
                if (prev != current && dd < (2*resize[1][prev] + resize[1][current])/3) {
                    self.$target.attr("class", (self.$target.attr("class")||'').replace(regClass, ''));
                    self.$target.addClass(resize[0][prev]);
                    current = prev;
                    change = true;
                }

<<<<<<< HEAD
                if (change) {
                    self.on_resize(compass, beginClass, current);
                    self.buildingBlock.cover_target(self.$overlay, self.$target);
=======
                var resize = resize_values[compass];
                if (!resize) return;


                if (compass === 'size') {
                    var offset = self.$target.offset().top;
                    if (self.$target.css("background").match(/rgba\(0, 0, 0, 0\)/)) {
                        self.$target.addClass("resize_editor_busy");
                    }
                } else {
                    var xy = event['page'+XY];
                    var current = resize[2] || 0;
                    var margin_dir = {s:'bottom', n: 'top', w: 'left', e: 'right'}[compass];
                    var real_margin = parseInt(self.$target.css('margin-'+margin_dir));
                    _.each(resize[0], function (val, key) {
                        if (self.$target.hasClass(val)) {
                            current = key;
                        } else if (resize[1][key] === real_margin) {
                            current = key;
                        }
                    });
                    var begin = current;
                    var beginClass = self.$target.attr("class");
                    var regClass = new RegExp("\\s*" + resize[0][begin].replace(/[-]*[0-9]+/, '[-]*[0-9]+'), 'g');
>>>>>>> e16d495d
                }
            };

            var body_mouseup = function(){
                $body.unbind('mousemove', body_mousemove);
                $body.unbind('mouseup', body_mouseup);
                $body.removeClass(cursor);
                setTimeout(function () {
                    self.buildingBlock.editor_busy = false;
                    self.$target.closest(".o_editable").trigger("content_changed");
<<<<<<< HEAD
                },0);
                self.$target.removeClass("resize_editor_busy");
=======
                };
                $body.mousemove(body_mousemove);
                $body.mouseup(body_mouseup);
            });
            this.$overlay.find(".oe_handle.size .auto_size").on('click', function (event){
                self.$target.css("height", "");
                self.$target.css("overflow", "");
                self.BuildingBlock.cover_target(self.$overlay, self.$target);
                self.$target.closest(".o_editable").trigger("content_changed");
                return false;
            });
        },
        getSize: function () {
            this.grid = {};
            return this.grid;
        },

        on_focus : function () {
            this._super();
            this.change_cursor();
        },

        change_cursor : function () {
            var _class = this.$target.attr("class") || "";

            var col = _class.match(/col-md-([0-9-]+)/i);
            col = col ? +col[1] : 0;

            var offset = _class.match(/col-md-offset-([0-9-]+)/i);
            offset = offset ? +offset[1] : 0;

            var overlay_class = this.$overlay.attr("class").replace(/(^|\s+)block-[^\s]*/gi, '');
            if (col+offset >= 12) overlay_class+= " block-e-right";
            if (col === 1) overlay_class+= " block-w-right block-e-left";
            if (offset === 0) overlay_class+= " block-w-left";

            var mb = _class.match(/mb([0-9-]+)/i);
            mb = mb ? +mb[1] : parseInt(this.$target.css('margin-bottom'));
            if (mb >= 128) overlay_class+= " block-s-bottom";
            else if (!mb) overlay_class+= " block-s-top";

            var mt = _class.match(/mt([0-9-]+)/i);
            mt = mt ? +mt[1] : parseInt(this.$target.css('margin-top'));
            if (mt >= 128) overlay_class+= " block-n-top";
            else if (!mt) overlay_class+= " block-n-bottom";

            this.$overlay.attr("class", overlay_class);
        },
        
        /* on_resize
        *  called when the box is resizing and the class change, before the cover_target
        *  @compass: resize direction : 'n', 's', 'e', 'w'
        *  @beginClass: attributes class at the begin
        *  @current: curent increment in this.grid
        */
        on_resize: function (compass, beginClass, current) {
            this.change_cursor();
        }
    });
    website.snippet.options["margin-y"] = website.snippet.options.marginAndResize.extend({
        getSize: function () {
            this.grid = this._super();
            var grid = [0,4,8,16,32,48,64,92,128];
            this.grid = {
                // list of class (Array), grid (Array), default value (INT)
                n: [_.map(grid, function (v) {return 'mt'+v;}), grid],
                s: [_.map(grid, function (v) {return 'mb'+v;}), grid],
                // INT if the user can resize the snippet (resizing per INT px)
                size: null
>>>>>>> e16d495d
            };
            $body.mousemove(body_mousemove);
            $body.mouseup(body_mouseup);
        });
        this.$overlay.find(".oe_handle.size .auto_size").on('click', function (event){
            self.$target.css("height", "");
            self.$target.css("overflow", "");
            self.buildingBlock.cover_target(self.$overlay, self.$target);
            self.$target.closest(".o_editable").trigger("content_changed");
            return false;
        });
    },
    getSize: function () {
        this.grid = {};
        return this.grid;
    },

    on_focus : function () {
        this._super();
        this.change_cursor();
    },

    change_cursor : function () {
        var _class = this.$target.attr("class") || "";

        var col = _class.match(/col-md-([0-9-]+)/i);
        col = col ? +col[1] : 0;

        var offset = _class.match(/col-md-offset-([0-9-]+)/i);
        offset = offset ? +offset[1] : 0;

        var overlay_class = this.$overlay.attr("class").replace(/(^|\s+)block-[^\s]*/gi, '');
        if (col+offset >= 12) overlay_class+= " block-e-right";
        if (col === 1) overlay_class+= " block-w-right block-e-left";
        if (offset === 0) overlay_class+= " block-w-left";

        var mb = _class.match(/mb([0-9-]+)/i);
        mb = mb ? +mb[1] : 0;
        if (mb >= 128) overlay_class+= " block-s-bottom";
        else if (!mb) overlay_class+= " block-s-top";

        var mt = _class.match(/mt([0-9-]+)/i);
        mt = mt ? +mt[1] : 0;
        if (mt >= 128) overlay_class+= " block-n-top";
        else if (!mt) overlay_class+= " block-n-bottom";

        this.$overlay.attr("class", overlay_class);
    },
    
    /* on_resize
    *  called when the box is resizing and the class change, before the cover_target
    *  @compass: resize direction : 'n', 's', 'e', 'w'
    *  @beginClass: attributes class at the begin
    *  @current: curent increment in this.grid
    */
    on_resize: function (compass, beginClass, current) {
        this.change_cursor();
    }
});

options.registry["margin-y"] = options.registry.marginAndResize.extend({
    getSize: function () {
        this.grid = this._super();
        var grid = [0,4,8,16,32,48,64,92,128];
        this.grid = {
            // list of class (Array), grid (Array), default value (INT)
            n: [_.map(grid, function (v) {return 'mt'+v;}), grid],
            s: [_.map(grid, function (v) {return 'mb'+v;}), grid],
            // INT if the user can resize the snippet (resizing per INT px)
            size: null
        };
        return this.grid;
    },
});

options.registry["margin-x"] = options.registry.marginAndResize.extend(preventParentEmpty).extend({
    getSize: function () {
        this.grid = this._super();
        var width = this.$target.parents(".row:first").first().outerWidth();

        var grid = [1,2,3,4,5,6,7,8,9,10,11,12];
        this.grid.e = [_.map(grid, function (v) {return 'col-md-'+v;}), _.map(grid, function (v) {return width/12*v;})];

        var grid = [-12,-11,-10,-9,-8,-7,-6,-5,-4,-3,-2,-1,0,1,2,3,4,5,6,7,8,9,10,11];
        this.grid.w = [_.map(grid, function (v) {return 'col-md-offset-'+v;}), _.map(grid, function (v) {return width/12*v;}), 12];

        return this.grid;
    },
    _drag_and_drop_after_insert_dropzone: function(){
        var self = this;
        $(".row:has(> .oe_drop_zone)").each(function () {
            var $row = $(this);
            var width = $row.innerWidth();
            var pos = 0;
            while (width > pos + self.size.width) {
                var $last = $row.find("> .oe_drop_zone:last");
                $last.each(function () {
                    pos = $(this).position().left;
                });
                if (width > pos + self.size.width) {
                    $row.append("<div class='col-md-1 oe_drop_to_remove'/>");
                    var $add_drop = $last.clone();
                    $row.append($add_drop);
                    self._drag_and_drop_active_drop_zone($add_drop);
                }
            }
        });
    },
    _drag_and_drop_start: function () {
        this._super();
        this.$target.attr("class",this.$target.attr("class").replace(/\s*(col-lg-offset-|col-md-offset-)([0-9-]+)/g, ''));
    },
    _drag_and_drop_stop: function () {
        this.$target.addClass("col-md-offset-" + this.$target.prevAll(".oe_drop_to_remove").length);
        this._super();
    },
    on_clone: function ($clone) {
        var _class = $clone.attr("class").replace(/\s*(col-lg-offset-|col-md-offset-)([0-9-]+)/g, '');
        $clone.attr("class", _class);
        return false;
    },
    on_resize: function (compass, beginClass, current) {
        if (compass === 'w') {
            // don't change the right border position when we change the offset (replace col size)
            var beginCol = Number(beginClass.match(/col-md-([0-9]+)|$/)[1] || 0);
            var beginOffset = Number(beginClass.match(/col-md-offset-([0-9-]+)|$/)[1] || beginClass.match(/col-lg-offset-([0-9-]+)|$/)[1] || 0);
            var offset = Number(this.grid.w[0][current].match(/col-md-offset-([0-9-]+)|$/)[1] || 0);
            if (offset < 0) {
                offset = 0;
            }
            var colSize = beginCol - (offset - beginOffset);
            if (colSize <= 0) {
                colSize = 1;
                offset = beginOffset + beginCol - 1;
            }
            this.$target.attr("class",this.$target.attr("class").replace(/\s*(col-lg-offset-|col-md-offset-|col-md-)([0-9-]+)/g, ''));

            this.$target.addClass('col-md-' + (colSize > 12 ? 12 : colSize));
            if (offset > 0) {
                this.$target.addClass('col-md-offset-' + offset);
            }
        }
        this._super(compass, beginClass, current);
    },
});

options.registry.resize = options.registry.marginAndResize.extend({
    getSize: function () {
        this.grid = this._super();
        this.grid.size = 8;
        return this.grid;
    },
});

options.registry.parallax = options.Class.extend({
    getSize: function () {
        this.grid = this._super();
        this.grid.size = 8;
        return this.grid;
    },
    on_resize: function (compass, beginClass, current) {
        this.$target.data("snippet-view").set_values();
    },
    start : function () {
        var self = this;
        this._super();
        if (!self.$target.data("snippet-view")) {
            this.$target.data("snippet-view", new animation.registry.parallax(this.$target));
        }
        this.scroll();
        this.$target.on('snippet-option-change snippet-option-preview', function () {
            self.$target.data("snippet-view").set_values();
        });
        this.$target.attr('contentEditable', 'false');

        this.$target.find('> div > .oe_structure').attr('contentEditable', 'true'); // saas-3 retro-compatibility

        this.$target.find('> div > div:not(.oe_structure) > .oe_structure').attr('contentEditable', 'true');
    },
    scroll: function (type, value) {
        this.$target.attr('data-scroll-background-ratio', value);
        this.$target.data("snippet-view").set_values();
    },
    set_active: function () {
        var value = this.$target.attr('data-scroll-background-ratio') || 0;
        this.$el.find('[data-scroll]').removeClass("active")
            .filter('[data-scroll="' + (this.$target.attr('data-scroll-background-ratio') || 0) + '"]').addClass("active");
    },
    clean_for_save: function () {
        this._super();
        this.$target.find(".parallax")
            .css("background-position", '')
            .removeAttr("data-scroll-background-offset");
    }
});

options.registry.transform = options.Class.extend({
    start: function () {
        var self = this;
        this._super();
        this.$overlay.find('.oe_snippet_clone, .oe_handles').addClass('hidden');
        this.$overlay.find('[data-toggle="dropdown"]')
            .on("mousedown", function () {
                self.$target.transfo("hide");
            });
        this.$target.on('attributes_change', function () {
            self.resetTransfo();
        });

        // don't unactive transform if rotation and mouseup on an other container
        var cursor_mousedown = false;
        $(document).on('mousedown', function (event) {
            if (self.$overlay.hasClass('oe_active') && $(event.target).closest(".transfo-controls").length) {
                cursor_mousedown = event;
            }
        });
        $(document).on('mouseup', function (event) {
            if (cursor_mousedown) {
                event.preventDefault();

                var dx = event.clientX-cursor_mousedown.clientX;
                var dy = event.clientY-cursor_mousedown.clientY;
                setTimeout(function () {
                    self.$target.focusIn().activateBlock();
                    if (10 < Math.pow(dx, 2)+Math.pow(dy, 2)) {
                        setTimeout(function () {
                            self.$target.transfo({ 'hide': false });
                        },0);
                    }
                },0);
                cursor_mousedown = false;
            }
        });
    },
    style: function (type, value) {
        if (type !== 'click') return;
        var settings = this.$target.data("transfo").settings;
        this.$target.transfo({ 'hide': (settings.hide = !settings.hide) });
    },
    clear_style: function (type, value) {
        if (type !== 'click') return;
        this.$target.removeClass("fa-spin").attr("style", "");
        this.resetTransfo();
    },
    move_summernote_select: function () {
        var self = this;
        var transfo = this.$target.data("transfo");
        $('body > .note-handle')
            .attr('style', transfo.$markup.attr('style'))
            .css({
                'z-index': 0,
                'pointer-events': 'none'
            })
            .off('mousedown mouseup')
            .on('mousedown mouseup', function (event) {
                self.$target.trigger( jQuery.Event( event.type, event ) );
            })
            .find('.note-control-selection').attr('style', transfo.$markup.find('.transfo-controls').attr('style'))
                .css({
                    'display': 'block',
                    'cursor': 'auto'
                });
    },
    resetTransfo: function () {
        var self = this;
        this.$overlay.css('width', '');
        this.$overlay.data('not-cover_target', true);
        this.$target.transfo("destroy");
        this.$target.transfo({
            hide: true,
            callback: function () {
                var pos = $(this).data("transfo").$center.offset();
                self.$overlay.css({
                    'top': pos.top | 0,
                    'left': pos.left | 0,
                    'position': 'absolute',
                });
                self.$overlay.find(".oe_overlay_options").attr("style", "width:0; left:0!important; top:0;");
                self.$overlay.find(".oe_overlay_options > .btn-group").attr("style", "width:160px; left:-80px;");

                self.move_summernote_select();
            }});
        this.$target.data('transfo').$markup
            .on("mouseover", function () {
                self.$target.trigger("mouseover");
            })
            .mouseover();
    },
    on_focus : function () {
        var self = this;
        setTimeout(function () {
            self.$target.css({"-webkit-animation": "none", "animation": "none"});
            self.resetTransfo();
        },0);
    },
    on_blur : function () {
        this.$target.transfo("hide");
        $('.note-handle').hide(); // hide selection of summernote
        this.$target.css({"-webkit-animation-play-state": "", "animation-play-state": "", "-webkit-transition": "", "transition": "", "-webkit-animation": "", "animation": ""});
    },
    clean_for_save: function () {
        this.on_blur();
        this._super();
    }
});

options.registry.ul = options.Class.extend({
    start: function () {
        var self = this;
        this._super();
        this.$target.data("snippet-view", new animation.registry.ul(this.$target, true));
        this.$target.on('mouseup', '.o_ul_toggle_self, .o_ul_toggle_next', function () {
            setTimeout(function () {
                self.buildingBlock.cover_target(self.$overlay, self.$target);
            },0);
        });
    },
    reset_ul: function () {
        this.$target.find('.o_ul_toggle_self, .o_ul_toggle_next').remove();

        this.$target.find('li:has(>ul,>ol)').map(function () {
                // get if the li contain a text label
                var texts = _.filter(_.toArray(this.childNodes), function (a) { return a.nodeType == 3;});
                if (!texts.length || !texts.reduce(function (a,b) { return a.textContent + b.textContent;}).match(/\S/)) {
                    return;
                }
                $(this).children('ul,ol').addClass('o_close');
                return $(this).children(':not(ul,ol)')[0] || this;
            })
            .prepend('<a href="#" class="o_ul_toggle_self fa" />');

        var $li = this.$target.find('li:has(+li:not(>.o_ul_toggle_self)>ul, +li:not(>.o_ul_toggle_self)>ol)');
        $li.map(function () { return $(this).children()[0] || this; })
            .prepend('<a href="#" class="o_ul_toggle_next fa" />');
        $li.removeClass('o_open').next().addClass('o_close');

        this.$target.find("li").removeClass('o_open').css('list-style', '');
        this.$target.find("li:has(.o_ul_toggle_self, .o_ul_toggle_next), li:has(>ul,>ol):not(:has(>li))").css('list-style', 'none');
    },
    clean_for_save: function () {
        this._super();
        if (!this.$target.hasClass('o_ul_folded')) {
            this.$target.find(".o_close").removeClass("o_close");
        }
        this.$target.find("li:not(:has(>ul))").css('list-style', '');
    },
    toggle_class: function (type, value, $li) {
        this._super(type, value, $li);
        this.$target.data("snippet-view").stop();
        this.reset_ul();
        this.$target.find("li:not(:has(>ul))").css('list-style', '');
        this.$target.data("snippet-view", new animation.registry.ul(this.$target, true));
    }
});

options.registry.collapse = options.Class.extend(preventParentEmpty).extend({
    start: function () {
        var self = this;
        this._super();
        this.$target.on('shown.bs.collapse hidden.bs.collapse', '[role="tabpanel"]', function () {
            self.buildingBlock.cover_target(self.$overlay, self.$target);
        });
    },
    create_ids: function ($target) {
        var time = new Date().getTime();
        var $tab = $target.find('[data-toggle="collapse"]');

        // link to the parent group

        var $tablist = $target.closest('.panel-group');
        var tablist_id = $tablist.attr("id");
        if (!tablist_id) {
            tablist_id = "myCollapse" + time;
            $tablist.attr("id", tablist_id);
        }
<<<<<<< HEAD
        $tab.attr('data-parent', "#"+tablist_id);
        $tab.data('parent', "#"+tablist_id);
=======
    });

    website.snippet.Editor = openerp.Class.extend({
        init: function (BuildingBlock, dom) {
            this.BuildingBlock = BuildingBlock;
            this.$target = $(dom);
            this.$overlay = this.$target.data('overlay');
            this.load_style_options();
            this.get_parent_block();
            this.start();
        },

        // activate drag and drop for the snippets in the snippet toolbar
        _drag_and_drop: function(){
            var self = this;
            this.dropped = false;
            this.$overlay.draggable({
                greedy: true,
                appendTo: 'body',
                cursor: "move",
                handle: ".oe_snippet_move",
                cursorAt: {
                    left: 18,
                    top: 14
                },
                helper: function() {
                    var $clone = $(this).clone().css({width: "24px", height: "24px", border: 0});
                    $clone.find(".oe_overlay_options >:not(:contains(.oe_snippet_move)), .oe_handle").remove();
                    $clone.find(":not(.glyphicon)").css({position: 'absolute', top: 0, left: 0});
                    $clone.appendTo("body").removeClass("hidden");
                    return $clone;
                },
                start: _.bind(self._drag_and_drop_start, self),
                stop: _.bind(self._drag_and_drop_stop, self)
            });
        },
        _drag_and_drop_after_insert_dropzone: function (){},
        _drag_and_drop_active_drop_zone: function ($zones){
            var self = this;
            $zones.droppable({
                over:   function(){
                    $(".oe_drop_zone.hide").removeClass("hide");
                    $(this).addClass("hide").first().after(self.$target);
                    self.dropped = true;
                },
                out:    function(){
                    $(this).removeClass("hide");
                    self.$target.detach();
                    self.dropped = false;
                },
            });
        },
        _drag_and_drop_start: function (){
            var self = this;
            self.BuildingBlock.hide();
            self.BuildingBlock.editor_busy = true;
            self.size = {
                width: self.$target.width(),
                height: self.$target.height()
            };
            self.$target.after("<div class='oe_drop_clone' style='display: none;'/>");
            self.$target.detach();
            self.$overlay.addClass("hidden");

            var $selector_siblings;
            for (var i=0; i<self.selector_siblings.length; i++) {
                if (!$selector_siblings) $selector_siblings = self.selector_siblings[i].all();
                else $selector_siblings = $selector_siblings.add(self.selector_siblings[i].all());
            }
            var $selector_children;
            for (var i=0; i<self.selector_children.length; i++) {
                if (!$selector_children) $selector_children = self.selector_children[i].all();
                else $selector_children = $selector_children.add(self.selector_children[i].all());
            }

            self.BuildingBlock.activate_insertion_zones($selector_siblings, $selector_children);

            $("body").addClass('move-important');

            self._drag_and_drop_after_insert_dropzone();
            self._drag_and_drop_active_drop_zone($('.oe_drop_zone'));
        },
        _drag_and_drop_stop: function (){
            var self = this;
            var $dropzone = this.$target.prev();
            var prev = $dropzone.length && $dropzone[0].previousSibling;
            var next = this.$target.last()[0].nextSibling;
            var $parent = this.$target.parent();

            $(".oe_drop_clone").after(this.$target);

            this.$overlay.removeClass("hidden");
            $("body").removeClass('move-important');
            $('.oe_drop_zone').droppable('destroy').remove();
            $(".oe_drop_clone, .oe_drop_to_remove").remove();

            if (this.dropped) {
                this.BuildingBlock.parent.rte.historyRecordUndo(this.$target);

                if (prev) {
                    this.$target.insertAfter(prev);
                } else if (next) {
                    this.$target.insertBefore(next);
                } else {
                    $parent.prepend(this.$target);
                }
            }

            self.BuildingBlock.editor_busy = false;

            self.get_parent_block();
            setTimeout(function () {
                self.BuildingBlock.cover_target(self.$target.data('overlay'), self.$target);
            },0);
        },

        load_style_options: function () {
            var self = this;
            var $styles = this.$overlay.find('.oe_options');
            var $ul = $styles.find('ul:first');
            this.styles = {};
            this.selector_siblings = [];
            this.selector_children = [];
            _.each(website.snippet.templateOptions, function (val, option_id) {
                if (!val.selector.is(self.$target)) {
                    return;
                }
                if (val['drop-near']) self.selector_siblings.push(val['drop-near']);
                if (val['drop-in']) self.selector_children.push(val['drop-in']);

                var option = val['option'];
                var Editor = website.snippet.options[option] || website.snippet.Option;
                var editor = self.styles[option] = new Editor(self.BuildingBlock, self, self.$target, option_id);
                $ul.append(editor.$el.addClass("snippet-option-" + option));
                editor.start();
            });

            if (!this.selector_siblings.length && !this.selector_children.length) {
                this.$overlay.find(".oe_snippet_move, .oe_snippet_clone, .oe_snippet_remove").addClass('hidden');
            }

            if ($ul.find("li").length) {
                $styles.removeClass("hidden");
            }
            this.$overlay.find('[data-toggle="dropdown"]').dropdown();
        },

        get_parent_block: function () {
            var self = this;
            var $button = this.$overlay.find('.oe_snippet_parent');
            var $parent = this.$target.parents().filter(function () { return $(this).data("snippet-editor"); });
            if (!$parent.length) {
                $parent = website.snippet.globalSelector.closest(this.$target.parent());
            }
            if ($parent.length) {
                $button.removeClass("hidden");
                $button.off("click").on('click', function (event) {
                    event.preventDefault();
                    setTimeout(function () {
                        self.BuildingBlock.make_active($parent);
                    }, 0);
                });
            } else {
                $button.addClass("hidden");
            }
        },

        /*
        *  start
        *  This method is called after init and _readXMLData
        */
        start: function () {
            var self = this;
            if (!this.$target.parent().is(':o_editable')) {
                this.$overlay.find('.oe_snippet_move, .oe_snippet_clone, .oe_snippet_remove').remove();
            } else {
                this.$overlay.on('click', '.oe_snippet_clone', _.bind(this.on_clone, this));
                this.$overlay.on('click', '.oe_snippet_remove', _.bind(this.on_remove, this));
                this._drag_and_drop();
            }
        },

        on_clone: function (event) {
            event.preventDefault();
            var $clone = this.$target.clone(false);

            this.BuildingBlock.parent.rte.historyRecordUndo(this.$target);
            
            this.$target.after($clone);
            this.BuildingBlock.call_for_all_snippets($clone, function (editor, $snippet) {
                for (var i in editor.styles){
                    editor.styles[i].on_clone($snippet);
                }
            });
            return false;
        },
>>>>>>> e16d495d

        // link to the collapse

<<<<<<< HEAD
        var $panel = $target.find('.panel-collapse');
        var panel_id = $panel.attr("id");
        if (!panel_id) {
            while($('#'+(panel_id = "myCollapseTab" + time)).length) {
                time++;
            }
            $panel.attr("id", panel_id);
        }
        $tab.attr('data-target', "#"+panel_id);
        $tab.data('target', "#"+panel_id);
    },
    drop_and_build_snippet: function () {
        this._super();
        this.create_ids(this.$target);
    },
    on_clone: function ($clone) {
        this._super();
        this.create_ids($clone);
    },
    on_move: function () {
        this._super();
        this.create_ids(this.$target);
        var $panel = this.$target.find('.panel-collapse').removeData('bs.collapse');
        if ($panel.attr('aria-expanded') === 'true') {
            $panel.closest('.panel-group').find('.panel-collapse[aria-expanded="true"]')
                .filter(function () {return this !== $panel[0];})
                .collapse('hide')
                .one('hidden.bs.collapse', function () {
                    $panel.trigger('shown.bs.collapse');
=======
            this.BuildingBlock.parent.rte.historyRecordUndo(this.$target);

            var index = _.indexOf(this.BuildingBlock.snippets, this.$target.get(0));
            this.BuildingBlock.call_for_all_snippets(this.$target, function (editor, $snippet) {
                for (var i in editor.styles){
                    editor.styles[i].on_remove();
                }
            });
            delete this.BuildingBlock.snippets[index];

            // remove node and his empty
            var node = this.$target.parent()[0];

            this.$target.remove();
            this.$overlay.remove();

            if (node && node.firstChild) {
                $.summernote.core.dom.removeSpace(node, node.firstChild, 0, node.lastChild, 1);
                if (!node.firstChild.tagName && node.firstChild.textContent === " ") {
                    node.firstChild.parentNode.removeChild(node.firstChild);
                }
            }

            // clean editor if they are image or table in deleted content
            $(".note-control-selection").hide();
            $('.o_table_handler').remove();

            return false;
        },

        /*
        *  drop_and_build_snippet
        *  This method is called just after that a thumbnail is drag and dropped into a drop zone
        *  (after the insertion of this.$body, if this.$body exists)
        */
        drop_and_build_snippet: function () {
            for (var i in this.styles){
                this.styles[i].drop_and_build_snippet();
            }
        },

        /* on_focus
        *  This method is called when the user click inside the snippet in the dom
        */
        on_focus : function () {
            this.$overlay.addClass('oe_active');
            for (var i in this.styles){
                this.styles[i].on_focus();
            }
        },

        /* on_focus
        *  This method is called when the user click outside the snippet in the dom, after a focus
        */
        on_blur : function () {
            for (var i in this.styles){
                this.styles[i].on_blur();
            }
            this.$overlay.removeClass('oe_active');
        },
    });

    /* t-field options */

    website.snippet.options.many2one = website.snippet.Option.extend({
        start: function () {
            var self = this;

            this.Model = this.$target.data('oe-many2one-model');
            this.ID = +this.$target.data('oe-many2one-id');

            // create search button and bind search bar
            this.$btn = $(openerp.qweb.render("website.many2one.button"))
                .insertAfter(this.$overlay.find('.oe_options'));

            this.$ul = this.$btn.find("ul");
            this.$search = this.$ul.find('li:first');
            this.$search.find('input').on('mousedown click mouseup keyup keydown', function (e) {
                e.stopPropagation();
            });

            // move menu item
            setTimeout(function () {
                if (self.$overlay.find('.oe_options').hasClass('hidden')) {
                    self.$btn.css('height', '0').find('> a').addClass('hidden');
                    self.$ul.show().css({
                        'top': '-24px', 'margin': '0', 'padding': '2px 0', 'position': 'relative'
                    });
                } else {
                    self.$btn.find('a').on('click', function (e) {
                        self.clear();
                    });
                }
            },0);

            // bind search input
            this.$search.find('input')
                .focus()
                .on('keyup', function(e) {
                    self.find_existing($(this).val());
>>>>>>> e16d495d
                });
        }
    }
});


});<|MERGE_RESOLUTION|>--- conflicted
+++ resolved
@@ -81,7 +81,7 @@
         this.$indicators.append('<li data-target="#' + this.id + '" data-slide-to="' + cycle + '"></li>');
 
         // clone the best candidate from template to use new features
-        var $snippets = this.BuildingBlock.$snippets;
+        var $snippets = this.buildingBlock.$snippets;
         //since saas-6, all snippets must start by s_
         var selection = this.$target.closest('[class*="s_"');
         if (_.isUndefined(selection)) {
@@ -174,7 +174,7 @@
         };
         this.$target.on('slid.bs.carousel', function () {
             if(self.editor && self.editor.styles.background) {
-                self.editor.styles.background.$bg = self.$target.find(".item.active");
+                self.editor.styles.background.$target = self.$target.find(".item.active");
                 self.editor.styles.background.set_active();
             }
             self.$target.carousel("pause");
@@ -247,225 +247,10 @@
                 compass = 'w';
                 XY = 'X';
             }
-<<<<<<< HEAD
             else if ($handle.hasClass('size')) {
                 compass = 'size';
                 XY = 'Y';
             }
-=======
-            if ($snippet && $snippet.length) {
-                if(_.indexOf(this.snippets, $snippet.get(0)) === -1) {
-                    this.snippets.push($snippet.get(0));
-                }
-                this.$active_snipped_id = $snippet;
-                this.create_snippet_editor(this.$active_snipped_id);
-                this.cover_target($snippet.data('overlay'), $snippet);
-                this.snippet_focus($snippet);
-            }
-            this.$snippet.trigger('snippet-activated', $snippet);
-            if ($snippet) {
-                $snippet.trigger('snippet-activated', $snippet);
-            }
-        },
-        create_snippet_editor: function ($snippet) {
-            if (typeof $snippet.data("snippet-editor") === 'undefined') {
-                if (!this.activate_overlay_zones($snippet).length) return;
-                $snippet.data("snippet-editor", new website.snippet.Editor(this, $snippet));
-            }
-        },
-
-        // activate drag and drop for the snippets in the snippet toolbar
-        make_snippet_draggable: function($snippets){
-            var self = this;
-            var $tumb = $snippets.find(".oe_snippet_thumbnail_img:first");
-            var left = $tumb.outerWidth()/2;
-            var top = $tumb.outerHeight()/2;
-            var $toInsert, dropped, $snippet, action, snipped_id;
-
-            $snippets.draggable({
-                greedy: true,
-                helper: 'clone',
-                zIndex: '1000',
-                appendTo: 'body',
-                cursor: "move",
-                handle: ".oe_snippet_thumbnail",
-                cursorAt: {
-                    'left': left,
-                    'top': top
-                },
-                start: function(){
-                    self.hide();
-                    dropped = false;
-                    // snippet_selectors => to get drop-near, drop-in
-                    $snippet = $(this);
-                    var $base_body = $snippet.find('.oe_snippet_body');
-                    var $selector_siblings = $();
-                    var $selector_children = $();
-                    var vertical = false;
-                    var temp = website.snippet.templateOptions;
-                    for (var k in temp) {
-                        if ($base_body.is(temp[k].base_selector)) {
-                            if (temp[k]['drop-near']) {
-                                if (!$selector_siblings) $selector_siblings = temp[k]['drop-near'].all();
-                                else $selector_siblings = $selector_siblings.add(temp[k]['drop-near'].all());
-                            }
-                            if (temp[k]['drop-in']) {
-                                if (!$selector_children) $selector_children = temp[k]['drop-in'].all();
-                                else $selector_children = $selector_children.add(temp[k]['drop-in'].all());
-                            }
-                        }
-                    }
-
-                    $toInsert = $base_body.clone();
-
-                    if (!$selector_siblings.length && !$selector_children.length) {
-                        console.debug($snippet.find(".oe_snippet_thumbnail_title").text() + " have not insert action: data-drop-near or data-drop-in");
-                        return;
-                    }
-
-                    self.activate_insertion_zones($selector_siblings, $selector_children);
-
-                    $('.oe_drop_zone').droppable({
-                        over:   function(){
-                            dropped = true;
-                            $(this).first().after($toInsert);
-                        },
-                        out:    function(){
-                            var prev = $toInsert.prev();
-                            if(this === prev[0]){
-                                dropped = false;
-                                $toInsert.detach();
-                            }
-                        }
-                    });
-                },
-                stop: function(ev, ui){
-                    $toInsert.removeClass('oe_snippet_body');
-                    
-                    if (! dropped && self.$editable.find('.oe_drop_zone') && ui.position.top > 3) {
-                        var el = self.$editable.find('.oe_drop_zone').nearest({x: ui.position.left, y: ui.position.top}).first();
-                        if (el.length) {
-                            el.after($toInsert);
-                            dropped = true;
-                        }
-                    }
-
-                    self.$editable.find('.oe_drop_zone').droppable('destroy').remove();
-                    
-                    if (dropped) {
-
-                        var prev = $toInsert.first()[0].previousSibling;
-                        var next = $toInsert.last()[0].nextSibling;
-                        var rte = self.parent.rte;
-
-                        if (prev) {
-                            $toInsert.detach();
-                            rte.historyRecordUndo($(prev));
-                            $toInsert.insertAfter(prev);
-                        } else if (next) {
-                            $toInsert.detach();
-                            rte.historyRecordUndo($(next));
-                            $toInsert.insertBefore(next);
-                        } else {
-                            var $parent = $toInsert.parent();
-                            $toInsert.detach();
-                            rte.historyRecordUndo($parent);
-                            $parent.prepend($toInsert);
-                        }
-
-                        var $target = false;
-                        $target = $toInsert;
-
-                        setTimeout(function () {
-                            self.$snippet.trigger('snippet-dropped', $target);
-
-                            website.snippet.start_animation(true, $target);
-
-                            self.call_for_all_snippets($target, function (editor, $snippet) {
-                                editor.drop_and_build_snippet();
-                            });
-                            self.create_snippet_editor($target);
-                            self.cover_target($target.data('overlay'), $target);
-                            $target.closest(".o_editable").trigger("content_changed");
-
-                            self.make_active($target);
-                        },0);
-                    } else {
-                        $toInsert.remove();
-                    }
-                },
-            });
-        },
-
-        // call a method on a snippet and all his children
-        call_for_all_snippets: function ($snippet, callback) {
-            var self = this;
-            $snippet.add(website.snippet.globalSelector.all($snippet)).each(function () {
-                var $snippet = $(this);
-                setTimeout(function () {
-                    self.create_snippet_editor($snippet);
-                    if ($snippet.data("snippet-editor")) {
-                        callback.call(self, $snippet.data("snippet-editor"), $snippet);
-                    }
-                });
-            });
-        },
-
-        // return the original snippet in the editor bar from a snippet id (string)
-        get_snippet_from_id: function(id){
-            return $('.oe_snippet').filter(function(){
-                    return $(this).data('option') === id;
-                }).first();
-        },
-
-        // Create element insertion drop zones. two css selectors can be provided
-        // selector.children -> will insert drop zones as direct child of the selected elements
-        //   in case the selected elements have children themselves, dropzones will be interleaved
-        //   with them.
-        // selector.siblings -> will insert drop zones after and before selected elements
-        activate_insertion_zones: function($selector_siblings, $selector_children){
-            var self = this;
-            var zone_template = $("<div class='oe_drop_zone oe_insert'></div>");
-
-            if ($selector_children) {
-                $selector_children.each(function (){
-                    var $zone = $(this);
-                    var css = window.getComputedStyle(this);
-                    var float = css.float || css.cssFloat;
-                    var $drop = zone_template.clone();
-
-                    $zone.append($drop);
-                    var node = $drop[0].previousSibling;
-                    var test = !!(node && ((!node.tagName && node.textContent.match(/\S/)) ||  node.tagName === "BR"));
-                    if (test) {
-                        $drop.addClass("oe_vertical oe_vertical_text").css({
-                                'height': parseInt(window.getComputedStyle($zone[0]).lineHeight),
-                                'float': 'none',
-                                'display': 'inline-block'
-                            });
-                    } else if (float === "left" || float === "right") {
-                        $drop.addClass("oe_vertical").css('height', Math.max(Math.min($zone.outerHeight(), $zone.children().last().outerHeight()), 30));
-                    }
-
-                    $drop = $drop.clone();
-
-                    $zone.prepend($drop);
-                    var node = $drop[0].nextSibling;
-                    var test = !!(node && ((!node.tagName && node.textContent.match(/\S/)) ||  node.tagName === "BR"));
-                    if (test) {
-                        $drop.addClass("oe_vertical oe_vertical_text").css({
-                                'height': parseInt(window.getComputedStyle($zone[0]).lineHeight),
-                                'float': 'none',
-                                'display': 'inline-block'
-                            });
-                    } else if (float === "left" || float === "right") {
-                        $drop.addClass("oe_vertical").css('height', Math.max(Math.min($zone.outerHeight(), $zone.children().first().outerHeight()), 30));
-                    }
-                    if (test) {
-                        $drop.css({'float': 'none', 'display': 'inline-block'});
-                    }
-                });
->>>>>>> e16d495d
 
             var resize = resize_values[compass];
             if (!resize) return;
@@ -476,361 +261,16 @@
                 if (self.$target.css("background").match(/rgba\(0, 0, 0, 0\)/)) {
                     self.$target.addClass("resize_editor_busy");
                 }
-<<<<<<< HEAD
             } else {
                 var xy = event['page'+XY];
                 var current = resize[2] || 0;
+                var margin_dir = {s:'bottom', n: 'top', w: 'left', e: 'right'}[compass];
+                var real_margin = parseInt(self.$target.css('margin-'+margin_dir));
                 _.each(resize[0], function (val, key) {
                     if (self.$target.hasClass(val)) {
                         current = key;
-=======
-            });
-        },
-
-        // generate drop zones covering the elements selected by the selector
-        // we generate overlay drop zones only to get an idea of where the snippet are, the drop
-        activate_overlay_zones: function($targets){
-            var self = this;
-
-            function is_visible($el){
-                return     $el.css('display')    != 'none'
-                        && $el.css('opacity')    != '0'
-                        && $el.css('visibility') != 'hidden';
-            }
-
-            // filter out invisible elements
-            $targets = $targets.filter(function(){ return is_visible($(this)); });
-
-            // filter out elements with invisible parents
-            $targets = $targets.filter(function(){
-                var parents = $(this).parents().filter(function(){ return !is_visible($(this)); });
-                return parents.length === 0;
-            });
-
-            $targets.each(function () {
-                var $target = $(this);
-                if (!$target.data('overlay')) {
-                    var $zone = $(openerp.qweb.render('website.snippet_overlay'));
-
-                    // fix for pointer-events: none with ie9
-                    if (document.body && document.body.addEventListener) {
-                        $zone.on("click mousedown mousedown", function passThrough(event) {
-                            event.preventDefault();
-                            $target.each(function() {
-                               // check if clicked point (taken from event) is inside element
-                                event.srcElement = this;
-                                $(this).trigger(event.type);
-                            });
-                            return false;
-                        });
-                    }
-
-                    $zone.appendTo('#oe_manipulators');
-                    $zone.data('target',$target);
-                    $target.data('overlay',$zone);
-
-                    var timer;
-                    $target.closest('.o_editable').on("content_changed", function (event) {
-                        clearTimeout(timer);
-                        timer = setTimeout(function () {
-                            if ($target.data('overlay') && $target.data('overlay').hasClass("oe_active")) {
-                                self.cover_target($target.data('overlay'), $target);
-                            }
-                        },50);
-                     });
-
-                    var resize = function () {
-                        if ($zone.parent().length) {
-                            self.cover_target($zone, $target);
-                        } else {
-                            $('body').off("resize", resize);
-                        }
-                    };
-                    $('body').on("resize", resize);
-                }
-                self.cover_target($target.data('overlay'), $target);
-            });
-            return $targets;
-        }
-    });
-
-
-    website.snippet.options = {};
-    website.snippet.Option = openerp.Class.extend({
-        // initialisation (don't overwrite)
-        init: function (BuildingBlock, editor, $target, option_id) {
-            this.BuildingBlock = BuildingBlock;
-            this.editor = editor;
-            this.$target = $target;
-            var option = website.snippet.templateOptions[option_id];
-            var styles = this.$target.data("snippet-option-ids") || {};
-            styles[option_id] = this;
-            this.$target.data("snippet-option-ids", styles);
-            this.$overlay = this.$target.data('overlay') || $('<div>');
-            this.option= option_id;
-            this.$el = option.$el.find(">li").clone();
-            this.data = option.$el.data();
-        },
-
-        // helper for this.$target.find
-        $: function (selector) {
-            return this.$target(selector);
-        },
-
-        _bind_li_menu: function () {
-            this.$el.filter("li:hasData").find('a:first')
-                .off('mouseenter click')
-                .on('mouseenter click', _.bind(this._mouse, this));
-
-            this.$el
-                .off('mouseenter click', "li:hasData a")
-                .on('mouseenter click', "li:hasData a", _.bind(this._mouse, this));
-
-            this.$el.closest("ul").add(this.$el)
-                .off('mouseleave')
-                .on('mouseleave', _.bind(this.reset, this));
-
-            this.$el
-                .off('mouseleave', "ul")
-                .on('mouseleave', "ul", _.bind(this.reset, this));
-
-            this.reset_methods = [];
-        },
-
-        /**
-         * this method handles mouse:over and mouse:leave on the snippet editor menu
-         */
-         _time_mouseleave: null,
-        _mouse: function (event) {
-            var $next = $(event.currentTarget).parent();
-
-            // triggers preview or apply methods if a menu item has been clicked
-            this.select(event.type === "click" ? "click" : "over", $next);
-            if (event.type === 'click') {
-                this.set_active();
-                this.$target.trigger("snippet-option-change", [this]);
-            } else {
-                this.$target.trigger("snippet-option-preview", [this]);
-            }
-        },
-        /* 
-        *  select and set item active or not (add highlight item and his parents)
-        *  called before start
-        */
-        set_active: function () {
-            var classes = _.uniq((this.$target.attr("class") || '').split(/\s+/));
-            this.$el.find('[data-toggle_class], [data-select_class]')
-                .add(this.$el)
-                .filter('[data-toggle_class], [data-select_class]')
-                .removeClass("active")
-                .filter('[data-toggle_class="' + classes.join('"], [data-toggle_class="') + '"] ,'+
-                    '[data-select_class="' + classes.join('"], [data-select_class="') + '"]')
-                .addClass("active");
-        },
-
-        start: function () {
-            this.set_active();
-            this.$target.on('snippet-option-reset', _.bind(this.set_active, this));
-            this._bind_li_menu();
-        },
-
-        on_focus : function () {
-            this._bind_li_menu();
-        },
-
-        on_blur : function () {
-        },
-
-        on_clone: function ($clone) {
-        },
-
-        on_remove: function () {
-        },
-
-        drop_and_build_snippet: function () {
-        },
-
-        reset: function () {
-            var self = this;
-            var lis = self.$el.add(self.$el.find('li')).filter('.active').get();
-            lis.reverse();
-            _.each(lis, function (li) {
-                var $li = $(li);
-                for (var k in self.reset_methods) {
-                    var method = self.reset_methods[k];
-                    if ($li.is('[data-'+method+']') || $li.closest('[data-'+method+']').size()) {
-                        delete self.reset_methods[k];
-                    }
-                }
-                self.select("reset", $li);
-            });
-
-            for (var k in self.reset_methods) {
-                var method = self.reset_methods[k];
-                if (method) {
-                    self[method]("reset", null);
-                }
-            }
-            self.reset_methods = [];
-            self.$target.trigger("snippet-option-reset", [this]);
-        },
-
-        // call data-method args as method (data-only can be used)
-        select: function (type, $li) {
-            var self = this,
-                $methods = [],
-                el = $li[0],
-                $el;
-
-            if ($li.data('only') && type !== $li.data('only')) {
-                return;
-            }
-
-            if (type==="click") {
-                this.reset();
-                this.BuildingBlock.parent.rte.historyRecordUndo(this.$target);
-            }
-
-            function filter (k) { return k !== 'oeId' && k !== 'oeModel' && k !== 'oeField' && k !== 'oeXpath' && k !== 'oeSourceId' && k !== 'only';}
-            function hasData(el) {
-                for (var k in el.dataset) {
-                    if (filter (k)) {
-                        return true;
-                    }
-                }
-                return false;
-            }
-            function method(el) {
-                var data = {};
-                for (var k in el.dataset) {
-                    if (filter (k)) {
-                        data[k] = el.dataset[k];
-                    }
-                }
-                return data;
-            }
-
-            while (el && this.$el.is(el) || _.some(this.$el.map(function () {return $.contains(this, el);}).get()) ) {
-                if (hasData(el)) {
-                    $methods.push(el);
-                }
-                el = el.parentNode;
-            }
-
-            $methods.reverse();
-
-            _.each($methods, function (el) {
-                var $el = $(el);
-                var methods = method(el);
-
-                for (var k in methods) {
-                    if (self[k]) {
-                        if (type !== "reset" && self.reset_methods.indexOf(k) === -1) {
-                            self.reset_methods.push(k);
-                        }
-                        self[k](type, methods[k], $el);
-                    } else {
-                        console.error("'"+self.option+"' snippet have not method '"+k+"'");
-                    }
-                }
-            });
-        },
-
-        // default method for snippet
-        toggle_class: function (type, value, $li) {
-            var $lis = this.$el.find('[data-toggle_class]').add(this.$el).filter('[data-toggle_class]');
-
-            function map ($lis) {
-                return $lis.map(function () {return $(this).data("toggle_class");}).get().join(" ");
-            }
-            var classes = map($lis);
-            var active_classes = map($lis.filter('.active, :has(.active)'));
-
-            this.$target.removeClass(classes);
-            this.$target.addClass(active_classes);
-
-            if (type !== 'reset') {
-                this.$target.toggleClass(value);
-            }
-        },
-        select_class: function (type, value, $li) {
-            var $lis = this.$el.find('[data-select_class]').add(this.$el).filter('[data-select_class]');
-
-            var classes = $lis.map(function () {return $(this).data('select_class');}).get();
-
-            this.$target.removeClass(classes.join(" "));
-            if(value) this.$target.addClass(value);
-        },
-        eval: function (type, value, $li) {
-            var fn = new Function("node", "type", "value", "$li", value);
-            fn.call(this, this, type, value, $li);
-        },
-
-        clean_for_save: dummy
-    });
-    website.snippet.options.background = website.snippet.Option.extend({
-        start: function ($change_target) {
-            this.$target = $change_target || this.$target;
-            this._super();
-            var src = this.$target.css("background-image").replace(/url\(['"]*|['"]*\)|^none$/g, "");
-            if (this.$target.hasClass('oe_custom_bg')) {
-                this.$el.find('li[data-choose_image]').data("background", src).attr("data-background", src);
-            }
-        },
-        background: function(type, value, $li) {
-            if (value && value.length) {
-                this.$target.attr("style", 'background-image: url(' + value + '); ' + (this.$target.attr("style") || '').replace(/background-image:[^;]+;?/, ''));
-                this.$target.addClass("oe_img_bg");
-            } else {
-                this.$target.css("background-image", "");
-                this.$target.removeClass("oe_img_bg").removeClass("oe_custom_bg");
-            }
-        },
-        select_class : function(type, value, $li) {
-            this.background(type, '', $li);
-            this._super(type, value, $li);
-        },
-        choose_image: function(type, value, $li) {
-            if(type !== "click") return;
-
-            var self = this;
-            var $image = $('<img class="hidden"/>');
-            $image.attr("src", value);
-            $image.appendTo(self.$target);
-
-            var editor = new website.editor.MediaDialog(null, $image[0]);
-            editor.appendTo(document.body);
-            editor.$('[href="#editor-media-video"], [href="#editor-media-icon"]').addClass('hidden');
-
-            editor.on('saved', self, function (o) {
-                var value = $image.attr("src");
-                $image.remove();
-                self.$el.find('li[data-choose_image]').data("background", value).attr("data-background", value);
-                self.background(type, value,$li);
-                self.$target.addClass('oe_custom_bg');
-                self.$target.trigger("snippet-option-change", [self]);
-                self.set_active();
-            });
-            editor.on('cancel', self, function () {
-                $image.remove();
-            });
-        },
-        set_active: function () {
-            var self = this;
-            var src = this.$target.css("background-image").replace(/url\(['"]*|['"]*\)|^none$/g, "");
-            this._super();
-
-            if (this.$target.hasClass('oe_custom_bg')) {
-                this.$el.find('li[data-choose_image]').data("background", src).attr("data-background", src);
-            }
-
-            this.$el.find('li[data-background]:not([data-background=""])')
-                .removeClass("active")
-                .each(function () {
-                    var background = $(this).data("background") || $(this).attr("data-background");
-                    if ((src.length && background.length && src.indexOf(background) !== -1) || (!src.length && !background.length)) {
-                        $(this).addClass("active");
->>>>>>> e16d495d
+                    } else if (resize[1][key] === real_margin) {
+                        current = key;
                     }
                 });
                 var begin = current;
@@ -838,231 +278,13 @@
                 var regClass = new RegExp("\\s*" + resize[0][begin].replace(/[-]*[0-9]+/, '[-]*[0-9]+'), 'g');
             }
 
-<<<<<<< HEAD
             self.buildingBlock.editor_busy = true;
-=======
-            var classes = [];
-            this.$el.find(".colorpicker button").map(function () {
-                var $color = $(this);
-                var color = $color.attr("class");
-                if (self.$target.hasClass(color)) {
-                    self.color = color;
-                    $color.parent().addClass("selected");
-                }
-                classes.push(color);
-            });
-            this.classes = classes.join(" ");
-
-            this.bind_events();
-            return res;
-        },
-        bind_events: function () {
-            var self = this;
-            var $td = this.$el.find(".colorpicker td");
-            var $colors = this.$el.find(".colorpicker button");
-            $colors
-                .mouseenter(function () {
-                    self.$target.removeClass(self.classes).addClass($(this).attr("class"));
-                })
-                .mouseleave(function () {
-                    self.$target.removeClass(self.classes)
-                        .addClass($td.filter(".selected").children().attr("class"));
-                })
-                .click(function () {
-                    $td.removeClass("selected");
-                    $(this).parent().addClass("selected");
-                    self.$target.closest(".o_editable").trigger("content_changed");
-                });
-        }
-    });
-
-    website.snippet.options.slider = website.snippet.Option.extend({
-        drop_and_build_snippet: function() {
-            this.id = "myCarousel_" + new Date().getTime();
-            this.$target.attr("id", this.id);
-            this.$target.find("[data-slide]").attr("data-cke-saved-href", "#" + this.id);
-            this.$target.find("[data-target]").attr("data-target", "#" + this.id);
-            this.rebind_event();
-        },
-        on_clone: function ($clone) {
-            var id = "myCarousel_" + new Date().getTime();
-            $clone.attr("id", id);
-            $clone.find("[data-slide]").attr("href", "#" + id);
-            $clone.find("[data-slide-to]").attr("data-target", "#" + id);
-        },
-        // rebind event to active carousel on edit mode
-        rebind_event: function () {
-            var self = this;
-            this.$target.find('.carousel-indicators [data-slide-to]').off('click').on('click', function () {
-                self.$target.carousel(+$(this).data('slide-to')); });
-        },
-        clean_for_save: function () {
-            this._super();
-            this.$target.find(".item").removeClass("next prev left right active")
-                .first().addClass("active");
-            this.$target.find('.carousel-indicators').find('li').removeClass('active')
-                .first().addClass("active");
-        },
-        start : function () {
-            var self = this;
-            this._super();
-            this.$target.carousel({interval: false});
-            this.id = this.$target.attr("id");
-            this.$inner = this.$target.find('.carousel-inner');
-            this.$indicators = this.$target.find('.carousel-indicators');
-            this.$target.carousel('pause');
-            this.rebind_event();
-        },
-        add_slide: function (type, value) {
-            if(type !== "click") return;
-
-            var self = this;
-            var cycle = this.$inner.find('.item').length;
-            var $active = this.$inner.find('.item.active, .item.prev, .item.next').first();
-            var index = $active.index();
-            this.$target.find('.carousel-control, .carousel-indicators').removeClass("hidden");
-            this.$indicators.append('<li data-target="#' + this.id + '" data-slide-to="' + cycle + '"></li>');
-
-            // clone the best candidate from template to use new features
-            var $snippets = this.buildingBlock.$snippets;
-            //since saas-6, all snippets must start by s_
-            var selection = this.$target.closest('[class*="s_"');
-            if (_.isUndefined(selection)) {
-                var point = 0;
-                var className = _.compact(this.$target.attr("class").split(" "));
-                $snippets.find('.oe_snippet_body').each(function () {
-                    var len = _.intersection(_.compact(this.className.split(" ")), className).length;
-                    if (len > point) {
-                        point = len;
-                        selection = this;
-                    }
-                });
-            }
-            else {
-                var s_class = selection.attr('class').split(' ').filter(function(o) { return _.str.startsWith(o, "s_") })[0]
-                selection = $snippets.find("." + s_class);
-            }
-            var $clone = $(selection).find('.item:first').clone();
->>>>>>> e16d495d
 
             var cursor = $handle.css("cursor")+'-important';
             var $body = $(document.body);
             $body.addClass(cursor);
 
-<<<<<<< HEAD
             var body_mousemove = function (event){
-=======
-            if (this.remove_process) {
-                return;
-            }
-            var self = this;
-            var new_index = 0;
-            var cycle = this.$inner.find('.item').length - 1;
-            var index = this.$inner.find('.item.active').index();
-
-            if (cycle > 0) {
-                this.remove_process = true;
-                var $el = this.$inner.find('.item.active');
-                self.$target.on('slid.bs.carousel', function (event) {
-                    $el.remove();
-                    self.$indicators.find("li:last").remove();
-                    self.$target.off('slid.bs.carousel');
-                    self.rebind_event();
-                    self.remove_process = false;
-                    if (cycle == 1) {
-                        self.on_remove_slide(event);
-                    }
-                });
-                setTimeout(function () {
-                    self.$target.carousel( index > 0 ? --index : cycle );
-                }, 500);
-            } else {
-                this.$target.find('.carousel-control, .carousel-indicators').addClass("hidden");
-            }
-        },
-        interval : function(type, value) {
-            this.$target.attr("data-interval", value);
-        },
-        set_active: function () {
-            this.$el.find('li[data-interval]').removeClass("active")
-                .filter('li[data-interval='+this.$target.attr("data-interval")+']').addClass("active");
-        },
-    });
-    website.snippet.options.carousel = website.snippet.options.slider.extend({
-        getSize: function () {
-            this.grid = this._super();
-            this.grid.size = 8;
-            return this.grid;
-        },
-        clean_for_save: function () {
-            this._super();
-            this.$target.removeClass('oe_img_bg ' + this._class).css("background-image", "");
-        },
-        load_style_options : function () {
-            this._super();
-            $(".snippet-option-size li[data-value='']").remove();
-        },
-        start : function () {
-            var self = this;
-            this._super();
-
-            // set background and prepare to clean for save
-            var add_class = function (c){
-                if (c) self._class = (self._class || "").replace(new RegExp("[ ]+" + c.replace(" ", "|[ ]+")), '') + ' ' + c;
-                return self._class || "";
-            };
-            this.$target.on('slid.bs.carousel', function () {
-                if(self.editor && self.editor.styles.background) {
-                    self.editor.styles.background.$target = self.$target.find(".item.active");
-                    self.editor.styles.background.set_active();
-                }
-                self.$target.carousel("pause");
-            });
-            this.$target.trigger('slid.bs.carousel');
-        },
-        add_slide: function (type, data) {
-            if(type !== "click") return;
-
-            var $clone = this._super(type, data);
-            // choose an other background
-            var bg = this.$target.data("snippet-option-ids").background;
-            if (!bg) return $clone;
-
-            var $styles = bg.$el.find("li[data-background]");
-            var $select = $styles.filter(".active").removeClass("active").next("li[data-background]");
-            if (!$select.length) {
-                $select = $styles.first();
-            }
-            $select.addClass("active");
-            $clone.css("background-image", $select.data("background") ? "url('"+ $select.data("background") +"')" : "");
-
-            return $clone;
-        },
-        // rebind event to active carousel on edit mode
-        rebind_event: function () {
-            var self = this;
-            this.$target.find('.carousel-control').off('click').on('click', function () {
-                self.$target.carousel( $(this).data('slide')); });
-            this._super();
-
-            /* Fix: backward compatibility saas-3 */
-            this.$target.find('.item.text_image, .item.image_text, .item.text_only').find('.container > .carousel-caption > div, .container > img.carousel-image').attr('contentEditable', 'true');
-        },
-    });
-    website.snippet.options.marginAndResize = website.snippet.Option.extend({
-        start: function () {
-            var self = this;
-            this._super();
-
-            var resize_values = this.getSize();
-            if (resize_values.n) this.$overlay.find(".oe_handle.n").removeClass("readonly");
-            if (resize_values.s) this.$overlay.find(".oe_handle.s").removeClass("readonly");
-            if (resize_values.e) this.$overlay.find(".oe_handle.e").removeClass("readonly");
-            if (resize_values.w) this.$overlay.find(".oe_handle.w").removeClass("readonly");
-            if (resize_values.size) this.$overlay.find(".oe_handle.size").removeClass("readonly");
-
-            this.$overlay.find(".oe_handle:not(.size), .oe_handle.size .size").on('mousedown', function (event){
->>>>>>> e16d495d
                 event.preventDefault();
                 if (compass === 'size') {
                     var dy = event.pageY-offset;
@@ -1092,36 +314,9 @@
                     change = true;
                 }
 
-<<<<<<< HEAD
                 if (change) {
                     self.on_resize(compass, beginClass, current);
                     self.buildingBlock.cover_target(self.$overlay, self.$target);
-=======
-                var resize = resize_values[compass];
-                if (!resize) return;
-
-
-                if (compass === 'size') {
-                    var offset = self.$target.offset().top;
-                    if (self.$target.css("background").match(/rgba\(0, 0, 0, 0\)/)) {
-                        self.$target.addClass("resize_editor_busy");
-                    }
-                } else {
-                    var xy = event['page'+XY];
-                    var current = resize[2] || 0;
-                    var margin_dir = {s:'bottom', n: 'top', w: 'left', e: 'right'}[compass];
-                    var real_margin = parseInt(self.$target.css('margin-'+margin_dir));
-                    _.each(resize[0], function (val, key) {
-                        if (self.$target.hasClass(val)) {
-                            current = key;
-                        } else if (resize[1][key] === real_margin) {
-                            current = key;
-                        }
-                    });
-                    var begin = current;
-                    var beginClass = self.$target.attr("class");
-                    var regClass = new RegExp("\\s*" + resize[0][begin].replace(/[-]*[0-9]+/, '[-]*[0-9]+'), 'g');
->>>>>>> e16d495d
                 }
             };
 
@@ -1132,80 +327,8 @@
                 setTimeout(function () {
                     self.buildingBlock.editor_busy = false;
                     self.$target.closest(".o_editable").trigger("content_changed");
-<<<<<<< HEAD
                 },0);
                 self.$target.removeClass("resize_editor_busy");
-=======
-                };
-                $body.mousemove(body_mousemove);
-                $body.mouseup(body_mouseup);
-            });
-            this.$overlay.find(".oe_handle.size .auto_size").on('click', function (event){
-                self.$target.css("height", "");
-                self.$target.css("overflow", "");
-                self.BuildingBlock.cover_target(self.$overlay, self.$target);
-                self.$target.closest(".o_editable").trigger("content_changed");
-                return false;
-            });
-        },
-        getSize: function () {
-            this.grid = {};
-            return this.grid;
-        },
-
-        on_focus : function () {
-            this._super();
-            this.change_cursor();
-        },
-
-        change_cursor : function () {
-            var _class = this.$target.attr("class") || "";
-
-            var col = _class.match(/col-md-([0-9-]+)/i);
-            col = col ? +col[1] : 0;
-
-            var offset = _class.match(/col-md-offset-([0-9-]+)/i);
-            offset = offset ? +offset[1] : 0;
-
-            var overlay_class = this.$overlay.attr("class").replace(/(^|\s+)block-[^\s]*/gi, '');
-            if (col+offset >= 12) overlay_class+= " block-e-right";
-            if (col === 1) overlay_class+= " block-w-right block-e-left";
-            if (offset === 0) overlay_class+= " block-w-left";
-
-            var mb = _class.match(/mb([0-9-]+)/i);
-            mb = mb ? +mb[1] : parseInt(this.$target.css('margin-bottom'));
-            if (mb >= 128) overlay_class+= " block-s-bottom";
-            else if (!mb) overlay_class+= " block-s-top";
-
-            var mt = _class.match(/mt([0-9-]+)/i);
-            mt = mt ? +mt[1] : parseInt(this.$target.css('margin-top'));
-            if (mt >= 128) overlay_class+= " block-n-top";
-            else if (!mt) overlay_class+= " block-n-bottom";
-
-            this.$overlay.attr("class", overlay_class);
-        },
-        
-        /* on_resize
-        *  called when the box is resizing and the class change, before the cover_target
-        *  @compass: resize direction : 'n', 's', 'e', 'w'
-        *  @beginClass: attributes class at the begin
-        *  @current: curent increment in this.grid
-        */
-        on_resize: function (compass, beginClass, current) {
-            this.change_cursor();
-        }
-    });
-    website.snippet.options["margin-y"] = website.snippet.options.marginAndResize.extend({
-        getSize: function () {
-            this.grid = this._super();
-            var grid = [0,4,8,16,32,48,64,92,128];
-            this.grid = {
-                // list of class (Array), grid (Array), default value (INT)
-                n: [_.map(grid, function (v) {return 'mt'+v;}), grid],
-                s: [_.map(grid, function (v) {return 'mb'+v;}), grid],
-                // INT if the user can resize the snippet (resizing per INT px)
-                size: null
->>>>>>> e16d495d
             };
             $body.mousemove(body_mousemove);
             $body.mouseup(body_mouseup);
@@ -1243,12 +366,12 @@
         if (offset === 0) overlay_class+= " block-w-left";
 
         var mb = _class.match(/mb([0-9-]+)/i);
-        mb = mb ? +mb[1] : 0;
+        mb = mb ? +mb[1] : parseInt(this.$target.css('margin-bottom'));
         if (mb >= 128) overlay_class+= " block-s-bottom";
         else if (!mb) overlay_class+= " block-s-top";
 
         var mt = _class.match(/mt([0-9-]+)/i);
-        mt = mt ? +mt[1] : 0;
+        mt = mt ? +mt[1] : parseInt(this.$target.css('margin-top'));
         if (mt >= 128) overlay_class+= " block-n-top";
         else if (!mt) overlay_class+= " block-n-bottom";
 
@@ -1581,211 +704,11 @@
             tablist_id = "myCollapse" + time;
             $tablist.attr("id", tablist_id);
         }
-<<<<<<< HEAD
         $tab.attr('data-parent', "#"+tablist_id);
         $tab.data('parent', "#"+tablist_id);
-=======
-    });
-
-    website.snippet.Editor = openerp.Class.extend({
-        init: function (BuildingBlock, dom) {
-            this.BuildingBlock = BuildingBlock;
-            this.$target = $(dom);
-            this.$overlay = this.$target.data('overlay');
-            this.load_style_options();
-            this.get_parent_block();
-            this.start();
-        },
-
-        // activate drag and drop for the snippets in the snippet toolbar
-        _drag_and_drop: function(){
-            var self = this;
-            this.dropped = false;
-            this.$overlay.draggable({
-                greedy: true,
-                appendTo: 'body',
-                cursor: "move",
-                handle: ".oe_snippet_move",
-                cursorAt: {
-                    left: 18,
-                    top: 14
-                },
-                helper: function() {
-                    var $clone = $(this).clone().css({width: "24px", height: "24px", border: 0});
-                    $clone.find(".oe_overlay_options >:not(:contains(.oe_snippet_move)), .oe_handle").remove();
-                    $clone.find(":not(.glyphicon)").css({position: 'absolute', top: 0, left: 0});
-                    $clone.appendTo("body").removeClass("hidden");
-                    return $clone;
-                },
-                start: _.bind(self._drag_and_drop_start, self),
-                stop: _.bind(self._drag_and_drop_stop, self)
-            });
-        },
-        _drag_and_drop_after_insert_dropzone: function (){},
-        _drag_and_drop_active_drop_zone: function ($zones){
-            var self = this;
-            $zones.droppable({
-                over:   function(){
-                    $(".oe_drop_zone.hide").removeClass("hide");
-                    $(this).addClass("hide").first().after(self.$target);
-                    self.dropped = true;
-                },
-                out:    function(){
-                    $(this).removeClass("hide");
-                    self.$target.detach();
-                    self.dropped = false;
-                },
-            });
-        },
-        _drag_and_drop_start: function (){
-            var self = this;
-            self.BuildingBlock.hide();
-            self.BuildingBlock.editor_busy = true;
-            self.size = {
-                width: self.$target.width(),
-                height: self.$target.height()
-            };
-            self.$target.after("<div class='oe_drop_clone' style='display: none;'/>");
-            self.$target.detach();
-            self.$overlay.addClass("hidden");
-
-            var $selector_siblings;
-            for (var i=0; i<self.selector_siblings.length; i++) {
-                if (!$selector_siblings) $selector_siblings = self.selector_siblings[i].all();
-                else $selector_siblings = $selector_siblings.add(self.selector_siblings[i].all());
-            }
-            var $selector_children;
-            for (var i=0; i<self.selector_children.length; i++) {
-                if (!$selector_children) $selector_children = self.selector_children[i].all();
-                else $selector_children = $selector_children.add(self.selector_children[i].all());
-            }
-
-            self.BuildingBlock.activate_insertion_zones($selector_siblings, $selector_children);
-
-            $("body").addClass('move-important');
-
-            self._drag_and_drop_after_insert_dropzone();
-            self._drag_and_drop_active_drop_zone($('.oe_drop_zone'));
-        },
-        _drag_and_drop_stop: function (){
-            var self = this;
-            var $dropzone = this.$target.prev();
-            var prev = $dropzone.length && $dropzone[0].previousSibling;
-            var next = this.$target.last()[0].nextSibling;
-            var $parent = this.$target.parent();
-
-            $(".oe_drop_clone").after(this.$target);
-
-            this.$overlay.removeClass("hidden");
-            $("body").removeClass('move-important');
-            $('.oe_drop_zone').droppable('destroy').remove();
-            $(".oe_drop_clone, .oe_drop_to_remove").remove();
-
-            if (this.dropped) {
-                this.BuildingBlock.parent.rte.historyRecordUndo(this.$target);
-
-                if (prev) {
-                    this.$target.insertAfter(prev);
-                } else if (next) {
-                    this.$target.insertBefore(next);
-                } else {
-                    $parent.prepend(this.$target);
-                }
-            }
-
-            self.BuildingBlock.editor_busy = false;
-
-            self.get_parent_block();
-            setTimeout(function () {
-                self.BuildingBlock.cover_target(self.$target.data('overlay'), self.$target);
-            },0);
-        },
-
-        load_style_options: function () {
-            var self = this;
-            var $styles = this.$overlay.find('.oe_options');
-            var $ul = $styles.find('ul:first');
-            this.styles = {};
-            this.selector_siblings = [];
-            this.selector_children = [];
-            _.each(website.snippet.templateOptions, function (val, option_id) {
-                if (!val.selector.is(self.$target)) {
-                    return;
-                }
-                if (val['drop-near']) self.selector_siblings.push(val['drop-near']);
-                if (val['drop-in']) self.selector_children.push(val['drop-in']);
-
-                var option = val['option'];
-                var Editor = website.snippet.options[option] || website.snippet.Option;
-                var editor = self.styles[option] = new Editor(self.BuildingBlock, self, self.$target, option_id);
-                $ul.append(editor.$el.addClass("snippet-option-" + option));
-                editor.start();
-            });
-
-            if (!this.selector_siblings.length && !this.selector_children.length) {
-                this.$overlay.find(".oe_snippet_move, .oe_snippet_clone, .oe_snippet_remove").addClass('hidden');
-            }
-
-            if ($ul.find("li").length) {
-                $styles.removeClass("hidden");
-            }
-            this.$overlay.find('[data-toggle="dropdown"]').dropdown();
-        },
-
-        get_parent_block: function () {
-            var self = this;
-            var $button = this.$overlay.find('.oe_snippet_parent');
-            var $parent = this.$target.parents().filter(function () { return $(this).data("snippet-editor"); });
-            if (!$parent.length) {
-                $parent = website.snippet.globalSelector.closest(this.$target.parent());
-            }
-            if ($parent.length) {
-                $button.removeClass("hidden");
-                $button.off("click").on('click', function (event) {
-                    event.preventDefault();
-                    setTimeout(function () {
-                        self.BuildingBlock.make_active($parent);
-                    }, 0);
-                });
-            } else {
-                $button.addClass("hidden");
-            }
-        },
-
-        /*
-        *  start
-        *  This method is called after init and _readXMLData
-        */
-        start: function () {
-            var self = this;
-            if (!this.$target.parent().is(':o_editable')) {
-                this.$overlay.find('.oe_snippet_move, .oe_snippet_clone, .oe_snippet_remove').remove();
-            } else {
-                this.$overlay.on('click', '.oe_snippet_clone', _.bind(this.on_clone, this));
-                this.$overlay.on('click', '.oe_snippet_remove', _.bind(this.on_remove, this));
-                this._drag_and_drop();
-            }
-        },
-
-        on_clone: function (event) {
-            event.preventDefault();
-            var $clone = this.$target.clone(false);
-
-            this.BuildingBlock.parent.rte.historyRecordUndo(this.$target);
-            
-            this.$target.after($clone);
-            this.BuildingBlock.call_for_all_snippets($clone, function (editor, $snippet) {
-                for (var i in editor.styles){
-                    editor.styles[i].on_clone($snippet);
-                }
-            });
-            return false;
-        },
->>>>>>> e16d495d
 
         // link to the collapse
 
-<<<<<<< HEAD
         var $panel = $target.find('.panel-collapse');
         var panel_id = $panel.attr("id");
         if (!panel_id) {
@@ -1815,108 +738,6 @@
                 .collapse('hide')
                 .one('hidden.bs.collapse', function () {
                     $panel.trigger('shown.bs.collapse');
-=======
-            this.BuildingBlock.parent.rte.historyRecordUndo(this.$target);
-
-            var index = _.indexOf(this.BuildingBlock.snippets, this.$target.get(0));
-            this.BuildingBlock.call_for_all_snippets(this.$target, function (editor, $snippet) {
-                for (var i in editor.styles){
-                    editor.styles[i].on_remove();
-                }
-            });
-            delete this.BuildingBlock.snippets[index];
-
-            // remove node and his empty
-            var node = this.$target.parent()[0];
-
-            this.$target.remove();
-            this.$overlay.remove();
-
-            if (node && node.firstChild) {
-                $.summernote.core.dom.removeSpace(node, node.firstChild, 0, node.lastChild, 1);
-                if (!node.firstChild.tagName && node.firstChild.textContent === " ") {
-                    node.firstChild.parentNode.removeChild(node.firstChild);
-                }
-            }
-
-            // clean editor if they are image or table in deleted content
-            $(".note-control-selection").hide();
-            $('.o_table_handler').remove();
-
-            return false;
-        },
-
-        /*
-        *  drop_and_build_snippet
-        *  This method is called just after that a thumbnail is drag and dropped into a drop zone
-        *  (after the insertion of this.$body, if this.$body exists)
-        */
-        drop_and_build_snippet: function () {
-            for (var i in this.styles){
-                this.styles[i].drop_and_build_snippet();
-            }
-        },
-
-        /* on_focus
-        *  This method is called when the user click inside the snippet in the dom
-        */
-        on_focus : function () {
-            this.$overlay.addClass('oe_active');
-            for (var i in this.styles){
-                this.styles[i].on_focus();
-            }
-        },
-
-        /* on_focus
-        *  This method is called when the user click outside the snippet in the dom, after a focus
-        */
-        on_blur : function () {
-            for (var i in this.styles){
-                this.styles[i].on_blur();
-            }
-            this.$overlay.removeClass('oe_active');
-        },
-    });
-
-    /* t-field options */
-
-    website.snippet.options.many2one = website.snippet.Option.extend({
-        start: function () {
-            var self = this;
-
-            this.Model = this.$target.data('oe-many2one-model');
-            this.ID = +this.$target.data('oe-many2one-id');
-
-            // create search button and bind search bar
-            this.$btn = $(openerp.qweb.render("website.many2one.button"))
-                .insertAfter(this.$overlay.find('.oe_options'));
-
-            this.$ul = this.$btn.find("ul");
-            this.$search = this.$ul.find('li:first');
-            this.$search.find('input').on('mousedown click mouseup keyup keydown', function (e) {
-                e.stopPropagation();
-            });
-
-            // move menu item
-            setTimeout(function () {
-                if (self.$overlay.find('.oe_options').hasClass('hidden')) {
-                    self.$btn.css('height', '0').find('> a').addClass('hidden');
-                    self.$ul.show().css({
-                        'top': '-24px', 'margin': '0', 'padding': '2px 0', 'position': 'relative'
-                    });
-                } else {
-                    self.$btn.find('a').on('click', function (e) {
-                        self.clear();
-                    });
-                }
-            },0);
-
-            // bind search input
-            this.$search.find('input')
-                .focus()
-                .on('keyup', function(e) {
-                    self.find_existing($(this).val());
->>>>>>> e16d495d
                 });
         }
     }
