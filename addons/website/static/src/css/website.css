--- conflicted
+++ resolved
@@ -1,4 +1,4 @@
-@charset "utf-8";
+@charset "UTF-8";
 /*       THIS CSS FILE IS FOR WEBSITE THEMING CUSTOMIZATION ONLY
  *
  * css for editor buttons, openerp widget included in the website and other
@@ -81,13 +81,11 @@
 
 /* Extra Styles */
 img.shadow {
+  -moz-border-radius: 3px;
   -webkit-border-radius: 3px;
-  -moz-border-radius: 3px;
-  -ms-border-radius: 3px;
-  -o-border-radius: 3px;
   border-radius: 3px;
+  -moz-box-shadow: 0px 3px 8px rgba(0, 0, 0, 0.2);
   -webkit-box-shadow: 0px 3px 8px rgba(0, 0, 0, 0.2);
-  -moz-box-shadow: 0px 3px 8px rgba(0, 0, 0, 0.2);
   box-shadow: 0px 3px 8px rgba(0, 0, 0, 0.2);
   margin: 0 auto;
 }
@@ -104,7 +102,7 @@
 }
 
 #wrapwrap p:empty:after {
-  content: "\2060";
+  content: "⁠";
 }
 
 /* ----- Snippets Styles ----- */
@@ -123,10 +121,8 @@
 #oe_main_menu_navbar {
   min-height: 34px;
   z-index: 1001;
+  -moz-border-radius: 0px;
   -webkit-border-radius: 0px;
-  -moz-border-radius: 0px;
-  -ms-border-radius: 0px;
-  -o-border-radius: 0px;
   border-radius: 0px;
   margin-bottom: 0px;
 }
@@ -162,8 +158,8 @@
 
 /* ----- BOOTSTRAP HACK FOR STICKY FOOTER ----- */
 html, body, #wrapwrap {
+  -moz-box-sizing: border-box;
   -webkit-box-sizing: border-box;
-  -moz-box-sizing: border-box;
   box-sizing: border-box;
   height: 100%;
 }
@@ -356,7 +352,63 @@
   padding: 4px 0;
 }
 
-<<<<<<< HEAD
+.o_image_floating {
+  width: 40%;
+  margin: 4px;
+}
+.o_image_floating div.o_container {
+  position: relative;
+}
+.o_image_floating div.o_container mark {
+  display: block;
+  position: absolute;
+  bottom: 0;
+  width: 100%;
+  background-color: rgba(86, 61, 124, 0.25);
+}
+.o_image_floating div.o_container mark a {
+  color: white;
+}
+.o_image_floating.o_hide_link div.o_container mark {
+  display: none;
+}
+.o_image_floating.o_margin_s {
+  margin-bottom: 4px;
+}
+.o_image_floating.o_margin_s.pull-right {
+  margin-left: 8px;
+}
+.o_image_floating.o_margin_s.pull-left {
+  margin-right: 8px;
+}
+.o_image_floating.o_margin_m {
+  margin-bottom: 8px;
+}
+.o_image_floating.o_margin_m.pull-right {
+  margin-left: 12px;
+}
+.o_image_floating.o_margin_m.pull-left {
+  margin-right: 12px;
+}
+.o_image_floating.o_margin_l {
+  margin-bottom: 12px;
+}
+.o_image_floating.o_margin_l.pull-right {
+  margin-left: 16px;
+}
+.o_image_floating.o_margin_l.pull-left {
+  margin-right: 16px;
+}
+.o_image_floating.o_margin_xl {
+  margin-bottom: 24px;
+}
+.o_image_floating.o_margin_xl.pull-right {
+  margin-left: 32px;
+}
+.o_image_floating.o_margin_xl.pull-left {
+  margin-right: 32px;
+}
+
 /* gallery */
 .o_gallery.o_grid.o_spc-none div.row, .o_gallery.o_masonry.o_spc-none div.row {
   margin: 0;
@@ -413,7 +465,7 @@
   padding: 15px;
 }
 .o_gallery.o_slideshow .carousel ul.carousel-indicators li {
-  border: 1px solid #aaaaaa;
+  border: 1px solid #aaa;
 }
 .o_gallery .carousel-inner .item img {
   max-width: none;
@@ -451,11 +503,11 @@
   height: 35px;
   margin: 0 0px 5px 5px;
   padding: 0;
-  border: 1px solid #aaaaaa;
+  border: 1px solid #aaa;
   text-indent: initial;
   background-size: cover;
   opacity: 0.5;
-  background-color: black;
+  background-color: #000;
 }
 .o_gallery.o_slideshow .carousel ul.carousel-indicators li.active, .modal-body.o_slideshow .carousel ul.carousel-indicators li.active {
   opacity: 1;
@@ -463,63 +515,6 @@
 .o_gallery.o_slideshow .carousel .carousel-control.left, .o_gallery.o_slideshow .carousel .carousel-control.right, .modal-body.o_slideshow .carousel .carousel-control.left, .modal-body.o_slideshow .carousel .carousel-control.right {
   background-image: none;
   background-color: transparent;
-=======
-.o_image_floating {
-  width: 40%;
-  margin: 4px;
-}
-.o_image_floating div.o_container {
-  position: relative;
-}
-.o_image_floating div.o_container mark {
-  display: block;
-  position: absolute;
-  bottom: 0;
-  width: 100%;
-  background-color: rgba(86, 61, 124, 0.25);
-}
-.o_image_floating div.o_container mark a {
-  color: white;
-}
-.o_image_floating.o_hide_link div.o_container mark {
-  display: none;
-}
-.o_image_floating.o_margin_s {
-  margin-bottom: 4px;
-}
-.o_image_floating.o_margin_s.pull-right {
-  margin-left: 8px;
-}
-.o_image_floating.o_margin_s.pull-left {
-  margin-right: 8px;
-}
-.o_image_floating.o_margin_m {
-  margin-bottom: 8px;
-}
-.o_image_floating.o_margin_m.pull-right {
-  margin-left: 12px;
-}
-.o_image_floating.o_margin_m.pull-left {
-  margin-right: 12px;
-}
-.o_image_floating.o_margin_l {
-  margin-bottom: 12px;
-}
-.o_image_floating.o_margin_l.pull-right {
-  margin-left: 16px;
-}
-.o_image_floating.o_margin_l.pull-left {
-  margin-right: 16px;
-}
-.o_image_floating.o_margin_xl {
-  margin-bottom: 24px;
-}
-.o_image_floating.o_margin_xl.pull-right {
-  margin-left: 32px;
-}
-.o_image_floating.o_margin_xl.pull-left {
-  margin-right: 32px;
->>>>>>> 2b192bef
 }
 
 /* Parallax Theme */
@@ -555,6 +550,62 @@
   padding: 32px 0;
 }
 
+/* Background (kept for 8.0 compatibility) */
+.oe_dark {
+  background: #eff8f8;
+  background: rgba(200, 200, 200, 0.14);
+}
+
+.oe_black {
+  background-color: rgba(0, 0, 0, 0.9);
+  color: white;
+}
+
+.oe_green {
+  background-color: #169C78;
+  color: white;
+}
+.oe_green .text-muted {
+  color: #ddd;
+}
+
+.oe_blue_light {
+  background-color: #41b6ab;
+  color: white;
+}
+.oe_blue_light .text-muted {
+  color: #ddd;
+}
+
+.oe_blue {
+  background-color: #34495e;
+  color: white;
+}
+
+.oe_orange {
+  background-color: #f05442;
+  color: white;
+}
+.oe_orange .text-muted {
+  color: #ddd;
+}
+
+.oe_purple {
+  background-color: #b163a3;
+  color: white;
+}
+.oe_purple .text-muted {
+  color: #ddd;
+}
+
+.oe_red {
+  background-color: #9C1b31;
+  color: white;
+}
+.oe_red .text-muted {
+  color: #ddd;
+}
+
 /* Misc */
 .texttop {
   vertical-align: top;
@@ -605,10 +656,8 @@
 }
 
 .oe_template_fallback {
+  -moz-column-count: 3;
   -webkit-column-count: 3;
-  -moz-column-count: 3;
-  -ms-column-count: 3;
-  -o-column-count: 3;
   column-count: 3;
 }
 
