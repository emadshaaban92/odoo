--- conflicted
+++ resolved
@@ -1,12 +1,9 @@
 # -*- coding: utf-8 -*-
 import fnmatch
 import functools
-<<<<<<< HEAD
 import operator
-=======
 import logging
 import math
->>>>>>> 49381094
 import simplejson
 import traceback
 import urllib
