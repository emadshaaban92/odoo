--- conflicted
+++ resolved
@@ -9,11 +9,7 @@
 msgstr ""
 "Project-Id-Version: Odoo 9.0\n"
 "Report-Msgid-Bugs-To: \n"
-<<<<<<< HEAD
-"POT-Creation-Date: 2016-08-19 10:25+0000\n"
-=======
 "POT-Creation-Date: 2016-08-18 14:08+0000\n"
->>>>>>> bc1a0a32
 "PO-Revision-Date: 2016-06-20 03:29+0000\n"
 "Last-Translator: larmar <martin.wilderoth@linserv.se>\n"
 "Language-Team: Swedish (http://www.transifex.com/odoo/odoo-9/language/sv/)\n"
@@ -79,11 +75,6 @@
 msgstr ""
 
 #. module: sales_team
-#: model:ir.ui.view,arch_db:sales_team.crm_team_salesteams_search
-msgid "Archived"
-msgstr ""
-
-#. module: sales_team
 #: model:ir.actions.act_window,help:sales_team.crm_team_act
 #: model:ir.actions.act_window,help:sales_team.crm_team_salesteams_act
 #: model:ir.actions.act_window,help:sales_team.sales_team_config_action
@@ -104,6 +95,11 @@
 msgstr ""
 
 #. module: sales_team
+#: model:ir.model.fields,field_description:sales_team.field_crm_team_code
+msgid "Code"
+msgstr "Kod"
+
+#. module: sales_team
 #: model:ir.model.fields,field_description:sales_team.field_crm_team_color
 msgid "Color Index"
 msgstr "Färgindex"
@@ -271,11 +267,7 @@
 
 #. module: sales_team
 #. openerp-web
-<<<<<<< HEAD
-#: code:addons/sales_team/static/src/js/sales_team_dashboard.js:83
-=======
 #: code:addons/sales_team/static/src/js/sales_team_dashboard.js:84
->>>>>>> bc1a0a32
 #, python-format
 msgid "Only Integer Value should be valid."
 msgstr ""
@@ -366,9 +358,9 @@
 msgstr "Lagmedlemmar"
 
 #. module: sales_team
-#: model:ir.model.fields,help:sales_team.field_crm_team_color
-msgid "The color of the team"
-msgstr ""
+#: sql_constraint:crm.team:0
+msgid "The code of the sales team must be unique !"
+msgstr "Koden för säljlaget måste vara unikt!"
 
 #. module: sales_team
 #: model:ir.model.fields,help:sales_team.field_crm_team_color
@@ -486,11 +478,7 @@
 
 #. module: sales_team
 #. openerp-web
-<<<<<<< HEAD
-#: code:addons/sales_team/static/src/js/sales_team_dashboard.js:83
-=======
 #: code:addons/sales_team/static/src/js/sales_team_dashboard.js:84
->>>>>>> bc1a0a32
 #, python-format
 msgid "Wrong value entered!"
 msgstr ""
@@ -500,14 +488,6 @@
 #: code:addons/sales_team/static/src/xml/sales_team_dashboard.xml:89
 #, python-format
 msgid "exp. closing"
-<<<<<<< HEAD
-msgstr ""
-
-#. module: sales_team
-#: model:ir.model,name:sales_team.model_ir_ui_view
-msgid "ir.ui.view"
-=======
->>>>>>> bc1a0a32
 msgstr ""
 
 #. module: sales_team
@@ -520,12 +500,6 @@
 #~ msgid "Action Needed"
 #~ msgstr "Åtgärd krävs"
 
-<<<<<<< HEAD
-#~ msgid "Code"
-#~ msgstr "Kod"
-
-=======
->>>>>>> bc1a0a32
 #~ msgid "Date of the last message posted on the record."
 #~ msgstr "Datum för senast publicerade meddelandet i loggen."
 
@@ -562,12 +536,6 @@
 #~ msgid "Number of unread messages"
 #~ msgstr "Antalet olästa meddelanden"
 
-<<<<<<< HEAD
-#~ msgid "The code of the sales team must be unique !"
-#~ msgstr "Koden för säljlaget måste vara unikt!"
-
-=======
->>>>>>> bc1a0a32
 #~ msgid "Unread Messages"
 #~ msgstr "Olästa meddelanden"
 
