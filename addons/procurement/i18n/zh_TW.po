# Chinese (Traditional) translation for openobject-addons
# Copyright (c) 2014 Rosetta Contributors and Canonical Ltd 2014
# This file is distributed under the same license as the openobject-addons package.
# FIRST AUTHOR <EMAIL@ADDRESS>, 2014.
#
msgid ""
msgstr ""
<<<<<<< HEAD
"Project-Id-Version: openobject-addons\n"
"Report-Msgid-Bugs-To: FULL NAME <EMAIL@ADDRESS>\n"
"POT-Creation-Date: 2014-08-14 13:09+0000\n"
"PO-Revision-Date: 2014-08-14 16:10+0000\n"
"Last-Translator: FULL NAME <EMAIL@ADDRESS>\n"
"Language-Team: Chinese (Traditional) <zh_TW@li.org>\n"
=======
"Project-Id-Version: Odoo 8.0\n"
"Report-Msgid-Bugs-To: \n"
"POT-Creation-Date: 2015-01-21 14:08+0000\n"
"PO-Revision-Date: 2015-12-04 06:06+0000\n"
"Last-Translator: Martin Trigaux\n"
"Language-Team: Chinese (Taiwan) (http://www.transifex.com/odoo/odoo-8/language/zh_TW/)\n"
>>>>>>> 83a4a582
"MIME-Version: 1.0\n"
"Content-Type: text/plain; charset=UTF-8\n"
"Content-Transfer-Encoding: 8bit\n"
"X-Launchpad-Export-Date: 2014-08-15 07:36+0000\n"
"X-Generator: Launchpad (build 17156)\n"

#. module: procurement
#: model:ir.actions.act_window,help:procurement.procurement_exceptions
msgid ""
"<p class=\"oe_view_nocontent_create\">\n"
"                 Click to create a Procurement.\n"
"              </p>\n"
"              <p>\n"
"                <b>Procurement Orders</b> represent the need for a certain "
"quantity of products, at a given time, in a given location.\n"
"              </p>\n"
"              <p>\n"
"                <b>Sales Orders</b> are one typical source of Procurement "
"Orders (but these are distinct documents). \n"
"                <br/>Depending on the procurement parameters and the product "
"configuration, the procurement engine will attempt to satisfy the need by "
"reserving products from stock, ordering products from a supplier, or passing "
"a manufacturing order, etc...\n"
"              </p>\n"
"              <p>\n"
"                A <b>Procurement Exception</b> occurs when the system cannot "
"find a way to fulfill a procurement. Some exceptions will resolve themselves "
"automatically, but others require manual intervention (those are identified "
"by a specific error message in the chatter).\n"
"              </p>\n"
"            "
msgstr ""

#. module: procurement
#: model:ir.actions.act_window,help:procurement.procurement_action
msgid ""
"<p class=\"oe_view_nocontent_create\">\n"
"                 Click to create a procurement order.  \n"
"              </p>\n"
"              <p>\n"
"                A <b>procurement order</b> is used to record a need for a "
"specific\n"
"                product at a specific location. Procurement orders are "
"usually\n"
"                created automatically from <i>sales orders, pull logistic "
"rules or\n"
"                minimum stock rules.</i>\n"
"              </p>\n"
"              <p>\n"
"                When the procurement order is confirmed, it automatically\n"
"                creates the necessary operations to fullfil the need: "
"purchase\n"
"                order proposition, manufacturing order, etc.\n"
"              </p>\n"
"            "
msgstr ""

#. module: procurement
#: field:procurement.rule,action:0
msgid "Action"
msgstr ""

#. module: procurement
#: field:procurement.rule,active:0
msgid "Active"
msgstr ""

#. module: procurement
#: selection:procurement.group,move_type:0
msgid "All at once"
msgstr ""

#. module: procurement
#: view:procurement.order.compute.all:procurement.view_compute_schedulers_wizard
msgid "Cancel"
msgstr ""

#. module: procurement
#: view:procurement.order:procurement.procurement_form_view
msgid "Cancel Procurement"
msgstr ""

#. module: procurement
#: selection:procurement.order,state:0
msgid "Cancelled"
msgstr ""

#. module: procurement
#: code:addons/procurement/procurement.py:156
#, python-format
msgid "Cannot delete Procurement Order(s) which are in %s state."
msgstr ""

#. module: procurement
#: view:procurement.order:procurement.procurement_form_view
msgid "Check Procurement"
msgstr ""

#. module: procurement
#: help:procurement.order,rule_id:0
msgid ""
"Chosen rule for the procurement resolution. Usually chosen by the system but "
"can be manually set by the procurement manager to force an unusual behavior."
msgstr ""

#. module: procurement
#: field:procurement.order,company_id:0
#: field:procurement.rule,company_id:0
msgid "Company"
msgstr ""

#. module: procurement
#: view:procurement.order.compute.all:procurement.view_compute_schedulers_wizard
msgid "Compute all procurements in the background."
msgstr ""

#. module: procurement
#: model:ir.model,name:procurement.model_procurement_order_compute_all
msgid "Compute all schedulers"
msgstr ""

#. module: procurement
#: selection:procurement.order,state:0
msgid "Confirmed"
msgstr ""

#. module: procurement
#: field:procurement.group,create_uid:0
#: field:procurement.order,create_uid:0
#: field:procurement.order.compute.all,create_uid:0
#: field:procurement.rule,create_uid:0
msgid "Created by"
msgstr "建立者"

#. module: procurement
#: field:procurement.group,create_date:0
#: field:procurement.order,create_date:0
#: field:procurement.order.compute.all,create_date:0
#: field:procurement.rule,create_date:0
msgid "Created on"
msgstr ""

#. module: procurement
#: help:procurement.order,message_last_post:0
msgid "Date of the last message posted on the record."
msgstr "釋出到記錄上的最後資訊的日期"

#. module: procurement
#: field:procurement.group,move_type:0
msgid "Delivery Method"
msgstr ""

#. module: procurement
#: field:procurement.order,name:0
msgid "Description"
msgstr ""

#. module: procurement
#: selection:procurement.order,state:0
msgid "Done"
msgstr ""

#. module: procurement
#: selection:procurement.order,state:0
msgid "Exception"
msgstr ""

#. module: procurement
#: view:procurement.order:procurement.view_procurement_filter
msgid "Exceptions"
msgstr ""

#. module: procurement
#: view:procurement.order:procurement.procurement_form_view
msgid "External note..."
msgstr ""

#. module: procurement
#: view:procurement.order:procurement.procurement_form_view
msgid "Extra Information"
msgstr ""

#. module: procurement
#: selection:procurement.rule,group_propagation_option:0
msgid "Fixed"
msgstr ""

#. module: procurement
#: field:procurement.rule,group_id:0
msgid "Fixed Procurement Group"
msgstr ""

#. module: procurement
#: field:procurement.order,message_follower_ids:0
msgid "Followers"
msgstr ""

#. module: procurement
#: view:procurement.rule:procurement.view_procurement_rule_form
msgid "General Information"
msgstr ""

#. module: procurement
#: view:procurement.order:procurement.view_procurement_filter
msgid "Group By"
msgstr ""

#. module: procurement
#: model:ir.actions.act_window,name:procurement.do_view_procurements
#: view:procurement.order:procurement.procurement_form_view
msgid "Group's Procurements"
msgstr ""

#. module: procurement
#: help:procurement.order,message_summary:0
msgid ""
"Holds the Chatter summary (number of messages, ...). This summary is "
"directly in html format in order to be inserted in kanban views."
msgstr ""

#. module: procurement
#: field:procurement.group,id:0
#: field:procurement.order,id:0
#: field:procurement.order.compute.all,id:0
#: field:procurement.rule,id:0
msgid "ID"
msgstr ""

#. module: procurement
#: help:procurement.order,message_unread:0
msgid "If checked new messages require your attention."
msgstr ""

#. module: procurement
#: help:procurement.rule,active:0
msgid "If unchecked, it will allow you to hide the rule without removing it."
msgstr "如果不選中，允許您隱藏規則而無需刪除"

#. module: procurement
#: code:addons/procurement/procurement.py:155
#, python-format
msgid "Invalid Action!"
msgstr ""

#. module: procurement
#: field:procurement.order,message_is_follower:0
msgid "Is a Follower"
msgstr ""

#. module: procurement
#: field:procurement.order,message_last_post:0
msgid "Last Message Date"
msgstr "最後訊息日期"

#. module: procurement
#: field:procurement.group,write_uid:0
#: field:procurement.order,write_uid:0
#: field:procurement.order.compute.all,write_uid:0
#: field:procurement.rule,write_uid:0
msgid "Last Updated by"
msgstr "最後更新："

#. module: procurement
#: field:procurement.group,write_date:0
#: field:procurement.order,write_date:0
#: field:procurement.order.compute.all,write_date:0
#: field:procurement.rule,write_date:0
msgid "Last Updated on"
msgstr "最後更新於"

#. module: procurement
#: view:procurement.order:procurement.view_procurement_filter
msgid "Late"
msgstr ""

#. module: procurement
#: selection:procurement.rule,group_propagation_option:0
msgid "Leave Empty"
msgstr ""

#. module: procurement
#: view:res.company:procurement.mrp_company
msgid "Logistics"
msgstr "物流"

#. module: procurement
#: field:procurement.order,message_ids:0
msgid "Messages"
msgstr ""

#. module: procurement
#: help:procurement.order,message_ids:0
msgid "Messages and communication history"
msgstr ""

#. module: procurement
#: field:procurement.rule,name:0
msgid "Name"
msgstr ""

#. module: procurement
#: code:addons/procurement/procurement.py:213
#, python-format
msgid "No rule matching this procurement"
msgstr ""

#. module: procurement
#: selection:procurement.order,priority:0
msgid "Normal"
msgstr ""

#. module: procurement
#: selection:procurement.order,priority:0
msgid "Not urgent"
msgstr ""

#. module: procurement
#: view:procurement.order:procurement.procurement_form_view
msgid "Notes"
msgstr ""

#. module: procurement
#: selection:procurement.group,move_type:0
msgid "Partial"
msgstr ""

#. module: procurement
#: field:procurement.order,priority:0
msgid "Priority"
msgstr ""

#. module: procurement
#: model:ir.model,name:procurement.model_procurement_order
#: view:procurement.order:procurement.procurement_form_view
#: view:procurement.order:procurement.view_procurement_filter
msgid "Procurement"
msgstr ""

#. module: procurement
#: model:ir.actions.act_window,name:procurement.procurement_action5
#: view:procurement.order:procurement.view_procurement_filter
msgid "Procurement Exceptions"
msgstr ""

#. module: procurement
#: field:procurement.order,group_id:0
msgid "Procurement Group"
msgstr "補貨組"

#. module: procurement
#: view:procurement.order:procurement.procurement_tree_view
msgid "Procurement Lines"
msgstr ""

#. module: procurement
#: model:ir.actions.act_window,name:procurement.procurement_action
msgid "Procurement Orders"
msgstr ""

#. module: procurement
#: model:ir.model,name:procurement.model_procurement_group
msgid "Procurement Requisition"
msgstr "補貨申請"

#. module: procurement
#: model:ir.model,name:procurement.model_procurement_rule
msgid "Procurement Rule"
msgstr "補貨規則"

#. module: procurement
#: view:procurement.group:procurement.procurement_group_form_view
msgid "Procurement group"
msgstr ""

#. module: procurement
#: view:procurement.order:procurement.view_procurement_filter
msgid "Procurement started late"
msgstr ""

#. module: procurement
#: model:ir.actions.act_window,name:procurement.procurement_exceptions
#: view:procurement.group:procurement.procurement_group_form_view
#: field:procurement.group,procurement_ids:0
msgid "Procurements"
msgstr ""

#. module: procurement
#: view:procurement.order:procurement.view_procurement_filter
#: field:procurement.order,product_id:0
msgid "Product"
msgstr ""

#. module: procurement
#: field:procurement.order,product_uom:0
msgid "Product Unit of Measure"
msgstr ""

#. module: procurement
#: field:procurement.order,product_uos:0
msgid "Product UoS"
msgstr ""

#. module: procurement
#: selection:procurement.rule,group_propagation_option:0
msgid "Propagate"
msgstr ""

#. module: procurement
#: view:procurement.rule:procurement.view_procurement_rule_form
msgid "Propagation Options"
msgstr ""

#. module: procurement
#: field:procurement.rule,group_propagation_option:0
msgid "Propagation of Procurement Group"
msgstr ""

#. module: procurement
#: view:procurement.rule:procurement.view_procurement_rule_form
msgid "Pull Rule"
msgstr ""

#. module: procurement
#: view:procurement.rule:procurement.view_procurement_rule_tree
msgid "Pull Rules"
msgstr "拉式規則"

#. module: procurement
#: field:procurement.order,product_qty:0
msgid "Quantity"
msgstr ""

#. module: procurement
#: view:procurement.order:procurement.procurement_form_view
msgid "Reconfirm Procurement"
msgstr ""

#. module: procurement
#: field:procurement.group,name:0
msgid "Reference"
msgstr ""

#. module: procurement
#: help:procurement.order,origin:0
msgid ""
"Reference of the document that created this Procurement.\n"
"This is automatically completed by Odoo."
msgstr ""

#. module: procurement
#: field:procurement.order,rule_id:0
msgid "Rule"
msgstr ""

#. module: procurement
#: view:procurement.order:procurement.procurement_form_view
msgid "Run Procurement"
msgstr ""

#. module: procurement
#: model:ir.actions.act_window,name:procurement.action_compute_schedulers
#: view:procurement.order.compute.all:procurement.view_compute_schedulers_wizard
msgid "Run Schedulers"
msgstr "執行排程器"

#. module: procurement
#: selection:procurement.order,state:0
msgid "Running"
msgstr ""

#. module: procurement
#: field:procurement.order,date_planned:0
msgid "Scheduled Date"
msgstr ""

#. module: procurement
#: view:procurement.order:procurement.view_procurement_filter
msgid "Scheduled Month"
msgstr ""

#. module: procurement
#: view:procurement.order.compute.all:procurement.view_compute_schedulers_wizard
msgid "Scheduler Parameters"
msgstr ""

#. module: procurement
#: view:procurement.order:procurement.procurement_form_view
msgid "Scheduling"
msgstr ""

#. module: procurement
#: view:procurement.order:procurement.view_procurement_filter
msgid "Search Procurement"
msgstr ""

#. module: procurement
#: field:procurement.rule,sequence:0
msgid "Sequence"
msgstr ""

#. module: procurement
#: field:procurement.order,origin:0
msgid "Source Document"
msgstr ""

#. module: procurement
#: view:procurement.order:procurement.view_procurement_filter
#: field:procurement.order,state:0
msgid "Status"
msgstr ""

#. module: procurement
#: field:procurement.order,message_summary:0
msgid "Summary"
msgstr ""

#. module: procurement
#: help:procurement.rule,name:0
msgid "This field will fill the packing origin and the name of its moves"
msgstr ""

#. module: procurement
#: view:procurement.order:procurement.procurement_tree_view
msgid "Unit of Measure"
msgstr ""

#. module: procurement
#: field:procurement.order,message_unread:0
msgid "Unread Messages"
msgstr ""

#. module: procurement
#: field:procurement.order,product_uos_qty:0
msgid "UoS Quantity"
msgstr ""

#. module: procurement
#: selection:procurement.order,priority:0
msgid "Urgent"
msgstr ""

#. module: procurement
#: selection:procurement.order,priority:0
msgid "Very Urgent"
msgstr "非常緊急"

#. module: procurement
#: view:procurement.order:procurement.procurement_form_view
msgid "e.g. SO005"
msgstr ""<|MERGE_RESOLUTION|>--- conflicted
+++ resolved
@@ -1,30 +1,21 @@
-# Chinese (Traditional) translation for openobject-addons
-# Copyright (c) 2014 Rosetta Contributors and Canonical Ltd 2014
-# This file is distributed under the same license as the openobject-addons package.
-# FIRST AUTHOR <EMAIL@ADDRESS>, 2014.
-#
+# Translation of Odoo Server.
+# This file contains the translation of the following modules:
+# * procurement
+# 
+# Translators:
 msgid ""
 msgstr ""
-<<<<<<< HEAD
-"Project-Id-Version: openobject-addons\n"
-"Report-Msgid-Bugs-To: FULL NAME <EMAIL@ADDRESS>\n"
-"POT-Creation-Date: 2014-08-14 13:09+0000\n"
-"PO-Revision-Date: 2014-08-14 16:10+0000\n"
-"Last-Translator: FULL NAME <EMAIL@ADDRESS>\n"
-"Language-Team: Chinese (Traditional) <zh_TW@li.org>\n"
-=======
 "Project-Id-Version: Odoo 8.0\n"
 "Report-Msgid-Bugs-To: \n"
 "POT-Creation-Date: 2015-01-21 14:08+0000\n"
 "PO-Revision-Date: 2015-12-04 06:06+0000\n"
 "Last-Translator: Martin Trigaux\n"
 "Language-Team: Chinese (Taiwan) (http://www.transifex.com/odoo/odoo-8/language/zh_TW/)\n"
->>>>>>> 83a4a582
 "MIME-Version: 1.0\n"
 "Content-Type: text/plain; charset=UTF-8\n"
-"Content-Transfer-Encoding: 8bit\n"
-"X-Launchpad-Export-Date: 2014-08-15 07:36+0000\n"
-"X-Generator: Launchpad (build 17156)\n"
+"Content-Transfer-Encoding: \n"
+"Language: zh_TW\n"
+"Plural-Forms: nplurals=1; plural=0;\n"
 
 #. module: procurement
 #: model:ir.actions.act_window,help:procurement.procurement_exceptions
@@ -33,22 +24,14 @@
 "                 Click to create a Procurement.\n"
 "              </p>\n"
 "              <p>\n"
-"                <b>Procurement Orders</b> represent the need for a certain "
-"quantity of products, at a given time, in a given location.\n"
+"                <b>Procurement Orders</b> represent the need for a certain quantity of products, at a given time, in a given location.\n"
 "              </p>\n"
 "              <p>\n"
-"                <b>Sales Orders</b> are one typical source of Procurement "
-"Orders (but these are distinct documents). \n"
-"                <br/>Depending on the procurement parameters and the product "
-"configuration, the procurement engine will attempt to satisfy the need by "
-"reserving products from stock, ordering products from a supplier, or passing "
-"a manufacturing order, etc...\n"
+"                <b>Sales Orders</b> are one typical source of Procurement Orders (but these are distinct documents). \n"
+"                <br/>Depending on the procurement parameters and the product configuration, the procurement engine will attempt to satisfy the need by reserving products from stock, ordering products from a supplier, or passing a manufacturing order, etc...\n"
 "              </p>\n"
 "              <p>\n"
-"                A <b>Procurement Exception</b> occurs when the system cannot "
-"find a way to fulfill a procurement. Some exceptions will resolve themselves "
-"automatically, but others require manual intervention (those are identified "
-"by a specific error message in the chatter).\n"
+"                A <b>Procurement Exception</b> occurs when the system cannot find a way to fulfill a procurement. Some exceptions will resolve themselves automatically, but others require manual intervention (those are identified by a specific error message in the chatter).\n"
 "              </p>\n"
 "            "
 msgstr ""
@@ -60,18 +43,14 @@
 "                 Click to create a procurement order.  \n"
 "              </p>\n"
 "              <p>\n"
-"                A <b>procurement order</b> is used to record a need for a "
-"specific\n"
-"                product at a specific location. Procurement orders are "
-"usually\n"
-"                created automatically from <i>sales orders, pull logistic "
-"rules or\n"
+"                A <b>procurement order</b> is used to record a need for a specific\n"
+"                product at a specific location. Procurement orders are usually\n"
+"                created automatically from <i>sales orders, pull logistic rules or\n"
 "                minimum stock rules.</i>\n"
 "              </p>\n"
 "              <p>\n"
 "                When the procurement order is confirmed, it automatically\n"
-"                creates the necessary operations to fullfil the need: "
-"purchase\n"
+"                creates the necessary operations to fullfil the need: purchase\n"
 "                order proposition, manufacturing order, etc.\n"
 "              </p>\n"
 "            "
@@ -80,22 +59,22 @@
 #. module: procurement
 #: field:procurement.rule,action:0
 msgid "Action"
-msgstr ""
+msgstr "動作"
 
 #. module: procurement
 #: field:procurement.rule,active:0
 msgid "Active"
-msgstr ""
+msgstr "活躍"
 
 #. module: procurement
 #: selection:procurement.group,move_type:0
 msgid "All at once"
-msgstr ""
+msgstr "一次過"
 
 #. module: procurement
 #: view:procurement.order.compute.all:procurement.view_compute_schedulers_wizard
 msgid "Cancel"
-msgstr ""
+msgstr "取消"
 
 #. module: procurement
 #: view:procurement.order:procurement.procurement_form_view
@@ -105,7 +84,7 @@
 #. module: procurement
 #: selection:procurement.order,state:0
 msgid "Cancelled"
-msgstr ""
+msgstr "取消"
 
 #. module: procurement
 #: code:addons/procurement/procurement.py:156
@@ -121,15 +100,15 @@
 #. module: procurement
 #: help:procurement.order,rule_id:0
 msgid ""
-"Chosen rule for the procurement resolution. Usually chosen by the system but "
-"can be manually set by the procurement manager to force an unusual behavior."
-msgstr ""
-
-#. module: procurement
-#: field:procurement.order,company_id:0
-#: field:procurement.rule,company_id:0
+"Chosen rule for the procurement resolution. Usually chosen by the system but"
+" can be manually set by the procurement manager to force an unusual "
+"behavior."
+msgstr ""
+
+#. module: procurement
+#: field:procurement.order,company_id:0 field:procurement.rule,company_id:0
 msgid "Company"
-msgstr ""
+msgstr "公司"
 
 #. module: procurement
 #: view:procurement.order.compute.all:procurement.view_compute_schedulers_wizard
@@ -144,23 +123,21 @@
 #. module: procurement
 #: selection:procurement.order,state:0
 msgid "Confirmed"
-msgstr ""
-
-#. module: procurement
-#: field:procurement.group,create_uid:0
-#: field:procurement.order,create_uid:0
+msgstr "確認"
+
+#. module: procurement
+#: field:procurement.group,create_uid:0 field:procurement.order,create_uid:0
 #: field:procurement.order.compute.all,create_uid:0
 #: field:procurement.rule,create_uid:0
 msgid "Created by"
 msgstr "建立者"
 
 #. module: procurement
-#: field:procurement.group,create_date:0
-#: field:procurement.order,create_date:0
+#: field:procurement.group,create_date:0 field:procurement.order,create_date:0
 #: field:procurement.order.compute.all,create_date:0
 #: field:procurement.rule,create_date:0
 msgid "Created on"
-msgstr ""
+msgstr "建立於"
 
 #. module: procurement
 #: help:procurement.order,message_last_post:0
@@ -170,22 +147,22 @@
 #. module: procurement
 #: field:procurement.group,move_type:0
 msgid "Delivery Method"
-msgstr ""
+msgstr "交貨方法"
 
 #. module: procurement
 #: field:procurement.order,name:0
 msgid "Description"
-msgstr ""
+msgstr "說明"
 
 #. module: procurement
 #: selection:procurement.order,state:0
 msgid "Done"
-msgstr ""
+msgstr "完成"
 
 #. module: procurement
 #: selection:procurement.order,state:0
 msgid "Exception"
-msgstr ""
+msgstr "異常情況"
 
 #. module: procurement
 #: view:procurement.order:procurement.view_procurement_filter
@@ -205,7 +182,7 @@
 #. module: procurement
 #: selection:procurement.rule,group_propagation_option:0
 msgid "Fixed"
-msgstr ""
+msgstr "固定"
 
 #. module: procurement
 #: field:procurement.rule,group_id:0
@@ -215,17 +192,17 @@
 #. module: procurement
 #: field:procurement.order,message_follower_ids:0
 msgid "Followers"
-msgstr ""
+msgstr "關注者"
 
 #. module: procurement
 #: view:procurement.rule:procurement.view_procurement_rule_form
 msgid "General Information"
-msgstr ""
+msgstr "一般資訊"
 
 #. module: procurement
 #: view:procurement.order:procurement.view_procurement_filter
 msgid "Group By"
-msgstr ""
+msgstr "分組方式"
 
 #. module: procurement
 #: model:ir.actions.act_window,name:procurement.do_view_procurements
@@ -238,20 +215,18 @@
 msgid ""
 "Holds the Chatter summary (number of messages, ...). This summary is "
 "directly in html format in order to be inserted in kanban views."
-msgstr ""
-
-#. module: procurement
-#: field:procurement.group,id:0
-#: field:procurement.order,id:0
-#: field:procurement.order.compute.all,id:0
-#: field:procurement.rule,id:0
+msgstr "保留談話摘要(訊息數量等等)。為了放入看板檢視模式，此摘要直接存為HTML格式。"
+
+#. module: procurement
+#: field:procurement.group,id:0 field:procurement.order,id:0
+#: field:procurement.order.compute.all,id:0 field:procurement.rule,id:0
 msgid "ID"
-msgstr ""
+msgstr "ID"
 
 #. module: procurement
 #: help:procurement.order,message_unread:0
 msgid "If checked new messages require your attention."
-msgstr ""
+msgstr "當有新訊息時通知您。"
 
 #. module: procurement
 #: help:procurement.rule,active:0
@@ -262,12 +237,12 @@
 #: code:addons/procurement/procurement.py:155
 #, python-format
 msgid "Invalid Action!"
-msgstr ""
+msgstr "無效的動作！"
 
 #. module: procurement
 #: field:procurement.order,message_is_follower:0
 msgid "Is a Follower"
-msgstr ""
+msgstr "為關注者"
 
 #. module: procurement
 #: field:procurement.order,message_last_post:0
@@ -275,16 +250,14 @@
 msgstr "最後訊息日期"
 
 #. module: procurement
-#: field:procurement.group,write_uid:0
-#: field:procurement.order,write_uid:0
+#: field:procurement.group,write_uid:0 field:procurement.order,write_uid:0
 #: field:procurement.order.compute.all,write_uid:0
 #: field:procurement.rule,write_uid:0
 msgid "Last Updated by"
 msgstr "最後更新："
 
 #. module: procurement
-#: field:procurement.group,write_date:0
-#: field:procurement.order,write_date:0
+#: field:procurement.group,write_date:0 field:procurement.order,write_date:0
 #: field:procurement.order.compute.all,write_date:0
 #: field:procurement.rule,write_date:0
 msgid "Last Updated on"
@@ -293,7 +266,7 @@
 #. module: procurement
 #: view:procurement.order:procurement.view_procurement_filter
 msgid "Late"
-msgstr ""
+msgstr "延遲"
 
 #. module: procurement
 #: selection:procurement.rule,group_propagation_option:0
@@ -308,20 +281,20 @@
 #. module: procurement
 #: field:procurement.order,message_ids:0
 msgid "Messages"
-msgstr ""
+msgstr "訊息"
 
 #. module: procurement
 #: help:procurement.order,message_ids:0
 msgid "Messages and communication history"
-msgstr ""
+msgstr "訊息及聯絡紀錄"
 
 #. module: procurement
 #: field:procurement.rule,name:0
 msgid "Name"
-msgstr ""
-
-#. module: procurement
-#: code:addons/procurement/procurement.py:213
+msgstr "名稱"
+
+#. module: procurement
+#: code:addons/procurement/procurement.py:212
 #, python-format
 msgid "No rule matching this procurement"
 msgstr ""
@@ -329,34 +302,34 @@
 #. module: procurement
 #: selection:procurement.order,priority:0
 msgid "Normal"
-msgstr ""
+msgstr "普通"
 
 #. module: procurement
 #: selection:procurement.order,priority:0
 msgid "Not urgent"
-msgstr ""
+msgstr "不緊急"
 
 #. module: procurement
 #: view:procurement.order:procurement.procurement_form_view
 msgid "Notes"
-msgstr ""
+msgstr "備註"
 
 #. module: procurement
 #: selection:procurement.group,move_type:0
 msgid "Partial"
-msgstr ""
+msgstr "部份"
 
 #. module: procurement
 #: field:procurement.order,priority:0
 msgid "Priority"
-msgstr ""
+msgstr "優先次序"
 
 #. module: procurement
 #: model:ir.model,name:procurement.model_procurement_order
 #: view:procurement.order:procurement.procurement_form_view
 #: view:procurement.order:procurement.view_procurement_filter
 msgid "Procurement"
-msgstr ""
+msgstr "採購"
 
 #. module: procurement
 #: model:ir.actions.act_window,name:procurement.procurement_action5
@@ -404,23 +377,23 @@
 #: view:procurement.group:procurement.procurement_group_form_view
 #: field:procurement.group,procurement_ids:0
 msgid "Procurements"
-msgstr ""
+msgstr "採購計劃"
 
 #. module: procurement
 #: view:procurement.order:procurement.view_procurement_filter
 #: field:procurement.order,product_id:0
 msgid "Product"
-msgstr ""
+msgstr "產品"
 
 #. module: procurement
 #: field:procurement.order,product_uom:0
 msgid "Product Unit of Measure"
-msgstr ""
+msgstr "產品度量單位"
 
 #. module: procurement
 #: field:procurement.order,product_uos:0
 msgid "Product UoS"
-msgstr ""
+msgstr "產品銷售單位"
 
 #. module: procurement
 #: selection:procurement.rule,group_propagation_option:0
@@ -450,7 +423,7 @@
 #. module: procurement
 #: field:procurement.order,product_qty:0
 msgid "Quantity"
-msgstr ""
+msgstr "數量"
 
 #. module: procurement
 #: view:procurement.order:procurement.procurement_form_view
@@ -460,7 +433,7 @@
 #. module: procurement
 #: field:procurement.group,name:0
 msgid "Reference"
-msgstr ""
+msgstr "參照"
 
 #. module: procurement
 #: help:procurement.order,origin:0
@@ -488,12 +461,12 @@
 #. module: procurement
 #: selection:procurement.order,state:0
 msgid "Running"
-msgstr ""
+msgstr "正在處理"
 
 #. module: procurement
 #: field:procurement.order,date_planned:0
 msgid "Scheduled Date"
-msgstr ""
+msgstr "預定日期"
 
 #. module: procurement
 #: view:procurement.order:procurement.view_procurement_filter
@@ -518,23 +491,23 @@
 #. module: procurement
 #: field:procurement.rule,sequence:0
 msgid "Sequence"
-msgstr ""
+msgstr "序列"
 
 #. module: procurement
 #: field:procurement.order,origin:0
 msgid "Source Document"
-msgstr ""
+msgstr "來源文件"
 
 #. module: procurement
 #: view:procurement.order:procurement.view_procurement_filter
 #: field:procurement.order,state:0
 msgid "Status"
-msgstr ""
+msgstr "狀態"
 
 #. module: procurement
 #: field:procurement.order,message_summary:0
 msgid "Summary"
-msgstr ""
+msgstr "摘要"
 
 #. module: procurement
 #: help:procurement.rule,name:0
@@ -544,12 +517,12 @@
 #. module: procurement
 #: view:procurement.order:procurement.procurement_tree_view
 msgid "Unit of Measure"
-msgstr ""
+msgstr "量度單位"
 
 #. module: procurement
 #: field:procurement.order,message_unread:0
 msgid "Unread Messages"
-msgstr ""
+msgstr "未讀訊息"
 
 #. module: procurement
 #: field:procurement.order,product_uos_qty:0
@@ -559,7 +532,7 @@
 #. module: procurement
 #: selection:procurement.order,priority:0
 msgid "Urgent"
-msgstr ""
+msgstr "緊急"
 
 #. module: procurement
 #: selection:procurement.order,priority:0
@@ -569,4 +542,9 @@
 #. module: procurement
 #: view:procurement.order:procurement.procurement_form_view
 msgid "e.g. SO005"
-msgstr ""+msgstr ""
+
+#. module: procurement
+#: view:procurement.order.compute.all:procurement.view_compute_schedulers_wizard
+msgid "or"
+msgstr "或"