--- conflicted
+++ resolved
@@ -11,8 +11,6 @@
             <field name="model_id" ref="procurement.model_procurement_order"/>
             <field eval="1" name="active"/>
         </record>
-<<<<<<< HEAD
-=======
     	<record id="process_node_procureproducts0" model="process.node">
             <field name="menu_id" ref="base.menu_mrp_procurement_action"/>
             <field name="model_id" ref="procurement.model_procurement_order"/>
@@ -39,7 +37,6 @@
 			<field eval="&quot;&quot;&quot;object.state in ('draft', 'confirmed', 'cancel', 'exception', 'running', 'done', 'waiting')&quot;&quot;&quot;" name="model_states"/>
 			<field eval="0" name="flow_start"/>
 		</record>
->>>>>>> ecc8b8bc
         
     </data>
 </openerp>