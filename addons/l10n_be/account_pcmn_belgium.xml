--- conflicted
+++ resolved
@@ -511,55 +511,28 @@
         <record id="a444" model="account.account.template">
             <field name="name">Factures à recevoir</field>
             <field name="code">444</field>
-<<<<<<< HEAD
             <field name="user_type_id" ref="account.data_account_type_payable"/>
             <field name="chart_template_id" ref="l10nbe_chart_template"/>
             <field eval="True" name="reconcile"/>
-=======
-            <field name="type">other</field>
-            <field name="user_type" ref="account.data_account_type_payable"/>
-            <field ref="a44" name="parent_id"/>
             <field name="financial_report_ids" eval="[(4,ref('account_financial_report_fournisseurs4'))]"/>
->>>>>>> 63e92cbc
         </record>
         <record id="a446" model="account.account.template">
             <field name="name">Acomptes reçus</field>
             <field name="code">446</field>
-<<<<<<< HEAD
             <field name="user_type_id" ref="account.data_account_type_payable"/>
             <field name="chart_template_id" ref="l10nbe_chart_template"/>
             <field eval="True" name="reconcile"/>
-=======
-            <field name="type">other</field>
-            <field name="user_type" ref="account.data_account_type_payable"/>
-            <field ref="a44" name="parent_id"/>
             <field name="financial_report_ids" eval="[(4,ref('account_financial_report_fournisseurs4'))]"/>
->>>>>>> 63e92cbc
         </record>
         <record id="a448" model="account.account.template">
             <field name="name">Compensations fournisseurs</field>
             <field name="code">448</field>
-<<<<<<< HEAD
             <field name="user_type_id" ref="account.data_account_type_payable"/>
             <field name="chart_template_id" ref="l10nbe_chart_template"/>
             <field eval="True" name="reconcile"/>
+            <field name="financial_report_ids" eval="[(4,ref('account_financial_report_fournisseurs4'))]"/>
         </record>
         <record id="a4500" model="account.account.template">
-=======
-            <field name="type">other</field>
-            <field name="user_type" ref="account.data_account_type_payable"/>
-            <field ref="a44" name="parent_id"/>
-            <field name="financial_report_ids" eval="[(4,ref('account_financial_report_fournisseurs4'))]"/>
-        </record>
-        <record id="a45" model="account.account.template">
-            <field name="name">DETTES FISCALES, SALARIALES ET SOCIALES</field>
-            <field name="code">45</field>
-            <field name="type">view</field>
-            <field name="user_type" ref="user_type_view"/>
-            <field ref="a4" name="parent_id"/>
-        </record>
-        <record id="a450" model="account.account.template">
->>>>>>> 63e92cbc
             <field name="name">Dettes fiscales estimées</field>
             <field name="code">4500</field>
             <field name="user_type_id" ref="account.data_account_type_current_liabilities"/>
