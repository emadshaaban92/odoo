--- conflicted
+++ resolved
@@ -269,8 +269,6 @@
             <field name="search_view_id" ref="stock.view_picking_out_search"/>
         </record>
 
-<<<<<<< HEAD
-=======
         <record id="view_picking_withweight_internal_move_form" model="ir.ui.view">
             <field name="name">stock.picking_withweight.internal.move.form.view</field>
             <field name="model">stock.picking</field>
@@ -283,7 +281,6 @@
             </field>
         </record>
 
->>>>>>> a540de6f
         <record id="view_move_withweight_form" model="ir.ui.view">
             <field name="name">stock.move.form.weight</field>
             <field name="model">stock.move</field>
