--- conflicted
+++ resolved
@@ -34,12 +34,7 @@
         <field name="inherit_id" ref="sale.view_sales_order_filter"/>
         <field name="arch" type="xml">
             <field name="date_order" position="after">
-<<<<<<< HEAD
-            <field name="section_id" default="context.get('section_id', False)" widget="selection" string="Section" groups="base.group_extended">
-
-=======
-                <field name="section_id" default="context.get('section_id', False)" select="1" widget="selection" string="Sale Team" groups="base.group_extended">
->>>>>>> 5b4c90f6
+            <field name="section_id" default="context.get('section_id', False)" widget="selection" string="Sale Team" groups="base.group_extended">
                     <filter icon="terp-crm"
                             domain="[('section_id','=',context.get('section_id',False))]"
                             groups="base.group_extended"
