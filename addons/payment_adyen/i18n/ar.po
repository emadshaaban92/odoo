--- conflicted
+++ resolved
@@ -16,11 +16,7 @@
 msgstr ""
 "Project-Id-Version: Odoo 9.0\n"
 "Report-Msgid-Bugs-To: \n"
-<<<<<<< HEAD
-"POT-Creation-Date: 2016-08-19 10:25+0000\n"
-=======
 "POT-Creation-Date: 2016-08-18 14:07+0000\n"
->>>>>>> bc1a0a32
 "PO-Revision-Date: 2015-09-19 08:17+0000\n"
 "Last-Translator: Martin Trigaux\n"
 "Language-Team: Arabic (http://www.transifex.com/odoo/odoo-9/language/ar/)\n"
@@ -48,8 +44,6 @@
 msgstr ""
 
 #. module: payment_adyen
-<<<<<<< HEAD
-=======
 #: model:payment.acquirer,cancel_msg:payment_adyen.payment_acquirer_adyen
 msgid "<span><i>Cancel,</i> Your payment has been cancelled.</span>"
 msgstr ""
@@ -82,7 +76,6 @@
 msgstr ""
 
 #. module: payment_adyen
->>>>>>> bc1a0a32
 #: code:addons/payment_adyen/models/adyen.py:241
 #, python-format
 msgid "Adyen: feedback error"
@@ -137,13 +130,9 @@
 msgid "Skin HMAC Key"
 msgstr ""
 
-#~ msgid ""
-#~ "<span><i>Done,</i> Your online payment has been successfully processed. "
-#~ "Thank you for your order.</span>"
-#~ msgstr "<span><i>تم,</i> اجراء دفعيتك الشبكية بنجاح. شكرا لطلبك.</span>"
-
-#~ msgid ""
-#~ "<span><i>Pending,</i> Your online payment has been successfully "
-#~ "processed. But your order is not validated yet.</span>"
-#~ msgstr ""
-#~ "<span><i>علقت،</i> دفعيتك الشبكية بنجاح. لكن طلبك لم يجاز بعد</span>"+#. module: payment_adyen
+#: model:payment.acquirer,pre_msg:payment_adyen.payment_acquirer_adyen
+msgid ""
+"You will be redirected to the Adyen website after clicking on the payment "
+"button."
+msgstr ""