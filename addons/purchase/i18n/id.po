# Translation of OpenERP Server.
# This file contains the translation of the following modules:
#	* purchase
#
msgid ""
msgstr ""
"Project-Id-Version: OpenERP Server 6.0dev\n"
"Report-Msgid-Bugs-To: support@openerp.com\n"
"POT-Creation-Date: 2011-01-11 11:15+0000\n"
<<<<<<< HEAD
"PO-Revision-Date: 2009-11-09 13:54+0000\n"
"Last-Translator: <>\n"
=======
"PO-Revision-Date: 2011-01-20 05:05+0000\n"
"Last-Translator: moelyana <Unknown>\n"
>>>>>>> a8bfe49b
"Language-Team: \n"
"MIME-Version: 1.0\n"
"Content-Type: text/plain; charset=UTF-8\n"
"Content-Transfer-Encoding: 8bit\n"
<<<<<<< HEAD
"X-Launchpad-Export-Date: 2011-01-15 05:08+0000\n"
=======
"X-Launchpad-Export-Date: 2011-01-21 04:39+0000\n"
>>>>>>> a8bfe49b
"X-Generator: Launchpad (build 12177)\n"

#. module: purchase
#: model:process.transition,note:purchase.process_transition_confirmingpurchaseorder0
msgid ""
"The buyer has to approve the RFQ before being sent to the supplier. The RFQ "
"becomes a confirmed Purchase Order."
msgstr ""

#. module: purchase
#: code:addons/purchase/purchase.py:282
#, python-format
msgid "You can not confirm purchase order without Purchase Order Lines."
msgstr ""

#. module: purchase
#: field:purchase.order,invoiced:0
msgid "Invoiced & Paid"
msgstr ""

#. module: purchase
#: field:purchase.order,location_id:0
#: view:purchase.report:0
#: field:purchase.report,location_id:0
msgid "Destination"
msgstr ""

#. module: purchase
#: code:addons/purchase/purchase.py:710
#, python-format
msgid ""
"You have to select a product UOM in the same category than the purchase UOM "
"of the product"
msgstr ""

#. module: purchase
#: help:purchase.report,date:0
msgid "Date on which this document has been created"
msgstr ""

#. module: purchase
#: model:ir.actions.act_window,help:purchase.purchase_rfq
msgid ""
"You can create a request for quotation when you want to buy products to a "
"supplier but the purchase is not confirmed yet. Use also this menu to review "
"requests for quotation created automatically based on your logistic rules "
"(minimum stock, MTO, etc). You can convert the request for quotation into a "
"purchase order once the order is confirmed. If you use the extended "
"interface (from user's preferences), you can select the way to control your "
"supplier invoices: based on the order, based on the receptions or manual "
"encoding."
msgstr ""

#. module: purchase
#: selection:purchase.order,invoice_method:0
msgid "From Picking"
msgstr ""

#. module: purchase
#: view:purchase.order:0
msgid "Not Invoiced"
msgstr ""

#. module: purchase
#: field:purchase.order,dest_address_id:0
msgid "Destination Address"
msgstr ""

#. module: purchase
#: report:purchase.order:0
#: field:purchase.report,validator:0
msgid "Validated By"
msgstr ""

#. module: purchase
#: view:purchase.order:0
#: field:purchase.order,partner_id:0
#: view:purchase.order.line:0
#: view:purchase.report:0
#: field:purchase.report,partner_id:0
msgid "Supplier"
msgstr ""

#. module: purchase
#: view:purchase.order.line_invoice:0
msgid "Do you want to generate the supplier invoices ?"
msgstr ""

#. module: purchase
#: model:ir.actions.act_window,help:purchase.purchase_form_action
msgid ""
"Use this menu to search within your purchase orders by references, supplier, "
"products, etc. For each purchase order, you can track the products received, "
"and control the supplier invoices."
msgstr ""

#. module: purchase
#: code:addons/purchase/purchase.py:722
#, python-format
msgid "The selected supplier only sells this product by %s"
msgstr ""

#. module: purchase
#: code:addons/purchase/wizard/purchase_line_invoice.py:156
#, python-format
msgid "Supplier Invoices"
msgstr ""

#. module: purchase
#: sql_constraint:purchase.order:0
msgid "Order Reference must be unique !"
msgstr ""

#. module: purchase
#: model:process.transition,name:purchase.process_transition_packinginvoice0
#: model:process.transition,name:purchase.process_transition_productrecept0
msgid "From a Pick list"
msgstr ""

#. module: purchase
#: code:addons/purchase/purchase.py:649
#, python-format
msgid "No Pricelist !"
msgstr ""

#. module: purchase
#: field:purchase.order.line,product_qty:0
#: view:purchase.report:0
#: field:purchase.report,quantity:0
msgid "Quantity"
msgstr ""

#. module: purchase
#: view:purchase.order.line_invoice:0
msgid "Select an Open Sale Order"
msgstr ""

#. module: purchase
#: field:purchase.order,company_id:0
#: field:purchase.order.line,company_id:0
#: view:purchase.report:0
#: field:purchase.report,company_id:0
msgid "Company"
msgstr ""

#. module: purchase
#: view:board.board:0
#: model:ir.actions.act_window,name:purchase.action_purchase_order_monthly_categ_graph
#: view:purchase.report:0
msgid "Monthly Purchase by Category"
msgstr ""

#. module: purchase
#: view:purchase.order:0
msgid "Set to Draft"
msgstr ""

#. module: purchase
#: selection:purchase.order,state:0
#: selection:purchase.report,state:0
msgid "Invoice Exception"
msgstr ""

#. module: purchase
#: model:product.pricelist,name:purchase.list0
msgid "Default Purchase Pricelist"
msgstr ""

#. module: purchase
#: model:ir.actions.act_window,name:purchase.action_current_purchases
msgid "Current purchases"
msgstr ""

#. module: purchase
#: help:purchase.order,dest_address_id:0
msgid ""
"Put an address if you want to deliver directly from the supplier to the "
"customer.In this case, it will remove the warehouse link and set the "
"customer location."
msgstr ""

#. module: purchase
#: help:res.partner,property_product_pricelist_purchase:0
msgid ""
"This pricelist will be used, instead of the default one, for purchases from "
"the current partner"
msgstr ""

#. module: purchase
#: report:purchase.order:0
msgid "Fax :"
msgstr ""

#. module: purchase
#: help:purchase.order,pricelist_id:0
msgid ""
"The pricelist sets the currency used for this purchase order. It also "
"computes the supplier price for the selected products/quantities."
msgstr ""

#. module: purchase
#: model:ir.model,name:purchase.model_stock_partial_picking
msgid "Partial Picking"
msgstr ""

#. module: purchase
#: code:addons/purchase/purchase.py:286
#, python-format
msgid "Purchase order '%s' is confirmed."
msgstr ""

#. module: purchase
#: view:purchase.order:0
msgid "Approve Purchase"
msgstr ""

#. module: purchase
#: model:process.node,name:purchase.process_node_approvepurchaseorder0
#: view:purchase.order:0
#: selection:purchase.order,state:0
#: selection:purchase.report,state:0
msgid "Approved"
msgstr ""

#. module: purchase
#: view:purchase.report:0
msgid "Reference UOM"
msgstr ""

#. module: purchase
#: view:purchase.order:0
msgid "Origin"
msgstr ""

#. module: purchase
#: field:purchase.report,product_uom:0
msgid "Reference UoM"
msgstr ""

#. module: purchase
#: model:ir.actions.act_window,name:purchase.action_purchase_line_product_tree
msgid "Purchases"
msgstr ""

#. module: purchase
#: view:purchase.order:0
#: field:purchase.order,notes:0
#: view:purchase.order.line:0
#: field:purchase.order.line,notes:0
msgid "Notes"
msgstr ""

#. module: purchase
#: code:addons/purchase/purchase.py:649
#, python-format
msgid ""
"You have to select a pricelist or a supplier in the purchase form !\n"
"Please set one before choosing a product."
msgstr ""

#. module: purchase
#: selection:purchase.report,month:0
msgid "September"
msgstr ""

#. module: purchase
#: report:purchase.order:0
#: field:purchase.order,amount_tax:0
#: view:purchase.order.line:0
#: field:purchase.order.line,taxes_id:0
msgid "Taxes"
msgstr ""

#. module: purchase
#: model:ir.actions.report.xml,name:purchase.report_purchase_order
#: model:ir.model,name:purchase.model_purchase_order
#: model:process.node,name:purchase.process_node_purchaseorder0
#: field:procurement.order,purchase_id:0
#: view:purchase.order:0
#: model:res.request.link,name:purchase.req_link_purchase_order
#: field:stock.picking,purchase_id:0
msgid "Purchase Order"
msgstr ""

#. module: purchase
#: field:purchase.order,name:0
#: view:purchase.order.line:0
#: field:purchase.order.line,order_id:0
msgid "Order Reference"
msgstr ""

#. module: purchase
#: report:purchase.order:0
msgid "Net Total :"
msgstr ""

#. module: purchase
#: view:purchase.installer:0
msgid "Configure Your Purchases Management Application"
msgstr ""

#. module: purchase
#: model:ir.ui.menu,name:purchase.menu_procurement_management_product
#: model:ir.ui.menu,name:purchase.menu_procurement_partner_contact_form
msgid "Products"
msgstr ""

#. module: purchase
#: field:purchase.installer,progress:0
msgid "Configuration Progress"
msgstr ""

#. module: purchase
#: model:process.transition,note:purchase.process_transition_packinginvoice0
msgid ""
"A Pick list generates an invoice. Depending on the Invoicing control of the "
"sale order, the invoice is based on delivered or on ordered quantities."
msgstr ""

#. module: purchase
#: selection:purchase.order,state:0
#: selection:purchase.order.line,state:0
#: selection:purchase.report,state:0
msgid "Cancelled"
msgstr ""

#. module: purchase
#: code:addons/purchase/purchase.py:305
#, python-format
msgid "Purchase amount over the limit"
msgstr ""

#. module: purchase
#: view:purchase.order:0
msgid "Convert to Purchase Order"
msgstr ""

#. module: purchase
#: field:purchase.order,pricelist_id:0
#: field:purchase.report,pricelist_id:0
msgid "Pricelist"
msgstr ""

#. module: purchase
#: selection:purchase.order,state:0
#: selection:purchase.report,state:0
msgid "Shipping Exception"
msgstr ""

#. module: purchase
#: field:purchase.order.line,invoice_lines:0
msgid "Invoice Lines"
msgstr ""

#. module: purchase
#: model:process.node,name:purchase.process_node_packinglist0
#: model:process.node,name:purchase.process_node_productrecept0
msgid "Incoming Products"
msgstr ""

#. module: purchase
#: model:process.node,name:purchase.process_node_packinginvoice0
msgid "Outgoing Products"
msgstr ""

#. module: purchase
#: view:purchase.order:0
msgid "Manually Corrected"
msgstr ""

#. module: purchase
#: view:purchase.report:0
msgid "   Month   "
msgstr ""

#. module: purchase
#: view:purchase.order:0
msgid "Reference"
msgstr ""

#. module: purchase
#: code:addons/purchase/purchase.py:237
#, python-format
msgid "Cannot delete Purchase Order(s) which are in %s State!"
msgstr ""

#. module: purchase
#: field:purchase.report,dest_address_id:0
msgid "Dest. Address Contact Name"
msgstr ""

#. module: purchase
#: model:ir.model,name:purchase.model_stock_move
msgid "Stock Move"
msgstr ""

#. module: purchase
#: view:purchase.report:0
#: field:purchase.report,day:0
msgid "Day"
msgstr ""

#. module: purchase
#: code:addons/purchase/purchase.py:334
#, python-format
msgid "Purchase order '%s' has been set in draft state."
msgstr ""

#. module: purchase
#: field:purchase.order.line,account_analytic_id:0
msgid "Analytic Account"
msgstr ""

#. module: purchase
#: view:purchase.report:0
#: field:purchase.report,nbr:0
msgid "# of Lines"
msgstr ""

#. module: purchase
#: code:addons/purchase/purchase.py:685
#: code:addons/purchase/purchase.py:722
#: code:addons/purchase/wizard/purchase_order_group.py:47
#, python-format
msgid "Warning"
msgstr ""

#. module: purchase
#: field:purchase.installer,purchase_analytic_plans:0
msgid "Purchase Analytic Plans"
msgstr ""

#. module: purchase
#: model:ir.model,name:purchase.model_purchase_installer
msgid "purchase.installer"
msgstr ""

#. module: purchase
#: selection:purchase.order.line,state:0
msgid "Draft"
msgstr ""

#. module: purchase
#: report:purchase.order:0
msgid "Net Price"
msgstr ""

#. module: purchase
#: view:purchase.order.line:0
msgid "Order Line"
msgstr ""

#. module: purchase
#: help:purchase.order,shipped:0
msgid "It indicates that a picking has been done"
msgstr ""

#. module: purchase
#: code:addons/purchase/purchase.py:710
#, python-format
msgid "Wrong Product UOM !"
msgstr ""

#. module: purchase
#: model:process.node,name:purchase.process_node_confirmpurchaseorder0
#: selection:purchase.order.line,state:0
msgid "Confirmed"
msgstr ""

#. module: purchase
#: view:purchase.report:0
#: field:purchase.report,price_average:0
msgid "Average Price"
msgstr ""

#. module: purchase
#: report:purchase.order:0
msgid "Total :"
msgstr ""

#. module: purchase
#: model:process.transition.action,name:purchase.process_transition_action_confirmpurchaseorder0
#: view:purchase.order.line_invoice:0
msgid "Confirm"
msgstr ""

#. module: purchase
#: model:ir.ui.menu,name:purchase.menu_procurement_management_invoice
#: view:purchase.order:0
msgid "Invoice Control"
msgstr ""

#. module: purchase
#: constraint:res.company:0
msgid "Error! You can not create recursive companies."
msgstr ""

#. module: purchase
#: field:purchase.order,partner_ref:0
msgid "Supplier Reference"
msgstr ""

#. module: purchase
#: help:purchase.order,amount_tax:0
msgid "The tax amount"
msgstr ""

#. module: purchase
#: model:process.transition,note:purchase.process_transition_productrecept0
msgid ""
"A Pick list generates a supplier invoice. Depending on the Invoicing control "
"of the purchase order, the invoice is based on received or on ordered "
"quantities."
msgstr ""

#. module: purchase
#: view:purchase.order:0
#: field:purchase.order,state:0
#: view:purchase.order.line:0
#: field:purchase.order.line,state:0
#: view:purchase.report:0
msgid "State"
msgstr ""

#. module: purchase
#: model:ir.actions.act_window,help:purchase.action_stock_move_report_po
msgid ""
"Reception Analysis allows you to easily check and analyse your company order "
"receptions and the performance of your supplier's deliveries."
msgstr ""

#. module: purchase
#: report:purchase.quotation:0
msgid "Tel.:"
msgstr ""

#. module: purchase
#: model:ir.model,name:purchase.model_stock_picking
#: field:purchase.order,picking_ids:0
msgid "Picking List"
msgstr ""

#. module: purchase
#: view:purchase.order:0
msgid "Print"
msgstr ""

#. module: purchase
#: model:ir.actions.act_window,name:purchase.action_view_purchase_order_group
msgid "Merge Purchase orders"
msgstr "Menggabungkan Order Pembelian"

#. module: purchase
#: field:purchase.order,order_line:0
msgid "Order Lines"
msgstr "Daftar Order"

#. module: purchase
#: code:addons/purchase/purchase.py:651
#, python-format
msgid "No Partner!"
msgstr "Rekanan Tidak ada"

#. module: purchase
#: report:purchase.quotation:0
msgid "Fax:"
msgstr ""

#. module: purchase
#: view:purchase.report:0
#: field:purchase.report,price_total:0
msgid "Total Price"
msgstr "Total Harga"

#. module: purchase
#: view:purchase.order:0
msgid "Untaxed amount"
msgstr "Total sebelum pajak"

#. module: purchase
#: model:ir.ui.menu,name:purchase.menu_product_pricelist_action2_purchase
#: model:ir.ui.menu,name:purchase.menu_purchase_config_pricelist
msgid "Pricelists"
msgstr "Daftar harga"

#. module: purchase
#: field:purchase.report,partner_address_id:0
msgid "Address Contact Name"
msgstr "Nama Kontak Alamat"

#. module: purchase
#: help:purchase.order,invoice_method:0
msgid ""
"From Order: a draft invoice will be pre-generated based on the purchase "
"order. The accountant will just have to validate this invoice for control.\n"
"From Picking: a draft invoice will be pre-generated based on validated "
"receptions.\n"
"Manual: allows you to generate suppliers invoices by chosing in the "
"uninvoiced lines of all manual purchase orders."
msgstr ""

#. module: purchase
#: help:purchase.order,invoice_ids:0
msgid "Invoices generated for a purchase order"
msgstr "Faktur dibuat untuk pesanan pembelian"

#. module: purchase
#: code:addons/purchase/purchase.py:282
#: code:addons/purchase/purchase.py:352
#: code:addons/purchase/purchase.py:362
#: code:addons/purchase/wizard/purchase_line_invoice.py:122
#, python-format
msgid "Error !"
msgstr "Ada Kesalahan !!!"

#. module: purchase
#: view:purchase.order.line:0
msgid "General Information"
msgstr "Informasi Umum"

#. module: purchase
#: view:board.board:0
msgid "My Board"
msgstr ""

#. module: purchase
#: report:purchase.order:0
msgid "Purchase Order Confirmation N°"
msgstr "Konfirmasi order pembelian ke N°"

#. module: purchase
#: model:ir.actions.act_window,help:purchase.action_purchase_order_report_all
msgid ""
"Purchase Analysis allows you to easily check and analyse your company "
"purchase history and performance. From this menu you can track your "
"negotiation performance, the delivery performance of your suppliers, etc."
msgstr ""
"Analisa Pembelian  memungkinkan Anda dengan mudah memeriksa dan menganalisis "
"perusahaan pembelian Anda sejarah dan kinerja. Dari menu ini Anda dapat "
"melacak kinerja negosiasi Anda, kinerja pengiriman pemasok Anda, dll"

#. module: purchase
#: view:purchase.order:0
msgid "Approved by Supplier"
msgstr "Distujui oleh Pemasok"

#. module: purchase
#: model:process.transition,note:purchase.process_transition_invoicefrompackinglist0
msgid ""
"The invoice is created automatically if the Invoice control of the purchase "
"order is 'On picking'. The invoice can also be generated manually by the "
"accountant (Invoice control = Manual)."
msgstr ""
"Faktur dibuat secara otomatis jika kontrol Faktur dari pesanan pembelian  "
"adalah  \"Dalam status Pengambilan\". Faktur ini juga dapat dihasilkan "
"secara manual  oleh akuntan (Faktur kontrol = Manual)."

#. module: purchase
#: selection:purchase.order,invoice_method:0
msgid "From Order"
msgstr "Dari Order"

#. module: purchase
#: model:process.transition.action,name:purchase.process_transition_action_invoicefrompurchaseorder0
msgid "Create invoice"
msgstr "Buat Faktur"

#. module: purchase
#: field:purchase.order.line,move_dest_id:0
msgid "Reservation Destination"
msgstr "Reservasi Tujuan"

#. module: purchase
#: code:addons/purchase/purchase.py:237
#, python-format
msgid "Invalid action !"
msgstr "Tindakan tidak valid !"

#. module: purchase
#: selection:purchase.order,state:0
#: selection:purchase.order.line,state:0
#: selection:purchase.report,state:0
msgid "Done"
msgstr "Selesai"

#. module: purchase
#: selection:purchase.report,month:0
msgid "July"
msgstr "Juli"

#. module: purchase
#: model:ir.ui.menu,name:purchase.menu_purchase_config_purchase
#: view:res.company:0
msgid "Configuration"
msgstr "Konfigurasi"

#. module: purchase
#: model:ir.actions.act_window,name:purchase.action_purchase_by_supplier
#: view:purchase.report:0
msgid "Purchase by supplier"
msgstr "Pembelian oleh pemasok"

#. module: purchase
#: view:purchase.order:0
msgid "Total amount"
msgstr "Jumlah total"

#. module: purchase
#: model:ir.actions.act_window,name:purchase.act_purchase_order_2_stock_picking
msgid "Receptions"
msgstr ""

#. module: purchase
#: field:purchase.order,validator:0
#: view:purchase.report:0
msgid "Validated by"
msgstr "Divalidasi oleh .."

#. module: purchase
#: model:ir.actions.act_window,help:purchase.action_invoice_pending
msgid ""
"Use this menu to control the invoices to be received from your supplier. "
"OpenERP pregenerates draft invoices from your purchase orders or receptions, "
"according to your settings. Once you receive a supplier invoice, you can "
"match it with the draft invoice and validate it."
msgstr ""
"Gunakan menu ini untuk mengontrol faktur yang akan diterima dari pemasok  "
"Anda. OpenERP pregenerates  faktur  draft  dari pesanan pembelian atau "
"resepsi, sesuai dengan pengaturan Anda. Setelah Anda menerima faktur "
"pemasok, Anda dapat mencocokkannya dengan faktur draft dan memvalidasinya"

#. module: purchase
#: model:process.node,name:purchase.process_node_draftpurchaseorder0
#: model:process.node,name:purchase.process_node_draftpurchaseorder1
msgid "RFQ"
msgstr ""

#. module: purchase
#: model:ir.ui.menu,name:purchase.menu_procurement_management_pending_invoice
msgid "Supplier Invoices to Receive"
msgstr ""

#. module: purchase
#: help:purchase.installer,purchase_requisition:0
msgid ""
"Manages your Purchase Requisition and allows you to easily keep track and "
"manage all your purchase orders."
msgstr ""

#. module: purchase
#: view:purchase.report:0
msgid "    Month-1    "
msgstr ""

#. module: purchase
#: code:addons/purchase/purchase.py:363
#, python-format
msgid "There is no purchase journal defined for this company: \"%s\" (id:%d)"
msgstr ""

#. module: purchase
#: selection:purchase.order,invoice_method:0
msgid "Manual"
msgstr ""

#. module: purchase
#: code:addons/purchase/purchase.py:400
#, python-format
msgid "You must first cancel all picking attached to this purchase order."
msgstr ""

#. module: purchase
#: view:purchase.order:0
#: field:purchase.order.line,date_order:0
#: field:purchase.report,date:0
msgid "Order Date"
msgstr ""

#. module: purchase
#: model:process.node,note:purchase.process_node_productrecept0
msgid "Incoming products to control"
msgstr ""

#. module: purchase
#: model:process.transition,name:purchase.process_transition_approvingpurchaseorder0
msgid "Approbation"
msgstr ""

#. module: purchase
#: view:purchase.report:0
msgid "Purchase Orders Statistics"
msgstr ""

#. module: purchase
#: model:ir.actions.act_window,help:purchase.purchase_line_form_action2
msgid ""
"If you set the invoicing control on a purchase order as \"Manual\", you can "
"track here all the purchase order lines for which you have not received the "
"supplier invoice yet. Once you are ready to receive a supplier invoice, you "
"can generate a draft supplier invoice based on the lines from this menu."
msgstr ""

#. module: purchase
#: model:process.node,name:purchase.process_node_invoiceafterpacking0
#: model:process.node,name:purchase.process_node_invoicecontrol0
msgid "Draft Invoice"
msgstr ""

#. module: purchase
#: help:purchase.installer,purchase_analytic_plans:0
msgid "Manages analytic distribution and purchase orders."
msgstr ""

#. module: purchase
#: help:purchase.order,minimum_planned_date:0
msgid ""
"This is computed as the minimum scheduled date of all purchase order lines' "
"products."
msgstr ""

#. module: purchase
#: selection:purchase.report,month:0
msgid "August"
msgstr ""

#. module: purchase
#: field:purchase.installer,purchase_requisition:0
msgid "Purchase Requisition"
msgstr ""

#. module: purchase
#: model:ir.ui.menu,name:purchase.menu_purchase_uom_categ_form_action
msgid "Units of Measure Categories"
msgstr ""

#. module: purchase
#: view:purchase.report:0
#: field:purchase.report,delay_pass:0
msgid "Days to Deliver"
msgstr ""

#. module: purchase
#: model:ir.ui.menu,name:purchase.menu_action_picking_tree_in_move
#: model:ir.ui.menu,name:purchase.menu_procurement_management_inventory
msgid "Receive Products"
msgstr ""

#. module: purchase
#: model:ir.model,name:purchase.model_procurement_order
msgid "Procurement"
msgstr ""

#. module: purchase
#: view:purchase.order:0
#: field:purchase.order,invoice_ids:0
msgid "Invoices"
msgstr ""

#. module: purchase
#: model:process.node,note:purchase.process_node_purchaseorder0
msgid "Confirmed purchase order to invoice"
msgstr ""

#. module: purchase
#: field:purchase.installer,config_logo:0
msgid "Image"
msgstr ""

#. module: purchase
#: view:purchase.report:0
msgid "Total Orders Lines by User per month"
msgstr ""

#. module: purchase
#: view:purchase.report:0
#: field:purchase.report,month:0
msgid "Month"
msgstr ""

#. module: purchase
#: selection:purchase.order,state:0
#: selection:purchase.report,state:0
msgid "Waiting Supplier Ack"
msgstr ""

#. module: purchase
#: report:purchase.quotation:0
msgid "Request for Quotation :"
msgstr ""

#. module: purchase
#: view:board.board:0
#: model:ir.actions.act_window,name:purchase.purchase_waiting
msgid "Purchase Order Waiting Approval"
msgstr ""

#. module: purchase
#: view:purchase.order:0
msgid "Total Untaxed amount"
msgstr ""

#. module: purchase
#: field:purchase.order,shipped:0
#: field:purchase.order,shipped_rate:0
msgid "Received"
msgstr ""

#. module: purchase
#: model:process.node,note:purchase.process_node_packinglist0
msgid "List of ordered products."
msgstr ""

#. module: purchase
#: help:purchase.order,picking_ids:0
msgid ""
"This is the list of picking list that have been generated for this purchase"
msgstr ""

#. module: purchase
#: model:ir.module.module,shortdesc:purchase.module_meta_information
#: model:ir.ui.menu,name:purchase.menu_procurement_management
msgid "Purchase Management"
msgstr ""

#. module: purchase
#: model:process.node,note:purchase.process_node_invoiceafterpacking0
#: model:process.node,note:purchase.process_node_invoicecontrol0
msgid "To be reviewed by the accountant."
msgstr ""

#. module: purchase
#: model:ir.actions.act_window,name:purchase.purchase_line_form_action2
#: model:ir.ui.menu,name:purchase.menu_purchase_line_order_draft
msgid "Purchase Lines Not Invoiced"
msgstr ""

#. module: purchase
#: report:purchase.order:0
msgid "Taxes :"
msgstr ""

#. module: purchase
#: field:purchase.order,invoiced_rate:0
#: field:purchase.order.line,invoiced:0
msgid "Invoiced"
msgstr ""

#. module: purchase
#: view:purchase.report:0
#: field:purchase.report,category_id:0
msgid "Category"
msgstr ""

#. module: purchase
#: model:process.node,note:purchase.process_node_approvepurchaseorder0
#: model:process.node,note:purchase.process_node_confirmpurchaseorder0
msgid "State of the Purchase Order."
msgstr ""

#. module: purchase
#: view:purchase.report:0
msgid "  Year  "
msgstr ""

#. module: purchase
#: field:purchase.report,state:0
msgid "Order State"
msgstr ""

#. module: purchase
#: model:ir.actions.act_window,name:purchase.action_view_purchase_line_invoice
msgid "Create invoices"
msgstr ""

#. module: purchase
#: model:ir.model,name:purchase.model_purchase_order_line
#: view:purchase.order.line:0
#: field:stock.move,purchase_line_id:0
msgid "Purchase Order Line"
msgstr ""

#. module: purchase
#: constraint:res.partner:0
msgid "Error ! You can not create recursive associated members."
msgstr ""

#. module: purchase
#: view:purchase.order:0
msgid "Calendar View"
msgstr ""

#. module: purchase
#: model:ir.model,name:purchase.model_purchase_order_group
msgid "Purchase Order Merge"
msgstr ""

#. module: purchase
#: report:purchase.quotation:0
msgid "Regards,"
msgstr ""

#. module: purchase
#: model:ir.actions.act_window,name:purchase.action_negotiation_by_supplier
#: view:purchase.report:0
msgid "Negotiation by Supplier"
msgstr ""

#. module: purchase
#: view:res.partner:0
msgid "Purchase Properties"
msgstr ""

#. module: purchase
#: model:process.transition,note:purchase.process_transition_purchaseinvoice0
msgid ""
"A purchase order generates a supplier invoice, as soon as it is confirmed by "
"the buyer. Depending on the Invoicing control of the purchase order, the "
"invoice is based on received or on ordered quantities."
msgstr ""

#. module: purchase
#: field:purchase.order,amount_untaxed:0
msgid "Untaxed Amount"
msgstr ""

#. module: purchase
#: help:purchase.order,invoiced:0
msgid "It indicates that an invoice has been paid"
msgstr ""

#. module: purchase
#: model:process.node,note:purchase.process_node_packinginvoice0
msgid "Outgoing products to invoice"
msgstr ""

#. module: purchase
#: view:purchase.installer:0
msgid "Configure"
msgstr ""

#. module: purchase
#: model:ir.actions.act_window,name:purchase.action_qty_per_product
#: view:purchase.report:0
msgid "Qty. per product"
msgstr ""

#. module: purchase
#: constraint:stock.move:0
msgid "You try to assign a lot which is not from the same product"
msgstr ""

#. module: purchase
#: help:purchase.order,date_order:0
msgid "Date on which this document has been created."
msgstr ""

#. module: purchase
#: view:res.partner:0
msgid "Sales & Purchases"
msgstr ""

#. module: purchase
#: selection:purchase.report,month:0
msgid "June"
msgstr ""

#. module: purchase
#: model:ir.model,name:purchase.model_purchase_report
msgid "Purchases Orders"
msgstr ""

#. module: purchase
#: view:purchase.order.line:0
msgid "Manual Invoices"
msgstr ""

#. module: purchase
#: code:addons/purchase/purchase.py:308
#, python-format
msgid ""
"Somebody has just confirmed a purchase with an amount over the defined limit"
msgstr ""

#. module: purchase
#: selection:purchase.report,month:0
msgid "November"
msgstr ""

#. module: purchase
#: view:purchase.report:0
msgid "Extended Filters..."
msgstr ""

#. module: purchase
#: code:addons/purchase/purchase.py:352
#: code:addons/purchase/wizard/purchase_line_invoice.py:123
#, python-format
msgid "There is no expense account defined for this product: \"%s\" (id:%d)"
msgstr ""

#. module: purchase
#: code:addons/purchase/purchase.py:408
#, python-format
msgid "You must first cancel all invoices attached to this purchase order."
msgstr ""

#. module: purchase
#: code:addons/purchase/wizard/purchase_order_group.py:48
#, python-format
msgid "Please select multiple order to merge in the list view."
msgstr ""

#. module: purchase
#: model:process.transition,name:purchase.process_transition_createpackinglist0
msgid "Pick list generated"
msgstr ""

#. module: purchase
#: view:purchase.order:0
msgid "Exception"
msgstr ""

#. module: purchase
#: selection:purchase.report,month:0
msgid "October"
msgstr ""

#. module: purchase
#: view:purchase.order:0
msgid "Compute"
msgstr ""

#. module: purchase
#: model:ir.module.module,description:purchase.module_meta_information
msgid ""
"\n"
"    Purchase module is for generating a purchase order for purchase of goods "
"from a supplier.\n"
"    A supplier invoice is created for the particular order placed\n"
"    Dashboard for purchase management that includes:\n"
"    * Current Purchase Orders\n"
"    * Draft Purchase Orders\n"
"    * Graph for quantity and amount per month    \n"
"\n"
"    "
msgstr ""

#. module: purchase
#: code:addons/purchase/purchase.py:685
#, python-format
msgid ""
"The selected supplier has a minimal quantity set to %s, you cannot purchase "
"less."
msgstr ""

#. module: purchase
#: selection:purchase.report,month:0
msgid "January"
msgstr ""

#. module: purchase
#: model:ir.model,name:purchase.model_res_company
msgid "Companies"
msgstr ""

#. module: purchase
#: view:purchase.order:0
msgid "Cancel Purchase Order"
msgstr ""

#. module: purchase
#: constraint:stock.move:0
msgid "You must assign a production lot for this product"
msgstr ""

#. module: purchase
#: model:process.transition,note:purchase.process_transition_createpackinglist0
msgid "A pick list is generated to track the incoming products."
msgstr ""

#. module: purchase
#: model:ir.ui.menu,name:purchase.menu_purchase_deshboard
msgid "Dashboard"
msgstr ""

#. module: purchase
#: view:purchase.report:0
#: field:purchase.report,price_standard:0
msgid "Products Value"
msgstr ""

#. module: purchase
#: model:ir.ui.menu,name:purchase.menu_purchase_product_pricelist_type
msgid "Pricelists Types"
msgstr ""

#. module: purchase
#: view:purchase.order:0
#: view:purchase.report:0
msgid "Quotations"
msgstr ""

#. module: purchase
#: model:ir.actions.act_window,name:purchase.action_po_per_month_tree
#: view:purchase.report:0
msgid "Purchase order per month"
msgstr ""

#. module: purchase
#: view:purchase.order.line:0
msgid "History"
msgstr ""

#. module: purchase
#: model:ir.ui.menu,name:purchase.menu_product_by_category_purchase_form
msgid "Products by Category"
msgstr ""

#. module: purchase
#: view:purchase.report:0
#: field:purchase.report,delay:0
msgid "Days to Validate"
msgstr ""

#. module: purchase
#: help:purchase.order,origin:0
msgid "Reference of the document that generated this purchase order request."
msgstr ""

#. module: purchase
#: help:purchase.order,state:0
msgid ""
"The state of the purchase order or the quotation request. A quotation is a "
"purchase order in a 'Draft' state. Then the order has to be confirmed by the "
"user, the state switch to 'Confirmed'. Then the supplier must confirm the "
"order to change the state to 'Approved'. When the purchase order is paid and "
"received, the state becomes 'Done'. If a cancel action occurs in the invoice "
"or in the reception of goods, the state becomes in exception."
msgstr ""

#. module: purchase
#: field:purchase.order.line,price_subtotal:0
msgid "Subtotal"
msgstr ""

#. module: purchase
#: model:ir.actions.act_window,name:purchase.purchase_rfq
#: model:ir.ui.menu,name:purchase.menu_purchase_rfq
msgid "Requests for Quotation"
msgstr ""

#. module: purchase
#: help:purchase.order,date_approve:0
msgid "Date on which purchase order has been approved"
msgstr ""

#. module: purchase
#: selection:purchase.order,state:0
#: selection:purchase.report,state:0
msgid "Waiting"
msgstr ""

#. module: purchase
#: model:product.pricelist.version,name:purchase.ver0
msgid "Default Purchase Pricelist Version"
msgstr ""

#. module: purchase
#: view:purchase.installer:0
msgid ""
"Extend your Purchases Management Application with additional functionalities."
msgstr ""

#. module: purchase
#: model:ir.actions.act_window,name:purchase.action_purchase_install_module
#: view:purchase.installer:0
msgid "Purchases Application Configuration"
msgstr ""

#. module: purchase
#: field:purchase.order,fiscal_position:0
msgid "Fiscal Position"
msgstr ""

#. module: purchase
#: report:purchase.order:0
msgid "Request for Quotation N°"
msgstr ""

#. module: purchase
#: model:process.transition,name:purchase.process_transition_invoicefrompackinglist0
#: model:process.transition,name:purchase.process_transition_invoicefrompurchase0
msgid "Invoice"
msgstr ""

#. module: purchase
#: selection:purchase.report,month:0
msgid "December"
msgstr ""

#. module: purchase
#: model:process.transition.action,name:purchase.process_transition_action_approvingcancelpurchaseorder0
#: model:process.transition.action,name:purchase.process_transition_action_cancelpurchaseorder0
#: view:purchase.order:0
#: view:purchase.order.group:0
#: view:purchase.order.line_invoice:0
msgid "Cancel"
msgstr ""

#. module: purchase
#: view:purchase.order:0
#: view:purchase.order.line:0
msgid "Purchase Order Lines"
msgstr ""

#. module: purchase
#: model:process.transition,note:purchase.process_transition_approvingpurchaseorder0
msgid "The supplier approves the Purchase Order."
msgstr ""

#. module: purchase
#: model:ir.actions.act_window,name:purchase.act_res_partner_2_purchase_order
#: model:ir.actions.act_window,name:purchase.purchase_form_action
#: model:ir.ui.menu,name:purchase.menu_purchase_form_action
#: view:purchase.report:0
msgid "Purchase Orders"
msgstr ""

#. module: purchase
#: field:purchase.order,origin:0
msgid "Source Document"
msgstr ""

#. module: purchase
#: view:purchase.order.group:0
msgid "Merge orders"
msgstr ""

#. module: purchase
#: model:ir.model,name:purchase.model_purchase_order_line_invoice
msgid "Purchase Order Line Make Invoice"
msgstr ""

#. module: purchase
#: model:ir.ui.menu,name:purchase.menu_action_picking_tree4
msgid "Incoming Shipments"
msgstr ""

#. module: purchase
#: model:ir.actions.act_window,name:purchase.action_purchase_order_by_user_all
msgid "Total Orders by User per month"
msgstr ""

#. module: purchase
#: model:ir.actions.report.xml,name:purchase.report_purchase_quotation
#: selection:purchase.order,state:0
#: selection:purchase.report,state:0
msgid "Request for Quotation"
msgstr ""

#. module: purchase
#: report:purchase.order:0
msgid "Tél. :"
msgstr ""

#. module: purchase
#: field:purchase.order,create_uid:0
#: view:purchase.report:0
#: field:purchase.report,user_id:0
msgid "Responsible"
msgstr ""

#. module: purchase
#: report:purchase.order:0
msgid "Our Order Reference"
msgstr ""

#. module: purchase
#: view:purchase.order:0
#: view:purchase.order.line:0
msgid "Search Purchase Order"
msgstr ""

#. module: purchase
#: field:purchase.order,warehouse_id:0
#: view:purchase.report:0
#: field:purchase.report,warehouse_id:0
msgid "Warehouse"
msgstr ""

#. module: purchase
#: model:process.node,note:purchase.process_node_draftpurchaseorder0
#: model:process.node,note:purchase.process_node_draftpurchaseorder1
msgid "Request for Quotations."
msgstr ""

#. module: purchase
#: report:purchase.order:0
msgid "Date Req."
msgstr ""

#. module: purchase
#: field:purchase.order,date_approve:0
#: field:purchase.report,date_approve:0
msgid "Date Approved"
msgstr ""

#. module: purchase
#: code:addons/purchase/purchase.py:407
#, python-format
msgid "Could not cancel this purchase order !"
msgstr ""

#. module: purchase
#: report:purchase.order:0
#: field:purchase.order.line,price_unit:0
msgid "Unit Price"
msgstr ""

#. module: purchase
#: view:purchase.order:0
msgid "Delivery & Invoicing"
msgstr ""

#. module: purchase
#: field:purchase.order.line,date_planned:0
msgid "Scheduled Date"
msgstr ""

#. module: purchase
#: model:ir.ui.menu,name:purchase.menu_product_in_config_purchase
#: field:purchase.order,product_id:0
#: view:purchase.order.line:0
#: field:purchase.order.line,product_id:0
#: view:purchase.report:0
#: field:purchase.report,product_id:0
msgid "Product"
msgstr ""

#. module: purchase
#: model:process.transition,name:purchase.process_transition_confirmingpurchaseorder0
#: model:process.transition,name:purchase.process_transition_confirmingpurchaseorder1
msgid "Confirmation"
msgstr ""

#. module: purchase
#: report:purchase.order:0
#: field:purchase.order.line,name:0
#: report:purchase.quotation:0
msgid "Description"
msgstr ""

#. module: purchase
#: help:res.company,po_lead:0
msgid "This is the leads/security time for each purchase order."
msgstr ""

#. module: purchase
#: report:purchase.quotation:0
msgid "Expected Delivery address:"
msgstr ""

#. module: purchase
#: model:ir.actions.act_window,name:purchase.action_stock_move_report_po
#: model:ir.ui.menu,name:purchase.menu_action_stock_move_report_po
msgid "Receptions Analysis"
msgstr ""

#. module: purchase
#: help:purchase.order,amount_untaxed:0
msgid "The amount without tax"
msgstr ""

#. module: purchase
#: model:ir.actions.act_window,help:purchase.action_supplier_address_form
msgid ""
"Access your supplier records and maintain a good relationship with your "
"suppliers. You can track all your interactions with them through the History "
"tab: emails, orders, meetings, etc."
msgstr ""

#. module: purchase
#: view:purchase.order:0
msgid "Delivery"
msgstr ""

#. module: purchase
#: view:board.board:0
#: model:ir.actions.act_window,name:purchase.purchase_draft
msgid "Request for Quotations"
msgstr ""

#. module: purchase
#: field:purchase.order.line,product_uom:0
msgid "Product UOM"
msgstr ""

#. module: purchase
#: report:purchase.order:0
#: report:purchase.quotation:0
msgid "Qty"
msgstr ""

#. module: purchase
#: field:purchase.order,partner_address_id:0
msgid "Address"
msgstr ""

#. module: purchase
#: field:purchase.order.line,move_ids:0
msgid "Reservation"
msgstr ""

#. module: purchase
#: model:ir.actions.act_window,name:purchase.action_purchase_order_report_graph
#: view:purchase.report:0
msgid "Total Qty and Amount by month"
msgstr ""

#. module: purchase
#: code:addons/purchase/purchase.py:399
#, python-format
msgid "Could not cancel purchase order !"
msgstr ""

#. module: purchase
#: model:process.transition,note:purchase.process_transition_confirmingpurchaseorder1
msgid ""
"In case there is no supplier for this product, the buyer can fill the form "
"manually and confirm it. The RFQ becomes a confirmed Purchase Order."
msgstr ""

#. module: purchase
#: selection:purchase.report,month:0
msgid "February"
msgstr ""

#. module: purchase
#: model:ir.ui.menu,name:purchase.menu_product_category_config_purchase
msgid "Products Categories"
msgstr ""

#. module: purchase
#: model:ir.actions.act_window,name:purchase.action_purchase_order_report_all
#: model:ir.ui.menu,name:purchase.menu_action_purchase_order_report_all
msgid "Purchase Analysis"
msgstr ""

#. module: purchase
#: report:purchase.order:0
msgid "Your Order Reference"
msgstr ""

#. module: purchase
#: view:purchase.order:0
#: field:purchase.order,minimum_planned_date:0
#: report:purchase.quotation:0
#: field:purchase.report,expected_date:0
msgid "Expected Date"
msgstr ""

#. module: purchase
#: model:ir.actions.act_window,name:purchase.action_total_price_by_product_by_state
#: view:purchase.report:0
msgid "Total price by product by state"
msgstr ""

#. module: purchase
#: report:purchase.quotation:0
msgid "TVA:"
msgstr ""

#. module: purchase
#: report:purchase.order:0
#: field:purchase.order,date_order:0
msgid "Date Ordered"
msgstr ""

#. module: purchase
#: report:purchase.order:0
msgid "Shipping address :"
msgstr ""

#. module: purchase
#: view:purchase.order:0
msgid "Purchase Control"
msgstr ""

#. module: purchase
#: selection:purchase.report,month:0
msgid "March"
msgstr ""

#. module: purchase
#: selection:purchase.report,month:0
msgid "April"
msgstr ""

#. module: purchase
#: view:purchase.order.group:0
msgid ""
" Please note that: \n"
" \n"
" Orders will only be merged if: \n"
" * Purchase Orders are in draft \n"
" * Purchase Orders belong to the same supplier \n"
" * Purchase Orders are have same stock location, same pricelist \n"
" \n"
" Lines will only be merged if: \n"
" * Order lines are exactly the same except for the product,quantity and unit "
"\n"
" "
msgstr ""

#. module: purchase
#: view:purchase.report:0
#: field:purchase.report,name:0
msgid "Year"
msgstr ""

#. module: purchase
#: field:purchase.report,negociation:0
msgid "Purchase-Standard Price"
msgstr ""

#. module: purchase
#: model:product.pricelist.type,name:purchase.pricelist_type_purchase
#: field:res.partner,property_product_pricelist_purchase:0
msgid "Purchase Pricelist"
msgstr ""

#. module: purchase
#: field:purchase.order,invoice_method:0
msgid "Invoicing Control"
msgstr ""

#. module: purchase
#: model:process.transition.action,name:purchase.process_transition_action_approvingpurchaseorder0
msgid "Approve"
msgstr ""

#. module: purchase
#: view:purchase.order:0
msgid "To Approve"
msgstr ""

#. module: purchase
#: view:purchase.order.line:0
msgid "Invoicing"
msgstr ""

#. module: purchase
#: help:purchase.order.line,state:0
msgid ""
" * The 'Draft' state is set automatically when purchase order in draft "
"state.                                        \n"
"* The 'Confirmed' state is set automatically as confirm when purchase order "
"in confirm state.                                        \n"
"* The 'Done' state is set automatically when purchase order is set as done.  "
"                                      \n"
"* The 'Cancelled' state is set automatically when user cancel purchase order."
msgstr ""

#. module: purchase
#: code:addons/purchase/purchase.py:414
#, python-format
msgid "Purchase order '%s' is cancelled."
msgstr ""

#. module: purchase
#: field:purchase.order,amount_total:0
msgid "Total"
msgstr ""

#. module: purchase
#: model:ir.ui.menu,name:purchase.menu_product_pricelist_action_purhase
msgid "Pricelist Versions"
msgstr ""

#. module: purchase
#: model:ir.actions.act_window,name:purchase.action_supplier_address_form
msgid "Addresses"
msgstr ""

#. module: purchase
#: view:purchase.order.group:0
msgid "Are you sure you want to merge these orders ?"
msgstr ""

#. module: purchase
#: view:purchase.order:0
#: view:purchase.order.line:0
#: view:purchase.report:0
msgid "Group By..."
msgstr ""

#. module: purchase
#: model:process.transition,name:purchase.process_transition_purchaseinvoice0
msgid "From a purchase order"
msgstr ""

#. module: purchase
#: report:purchase.order:0
msgid "TVA :"
msgstr ""

#. module: purchase
#: help:purchase.order,amount_total:0
msgid "The total amount"
msgstr ""

#. module: purchase
#: selection:purchase.report,month:0
msgid "May"
msgstr ""

#. module: purchase
#: field:res.company,po_lead:0
msgid "Purchase Lead Time"
msgstr ""

#. module: purchase
#: model:process.transition,note:purchase.process_transition_invoicefrompurchase0
msgid ""
"The invoice is created automatically if the Invoice control of the purchase "
"order is 'On order'. The invoice can also be generated manually by the "
"accountant (Invoice control = Manual)."
msgstr ""

#. module: purchase
#: model:process.process,name:purchase.process_process_purchaseprocess0
msgid "Purchase"
msgstr ""

#. module: purchase
#: model:ir.model,name:purchase.model_res_partner
#: field:purchase.order.line,partner_id:0
msgid "Partner"
msgstr ""

#. module: purchase
#: code:addons/purchase/purchase.py:651
#, python-format
msgid ""
"You have to select a partner in the purchase form !\n"
"Please set one partner before choosing a product."
msgstr ""

#. module: purchase
#: view:purchase.installer:0
msgid "title"
msgstr ""

#. module: purchase
#: model:ir.model,name:purchase.model_stock_partial_move
msgid "Partial Move"
msgstr ""

#. module: purchase
#: view:purchase.order.line:0
msgid "Stock Moves"
msgstr ""

#. module: purchase
#: model:ir.ui.menu,name:purchase.menu_purchase_unit_measure_purchase
#: model:ir.ui.menu,name:purchase.menu_purchase_uom_form_action
msgid "Units of Measure"
msgstr ""

#. module: purchase
#: view:purchase.report:0
msgid "Orders"
msgstr ""

#. module: purchase
#: help:purchase.order,name:0
msgid ""
"unique number of the purchase order,computed automatically when the purchase "
"order is created"
msgstr ""

#. module: purchase
#: model:ir.actions.act_window,name:purchase.open_board_purchase
#: model:ir.ui.menu,name:purchase.menu_board_purchase
msgid "Purchase Dashboard"
msgstr ""<|MERGE_RESOLUTION|>--- conflicted
+++ resolved
@@ -7,22 +7,13 @@
 "Project-Id-Version: OpenERP Server 6.0dev\n"
 "Report-Msgid-Bugs-To: support@openerp.com\n"
 "POT-Creation-Date: 2011-01-11 11:15+0000\n"
-<<<<<<< HEAD
-"PO-Revision-Date: 2009-11-09 13:54+0000\n"
-"Last-Translator: <>\n"
-=======
 "PO-Revision-Date: 2011-01-20 05:05+0000\n"
 "Last-Translator: moelyana <Unknown>\n"
->>>>>>> a8bfe49b
 "Language-Team: \n"
 "MIME-Version: 1.0\n"
 "Content-Type: text/plain; charset=UTF-8\n"
 "Content-Transfer-Encoding: 8bit\n"
-<<<<<<< HEAD
-"X-Launchpad-Export-Date: 2011-01-15 05:08+0000\n"
-=======
 "X-Launchpad-Export-Date: 2011-01-21 04:39+0000\n"
->>>>>>> a8bfe49b
 "X-Generator: Launchpad (build 12177)\n"
 
 #. module: purchase
@@ -31,12 +22,15 @@
 "The buyer has to approve the RFQ before being sent to the supplier. The RFQ "
 "becomes a confirmed Purchase Order."
 msgstr ""
+"Pembeli telah menyetujui RFQ sebelum dikirim ke pemasok.  RFQ menjadi order "
+"pembelian yang telah dikonfirmasi."
 
 #. module: purchase
 #: code:addons/purchase/purchase.py:282
 #, python-format
 msgid "You can not confirm purchase order without Purchase Order Lines."
 msgstr ""
+"Anda tidak dapat mengkonfirmasi  order pembelian tanpa daftar Order Pembelian"
 
 #. module: purchase
 #: field:purchase.order,invoiced:0
@@ -48,7 +42,7 @@
 #: view:purchase.report:0
 #: field:purchase.report,location_id:0
 msgid "Destination"
-msgstr ""
+msgstr "Tujuan"
 
 #. module: purchase
 #: code:addons/purchase/purchase.py:710
@@ -57,11 +51,13 @@
 "You have to select a product UOM in the same category than the purchase UOM "
 "of the product"
 msgstr ""
+"Anda harus memilih UOM produk dalam kategori yang sama dari UOM pembelian "
+"produk"
 
 #. module: purchase
 #: help:purchase.report,date:0
 msgid "Date on which this document has been created"
-msgstr ""
+msgstr "Tanggal dokumen ini telah dibuat"
 
 #. module: purchase
 #: model:ir.actions.act_window,help:purchase.purchase_rfq
@@ -75,27 +71,36 @@
 "supplier invoices: based on the order, based on the receptions or manual "
 "encoding."
 msgstr ""
+"Anda dapat membuat permintaan penawaran, bila Anda ingin membeli produk  "
+"kepada  pemasok  tetapi  pembelian  ini belum dikonfirmasi. Gunakan juga "
+"menu ini untuk meninjau permintaan penawaran dibuat secara otomatis "
+"berdasarkan aturan logistik Anda (persediaan minimum, MTO, dll). Anda dapat "
+"mengkonversi  permintaan penawaran  ke dalam  pesanan  pembelian  setelah  "
+"pesanan  dikonfirmasi. Jika Anda menggunakan antarmuka tambahan (dari "
+"preferensi pengguna), Anda dapat memilih cara untuk mengontrol faktur "
+"pemasok Anda: berdasarkan pesanan, berdasarkan pada resepsi atau encoding "
+"manual"
 
 #. module: purchase
 #: selection:purchase.order,invoice_method:0
 msgid "From Picking"
-msgstr ""
+msgstr "Formulir Pengambilan"
 
 #. module: purchase
 #: view:purchase.order:0
 msgid "Not Invoiced"
-msgstr ""
+msgstr "Belum Difakturkan"
 
 #. module: purchase
 #: field:purchase.order,dest_address_id:0
 msgid "Destination Address"
-msgstr ""
+msgstr "Alamat Tujuan"
 
 #. module: purchase
 #: report:purchase.order:0
 #: field:purchase.report,validator:0
 msgid "Validated By"
-msgstr ""
+msgstr "Divalidasi oleh .."
 
 #. module: purchase
 #: view:purchase.order:0
@@ -104,7 +109,7 @@
 #: view:purchase.report:0
 #: field:purchase.report,partner_id:0
 msgid "Supplier"
-msgstr ""
+msgstr "Pemasok"
 
 #. module: purchase
 #: view:purchase.order.line_invoice:0
@@ -118,6 +123,8 @@
 "products, etc. For each purchase order, you can track the products received, "
 "and control the supplier invoices."
 msgstr ""
+"pemasok, produk, dll Untuk setiap order pembelian, Anda dapat melacak produk "
+"diterima, dan mengkontrol  faktur  pemasok"
 
 #. module: purchase
 #: code:addons/purchase/purchase.py:722
@@ -129,12 +136,12 @@
 #: code:addons/purchase/wizard/purchase_line_invoice.py:156
 #, python-format
 msgid "Supplier Invoices"
-msgstr ""
+msgstr "Faktur Pemasok"
 
 #. module: purchase
 #: sql_constraint:purchase.order:0
 msgid "Order Reference must be unique !"
-msgstr ""
+msgstr "Referensi order harus unik !"
 
 #. module: purchase
 #: model:process.transition,name:purchase.process_transition_packinginvoice0
@@ -146,19 +153,19 @@
 #: code:addons/purchase/purchase.py:649
 #, python-format
 msgid "No Pricelist !"
-msgstr ""
+msgstr "Tidak ada daftar harga !"
 
 #. module: purchase
 #: field:purchase.order.line,product_qty:0
 #: view:purchase.report:0
 #: field:purchase.report,quantity:0
 msgid "Quantity"
-msgstr ""
+msgstr "Kuantitas"
 
 #. module: purchase
 #: view:purchase.order.line_invoice:0
 msgid "Select an Open Sale Order"
-msgstr ""
+msgstr "Pilih Order Penjualan"
 
 #. module: purchase
 #: field:purchase.order,company_id:0
@@ -166,30 +173,30 @@
 #: view:purchase.report:0
 #: field:purchase.report,company_id:0
 msgid "Company"
-msgstr ""
+msgstr "Perusahaan"
 
 #. module: purchase
 #: view:board.board:0
 #: model:ir.actions.act_window,name:purchase.action_purchase_order_monthly_categ_graph
 #: view:purchase.report:0
 msgid "Monthly Purchase by Category"
-msgstr ""
+msgstr "Pembelian Bulanan berdasarkan Kategori"
 
 #. module: purchase
 #: view:purchase.order:0
 msgid "Set to Draft"
-msgstr ""
+msgstr "Atur ke draft"
 
 #. module: purchase
 #: selection:purchase.order,state:0
 #: selection:purchase.report,state:0
 msgid "Invoice Exception"
-msgstr ""
+msgstr "Faktur pengecualian"
 
 #. module: purchase
 #: model:product.pricelist,name:purchase.list0
 msgid "Default Purchase Pricelist"
-msgstr ""
+msgstr "Dasar Harga Pembelian"
 
 #. module: purchase
 #: model:ir.actions.act_window,name:purchase.action_current_purchases
@@ -203,6 +210,9 @@
 "customer.In this case, it will remove the warehouse link and set the "
 "customer location."
 msgstr ""
+"Masukkan alamat jika Anda ingin mengirimkan secara langsung  dari pemasok ke "
+"customer.Dalam  kasus  ini, akan menghapus link ke gudang dan menetapkan "
+"lokasi pelanggan."
 
 #. module: purchase
 #: help:res.partner,property_product_pricelist_purchase:0
@@ -210,11 +220,13 @@
 "This pricelist will be used, instead of the default one, for purchases from "
 "the current partner"
 msgstr ""
+"Daftar harga ini akan digunakan, bahkan menjadi acuan dasar, untuk pembelian "
+"dari mitra saat ini"
 
 #. module: purchase
 #: report:purchase.order:0
 msgid "Fax :"
-msgstr ""
+msgstr "Fax :"
 
 #. module: purchase
 #: help:purchase.order,pricelist_id:0
@@ -226,18 +238,18 @@
 #. module: purchase
 #: model:ir.model,name:purchase.model_stock_partial_picking
 msgid "Partial Picking"
-msgstr ""
+msgstr "Pengambilan Sebagian"
 
 #. module: purchase
 #: code:addons/purchase/purchase.py:286
 #, python-format
 msgid "Purchase order '%s' is confirmed."
-msgstr ""
+msgstr "Order Pembelian '%s' telah dikonfirmasi"
 
 #. module: purchase
 #: view:purchase.order:0
 msgid "Approve Purchase"
-msgstr ""
+msgstr "Pembelian disetujui"
 
 #. module: purchase
 #: model:process.node,name:purchase.process_node_approvepurchaseorder0
@@ -245,27 +257,27 @@
 #: selection:purchase.order,state:0
 #: selection:purchase.report,state:0
 msgid "Approved"
-msgstr ""
+msgstr "Disetujui"
 
 #. module: purchase
 #: view:purchase.report:0
 msgid "Reference UOM"
-msgstr ""
+msgstr "Referensi UoM"
 
 #. module: purchase
 #: view:purchase.order:0
 msgid "Origin"
-msgstr ""
+msgstr "Sumber"
 
 #. module: purchase
 #: field:purchase.report,product_uom:0
 msgid "Reference UoM"
-msgstr ""
+msgstr "Referensi UoM"
 
 #. module: purchase
 #: model:ir.actions.act_window,name:purchase.action_purchase_line_product_tree
 msgid "Purchases"
-msgstr ""
+msgstr "Pembelian"
 
 #. module: purchase
 #: view:purchase.order:0
@@ -273,7 +285,7 @@
 #: view:purchase.order.line:0
 #: field:purchase.order.line,notes:0
 msgid "Notes"
-msgstr ""
+msgstr "Catatan"
 
 #. module: purchase
 #: code:addons/purchase/purchase.py:649
@@ -282,11 +294,13 @@
 "You have to select a pricelist or a supplier in the purchase form !\n"
 "Please set one before choosing a product."
 msgstr ""
+"Anda harus memilih daftar harga  atau pemasok dalam bentuk pembelian!\n"
+"Harap menetapkan satu sebelum memilih produk."
 
 #. module: purchase
 #: selection:purchase.report,month:0
 msgid "September"
-msgstr ""
+msgstr "September"
 
 #. module: purchase
 #: report:purchase.order:0
@@ -294,7 +308,7 @@
 #: view:purchase.order.line:0
 #: field:purchase.order.line,taxes_id:0
 msgid "Taxes"
-msgstr ""
+msgstr "Pajak"
 
 #. module: purchase
 #: model:ir.actions.report.xml,name:purchase.report_purchase_order
@@ -305,35 +319,35 @@
 #: model:res.request.link,name:purchase.req_link_purchase_order
 #: field:stock.picking,purchase_id:0
 msgid "Purchase Order"
-msgstr ""
+msgstr "Order Pembelian"
 
 #. module: purchase
 #: field:purchase.order,name:0
 #: view:purchase.order.line:0
 #: field:purchase.order.line,order_id:0
 msgid "Order Reference"
-msgstr ""
+msgstr "Referensi Order"
 
 #. module: purchase
 #: report:purchase.order:0
 msgid "Net Total :"
-msgstr ""
+msgstr "Total bersih"
 
 #. module: purchase
 #: view:purchase.installer:0
 msgid "Configure Your Purchases Management Application"
-msgstr ""
+msgstr "Mengkonfigurasi Pembelian Manajemen Aplikasi  Anda"
 
 #. module: purchase
 #: model:ir.ui.menu,name:purchase.menu_procurement_management_product
 #: model:ir.ui.menu,name:purchase.menu_procurement_partner_contact_form
 msgid "Products"
-msgstr ""
+msgstr "Produk"
 
 #. module: purchase
 #: field:purchase.installer,progress:0
 msgid "Configuration Progress"
-msgstr ""
+msgstr "Konfigurasi yang sedang berlangsung"
 
 #. module: purchase
 #: model:process.transition,note:purchase.process_transition_packinginvoice0
@@ -341,13 +355,16 @@
 "A Pick list generates an invoice. Depending on the Invoicing control of the "
 "sale order, the invoice is based on delivered or on ordered quantities."
 msgstr ""
+"Daftar Pengambilan untuk membuat  faktur. Tergantung pada kontrol Faktur "
+"dari order penjualan, faktur berdasarkan  pengiriman  atau jumlah yang "
+"diminta."
 
 #. module: purchase
 #: selection:purchase.order,state:0
 #: selection:purchase.order.line,state:0
 #: selection:purchase.report,state:0
 msgid "Cancelled"
-msgstr ""
+msgstr "Dibatalkan"
 
 #. module: purchase
 #: code:addons/purchase/purchase.py:305
@@ -358,83 +375,83 @@
 #. module: purchase
 #: view:purchase.order:0
 msgid "Convert to Purchase Order"
-msgstr ""
+msgstr "Konversi ke Order Pembelian"
 
 #. module: purchase
 #: field:purchase.order,pricelist_id:0
 #: field:purchase.report,pricelist_id:0
 msgid "Pricelist"
-msgstr ""
+msgstr "Harga"
 
 #. module: purchase
 #: selection:purchase.order,state:0
 #: selection:purchase.report,state:0
 msgid "Shipping Exception"
-msgstr ""
+msgstr "Pengecualian dalam pengiriman"
 
 #. module: purchase
 #: field:purchase.order.line,invoice_lines:0
 msgid "Invoice Lines"
-msgstr ""
+msgstr "Daftar faktur"
 
 #. module: purchase
 #: model:process.node,name:purchase.process_node_packinglist0
 #: model:process.node,name:purchase.process_node_productrecept0
 msgid "Incoming Products"
-msgstr ""
+msgstr "Barang keluar"
 
 #. module: purchase
 #: model:process.node,name:purchase.process_node_packinginvoice0
 msgid "Outgoing Products"
-msgstr ""
+msgstr "Barang Keluar"
 
 #. module: purchase
 #: view:purchase.order:0
 msgid "Manually Corrected"
-msgstr ""
+msgstr "Dikoreksi secara manual"
 
 #. module: purchase
 #: view:purchase.report:0
 msgid "   Month   "
-msgstr ""
+msgstr "   Bulan   "
 
 #. module: purchase
 #: view:purchase.order:0
 msgid "Reference"
-msgstr ""
+msgstr "Referensi"
 
 #. module: purchase
 #: code:addons/purchase/purchase.py:237
 #, python-format
 msgid "Cannot delete Purchase Order(s) which are in %s State!"
-msgstr ""
+msgstr "Tidak dapat menghapus Purchase Order  yang berada di bagian %s"
 
 #. module: purchase
 #: field:purchase.report,dest_address_id:0
 msgid "Dest. Address Contact Name"
-msgstr ""
+msgstr "Nama kontak alamat tujuan"
 
 #. module: purchase
 #: model:ir.model,name:purchase.model_stock_move
 msgid "Stock Move"
-msgstr ""
+msgstr "Perpindahan Stok"
 
 #. module: purchase
 #: view:purchase.report:0
 #: field:purchase.report,day:0
 msgid "Day"
-msgstr ""
+msgstr "Hari"
 
 #. module: purchase
 #: code:addons/purchase/purchase.py:334
 #, python-format
 msgid "Purchase order '%s' has been set in draft state."
-msgstr ""
+msgstr "'% s' Order pembelian telah diatur di bagian draft."
 
 #. module: purchase
 #: field:purchase.order.line,account_analytic_id:0
 msgid "Analytic Account"
-msgstr ""
+msgstr "Akun Analisis"
 
 #. module: purchase
 #: view:purchase.report:0
@@ -448,27 +465,27 @@
 #: code:addons/purchase/wizard/purchase_order_group.py:47
 #, python-format
 msgid "Warning"
-msgstr ""
+msgstr "Peringatan"
 
 #. module: purchase
 #: field:purchase.installer,purchase_analytic_plans:0
 msgid "Purchase Analytic Plans"
-msgstr ""
+msgstr "Analisa Rencana Pembelian"
 
 #. module: purchase
 #: model:ir.model,name:purchase.model_purchase_installer
 msgid "purchase.installer"
-msgstr ""
+msgstr "Installer pembelian"
 
 #. module: purchase
 #: selection:purchase.order.line,state:0
 msgid "Draft"
-msgstr ""
+msgstr "Draft"
 
 #. module: purchase
 #: report:purchase.order:0
 msgid "Net Price"
-msgstr ""
+msgstr "Harga Bersih"
 
 #. module: purchase
 #: view:purchase.order.line:0
@@ -478,57 +495,57 @@
 #. module: purchase
 #: help:purchase.order,shipped:0
 msgid "It indicates that a picking has been done"
-msgstr ""
+msgstr "Hal ini menunjukkan bahwa  pengambilan  telah  dilakukan"
 
 #. module: purchase
 #: code:addons/purchase/purchase.py:710
 #, python-format
 msgid "Wrong Product UOM !"
-msgstr ""
+msgstr "Produk UoM Salah !"
 
 #. module: purchase
 #: model:process.node,name:purchase.process_node_confirmpurchaseorder0
 #: selection:purchase.order.line,state:0
 msgid "Confirmed"
-msgstr ""
+msgstr "Dikonfirmasi"
 
 #. module: purchase
 #: view:purchase.report:0
 #: field:purchase.report,price_average:0
 msgid "Average Price"
-msgstr ""
+msgstr "Harga Rata-rata"
 
 #. module: purchase
 #: report:purchase.order:0
 msgid "Total :"
-msgstr ""
+msgstr "Total :"
 
 #. module: purchase
 #: model:process.transition.action,name:purchase.process_transition_action_confirmpurchaseorder0
 #: view:purchase.order.line_invoice:0
 msgid "Confirm"
-msgstr ""
+msgstr "Konfirmasi"
 
 #. module: purchase
 #: model:ir.ui.menu,name:purchase.menu_procurement_management_invoice
 #: view:purchase.order:0
 msgid "Invoice Control"
-msgstr ""
+msgstr "Kontrol Faktur"
 
 #. module: purchase
 #: constraint:res.company:0
 msgid "Error! You can not create recursive companies."
-msgstr ""
+msgstr "Error! Anda tidak dapat membuat perusahaan secara berulang ulang"
 
 #. module: purchase
 #: field:purchase.order,partner_ref:0
 msgid "Supplier Reference"
-msgstr ""
+msgstr "Referensi Pemasok"
 
 #. module: purchase
 #: help:purchase.order,amount_tax:0
 msgid "The tax amount"
-msgstr ""
+msgstr "Jumlah Pajak"
 
 #. module: purchase
 #: model:process.transition,note:purchase.process_transition_productrecept0
@@ -537,6 +554,8 @@
 "of the purchase order, the invoice is based on received or on ordered "
 "quantities."
 msgstr ""
+"Daftar Pilihlah menghasilkan faktur pemasok. Tergantung pada kontrol Faktur "
+"dari pesanan pembelian, faktur berdasarkan  diterima  atau jumlah permintaan."
 
 #. module: purchase
 #: view:purchase.order:0
@@ -545,7 +564,7 @@
 #: field:purchase.order.line,state:0
 #: view:purchase.report:0
 msgid "State"
-msgstr ""
+msgstr "State"
 
 #. module: purchase
 #: model:ir.actions.act_window,help:purchase.action_stock_move_report_po
@@ -553,6 +572,9 @@
 "Reception Analysis allows you to easily check and analyse your company order "
 "receptions and the performance of your supplier's deliveries."
 msgstr ""
+"Analisis Penerimaan memungkinkan Anda dengan mudah memeriksa dan "
+"menganalisis perusahaan resepsi pesanan Anda dan kinerja pemasok pengiriman  "
+"Anda."
 
 #. module: purchase
 #: report:purchase.quotation:0
@@ -563,12 +585,12 @@
 #: model:ir.model,name:purchase.model_stock_picking
 #: field:purchase.order,picking_ids:0
 msgid "Picking List"
-msgstr ""
+msgstr "Daftar Jemput"
 
 #. module: purchase
 #: view:purchase.order:0
 msgid "Print"
-msgstr ""
+msgstr "Cetak"
 
 #. module: purchase
 #: model:ir.actions.act_window,name:purchase.action_view_purchase_order_group
