<?xml version="1.0" ?>
<openerp>
    <data>
        <!-- EDI related Email Templates menu -->
        <record model="ir.actions.act_window" id="action_email_templates">
            <field name="name">Email Templates</field>
            <field name="res_model">email.template</field>
            <field name="view_type">form</field>
            <field name="view_mode">form,tree</field>
            <field name="view_id" ref="email_template.email_template_tree" />
            <field name="search_view_id" ref="email_template.view_email_template_search"/>
            <field name="context" eval="{'search_default_model_id': ref('purchase.model_purchase_order')}"/>
        </record>
    </data>

    <!-- Mail template are declared in a NOUPDATE block
         so users can freely customize/delete them -->
    <data noupdate="1">
        <!--Email template -->
        <record id="email_template_edi_purchase" model="email.template">
<<<<<<< HEAD
            <field name="name">RFQ - Send by Email</field>
            <field name="email_from">${object.validator.email or ''}</field>
            <field name="subject">${object.company_id.name} Order (Ref ${object.name or 'n/a' })</field>
=======
            <field name="name">Purchase Order - Send by mail</field>
            <field name="email_from">${(object.validator.email or '')|safe}</field>
            <field name="subject">${object.company_id.name|safe} Order (Ref ${object.name or 'n/a' })</field>
>>>>>>> 0a1e4a05
            <field name="partner_to">${object.partner_id.id}</field>
            <field name="model_id" ref="purchase.model_purchase_order"/>
            <field name="auto_delete" eval="True"/>
            <field name="report_template" ref="report_purchase_quotation"/>
            <field name="report_name">RFQ_${(object.name or '').replace('/','_')}</field>
            <field name="lang">${object.partner_id.lang}</field>
            <field name="body_html"><![CDATA[
<div style="font-family: 'Lucica Grande', Ubuntu, Arial, Verdana, sans-serif; font-size: 12px; color: rgb(34, 34, 34); background-color: #FFF; ">

    <p>Hello ${object.partner_id.name},</p>
    
    <p>Here is a ${object.state in ('draft', 'sent') and 'request for quotation' or 'purchase order confirmation'} from ${object.company_id.name}: </p>
    
    <p style="border-left: 1px solid #8e0000; margin-left: 30px;">
       &nbsp;&nbsp;<strong>REFERENCES</strong><br />
       &nbsp;&nbsp;RFQ number: <strong>${object.name}</strong><br />
       &nbsp;&nbsp;RFQ date: ${object.date_order}<br />
       % if object.origin:
       &nbsp;&nbsp;RFQ reference: ${object.origin}<br />
       % endif
       % if object.partner_ref:
       &nbsp;&nbsp;Your reference: ${object.partner_ref}<br />
       % endif
       % if object.validator:
       &nbsp;&nbsp;Your contact: <a href="mailto:${object.validator.email or ''}?subject=Order%20${object.name}">${object.validator.name}</a>
       % endif
    </p>

    <br/>
    <p>If you have any question, do not hesitate to contact us.</p>
    <p>Thank you!</p>
    <br/>
    <br/>
    <div style="width: 375px; margin: 0px; padding: 0px; background-color: #8E0000; border-top-left-radius: 5px 5px; border-top-right-radius: 5px 5px; background-repeat: repeat no-repeat;">
        <h3 style="margin: 0px; padding: 2px 14px; font-size: 12px; color: #DDD;">
            <strong style="text-transform:uppercase;">${object.company_id.name}</strong></h3>
    </div>
    <div style="width: 347px; margin: 0px; padding: 5px 14px; line-height: 16px; background-color: #F2F2F2;">
        <span style="color: #222; margin-bottom: 5px; display: block; ">
        % if object.company_id.street:
            ${object.company_id.street}<br/>
        % endif
        % if object.company_id.street2:
            ${object.company_id.street2}<br/>
        % endif
        % if object.company_id.city or object.company_id.zip:
            ${object.company_id.zip} ${object.company_id.city}<br/>
        % endif
        % if object.company_id.country_id:
            ${object.company_id.state_id and ('%s, ' % object.company_id.state_id.name) or ''} ${object.company_id.country_id.name or ''}<br/>
        % endif
        </span>
        % if object.company_id.phone:
            <div style="margin-top: 0px; margin-right: 0px; margin-bottom: 0px; margin-left: 0px; padding-top: 0px; padding-right: 0px; padding-bottom: 0px; padding-left: 0px; ">
                Phone:&nbsp; ${object.company_id.phone}
            </div>
        % endif
        % if object.company_id.website:
            <div>
                Web :&nbsp;<a href="${object.company_id.website}">${object.company_id.website}</a>
            </div>
        %endif
        <p></p>
    </div>
</div>
            ]]></field>
        </record>


        <!--Email template -->
        <record id="email_template_edi_purchase_done" model="email.template">
            <field name="name">Purchase Order - Send by Email</field>
            <field name="email_from">${object.validator.email or ''}</field>
            <field name="subject">${object.company_id.name} Order (Ref ${object.name or 'n/a' })</field>
            <field name="partner_to">${object.partner_id.id}</field>
            <field name="model_id" ref="purchase.model_purchase_order"/>
            <field name="auto_delete" eval="True"/>
            <field name="report_template" ref="action_report_purchase_order"/>
            <field name="report_name">PO_${(object.name or '').replace('/','_')}</field>
            <field name="lang">${object.partner_id.lang}</field>
            <field name="body_html"><![CDATA[
<div style="font-family: 'Lucica Grande', Ubuntu, Arial, Verdana, sans-serif; font-size: 12px; color: rgb(34, 34, 34); background-color: #FFF; ">

    <p>Hello ${object.partner_id.name},</p>
    
    <p>Here is a ${object.state in ('draft', 'sent') and 'request for quotation' or 'purchase order confirmation'} from ${object.company_id.name}: </p>
    
    <p style="border-left: 1px solid #8e0000; margin-left: 30px;">
       &nbsp;&nbsp;<strong>REFERENCES</strong><br />
       &nbsp;&nbsp;Order number: <strong>${object.name}</strong><br />
       &nbsp;&nbsp;Order total: <strong>${object.amount_total} ${object.currency_id.name}</strong><br />
       &nbsp;&nbsp;Order date: ${object.date_order}<br />
       % if object.origin:
       &nbsp;&nbsp;Order reference: ${object.origin}<br />
       % endif
       % if object.partner_ref:
       &nbsp;&nbsp;Your reference: ${object.partner_ref}<br />
       % endif
       % if object.validator:
       &nbsp;&nbsp;Your contact: <a href="mailto:${object.validator.email or ''}?subject=Order%20${object.name}">${object.validator.name}</a>
       % endif
    </p>

    <br/>
    <p>If you have any question, do not hesitate to contact us.</p>
    <p>Thank you!</p>
    <br/>
    <br/>
    <div style="width: 375px; margin: 0px; padding: 0px; background-color: #8E0000; border-top-left-radius: 5px 5px; border-top-right-radius: 5px 5px; background-repeat: repeat no-repeat;">
        <h3 style="margin: 0px; padding: 2px 14px; font-size: 12px; color: #DDD;">
            <strong style="text-transform:uppercase;">${object.company_id.name}</strong></h3>
    </div>
    <div style="width: 347px; margin: 0px; padding: 5px 14px; line-height: 16px; background-color: #F2F2F2;">
        <span style="color: #222; margin-bottom: 5px; display: block; ">
        % if object.company_id.street:
            ${object.company_id.street}<br/>
        % endif
        % if object.company_id.street2:
            ${object.company_id.street2}<br/>
        % endif
        % if object.company_id.city or object.company_id.zip:
            ${object.company_id.zip} ${object.company_id.city}<br/>
        % endif
        % if object.company_id.country_id:
            ${object.company_id.state_id and ('%s, ' % object.company_id.state_id.name) or ''} ${object.company_id.country_id.name or ''}<br/>
        % endif
        </span>
        % if object.company_id.phone:
            <div style="margin-top: 0px; margin-right: 0px; margin-bottom: 0px; margin-left: 0px; padding-top: 0px; padding-right: 0px; padding-bottom: 0px; padding-left: 0px; ">
                Phone:&nbsp; ${object.company_id.phone}
            </div>
        % endif
        % if object.company_id.website:
            <div>
                Web :&nbsp;<a href="${object.company_id.website}">${object.company_id.website}</a>
            </div>
        %endif
        <p></p>
    </div>
</div>
            ]]></field>
        </record>
    </data>
</openerp><|MERGE_RESOLUTION|>--- conflicted
+++ resolved
@@ -18,15 +18,9 @@
     <data noupdate="1">
         <!--Email template -->
         <record id="email_template_edi_purchase" model="email.template">
-<<<<<<< HEAD
             <field name="name">RFQ - Send by Email</field>
-            <field name="email_from">${object.validator.email or ''}</field>
-            <field name="subject">${object.company_id.name} Order (Ref ${object.name or 'n/a' })</field>
-=======
-            <field name="name">Purchase Order - Send by mail</field>
             <field name="email_from">${(object.validator.email or '')|safe}</field>
             <field name="subject">${object.company_id.name|safe} Order (Ref ${object.name or 'n/a' })</field>
->>>>>>> 0a1e4a05
             <field name="partner_to">${object.partner_id.id}</field>
             <field name="model_id" ref="purchase.model_purchase_order"/>
             <field name="auto_delete" eval="True"/>
