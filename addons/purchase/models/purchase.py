# -*- coding: utf-8 -*-
# Part of Odoo. See LICENSE file for full copyright and licensing details.
from datetime import datetime, time
from dateutil.relativedelta import relativedelta
import json

from markupsafe import escape, Markup
from pytz import timezone, UTC
from werkzeug.urls import url_encode

from odoo import api, fields, models, _
from odoo.osv import expression
from odoo.tools import DEFAULT_SERVER_DATETIME_FORMAT, format_amount, format_date, formatLang, get_lang, groupby
from odoo.tools.float_utils import float_compare, float_is_zero, float_round
from odoo.exceptions import UserError, ValidationError


class PurchaseOrder(models.Model):
    _name = "purchase.order"
    _inherit = ['portal.mixin', 'mail.thread', 'mail.activity.mixin']
    _description = "Purchase Order"
    _rec_names_search = ['name', 'partner_ref']
    _order = 'priority desc, id desc'

    @api.depends('order_line.price_total')
    def _amount_all(self):
        for order in self:
            order_lines = order.order_line.filtered(lambda x: not x.display_type)
            order.amount_untaxed = sum(order_lines.mapped('price_subtotal'))
            order.amount_total = sum(order_lines.mapped('price_total'))
            order.amount_tax = sum(order_lines.mapped('price_tax'))

    @api.depends('state', 'order_line.qty_to_invoice')
    def _get_invoiced(self):
        precision = self.env['decimal.precision'].precision_get('Product Unit of Measure')
        for order in self:
            if order.state not in ('purchase', 'done'):
                order.invoice_status = 'no'
                continue

            if any(
                not float_is_zero(line.qty_to_invoice, precision_digits=precision)
                for line in order.order_line.filtered(lambda l: not l.display_type)
            ):
                order.invoice_status = 'to invoice'
            elif (
                all(
                    float_is_zero(line.qty_to_invoice, precision_digits=precision)
                    for line in order.order_line.filtered(lambda l: not l.display_type)
                )
                and order.invoice_ids
            ):
                order.invoice_status = 'invoiced'
            else:
                order.invoice_status = 'no'

    @api.depends('order_line.invoice_lines.move_id')
    def _compute_invoice(self):
        for order in self:
            invoices = order.mapped('order_line.invoice_lines.move_id')
            order.invoice_ids = invoices
            order.invoice_count = len(invoices)

    READONLY_STATES = {
        'purchase': [('readonly', True)],
        'done': [('readonly', True)],
        'cancel': [('readonly', True)],
    }

    name = fields.Char('Order Reference', required=True, index='trigram', copy=False, default='New')
    priority = fields.Selection(
        [('0', 'Normal'), ('1', 'Urgent')], 'Priority', default='0', index=True)
    origin = fields.Char('Source Document', copy=False,
        help="Reference of the document that generated this purchase order "
             "request (e.g. a sales order)")
    partner_ref = fields.Char('Vendor Reference', copy=False,
        help="Reference of the sales order or bid sent by the vendor. "
             "It's used to do the matching when you receive the "
             "products as this reference is usually written on the "
             "delivery order sent by your vendor.")
    date_order = fields.Datetime('Order Deadline', required=True, states=READONLY_STATES, index=True, copy=False, default=fields.Datetime.now,
        help="Depicts the date within which the Quotation should be confirmed and converted into a purchase order.")
    date_approve = fields.Datetime('Confirmation Date', readonly=1, index=True, copy=False)
    partner_id = fields.Many2one('res.partner', string='Vendor', required=True, states=READONLY_STATES, change_default=True, tracking=True, domain="['|', ('company_id', '=', False), ('company_id', '=', company_id)]", help="You can find a vendor by its Name, TIN, Email or Internal Reference.")
    dest_address_id = fields.Many2one('res.partner', domain="['|', ('company_id', '=', False), ('company_id', '=', company_id)]", string='Dropship Address', states=READONLY_STATES,
        help="Put an address if you want to deliver directly from the vendor to the customer. "
             "Otherwise, keep empty to deliver to your own company.")
    currency_id = fields.Many2one('res.currency', 'Currency', required=True, states=READONLY_STATES,
        default=lambda self: self.env.company.currency_id.id)
    state = fields.Selection([
        ('draft', 'RFQ'),
        ('sent', 'RFQ Sent'),
        ('to approve', 'To Approve'),
        ('purchase', 'Purchase Order'),
        ('done', 'Locked'),
        ('cancel', 'Cancelled')
    ], string='Status', readonly=True, index=True, copy=False, default='draft', tracking=True)
    order_line = fields.One2many('purchase.order.line', 'order_id', string='Order Lines', states={'cancel': [('readonly', True)], 'done': [('readonly', True)]}, copy=True)
    notes = fields.Html('Terms and Conditions')

    invoice_count = fields.Integer(compute="_compute_invoice", string='Bill Count', copy=False, default=0, store=True)
    invoice_ids = fields.Many2many('account.move', compute="_compute_invoice", string='Bills', copy=False, store=True)
    invoice_status = fields.Selection([
        ('no', 'Nothing to Bill'),
        ('to invoice', 'Waiting Bills'),
        ('invoiced', 'Fully Billed'),
    ], string='Billing Status', compute='_get_invoiced', store=True, readonly=True, copy=False, default='no')
    date_planned = fields.Datetime(
        string='Expected Arrival', index=True, copy=False, compute='_compute_date_planned', store=True, readonly=False,
        help="Delivery date promised by vendor. This date is used to determine expected arrival of products.")
    date_calendar_start = fields.Datetime(compute='_compute_date_calendar_start', readonly=True, store=True)

    amount_untaxed = fields.Monetary(string='Untaxed Amount', store=True, readonly=True, compute='_amount_all', tracking=True)
    tax_totals_json = fields.Char(compute='_compute_tax_totals_json')
    amount_tax = fields.Monetary(string='Taxes', store=True, readonly=True, compute='_amount_all')
    amount_total = fields.Monetary(string='Total', store=True, readonly=True, compute='_amount_all')

    fiscal_position_id = fields.Many2one('account.fiscal.position', string='Fiscal Position', domain="['|', ('company_id', '=', False), ('company_id', '=', company_id)]")
    tax_country_id = fields.Many2one(
        comodel_name='res.country',
        compute='_compute_tax_country_id',
        # Avoid access error on fiscal position, when reading a purchase order with company != user.company_ids
        compute_sudo=True,
        help="Technical field to filter the available taxes depending on the fiscal country and fiscal position.")
    payment_term_id = fields.Many2one('account.payment.term', 'Payment Terms', domain="['|', ('company_id', '=', False), ('company_id', '=', company_id)]")
    incoterm_id = fields.Many2one('account.incoterms', 'Incoterm', states={'done': [('readonly', True)]}, help="International Commercial Terms are a series of predefined commercial terms used in international transactions.")

    product_id = fields.Many2one('product.product', related='order_line.product_id', string='Product')
    user_id = fields.Many2one(
        'res.users', string='Buyer', index=True, tracking=True,
        default=lambda self: self.env.user, check_company=True)
    company_id = fields.Many2one('res.company', 'Company', required=True, index=True, states=READONLY_STATES, default=lambda self: self.env.company.id)
    country_code = fields.Char(related='company_id.account_fiscal_country_id.code', string="Country code")
    currency_rate = fields.Float("Currency Rate", compute='_compute_currency_rate', compute_sudo=True, store=True, readonly=True, help='Ratio between the purchase order currency and the company currency')

    mail_reminder_confirmed = fields.Boolean("Reminder Confirmed", default=False, readonly=True, copy=False, help="True if the reminder email is confirmed by the vendor.")
    mail_reception_confirmed = fields.Boolean("Reception Confirmed", default=False, readonly=True, copy=False, help="True if PO reception is confirmed by the vendor.")

    receipt_reminder_email = fields.Boolean('Receipt Reminder Email', related='partner_id.receipt_reminder_email', readonly=False)
    reminder_date_before_receipt = fields.Integer('Days Before Receipt', related='partner_id.reminder_date_before_receipt', readonly=False)

    @api.constrains('company_id', 'order_line')
    def _check_order_line_company_id(self):
        for order in self:
            companies = order.order_line.product_id.company_id
            if companies and companies != order.company_id:
                bad_products = order.order_line.product_id.filtered(lambda p: p.company_id and p.company_id != order.company_id)
                raise ValidationError(_(
                    "Your quotation contains products from company %(product_company)s whereas your quotation belongs to company %(quote_company)s. \n Please change the company of your quotation or remove the products from other companies (%(bad_products)s).",
                    product_company=', '.join(companies.mapped('display_name')),
                    quote_company=order.company_id.display_name,
                    bad_products=', '.join(bad_products.mapped('display_name')),
                ))

    def _compute_access_url(self):
        super(PurchaseOrder, self)._compute_access_url()
        for order in self:
            order.access_url = '/my/purchase/%s' % (order.id)

    @api.depends('state', 'date_order', 'date_approve')
    def _compute_date_calendar_start(self):
        for order in self:
            order.date_calendar_start = order.date_approve if (order.state in ['purchase', 'done']) else order.date_order

    @api.depends('date_order', 'currency_id', 'company_id', 'company_id.currency_id')
    def _compute_currency_rate(self):
        for order in self:
            order.currency_rate = self.env['res.currency']._get_conversion_rate(order.company_id.currency_id, order.currency_id, order.company_id, order.date_order)

    @api.depends('order_line.date_planned')
    def _compute_date_planned(self):
        """ date_planned = the earliest date_planned across all order lines. """
        for order in self:
            dates_list = order.order_line.filtered(lambda x: not x.display_type and x.date_planned).mapped('date_planned')
            if dates_list:
                order.date_planned = min(dates_list)
            else:
                order.date_planned = False

    @api.depends('name', 'partner_ref')
    def name_get(self):
        result = []
        for po in self:
            name = po.name
            if po.partner_ref:
                name += ' (' + po.partner_ref + ')'
            if self.env.context.get('show_total_amount') and po.amount_total:
                name += ': ' + formatLang(self.env, po.amount_total, currency_obj=po.currency_id)
            result.append((po.id, name))
        return result

    @api.depends('order_line.taxes_id', 'order_line.price_subtotal', 'amount_total', 'amount_untaxed')
    def  _compute_tax_totals_json(self):
        for order in self:
            order_lines = order.order_line.filtered(lambda x: not x.display_type)
            order.tax_totals_json = json.dumps(self.env['account.tax']._prepare_tax_totals_json(
                [x._convert_to_tax_base_line_dict() for x in order_lines],
                order.currency_id,
            ))

    @api.depends('company_id.account_fiscal_country_id', 'fiscal_position_id.country_id', 'fiscal_position_id.foreign_vat')
    def _compute_tax_country_id(self):
        for record in self:
            if record.fiscal_position_id.foreign_vat:
                record.tax_country_id = record.fiscal_position_id.country_id
            else:
                record.tax_country_id = record.company_id.account_fiscal_country_id

    @api.onchange('date_planned')
    def onchange_date_planned(self):
        if self.date_planned:
            self.order_line.filtered(lambda line: not line.display_type).date_planned = self.date_planned

    def write(self, vals):
        vals, partner_vals = self._write_partner_values(vals)
        res = super().write(vals)
        if partner_vals:
            self.partner_id.sudo().write(partner_vals)  # Because the purchase user doesn't have write on `res.partner`
        return res

    @api.model_create_multi
    def create(self, vals_list):
        orders = self.browse()
        partner_vals_list = []
        for vals in vals_list:
            company_id = vals.get('company_id', self.default_get(['company_id'])['company_id'])
            # Ensures default picking type and currency are taken from the right company.
            self_comp = self.with_company(company_id)
            if vals.get('name', 'New') == 'New':
                seq_date = None
                if 'date_order' in vals:
                    seq_date = fields.Datetime.context_timestamp(self, fields.Datetime.to_datetime(vals['date_order']))
                vals['name'] = self_comp.env['ir.sequence'].next_by_code('purchase.order', sequence_date=seq_date) or '/'
            vals, partner_vals = self._write_partner_values(vals)
            partner_vals_list.append(partner_vals)
            orders |= super(PurchaseOrder, self_comp).create(vals)
        for order, partner_vals in zip(orders, partner_vals_list):
            if partner_vals:
                order.sudo().write(partner_vals)  # Because the purchase user doesn't have write on `res.partner`
        return orders

    @api.ondelete(at_uninstall=False)
    def _unlink_if_cancelled(self):
        for order in self:
            if not order.state == 'cancel':
                raise UserError(_('In order to delete a purchase order, you must cancel it first.'))

    def copy(self, default=None):
        ctx = dict(self.env.context)
        ctx.pop('default_product_id', None)
        self = self.with_context(ctx)
        new_po = super(PurchaseOrder, self).copy(default=default)
        for line in new_po.order_line:
            if line.product_id:
                seller = line.product_id._select_seller(
                    partner_id=line.partner_id, quantity=line.product_qty,
                    date=line.order_id.date_order and line.order_id.date_order.date(), uom_id=line.product_uom)
                line.date_planned = line._get_date_planned(seller)
        return new_po

    def _must_delete_date_planned(self, field_name):
        # To be overridden
        return field_name == 'order_line'

    def onchange(self, values, field_name, field_onchange):
        """Override onchange to NOT to update all date_planned on PO lines when
        date_planned on PO is updated by the change of date_planned on PO lines.
        """
        result = super(PurchaseOrder, self).onchange(values, field_name, field_onchange)
        if self._must_delete_date_planned(field_name) and 'value' in result:
            already_exist = [ol[1] for ol in values.get('order_line', []) if ol[1]]
            for line in result['value'].get('order_line', []):
                if line[0] < 2 and 'date_planned' in line[2] and line[1] in already_exist:
                    del line[2]['date_planned']
        return result

    def _get_report_base_filename(self):
        self.ensure_one()
        return 'Purchase Order-%s' % (self.name)

    @api.onchange('partner_id', 'company_id')
    def onchange_partner_id(self):
        # Ensures all properties and fiscal positions
        # are taken with the company of the order
        # if not defined, with_company doesn't change anything.
        self = self.with_company(self.company_id)
        if not self.partner_id:
            self.fiscal_position_id = False
            self.currency_id = self.env.company.currency_id.id
        else:
            self.fiscal_position_id = self.env['account.fiscal.position']._get_fiscal_position(self.partner_id)
            self.payment_term_id = self.partner_id.property_supplier_payment_term_id.id
            self.currency_id = self.partner_id.property_purchase_currency_id.id or self.env.company.currency_id.id
        return {}

    @api.onchange('fiscal_position_id', 'company_id')
    def _compute_tax_id(self):
        """
        Trigger the recompute of the taxes if the fiscal position is changed on the PO.
        """
        self.order_line._compute_tax_id()

    @api.onchange('partner_id')
    def onchange_partner_id_warning(self):
        if not self.partner_id or not self.env.user.has_group('purchase.group_warning_purchase'):
            return

        partner = self.partner_id

        # If partner has no warning, check its company
        if partner.purchase_warn == 'no-message' and partner.parent_id:
            partner = partner.parent_id

        if partner.purchase_warn and partner.purchase_warn != 'no-message':
            # Block if partner only has warning but parent company is blocked
            if partner.purchase_warn != 'block' and partner.parent_id and partner.parent_id.purchase_warn == 'block':
                partner = partner.parent_id
            title = _("Warning for %s", partner.name)
            message = partner.purchase_warn_msg
            warning = {
                'title': title,
                'message': message
            }
            if partner.purchase_warn == 'block':
                self.update({'partner_id': False})
            return {'warning': warning}
        return {}

    # ------------------------------------------------------------
    # MAIL.THREAD
    # ------------------------------------------------------------

    @api.returns('mail.message', lambda value: value.id)
    def message_post(self, **kwargs):
        if self.env.context.get('mark_rfq_as_sent'):
            self.filtered(lambda o: o.state == 'draft').write({'state': 'sent'})
        return super(PurchaseOrder, self.with_context(mail_post_autofollow=self.env.context.get('mail_post_autofollow', True))).message_post(**kwargs)

    def _notify_get_recipients_groups(self, msg_vals=None):
        """ Tweak 'view document' button for portal customers, calling directly
        routes for confirm specific to PO model. """
        groups = super(PurchaseOrder, self)._notify_get_recipients_groups(msg_vals=msg_vals)

        customer_portal_group = next(group for group in groups if group[0] == 'portal_customer')
        if customer_portal_group:
            access_opt = customer_portal_group[2].setdefault('button_access', {})
            if self.env.context.get('is_reminder'):
                access_opt['title'] = _('View')
                actions = customer_portal_group[2].setdefault('actions', list())
                actions.extend([
                    {'url': self.get_confirm_url(confirm_type='reminder'), 'title': _('Accept')},
                    {'url': self.get_update_url(), 'title': _('Update Dates')},
                ])
            else:
                access_opt['title'] = _('Confirm')
                access_opt['url'] = self.get_confirm_url(confirm_type='reception')

        return groups

    def _notify_by_email_prepare_rendering_context(self, message, msg_vals, model_description=False,
                                                   force_email_company=False, force_email_lang=False):
        render_context = super()._notify_by_email_prepare_rendering_context(
            message, msg_vals, model_description=model_description,
            force_email_company=force_email_company, force_email_lang=force_email_lang
        )
        if self.date_order:
            render_context['subtitle'] = _('%(amount)s due\N{NO-BREAK SPACE}%(date)s',
                           amount=format_amount(self.env, self.amount_total, self.currency_id, lang_code=render_context.get('lang')),
                           date=format_date(self.env, self.date_order, date_format='short', lang_code=render_context.get('lang'))
                          )
        else:
            render_context['subtitle'] = format_amount(self.env, self.amount_total, self.currency_id, lang_code=render_context.get('lang'))
        return render_context

    def _track_subtype(self, init_values):
        self.ensure_one()
        if 'state' in init_values and self.state == 'purchase':
            if init_values['state'] == 'to approve':
                return self.env.ref('purchase.mt_rfq_approved')
            return self.env.ref('purchase.mt_rfq_confirmed')
        elif 'state' in init_values and self.state == 'to approve':
            return self.env.ref('purchase.mt_rfq_confirmed')
        elif 'state' in init_values and self.state == 'done':
            return self.env.ref('purchase.mt_rfq_done')
        return super(PurchaseOrder, self)._track_subtype(init_values)

    # ------------------------------------------------------------
    # ACTIONS
    # ------------------------------------------------------------

    def action_rfq_send(self):
        '''
        This function opens a window to compose an email, with the edi purchase template message loaded by default
        '''
        self.ensure_one()
        ir_model_data = self.env['ir.model.data']
        try:
            if self.env.context.get('send_rfq', False):
                template_id = ir_model_data._xmlid_lookup('purchase.email_template_edi_purchase')[2]
            else:
                template_id = ir_model_data._xmlid_lookup('purchase.email_template_edi_purchase_done')[2]
        except ValueError:
            template_id = False
        try:
            compose_form_id = ir_model_data._xmlid_lookup('mail.email_compose_message_wizard_form')[2]
        except ValueError:
            compose_form_id = False
        ctx = dict(self.env.context or {})
        ctx.update({
            'default_model': 'purchase.order',
            'active_model': 'purchase.order',
            'active_id': self.ids[0],
            'default_res_id': self.ids[0],
            'default_use_template': bool(template_id),
            'default_template_id': template_id,
            'default_composition_mode': 'comment',
            'default_email_layout_xmlid': "mail.mail_notification_paynow",
            'force_email': True,
            'mark_rfq_as_sent': True,
        })

        # In the case of a RFQ or a PO, we want the "View..." button in line with the state of the
        # object. Therefore, we pass the model description in the context, in the language in which
        # the template is rendered.
        lang = self.env.context.get('lang')
        if {'default_template_id', 'default_model', 'default_res_id'} <= ctx.keys():
            template = self.env['mail.template'].browse(ctx['default_template_id'])
            if template and template.lang:
                lang = template._render_lang([ctx['default_res_id']])[ctx['default_res_id']]

        self = self.with_context(lang=lang)
        if self.state in ['draft', 'sent']:
            ctx['model_description'] = _('Request for Quotation')
        else:
            ctx['model_description'] = _('Purchase Order')

        return {
            'name': _('Compose Email'),
            'type': 'ir.actions.act_window',
            'view_mode': 'form',
            'res_model': 'mail.compose.message',
            'views': [(compose_form_id, 'form')],
            'view_id': compose_form_id,
            'target': 'new',
            'context': ctx,
        }

    def print_quotation(self):
        self.write({'state': "sent"})
        return self.env.ref('purchase.report_purchase_quotation').report_action(self)

    def button_approve(self, force=False):
        self = self.filtered(lambda order: order._approval_allowed())
        self.write({'state': 'purchase', 'date_approve': fields.Datetime.now()})
        self.filtered(lambda p: p.company_id.po_lock == 'lock').write({'state': 'done'})
        return {}

    def button_draft(self):
        self.write({'state': 'draft'})
        return {}

    def button_confirm(self):
        for order in self:
            if order.state not in ['draft', 'sent']:
                continue
            order._add_supplier_to_product()
            # Deal with double validation process
            if order._approval_allowed():
                order.button_approve()
            else:
                order.write({'state': 'to approve'})
            if order.partner_id not in order.message_partner_ids:
                order.message_subscribe([order.partner_id.id])
        return True

    def button_cancel(self):
        for order in self:
            for inv in order.invoice_ids:
                if inv and inv.state not in ('cancel', 'draft'):
                    raise UserError(_("Unable to cancel this purchase order. You must first cancel the related vendor bills."))

        self.write({'state': 'cancel', 'mail_reminder_confirmed': False})

    def button_unlock(self):
        self.write({'state': 'purchase'})

    def button_done(self):
        self.write({'state': 'done', 'priority': '0'})

    def _prepare_supplier_info(self, partner, line, price, currency):
        # Prepare supplierinfo data when adding a product
        return {
            'partner_id': partner.id,
            'sequence': max(line.product_id.seller_ids.mapped('sequence')) + 1 if line.product_id.seller_ids else 1,
            'min_qty': 1.0,
            'price': price,
            'currency_id': currency.id,
            'delay': 0,
        }

    def _add_supplier_to_product(self):
        # Add the partner in the supplier list of the product if the supplier is not registered for
        # this product. We limit to 10 the number of suppliers for a product to avoid the mess that
        # could be caused for some generic products ("Miscellaneous").
        # supplier info should be added regardless of the user access rights
        # self = self.sudo()
        for line in self.order_line:
            # Do not add a contact as a supplier
            partner = self.partner_id if not self.partner_id.parent_id else self.partner_id.parent_id
            if line.product_id and partner not in line.product_id.seller_ids.partner_id and len(line.product_id.seller_ids) <= 10:
                # Convert the price in the right currency.
                currency = partner.property_purchase_currency_id or self.env.company.currency_id
                price = self.currency_id._convert(line.price_unit, currency, line.company_id, line.date_order or fields.Date.today(), round=False)
                # Compute the price for the template's UoM, because the supplier's UoM is related to that UoM.
                if line.product_id.product_tmpl_id.uom_po_id != line.product_uom:
                    default_uom = line.product_id.product_tmpl_id.uom_po_id
                    price = line.product_uom._compute_price(price, default_uom)

                supplierinfo = self._prepare_supplier_info(partner, line, price, currency)
                # In case the order partner is a contact address, a new supplierinfo is created on
                # the parent company. In this case, we keep the product name and code.
                seller = line.product_id._select_seller(
                    partner_id=line.partner_id,
                    quantity=line.product_qty,
                    date=line.order_id.date_order and line.order_id.date_order.date(),
                    uom_id=line.product_uom)
                if seller:
                    supplierinfo['product_name'] = seller.product_name
                    supplierinfo['product_code'] = seller.product_code
                vals = {
                    'seller_ids': [(0, 0, supplierinfo)],
                }
<<<<<<< HEAD
                # supplier info should be added regardless of the user access rights
=======
>>>>>>> bd72796d
                line.product_id.sudo().write(vals)


    def action_create_invoice(self):
        """Create the invoice associated to the PO.
        """
        precision = self.env['decimal.precision'].precision_get('Product Unit of Measure')

        # 1) Prepare invoice vals and clean-up the section lines
        invoice_vals_list = []
        for order in self:
            if order.invoice_status != 'to invoice':
                continue

            order = order.with_company(order.company_id)
            pending_section = None
            # Invoice values.
            invoice_vals = order._prepare_invoice()
            # Invoice line values (keep only necessary sections).
            for line in order.order_line:
                if line.display_type == 'line_section':
                    pending_section = line
                    continue
                if not float_is_zero(line.qty_to_invoice, precision_digits=precision):
                    if pending_section:
                        invoice_vals['invoice_line_ids'].append((0, 0, pending_section._prepare_account_move_line()))
                        pending_section = None
                    invoice_vals['invoice_line_ids'].append((0, 0, line._prepare_account_move_line()))
            invoice_vals_list.append(invoice_vals)

        if not invoice_vals_list:
            raise UserError(_('There is no invoiceable line. If a product has a control policy based on received quantity, please make sure that a quantity has been received.'))

        # 2) group by (company_id, partner_id, currency_id) for batch creation
        new_invoice_vals_list = []
        for grouping_keys, invoices in groupby(invoice_vals_list, key=lambda x: (x.get('company_id'), x.get('partner_id'), x.get('currency_id'))):
            origins = set()
            payment_refs = set()
            refs = set()
            ref_invoice_vals = None
            for invoice_vals in invoices:
                if not ref_invoice_vals:
                    ref_invoice_vals = invoice_vals
                else:
                    ref_invoice_vals['invoice_line_ids'] += invoice_vals['invoice_line_ids']
                origins.add(invoice_vals['invoice_origin'])
                payment_refs.add(invoice_vals['payment_reference'])
                refs.add(invoice_vals['ref'])
            ref_invoice_vals.update({
                'ref': ', '.join(refs)[:2000],
                'invoice_origin': ', '.join(origins),
                'payment_reference': len(payment_refs) == 1 and payment_refs.pop() or False,
            })
            new_invoice_vals_list.append(ref_invoice_vals)
        invoice_vals_list = new_invoice_vals_list

        # 3) Create invoices.
        moves = self.env['account.move']
        AccountMove = self.env['account.move'].with_context(default_move_type='in_invoice')
        for vals in invoice_vals_list:
            moves |= AccountMove.with_company(vals['company_id']).create(vals)

        # 4) Some moves might actually be refunds: convert them if the total amount is negative
        # We do this after the moves have been created since we need taxes, etc. to know if the total
        # is actually negative or not
        moves.filtered(lambda m: m.currency_id.round(m.amount_total) < 0).action_switch_invoice_into_refund_credit_note()

        return self.action_view_invoice(moves)

    def _prepare_invoice(self):
        """Prepare the dict of values to create the new invoice for a purchase order.
        """
        self.ensure_one()
        move_type = self._context.get('default_move_type', 'in_invoice')
        journal = self.env['account.move'].with_context(default_move_type=move_type)._get_default_journal()
        if not journal:
            raise UserError(_('Please define an accounting purchase journal for the company %s (%s).') % (self.company_id.name, self.company_id.id))

        partner_invoice = self.env['res.partner'].browse(self.partner_id.address_get(['invoice'])['invoice'])
        partner_bank_id = self.partner_id.bank_ids.filtered_domain(['|', ('company_id', '=', False), ('company_id', '=', self.company_id.id)])[:1]
        invoice_vals = {
            'ref': self.partner_ref or '',
            'move_type': move_type,
            'narration': self.notes,
            'currency_id': self.currency_id.id,
            'invoice_user_id': self.user_id and self.user_id.id or self.env.user.id,
            'partner_id': partner_invoice.id,
            'fiscal_position_id': (self.fiscal_position_id or self.fiscal_position_id._get_fiscal_position(partner_invoice)).id,
            'payment_reference': self.partner_ref or '',
            'partner_bank_id': partner_bank_id.id,
            'invoice_origin': self.name,
            'invoice_payment_term_id': self.payment_term_id.id,
            'invoice_line_ids': [],
            'company_id': self.company_id.id,
        }
        return invoice_vals

    def action_view_invoice(self, invoices=False):
        """This function returns an action that display existing vendor bills of
        given purchase order ids. When only one found, show the vendor bill
        immediately.
        """
        if not invoices:
            # Invoice_ids may be filtered depending on the user. To ensure we get all
            # invoices related to the purchase order, we read them in sudo to fill the
            # cache.
            self.sudo()._read(['invoice_ids'])
            invoices = self.invoice_ids

        result = self.env['ir.actions.act_window']._for_xml_id('account.action_move_in_invoice_type')
        # choose the view_mode accordingly
        if len(invoices) > 1:
            result['domain'] = [('id', 'in', invoices.ids)]
        elif len(invoices) == 1:
            res = self.env.ref('account.view_move_form', False)
            form_view = [(res and res.id or False, 'form')]
            if 'views' in result:
                result['views'] = form_view + [(state, view) for state, view in result['views'] if view != 'form']
            else:
                result['views'] = form_view
            result['res_id'] = invoices.id
        else:
            result = {'type': 'ir.actions.act_window_close'}

        return result

    @api.model
    def retrieve_dashboard(self):
        """ This function returns the values to populate the custom dashboard in
            the purchase order views.
        """
        self.check_access_rights('read')

        result = {
            'all_to_send': 0,
            'all_waiting': 0,
            'all_late': 0,
            'my_to_send': 0,
            'my_waiting': 0,
            'my_late': 0,
            'all_avg_order_value': 0,
            'all_avg_days_to_purchase': 0,
            'all_total_last_7_days': 0,
            'all_sent_rfqs': 0,
            'company_currency_symbol': self.env.company.currency_id.symbol
        }

        one_week_ago = fields.Datetime.to_string(fields.Datetime.now() - relativedelta(days=7))
        # This query is brittle since it depends on the label values of a selection field
        # not changing, but we don't have a direct time tracker of when a state changes
        query = """SELECT COUNT(1)
                   FROM mail_tracking_value v
                   LEFT JOIN mail_message m ON (v.mail_message_id = m.id)
                   JOIN purchase_order po ON (po.id = m.res_id)
                   WHERE m.create_date >= %s
                     AND m.model = 'purchase.order'
                     AND m.message_type = 'notification'
                     AND v.old_value_char = 'RFQ'
                     AND v.new_value_char = 'RFQ Sent'
                     AND po.company_id = %s;
                """

        self.env.cr.execute(query, (one_week_ago, self.env.company.id))
        res = self.env.cr.fetchone()
        result['all_sent_rfqs'] = res[0] or 0

        # easy counts
        po = self.env['purchase.order']
        result['all_to_send'] = po.search_count([('state', '=', 'draft')])
        result['my_to_send'] = po.search_count([('state', '=', 'draft'), ('user_id', '=', self.env.uid)])
        result['all_waiting'] = po.search_count([('state', '=', 'sent'), ('date_order', '>=', fields.Datetime.now())])
        result['my_waiting'] = po.search_count([('state', '=', 'sent'), ('date_order', '>=', fields.Datetime.now()), ('user_id', '=', self.env.uid)])
        result['all_late'] = po.search_count([('state', 'in', ['draft', 'sent', 'to approve']), ('date_order', '<', fields.Datetime.now())])
        result['my_late'] = po.search_count([('state', 'in', ['draft', 'sent', 'to approve']), ('date_order', '<', fields.Datetime.now()), ('user_id', '=', self.env.uid)])

        # Calculated values ('avg order value', 'avg days to purchase', and 'total last 7 days') note that 'avg order value' and
        # 'total last 7 days' takes into account exchange rate and current company's currency's precision.
        # This is done via SQL for scalability reasons
        query = """SELECT AVG(COALESCE(po.amount_total / NULLIF(po.currency_rate, 0), po.amount_total)),
                          AVG(extract(epoch from age(po.date_approve,po.create_date)/(24*60*60)::decimal(16,2))),
                          SUM(CASE WHEN po.date_approve >= %s THEN COALESCE(po.amount_total / NULLIF(po.currency_rate, 0), po.amount_total) ELSE 0 END)
                   FROM purchase_order po
                   WHERE po.state in ('purchase', 'done')
                     AND po.company_id = %s
                """
        self._cr.execute(query, (one_week_ago, self.env.company.id))
        res = self.env.cr.fetchone()
        result['all_avg_days_to_purchase'] = round(res[1] or 0, 2)
        currency = self.env.company.currency_id
        result['all_avg_order_value'] = format_amount(self.env, res[0] or 0, currency)
        result['all_total_last_7_days'] = format_amount(self.env, res[2] or 0, currency)

        return result

    def _send_reminder_mail(self, send_single=False):
        if not self.user_has_groups('purchase.group_send_reminder'):
            return

        template = self.env.ref('purchase.email_template_edi_purchase_reminder', raise_if_not_found=False)
        if template:
            orders = self if send_single else self._get_orders_to_remind()
            for order in orders:
                date = order.date_planned
                if date and (send_single or (date - relativedelta(days=order.reminder_date_before_receipt)).date() == datetime.today().date()):
                    if send_single:
                        return order._send_reminder_open_composer(template.id)
                    else:
                        order.with_context(is_reminder=True).message_post_with_template(template.id, email_layout_xmlid="mail.mail_notification_paynow", composition_mode='comment')

    def send_reminder_preview(self):
        self.ensure_one()
        if not self.user_has_groups('purchase.group_send_reminder'):
            return

        template = self.env.ref('purchase.email_template_edi_purchase_reminder', raise_if_not_found=False)
        if template and self.env.user.email and self.id:
            template.with_context(is_reminder=True).send_mail(
                self.id,
                force_send=True,
                raise_exception=False,
                email_layout_xmlid="mail.mail_notification_paynow",
                email_values={'email_to': self.env.user.email, 'recipient_ids': []},
            )
            return {'toast_message': escape(_("A sample email has been sent to %s.", self.env.user.email))}

    def _send_reminder_open_composer(self,template_id):
        self.ensure_one()
        try:
            compose_form_id = self.env['ir.model.data']._xmlid_lookup('mail.email_compose_message_wizard_form')[2]
        except ValueError:
            compose_form_id = False
        ctx = dict(self.env.context or {})
        ctx.update({
            'default_model': 'purchase.order',
            'active_model': 'purchase.order',
            'active_id': self.ids[0],
            'default_res_id': self.ids[0],
            'default_use_template': bool(template_id),
            'default_template_id': template_id,
            'default_composition_mode': 'comment',
            'default_email_layout_xmlid': "mail.mail_notification_paynow",
            'force_email': True,
            'mark_rfq_as_sent': True,
        })
        lang = self.env.context.get('lang')
        if {'default_template_id', 'default_model', 'default_res_id'} <= ctx.keys():
            template = self.env['mail.template'].browse(ctx['default_template_id'])
            if template and template.lang:
                lang = template._render_lang([ctx['default_res_id']])[ctx['default_res_id']]
        self = self.with_context(lang=lang)
        ctx['model_description'] = _('Purchase Order')
        return {
            'name': _('Compose Email'),
            'type': 'ir.actions.act_window',
            'view_mode': 'form',
            'res_model': 'mail.compose.message',
            'views': [(compose_form_id, 'form')],
            'view_id': compose_form_id,
            'target': 'new',
            'context': ctx,
        }

    @api.model
    def _get_orders_to_remind(self):
        """When auto sending a reminder mail, only send for unconfirmed purchase
        order and not all products are service."""
        return self.search([
            ('receipt_reminder_email', '=', True),
            ('state', 'in', ['purchase', 'done']),
            ('mail_reminder_confirmed', '=', False)
        ]).filtered(lambda p: p.mapped('order_line.product_id.product_tmpl_id.type') != ['service'])

    def get_confirm_url(self, confirm_type=None):
        """Create url for confirm reminder or purchase reception email for sending
        in mail."""
        if confirm_type in ['reminder', 'reception']:
            param = url_encode({
                'confirm': confirm_type,
                'confirmed_date': self.date_planned and self.date_planned.date(),
            })
            return self.get_portal_url(query_string='&%s' % param)
        return self.get_portal_url()

    def get_update_url(self):
        """Create portal url for user to update the scheduled date on purchase
        order lines."""
        update_param = url_encode({'update': 'True'})
        return self.get_portal_url(query_string='&%s' % update_param)

    def confirm_reminder_mail(self, confirmed_date=False):
        for order in self:
            if order.state in ['purchase', 'done'] and not order.mail_reminder_confirmed:
                order.mail_reminder_confirmed = True
                date = confirmed_date or self.date_planned.date()
                order.message_post(body=_("%s confirmed the receipt will take place on %s.", order.partner_id.name, date))

    def _approval_allowed(self):
        """Returns whether the order qualifies to be approved by the current user"""
        self.ensure_one()
        return (
            self.company_id.po_double_validation == 'one_step'
            or (self.company_id.po_double_validation == 'two_step'
                and self.amount_total < self.env.company.currency_id._convert(
                    self.company_id.po_double_validation_amount, self.currency_id, self.company_id,
                    self.date_order or fields.Date.today()))
            or self.user_has_groups('purchase.group_purchase_manager'))

    def _confirm_reception_mail(self):
        for order in self:
            if order.state in ['purchase', 'done'] and not order.mail_reception_confirmed:
                order.mail_reception_confirmed = True
                order.message_post(body=_("The order receipt has been acknowledged by %s.", order.partner_id.name))

    def _update_date_planned_for_lines(self, updated_dates):
        # create or update the activity
        activity = self.env['mail.activity'].search([
            ('summary', '=', _('Date Updated')),
            ('res_model_id', '=', 'purchase.order'),
            ('res_id', '=', self.id),
            ('user_id', '=', self.user_id.id)], limit=1)
        if activity:
            self._update_update_date_activity(updated_dates, activity)
        else:
            self._create_update_date_activity(updated_dates)

        # update the date on PO line
        for line, date in updated_dates:
            line._update_date_planned(date)

    def _create_update_date_activity(self, updated_dates):
        note = Markup('<p>%s</p>\n') % _('%s modified receipt dates for the following products:', self.partner_id.name)
        for line, date in updated_dates:
            note += Markup('<p> - %s</p>\n') % _(
                '%(product)s from %(original_receipt_date)s to %(new_receipt_date)s',
                product=line.product_id.display_name,
                original_receipt_date=line.date_planned.date(),
                new_receipt_date=date.date()
            )
        activity = self.activity_schedule(
            'mail.mail_activity_data_warning',
            summary=_("Date Updated"),
            user_id=self.user_id.id
        )
        # add the note after we post the activity because the note can be soon
        # changed when updating the date of the next PO line. So instead of
        # sending a mail with incomplete note, we send one with no note.
        activity.note = note
        return activity

    def _update_update_date_activity(self, updated_dates, activity):
        for line, date in updated_dates:
            activity.note += Markup('<p> - %s</p>\n') %  _(
                '%(product)s from %(original_receipt_date)s to %(new_receipt_date)s',
                product=line.product_id.display_name,
                original_receipt_date=line.date_planned.date(),
                new_receipt_date=date.date()
            )

    def _write_partner_values(self, vals):
        partner_values = {}
        if 'receipt_reminder_email' in vals:
            partner_values['receipt_reminder_email'] = vals.pop('receipt_reminder_email')
        if 'reminder_date_before_receipt' in vals:
            partner_values['reminder_date_before_receipt'] = vals.pop('reminder_date_before_receipt')
        return vals, partner_values


class PurchaseOrderLine(models.Model):
    _name = 'purchase.order.line'
    _description = 'Purchase Order Line'
    _order = 'order_id, sequence, id'

    name = fields.Text(string='Description', required=True)
    sequence = fields.Integer(string='Sequence', default=10)
    product_qty = fields.Float(string='Quantity', digits='Product Unit of Measure', required=True)
    product_uom_qty = fields.Float(string='Total Quantity', compute='_compute_product_uom_qty', store=True)
    date_planned = fields.Datetime(string='Expected Arrival', index=True,
        help="Delivery date expected from vendor. This date respectively defaults to vendor pricelist lead time then today's date.")
    taxes_id = fields.Many2many('account.tax', string='Taxes', domain=['|', ('active', '=', False), ('active', '=', True)])
    product_uom = fields.Many2one('uom.uom', string='Unit of Measure', domain="[('category_id', '=', product_uom_category_id)]")
    product_uom_category_id = fields.Many2one(related='product_id.uom_id.category_id')
    product_id = fields.Many2one('product.product', string='Product', domain=[('purchase_ok', '=', True)], change_default=True)
    product_type = fields.Selection(related='product_id.detailed_type', readonly=True)
    price_unit = fields.Float(string='Unit Price', required=True, digits='Product Price')

    price_subtotal = fields.Monetary(compute='_compute_amount', string='Subtotal', store=True)
    price_total = fields.Monetary(compute='_compute_amount', string='Total', store=True)
    price_tax = fields.Float(compute='_compute_amount', string='Tax', store=True)

    order_id = fields.Many2one('purchase.order', string='Order Reference', index=True, required=True, ondelete='cascade')
    account_analytic_id = fields.Many2one('account.analytic.account', store=True, string='Analytic Account', compute='_compute_account_analytic_id', readonly=False)
    analytic_tag_ids = fields.Many2many('account.analytic.tag', store=True, string='Analytic Tags', compute='_compute_analytic_tag_ids', readonly=False)
    company_id = fields.Many2one('res.company', related='order_id.company_id', string='Company', store=True, readonly=True)
    state = fields.Selection(related='order_id.state', store=True)

    invoice_lines = fields.One2many('account.move.line', 'purchase_line_id', string="Bill Lines", readonly=True, copy=False)

    # Replace by invoiced Qty
    qty_invoiced = fields.Float(compute='_compute_qty_invoiced', string="Billed Qty", digits='Product Unit of Measure', store=True)

    qty_received_method = fields.Selection([('manual', 'Manual')], string="Received Qty Method", compute='_compute_qty_received_method', store=True,
        help="According to product configuration, the received quantity can be automatically computed by mechanism :\n"
             "  - Manual: the quantity is set manually on the line\n"
             "  - Stock Moves: the quantity comes from confirmed pickings\n")
    qty_received = fields.Float("Received Qty", compute='_compute_qty_received', inverse='_inverse_qty_received', compute_sudo=True, store=True, digits='Product Unit of Measure')
    qty_received_manual = fields.Float("Manual Received Qty", digits='Product Unit of Measure', copy=False)
    qty_to_invoice = fields.Float(compute='_compute_qty_invoiced', string='To Invoice Quantity', store=True, readonly=True,
                                  digits='Product Unit of Measure')

    partner_id = fields.Many2one('res.partner', related='order_id.partner_id', string='Partner', readonly=True, store=True)
    currency_id = fields.Many2one(related='order_id.currency_id', store=True, string='Currency', readonly=True)
    date_order = fields.Datetime(related='order_id.date_order', string='Order Date', readonly=True)
    date_approve = fields.Datetime(related="order_id.date_approve", string='Confirmation Date', readonly=True)
    product_packaging_id = fields.Many2one('product.packaging', string='Packaging', domain="[('purchase', '=', True), ('product_id', '=', product_id)]", check_company=True)
    product_packaging_qty = fields.Float('Packaging Quantity')

    display_type = fields.Selection([
        ('line_section', "Section"),
        ('line_note', "Note")], default=False, help="Technical field for UX purpose.")

    _sql_constraints = [
        ('accountable_required_fields',
            "CHECK(display_type IS NOT NULL OR (product_id IS NOT NULL AND product_uom IS NOT NULL AND date_planned IS NOT NULL))",
            "Missing required fields on accountable purchase order line."),
        ('non_accountable_null_fields',
            "CHECK(display_type IS NULL OR (product_id IS NULL AND price_unit = 0 AND product_uom_qty = 0 AND product_uom IS NULL AND date_planned is NULL))",
            "Forbidden values on non-accountable purchase order line"),
    ]

    @api.depends('product_qty', 'price_unit', 'taxes_id')
    def _compute_amount(self):
        for line in self:
            tax_results = self.env['account.tax']._compute_taxes([line._convert_to_tax_base_line_dict()])
            totals = list(tax_results['totals'].values())[0]
            amount_untaxed = totals['amount_untaxed']
            amount_tax = totals['amount_tax']

            line.update({
                'price_subtotal': amount_untaxed,
                'price_tax': amount_tax,
                'price_total': amount_untaxed + amount_tax,
            })

    def _convert_to_tax_base_line_dict(self):
        """ Convert the current record to a dictionary in order to use the generic taxes computation method
        defined on account.tax.

        :return: A python dictionary.
        """
        self.ensure_one()
        return self.env['account.tax']._convert_to_tax_base_line_dict(
            self,
            partner=self.order_id.partner_id,
            currency=self.order_id.currency_id,
            product=self.product_id,
            taxes=self.taxes_id,
            price_unit=self.price_unit,
            quantity=self.product_qty,
            price_subtotal=self.price_subtotal,
        )

    def _compute_tax_id(self):
        for line in self:
            line = line.with_company(line.company_id)
            fpos = line.order_id.fiscal_position_id or line.order_id.fiscal_position_id._get_fiscal_position(line.order_id.partner_id)
            # filter taxes by company
            taxes = line.product_id.supplier_taxes_id.filtered(lambda r: r.company_id == line.env.company)
            line.taxes_id = fpos.map_tax(taxes)

    @api.depends('invoice_lines.move_id.state', 'invoice_lines.quantity', 'qty_received', 'product_uom_qty', 'order_id.state')
    def _compute_qty_invoiced(self):
        for line in self:
            # compute qty_invoiced
            qty = 0.0
            for inv_line in line._get_invoice_lines():
                if inv_line.move_id.state not in ['cancel']:
                    if inv_line.move_id.move_type == 'in_invoice':
                        qty += inv_line.product_uom_id._compute_quantity(inv_line.quantity, line.product_uom)
                    elif inv_line.move_id.move_type == 'in_refund':
                        qty -= inv_line.product_uom_id._compute_quantity(inv_line.quantity, line.product_uom)
            line.qty_invoiced = qty

            # compute qty_to_invoice
            if line.order_id.state in ['purchase', 'done']:
                if line.product_id.purchase_method == 'purchase':
                    line.qty_to_invoice = line.product_qty - line.qty_invoiced
                else:
                    line.qty_to_invoice = line.qty_received - line.qty_invoiced
            else:
                line.qty_to_invoice = 0

    def _get_invoice_lines(self):
        self.ensure_one()
        if self._context.get('accrual_entry_date'):
            return self.invoice_lines.filtered(
                lambda l: l.move_id.invoice_date and l.move_id.invoice_date <= self._context['accrual_entry_date']
            )
        else:
            return self.invoice_lines

    @api.depends('product_id')
    def _compute_qty_received_method(self):
        for line in self:
            if line.product_id and line.product_id.type in ['consu', 'service']:
                line.qty_received_method = 'manual'
            else:
                line.qty_received_method = False

    @api.depends('qty_received_method', 'qty_received_manual')
    def _compute_qty_received(self):
        for line in self:
            if line.qty_received_method == 'manual':
                line.qty_received = line.qty_received_manual or 0.0
            else:
                line.qty_received = 0.0

    @api.onchange('qty_received')
    def _inverse_qty_received(self):
        """ When writing on qty_received, if the value should be modify manually (`qty_received_method` = 'manual' only),
            then we put the value in `qty_received_manual`. Otherwise, `qty_received_manual` should be False since the
            received qty is automatically compute by other mecanisms.
        """
        for line in self:
            if line.qty_received_method == 'manual':
                line.qty_received_manual = line.qty_received
            else:
                line.qty_received_manual = 0.0

    @api.model_create_multi
    def create(self, vals_list):
        for values in vals_list:
            if values.get('display_type', self.default_get(['display_type'])['display_type']):
                values.update(product_id=False, price_unit=0, product_uom_qty=0, product_uom=False, date_planned=False)
            else:
                values.update(self._prepare_add_missing_fields(values))

        lines = super().create(vals_list)
        for line in lines:
            if line.product_id and line.order_id.state == 'purchase':
                msg = _("Extra line with %s ") % (line.product_id.display_name,)
                line.order_id.message_post(body=msg)
        return lines

    def write(self, values):
        if 'display_type' in values and self.filtered(lambda line: line.display_type != values.get('display_type')):
            raise UserError(_("You cannot change the type of a purchase order line. Instead you should delete the current line and create a new line of the proper type."))

        if 'product_qty' in values:
            for line in self:
                if line.order_id.state == 'purchase':
                    line.order_id.message_post_with_view('purchase.track_po_line_template',
                                                         values={'line': line, 'product_qty': values['product_qty']},
                                                         subtype_id=self.env.ref('mail.mt_note').id)
        if 'qty_received' in values:
            for line in self:
                line._track_qty_received(values['qty_received'])
        return super(PurchaseOrderLine, self).write(values)

    @api.ondelete(at_uninstall=False)
    def _unlink_except_purchase_or_done(self):
        for line in self:
            if line.order_id.state in ['purchase', 'done']:
                state_description = {state_desc[0]: state_desc[1] for state_desc in self._fields['state']._description_selection(self.env)}
                raise UserError(_('Cannot delete a purchase order line which is in state \'%s\'.') % (state_description.get(line.state),))

    @api.model
    def _get_date_planned(self, seller, po=False):
        """Return the datetime value to use as Schedule Date (``date_planned``) for
           PO Lines that correspond to the given product.seller_ids,
           when ordered at `date_order_str`.

           :param Model seller: used to fetch the delivery delay (if no seller
                                is provided, the delay is 0)
           :param Model po: purchase.order, necessary only if the PO line is
                            not yet attached to a PO.
           :rtype: datetime
           :return: desired Schedule Date for the PO line
        """
        date_order = po.date_order if po else self.order_id.date_order
        if date_order:
            return date_order + relativedelta(days=seller.delay if seller else 0)
        else:
            return datetime.today() + relativedelta(days=seller.delay if seller else 0)

    @api.depends('product_id', 'date_order')
    def _compute_account_analytic_id(self):
        for rec in self:
            if not rec.account_analytic_id:
                default_analytic_account = rec.env['account.analytic.default'].sudo().account_get(
                    product_id=rec.product_id.id,
                    partner_id=rec.order_id.partner_id.id,
                    user_id=rec.env.uid,
                    date=rec.date_order,
                    company_id=rec.company_id.id,
                )
                rec.account_analytic_id = default_analytic_account.analytic_id

    @api.depends('product_id', 'date_order')
    def _compute_analytic_tag_ids(self):
        for rec in self:
            if not rec.analytic_tag_ids:
                default_analytic_account = rec.env['account.analytic.default'].sudo().account_get(
                    product_id=rec.product_id.id,
                    partner_id=rec.order_id.partner_id.id,
                    user_id=rec.env.uid,
                    date=rec.date_order,
                    company_id=rec.company_id.id,
                )
                rec.analytic_tag_ids = default_analytic_account.analytic_tag_ids

    @api.onchange('product_id')
    def onchange_product_id(self):
        if not self.product_id:
            return

        # Reset date, price and quantity since _onchange_quantity will provide default values
        self.price_unit = self.product_qty = 0.0

        self._product_id_change()

        self._suggest_quantity()
        self._onchange_quantity()

    def _product_id_change(self):
        if not self.product_id:
            return

        self.product_uom = self.product_id.uom_po_id or self.product_id.uom_id
        product_lang = self.product_id.with_context(
            lang=get_lang(self.env, self.partner_id.lang).code,
            partner_id=self.partner_id.id,
            company_id=self.company_id.id,
        )
        self.name = self._get_product_purchase_description(product_lang)

        self._compute_tax_id()

    @api.onchange('product_id')
    def onchange_product_id_warning(self):
        if not self.product_id or not self.env.user.has_group('purchase.group_warning_purchase'):
            return
        warning = {}
        title = False
        message = False

        product_info = self.product_id

        if product_info.purchase_line_warn != 'no-message':
            title = _("Warning for %s", product_info.name)
            message = product_info.purchase_line_warn_msg
            warning['title'] = title
            warning['message'] = message
            if product_info.purchase_line_warn == 'block':
                self.product_id = False
            return {'warning': warning}
        return {}

    @api.onchange('product_qty', 'product_uom')
    def _onchange_quantity(self):
        if not self.product_id:
            return
        params = {'order_id': self.order_id}
        seller = self.product_id._select_seller(
            partner_id=self.partner_id,
            quantity=self.product_qty,
            date=self.order_id.date_order and self.order_id.date_order.date(),
            uom_id=self.product_uom,
            params=params)

        if seller or not self.date_planned:
            self.date_planned = self._get_date_planned(seller).strftime(DEFAULT_SERVER_DATETIME_FORMAT)

        # If not seller, use the standard price. It needs a proper currency conversion.
        if not seller:
            po_line_uom = self.product_uom or self.product_id.uom_po_id
            price_unit = self.env['account.tax']._fix_tax_included_price_company(
                self.product_id.uom_id._compute_price(self.product_id.standard_price, po_line_uom),
                self.product_id.supplier_taxes_id,
                self.taxes_id,
                self.company_id,
            )
            if price_unit and self.order_id.currency_id and self.order_id.company_id.currency_id != self.order_id.currency_id:
                price_unit = self.order_id.company_id.currency_id._convert(
                    price_unit,
                    self.order_id.currency_id,
                    self.order_id.company_id,
                    self.date_order or fields.Date.today(),
                )

            self.price_unit = price_unit
            return

        price_unit = self.env['account.tax']._fix_tax_included_price_company(seller.price, self.product_id.supplier_taxes_id, self.taxes_id, self.company_id) if seller else 0.0
        if price_unit and seller and self.order_id.currency_id and seller.currency_id != self.order_id.currency_id:
            price_unit = seller.currency_id._convert(
                price_unit, self.order_id.currency_id, self.order_id.company_id, self.date_order or fields.Date.today())

        if seller and self.product_uom and seller.product_uom != self.product_uom:
            price_unit = seller.product_uom._compute_price(price_unit, self.product_uom)

        self.price_unit = price_unit

        default_names = []
        vendors = self.product_id._prepare_sellers({})
        for vendor in vendors:
            product_ctx = {'seller_id': vendor.id, 'lang': get_lang(self.env, self.partner_id.lang).code}
            default_names.append(self._get_product_purchase_description(self.product_id.with_context(product_ctx)))

        if (self.name in default_names or not self.name):
            product_ctx = {'seller_id': seller.id, 'lang': get_lang(self.env, self.partner_id.lang).code}
            self.name = self._get_product_purchase_description(self.product_id.with_context(product_ctx))

    @api.onchange('product_id', 'product_qty', 'product_uom')
    def _onchange_suggest_packaging(self):
        # remove packaging if not match the product
        if self.product_packaging_id.product_id != self.product_id:
            self.product_packaging_id = False
        # suggest biggest suitable packaging
        if self.product_id and self.product_qty and self.product_uom:
            self.product_packaging_id = self.product_id.packaging_ids.filtered('purchase')._find_suitable_product_packaging(self.product_qty, self.product_uom)

    @api.onchange('product_packaging_id')
    def _onchange_product_packaging_id(self):
        if self.product_packaging_id and self.product_qty:
            newqty = self.product_packaging_id._check_qty(self.product_qty, self.product_uom, "UP")
            if float_compare(newqty, self.product_qty, precision_rounding=self.product_uom.rounding) != 0:
                return {
                    'warning': {
                        'title': _('Warning'),
                        'message': _(
                            "This product is packaged by %(pack_size).2f %(pack_name)s. You should purchase %(quantity).2f %(unit)s.",
                            pack_size=self.product_packaging_id.qty,
                            pack_name=self.product_id.uom_id.name,
                            quantity=newqty,
                            unit=self.product_uom.name
                        ),
                    },
                }

    @api.onchange('product_packaging_id', 'product_uom', 'product_qty')
    def _onchange_update_product_packaging_qty(self):
        if not self.product_packaging_id:
            self.product_packaging_qty = 0
        else:
            packaging_uom = self.product_packaging_id.product_uom_id
            packaging_uom_qty = self.product_uom._compute_quantity(self.product_qty, packaging_uom)
            self.product_packaging_qty = float_round(packaging_uom_qty / self.product_packaging_id.qty, precision_rounding=packaging_uom.rounding)

    @api.onchange('product_packaging_qty')
    def _onchange_product_packaging_qty(self):
        if self.product_packaging_id:
            packaging_uom = self.product_packaging_id.product_uom_id
            qty_per_packaging = self.product_packaging_id.qty
            product_qty = packaging_uom._compute_quantity(self.product_packaging_qty * qty_per_packaging, self.product_uom)
            if float_compare(product_qty, self.product_qty, precision_rounding=self.product_uom.rounding) != 0:
                self.product_qty = product_qty

    @api.depends('product_uom', 'product_qty', 'product_id.uom_id')
    def _compute_product_uom_qty(self):
        for line in self:
            if line.product_id and line.product_id.uom_id != line.product_uom:
                line.product_uom_qty = line.product_uom._compute_quantity(line.product_qty, line.product_id.uom_id)
            else:
                line.product_uom_qty = line.product_qty

    def action_purchase_history(self):
        self.ensure_one()
        action = self.env["ir.actions.actions"]._for_xml_id("purchase.action_purchase_history")
        action['domain'] = [('state', 'in', ['purchase', 'done']), ('product_id', '=', self.product_id.id)]
        action['display_name'] = _("Purchase History for %s", self.product_id.display_name)
        action['context'] = {
            'search_default_partner_id': self.partner_id.id
        }

        return action

    def _suggest_quantity(self):
        '''
        Suggest a minimal quantity based on the seller
        '''
        if not self.product_id:
            return
        seller_min_qty = self.product_id.seller_ids\
            .filtered(lambda r: r.partner_id == self.order_id.partner_id and (not r.product_id or r.product_id == self.product_id))\
            .sorted(key=lambda r: r.min_qty)
        if seller_min_qty:
            self.product_qty = seller_min_qty[0].min_qty or 1.0
            self.product_uom = seller_min_qty[0].product_uom
        else:
            self.product_qty = 1.0

    def _get_product_purchase_description(self, product_lang):
        self.ensure_one()
        name = product_lang.display_name
        if product_lang.description_purchase:
            name += '\n' + product_lang.description_purchase

        return name

    def _prepare_account_move_line(self, move=False):
        self.ensure_one()
        aml_currency = move and move.currency_id or self.currency_id
        date = move and move.date or fields.Date.today()
        res = {
            'display_type': self.display_type,
            'sequence': self.sequence,
            'name': '%s: %s' % (self.order_id.name, self.name),
            'product_id': self.product_id.id,
            'product_uom_id': self.product_uom.id,
            'quantity': self.qty_to_invoice,
            'price_unit': self.currency_id._convert(self.price_unit, aml_currency, self.company_id, date, round=False),
            'tax_ids': [(6, 0, self.taxes_id.ids)],
            'analytic_account_id': self.account_analytic_id.id,
            'analytic_tag_ids': [(6, 0, self.analytic_tag_ids.ids)],
            'purchase_line_id': self.id,
        }
        if not move:
            return res

        if self.currency_id == move.company_id.currency_id:
            currency = False
        else:
            currency = move.currency_id

        res.update({
            'move_id': move.id,
            'currency_id': currency and currency.id or False,
            'date_maturity': move.invoice_date_due,
            'partner_id': move.partner_id.id,
        })
        return res

    @api.model
    def _prepare_add_missing_fields(self, values):
        """ Deduce missing required fields from the onchange """
        res = {}
        onchange_fields = ['name', 'price_unit', 'product_qty', 'product_uom', 'taxes_id', 'date_planned']
        if values.get('order_id') and values.get('product_id') and any(f not in values for f in onchange_fields):
            line = self.new(values)
            line.onchange_product_id()
            for field in onchange_fields:
                if field not in values:
                    res[field] = line._fields[field].convert_to_write(line[field], line)
        return res

    @api.model
    def _prepare_purchase_order_line(self, product_id, product_qty, product_uom, company_id, supplier, po):
        partner = supplier.partner_id
        uom_po_qty = product_uom._compute_quantity(product_qty, product_id.uom_po_id)
        # _select_seller is used if the supplier have different price depending
        # the quantities ordered.
        seller = product_id.with_company(company_id)._select_seller(
            partner_id=partner,
            quantity=uom_po_qty,
            date=po.date_order and po.date_order.date(),
            uom_id=product_id.uom_po_id)

        product_taxes = product_id.supplier_taxes_id.filtered(lambda x: x.company_id.id == company_id.id)
        taxes = po.fiscal_position_id.map_tax(product_taxes)

        price_unit = self.env['account.tax']._fix_tax_included_price_company(
            seller.price, product_taxes, taxes, company_id) if seller else 0.0
        if price_unit and seller and po.currency_id and seller.currency_id != po.currency_id:
            price_unit = seller.currency_id._convert(
                price_unit, po.currency_id, po.company_id, po.date_order or fields.Date.today())

        product_lang = product_id.with_prefetch().with_context(
            lang=partner.lang,
            partner_id=partner.id,
        )
        name = product_lang.with_context(seller_id=seller.id).display_name
        if product_lang.description_purchase:
            name += '\n' + product_lang.description_purchase

        date_planned = self.order_id.date_planned or self._get_date_planned(seller, po=po)

        return {
            'name': name,
            'product_qty': uom_po_qty,
            'product_id': product_id.id,
            'product_uom': product_id.uom_po_id.id,
            'price_unit': price_unit,
            'date_planned': date_planned,
            'taxes_id': [(6, 0, taxes.ids)],
            'order_id': po.id,
        }

    def _convert_to_middle_of_day(self, date):
        """Return a datetime which is the noon of the input date(time) according
        to order user's time zone, convert to UTC time.
        """
        return timezone(self.order_id.user_id.tz or self.company_id.partner_id.tz or 'UTC').localize(datetime.combine(date, time(12))).astimezone(UTC).replace(tzinfo=None)

    def _update_date_planned(self, updated_date):
        self.date_planned = updated_date

    def _track_qty_received(self, new_qty):
        self.ensure_one()
        if new_qty != self.qty_received and self.order_id.state == 'purchase':
            self.order_id.message_post_with_view(
                'purchase.track_po_line_qty_received_template',
                values={'line': self, 'qty_received': new_qty},
                subtype_id=self.env.ref('mail.mt_note').id
            )<|MERGE_RESOLUTION|>--- conflicted
+++ resolved
@@ -530,10 +530,6 @@
                 vals = {
                     'seller_ids': [(0, 0, supplierinfo)],
                 }
-<<<<<<< HEAD
-                # supplier info should be added regardless of the user access rights
-=======
->>>>>>> bd72796d
                 line.product_id.sudo().write(vals)
 
 
