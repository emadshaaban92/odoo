--- conflicted
+++ resolved
@@ -8,15 +8,9 @@
             <field name="priority">36</field>
             <field name="groups_id" eval="[(4, ref('product.group_purchase_pricelist'))]"/>
             <field name="arch" type="xml">
-<<<<<<< HEAD
                 <group name="purchase" position="inside">
-                    <field name="property_product_pricelist_purchase" groups="product.group_purchase_pricelist"/>
+                    <field name="property_product_pricelist_purchase"/>
                 </group>
-=======
-                <field name="property_product_pricelist" position="after">
-                    <field name="property_product_pricelist_purchase"/>
-                </field>
->>>>>>> f7222540
             </field>
         </record>
         
