# #-#-#-#-#  hr.po (Odoo 9.0)  #-#-#-#-#
# Translation of Odoo Server.
# This file contains the translation of the following modules:
# * auth_oauth
#
# Translators:
# Bole <bole@dajmi5.com>, 2015
# Ivica Dimjašević <ivica.dimjasevic@storm.hr>, 2015
# #-#-#-#-#  hr.po (Odoo 9.0)  #-#-#-#-#
# Translation of Odoo Server.
# This file contains the translation of the following modules:
# * auth_oauth
#
# Translators:
# Davor Bojkić <bole@dajmi5.com>, 2015
# Ivica Dimjašević <ivica.dimjasevic@storm.hr>, 2015
#, fuzzy
msgid ""
msgstr ""
"Project-Id-Version: Odoo 9.0\n"
"Report-Msgid-Bugs-To: \n"
<<<<<<< HEAD
"POT-Creation-Date: 2016-08-19 10:24+0000\n"
=======
"POT-Creation-Date: 2016-08-18 14:07+0000\n"
>>>>>>> bc1a0a32
"PO-Revision-Date: 2015-12-21 08:32+0000\n"
"Last-Translator: Davor Bojkić <bole@dajmi5.com>\n"
"Language-Team: Croatian (http://www.transifex.com/odoo/odoo-9/language/hr/)\n"
"Language: hr\n"
"MIME-Version: 1.0\n"
"Content-Type: text/plain; charset=UTF-8\n"
"Content-Transfer-Encoding: \n"
"#-#-#-#-#  hr.po (Odoo 9.0)  #-#-#-#-#\n"
"Plural-Forms: nplurals=3; plural=n%10==1 && n%100!=11 ? 0 : n%10>=2 && n"
"%10<=4 && (n%100<10 || n%100>=20) ? 1 : 2;\n"
"#-#-#-#-#  hr.po (Odoo 9.0)  #-#-#-#-#\n"
"Plural-Forms: nplurals=3; plural=n%10==1 && n%100!=11 ? 0 : n%10>=2 && n"
"%10<=4 && (n%100<10 || n%100>=20) ? 1 : 2;\n"

#. module: auth_oauth
<<<<<<< HEAD
=======
#: model:ir.ui.view,arch_db:auth_oauth.view_general_configuration
msgid ""
"<br/>\n"
"                                    - Create a new project<br/>\n"
"                                    - Go to Api Access<br/>\n"
"                                    - Create an oauth client_id<br/>\n"
"                                    - Edit settings and set both Authorized "
"Redirect URIs and Authorized JavaScript Origins to your hostname.<br/>\n"
"                                    <br/>\n"
"                                    Now copy paste the client_id here:"
msgstr ""

#. module: auth_oauth
>>>>>>> bc1a0a32
#: code:addons/auth_oauth/controllers/main.py:98
#, python-format
msgid "Access Denied"
msgstr "Pristup odbijen / zabranjen"

#. module: auth_oauth
#: model:ir.model.fields,field_description:auth_oauth.field_res_users_property_account_payable_id
msgid "Account Payable"
msgstr "Konta obveza"

#. module: auth_oauth
#: model:ir.model.fields,field_description:auth_oauth.field_res_users_property_account_receivable_id
msgid "Account Receivable"
msgstr "Konto potraživanja"

#. module: auth_oauth
#: model:ir.model.fields,field_description:auth_oauth.field_base_config_settings_auth_oauth_google_enabled
#: model:ir.ui.view,arch_db:auth_oauth.view_general_configuration
msgid "Allow users to sign in with Google"
msgstr "Dozvoli prijavu sa Google računom"

#. module: auth_oauth
#: model:ir.model.fields,field_description:auth_oauth.field_auth_oauth_provider_enabled
msgid "Allowed"
msgstr "Dopušteno"

#. module: auth_oauth
#: model:ir.ui.view,arch_db:auth_oauth.view_general_configuration
msgid "Authentication"
msgstr ""

#. module: auth_oauth
#: model:ir.model.fields,field_description:auth_oauth.field_auth_oauth_provider_auth_endpoint
msgid "Authentication URL"
msgstr ""

#. module: auth_oauth
#: model:ir.model.fields,field_description:auth_oauth.field_res_users_bank_account_count
msgid "Bank"
msgstr "Banka"

#. module: auth_oauth
#: model:ir.model.fields,field_description:auth_oauth.field_auth_oauth_provider_body
msgid "Body"
msgstr "Tijelo"

#. module: auth_oauth
#: model:ir.model.fields,field_description:auth_oauth.field_auth_oauth_provider_css_class
msgid "CSS class"
msgstr "CSS klasa"

#. module: auth_oauth
#: model:ir.ui.view,arch_db:auth_oauth.view_general_configuration
msgid ""
"Check that the application type is set on <b>Web Application</b>. \n"
"                                        Now configure the allowed pages on "
"which you will be redirected."
msgstr ""

#. module: auth_oauth
#: model:ir.ui.view,arch_db:auth_oauth.view_general_configuration
msgid ""
"Click on <b>Create Project</b> and enter the project name and \n"
"                                        other details."
msgstr ""

#. module: auth_oauth
#: model:ir.ui.view,arch_db:auth_oauth.view_general_configuration
msgid "Click on <b>Use Google APIs</b>"
msgstr ""

#. module: auth_oauth
#: model:ir.model.fields,field_description:auth_oauth.field_auth_oauth_provider_client_id
#: model:ir.model.fields,field_description:auth_oauth.field_base_config_settings_auth_oauth_google_client_id
msgid "Client ID"
msgstr "ID klijenta"

#. module: auth_oauth
#: model:ir.model.fields,field_description:auth_oauth.field_res_users_ref_company_ids
msgid "Companies that refers to partner"
msgstr "Tvrtke koje su vezane s partnerom"

#. module: auth_oauth
#: model:ir.ui.view,arch_db:auth_oauth.view_general_configuration
msgid "Connect to your Google account and go to"
msgstr ""

#. module: auth_oauth
#: model:ir.model.fields,field_description:auth_oauth.field_res_users_contract_ids
#: model:ir.model.fields,field_description:auth_oauth.field_res_users_contracts_count
msgid "Contracts"
msgstr "Ugovori"

#. module: auth_oauth
#: model:ir.model.fields,field_description:auth_oauth.field_auth_oauth_provider_create_uid
msgid "Created by"
msgstr "Kreirao"

#. module: auth_oauth
#: model:ir.model.fields,field_description:auth_oauth.field_auth_oauth_provider_create_date
msgid "Created on"
msgstr "Datum kreiranja"

#. module: auth_oauth
#: model:ir.model.fields,field_description:auth_oauth.field_res_users_currency_id
#, fuzzy
msgid "Currency"
msgstr "ID Valute"

#. module: auth_oauth
#: model:ir.model.fields,field_description:auth_oauth.field_res_users_property_payment_term_id
msgid "Customer Payment Term"
msgstr "Uvjeti plaćanja za partnera"

#. module: auth_oauth
#: model:ir.model.fields,field_description:auth_oauth.field_auth_oauth_provider_data_endpoint
msgid "Data URL"
msgstr ""

#. module: auth_oauth
#: model:ir.model.fields,field_description:auth_oauth.field_res_users_trust
msgid "Degree of trust you have in this debtor"
msgstr ""

#. module: auth_oauth
#: model:ir.model.fields,field_description:auth_oauth.field_auth_oauth_provider_display_name
msgid "Display Name"
msgstr "Naziv za prikaz"

#. module: auth_oauth
#: model:ir.ui.view,arch_db:auth_oauth.view_general_configuration
msgid ""
"Fill in your address, email and the product name (for example odoo) \n"
"                                        and then save."
msgstr ""

#. module: auth_oauth
#: model:ir.model.fields,field_description:auth_oauth.field_res_users_property_account_position_id
msgid "Fiscal Position"
msgstr "Fiskalna pozicija"

#. module: auth_oauth
#: model:ir.ui.view,arch_db:auth_oauth.view_general_configuration
#, fuzzy
msgid "Google Client ID:"
msgstr "ID klijenta"

#. module: auth_oauth
#: model:ir.model.fields,field_description:auth_oauth.field_res_users_has_unreconciled_entries
msgid "Has unreconciled entries"
msgstr "Ima nezatvorenih stavaka"

#. module: auth_oauth
#: model:ir.model.fields,field_description:auth_oauth.field_auth_oauth_provider_id
msgid "ID"
msgstr "ID"

#. module: auth_oauth
#: model:ir.model.fields,field_description:auth_oauth.field_res_users_invoice_warn
#, fuzzy
msgid "Invoice"
msgstr "Fakture"

#. module: auth_oauth
#: model:ir.model.fields,field_description:auth_oauth.field_res_users_invoice_ids
msgid "Invoices"
msgstr "Fakture"

#. module: auth_oauth
#: model:ir.model.fields,field_description:auth_oauth.field_res_users_issued_total
#: model:ir.model.fields,field_description:auth_oauth.field_res_users_journal_item_count
msgid "Journal Items"
msgstr "Stavke dnevnika"

#. module: auth_oauth
#: model:ir.model.fields,field_description:auth_oauth.field_auth_oauth_provider___last_update
msgid "Last Modified on"
msgstr "Zadnja promjena"

#. module: auth_oauth
#: model:ir.model.fields,field_description:auth_oauth.field_auth_oauth_provider_write_uid
msgid "Last Updated by"
msgstr "Promijenio"

#. module: auth_oauth
#: model:ir.model.fields,field_description:auth_oauth.field_auth_oauth_provider_write_date
msgid "Last Updated on"
msgstr "Vrijeme promjene"

#. module: auth_oauth
#: model:ir.model.fields,help:auth_oauth.field_res_users_last_time_entries_checked
msgid ""
"Last time the invoices & payments matching was performed for this partner. "
"It is set either if there's not at least an unreconciled debit and an "
"unreconciled credit or if you click the \"Done\" button."
msgstr ""
"Zadnji put kada je saldo ovog partnera zatvaran. Postavlja se kada se "
"zatvori  saldo partnera ili kada kliknete na gum \"Gotovo\"."

#. module: auth_oauth
#: model:ir.model.fields,field_description:auth_oauth.field_res_users_last_time_entries_checked
msgid "Latest Invoices & Payments Matching Date"
msgstr "Datum zadnjeg zatvaranja stavaka"
<<<<<<< HEAD

#. module: auth_oauth
#: model:ir.model.fields,field_description:auth_oauth.field_res_users_invoice_warn_msg
msgid "Message for Invoice"
msgstr ""
=======
>>>>>>> bc1a0a32

#. module: auth_oauth
#: model:ir.model.fields,field_description:auth_oauth.field_res_users_oauth_access_token
msgid "OAuth Access Token"
msgstr ""

#. module: auth_oauth
#: model:ir.model.fields,field_description:auth_oauth.field_res_users_oauth_provider_id
msgid "OAuth Provider"
msgstr ""

#. module: auth_oauth
#: model:ir.ui.menu,name:auth_oauth.menu_oauth_providers
msgid "OAuth Providers"
msgstr ""

#. module: auth_oauth
#: sql_constraint:res.users:0
msgid "OAuth UID must be unique per provider"
msgstr ""

#. module: auth_oauth
#: model:ir.model.fields,field_description:auth_oauth.field_res_users_oauth_uid
msgid "OAuth User ID"
msgstr ""

#. module: auth_oauth
#: model:ir.model,name:auth_oauth.model_auth_oauth_provider
msgid "OAuth2 provider"
msgstr ""

#. module: auth_oauth
#: model:ir.ui.view,arch_db:auth_oauth.view_users_form
msgid "Oauth"
msgstr ""

#. module: auth_oauth
#: model:ir.model.fields,help:auth_oauth.field_res_users_oauth_uid
msgid "Oauth Provider user_id"
msgstr ""

#. module: auth_oauth
#: model:ir.ui.view,arch_db:auth_oauth.view_general_configuration
msgid ""
"On the left side menu, select the sub menu <b>Credentials</b> \n"
"                                        (from <b>API Manager</b>) then "
"select <b>OAuth consent screen</b>."
msgstr ""

#. module: auth_oauth
#: model:ir.ui.view,arch_db:auth_oauth.view_general_configuration
msgid ""
"Once done, you receive two information (your <b>Client ID</b> and <b>\n"
"                                        Client Secret</b>). You have to "
"insert your <b>Client ID</b> in \n"
"                                        the field below."
msgstr ""

#. module: auth_oauth
#: model:ir.model.fields,field_description:auth_oauth.field_res_users_debit_limit
msgid "Payable Limit"
msgstr "Limit plaćanja (duga)"

#. module: auth_oauth
#: model:ir.model.fields,field_description:auth_oauth.field_auth_oauth_provider_name
msgid "Provider name"
msgstr ""

#. module: auth_oauth
#: model:ir.actions.act_window,name:auth_oauth.action_oauth_provider
msgid "Providers"
msgstr ""

#. module: auth_oauth
#: model:ir.ui.view,arch_db:auth_oauth.view_general_configuration
msgid "Return to Top"
msgstr ""

#. module: auth_oauth
#: model:ir.model.fields,field_description:auth_oauth.field_auth_oauth_provider_scope
msgid "Scope"
msgstr "Opseg"

#. module: auth_oauth
<<<<<<< HEAD
#: model:ir.model.fields,help:auth_oauth.field_res_users_invoice_warn
msgid ""
"Selecting the \"Warning\" option will notify user with the message, "
"Selecting \"Blocking Message\" will throw an exception with the message and "
"block the flow. The Message has to be written in the next field."
msgstr ""

#. module: auth_oauth
#: model:ir.model.fields,field_description:auth_oauth.field_base_config_settings_server_uri_google
msgid "Server uri"
msgstr ""

#. module: auth_oauth
#: model:ir.ui.view,arch_db:auth_oauth.view_general_configuration
msgid "Show Tutorial"
msgstr ""

#. module: auth_oauth
#: model:ir.model.fields,field_description:auth_oauth.field_base_config_settings_auth_oauth_tutorial_enabled
msgid "Show tutorial"
msgstr ""

#. module: auth_oauth
=======
>>>>>>> bc1a0a32
#: code:addons/auth_oauth/controllers/main.py:96
#, python-format
msgid "Sign up is not allowed on this database."
msgstr ""

#. module: auth_oauth
#: model:ir.model.fields,help:auth_oauth.field_res_users_property_account_position_id
msgid ""
"The fiscal position will determine taxes and accounts used for the partner."
msgstr "Fiskalna pozicija određuje poreze i konta za partnera."

#. module: auth_oauth
#: model:ir.model.fields,help:auth_oauth.field_res_users_has_unreconciled_entries
msgid ""
"The partner has at least one unreconciled debit and credit since last time "
"the invoices & payments matching was performed."
msgstr ""
"Partner ima najmanje jednu stavku za zatvaranje od zadnjeg zatvaranja "
"stavaka."
<<<<<<< HEAD

#. module: auth_oauth
#: model:ir.ui.view,arch_db:auth_oauth.view_general_configuration
msgid ""
"Then click on <b>Add Credentials</b> and select the second option \n"
"                                        (OAuth 2.0 Client ID)."
msgstr ""

#. module: auth_oauth
#: model:ir.ui.view,arch_db:auth_oauth.view_general_configuration
msgid "Then click on <b>Create</b>."
msgstr ""
=======
>>>>>>> bc1a0a32

#. module: auth_oauth
#: model:ir.model.fields,help:auth_oauth.field_res_users_property_account_payable_id
msgid ""
"This account will be used instead of the default one as the payable account "
"for the current partner"
msgstr ""
"Konto obveza prema dobavljačima za ovog partnera, ako je različit od "
"uobičajenog (22...)"

#. module: auth_oauth
#: model:ir.model.fields,help:auth_oauth.field_res_users_property_account_receivable_id
msgid ""
"This account will be used instead of the default one as the receivable "
"account for the current partner"
msgstr ""
"Konto potraživanja od kupaca za ovog partnera, ako je različit od "
"uobičajenog (12...)"

#. module: auth_oauth
#: model:ir.model.fields,help:auth_oauth.field_res_users_property_supplier_payment_term_id
msgid ""
"This payment term will be used instead of the default one for purchase "
"orders and vendor bills"
msgstr ""
"Ovaj uvjet plaćanja će biti korišten umjesto zadanog za nabavne naloge i "
"ulazne račune."

#. module: auth_oauth
#: model:ir.model.fields,help:auth_oauth.field_res_users_property_payment_term_id
msgid ""
"This payment term will be used instead of the default one for sale orders "
"and customer invoices"
msgstr ""
"Ovaj uvjet plaćanje će biti korišten umjesto zadanog za prodajne naloge i "
"račune."
<<<<<<< HEAD

#. module: auth_oauth
#: model:ir.ui.view,arch_db:auth_oauth.view_general_configuration
msgid ""
"To achieve this, complete the field <b>Authorized redirect URIs</b>.\n"
"                                        Copy paste the following link in the "
"box"
msgstr ""
=======
>>>>>>> bc1a0a32

#. module: auth_oauth
#: model:ir.ui.view,arch_db:auth_oauth.view_general_configuration
msgid ""
<<<<<<< HEAD
"To setup the sign in process with Google, you have to perform \n"
"                                    the following steps first."
=======
"To setup the signin process with Google, first you have to perform the "
"following steps:<br/>\n"
"                                    <br/>\n"
"                                    - Go to the"
>>>>>>> bc1a0a32
msgstr ""

#. module: auth_oauth
#: model:ir.model.fields,field_description:auth_oauth.field_res_users_total_invoiced
msgid "Total Invoiced"
msgstr "Ukupno fakturirano"

#. module: auth_oauth
#: model:ir.model.fields,field_description:auth_oauth.field_res_users_debit
msgid "Total Payable"
msgstr "Ukupno obaveze"

#. module: auth_oauth
#: model:ir.model.fields,field_description:auth_oauth.field_res_users_credit
msgid "Total Receivable"
msgstr "Ukupno potraživanja"

#. module: auth_oauth
#: model:ir.model.fields,help:auth_oauth.field_res_users_credit
msgid "Total amount this customer owes you."
msgstr "Ukupan iznos dugovanja kupca"

#. module: auth_oauth
#: model:ir.model.fields,help:auth_oauth.field_res_users_debit
msgid "Total amount you have to pay to this vendor."
msgstr "Ukupni iznos za uplatu ovom dobavljaču."

#. module: auth_oauth
#: model:ir.model,name:auth_oauth.model_res_users
msgid "Users"
msgstr "Korisnici"

#. module: auth_oauth
#: model:ir.model.fields,help:auth_oauth.field_res_users_currency_id
msgid "Utility field to express amount currency"
msgstr "Polje u kojem se vidi iznos u valuti"

#. module: auth_oauth
#: model:ir.model.fields,field_description:auth_oauth.field_auth_oauth_provider_validation_endpoint
msgid "Validation URL"
msgstr ""

#. module: auth_oauth
#: model:ir.model.fields,field_description:auth_oauth.field_res_users_property_supplier_payment_term_id
msgid "Vendor Payment Term"
msgstr "Uvjet plaćanja za dobavljača"

#. module: auth_oauth
<<<<<<< HEAD
=======
#: model:ir.model.fields,field_description:auth_oauth.field_res_users_website_message_ids
msgid "Website Messages"
msgstr ""

#. module: auth_oauth
#: model:ir.model.fields,help:auth_oauth.field_res_users_website_message_ids
msgid "Website communication history"
msgstr ""

#. module: auth_oauth
>>>>>>> bc1a0a32
#: code:addons/auth_oauth/controllers/main.py:100
#, python-format
msgid ""
"You do not have access to this database or your invitation has expired. "
"Please ask for an invitation and be sure to follow the link in your "
"invitation email."
msgstr ""

#. module: auth_oauth
#: model:ir.ui.view,arch_db:auth_oauth.view_oauth_provider_form
#: model:ir.ui.view,arch_db:auth_oauth.view_oauth_provider_list
msgid "arch"
msgstr ""

#. module: auth_oauth
#: model:ir.model,name:auth_oauth.model_base_config_settings
msgid "base.config.settings"
msgstr "base.config.settings"

#. module: auth_oauth
#: model:ir.ui.view,arch_db:auth_oauth.view_general_configuration
msgid "e.g. 1234-xyz.apps.googleusercontent.com"
msgstr ""

#. module: auth_oauth
#: model:ir.ui.view,arch_db:auth_oauth.view_general_configuration
msgid "https://console.developers.google.com/"
msgstr ""

#. module: auth_oauth
#: model:ir.model,name:auth_oauth.model_ir_config_parameter
msgid "ir.config_parameter"
msgstr "ir.config_parameter"

#. module: auth_oauth
#: model:ir.model.fields,field_description:auth_oauth.field_auth_oauth_provider_sequence
msgid "unknown"
msgstr "nepoznato"<|MERGE_RESOLUTION|>--- conflicted
+++ resolved
@@ -19,11 +19,7 @@
 msgstr ""
 "Project-Id-Version: Odoo 9.0\n"
 "Report-Msgid-Bugs-To: \n"
-<<<<<<< HEAD
-"POT-Creation-Date: 2016-08-19 10:24+0000\n"
-=======
 "POT-Creation-Date: 2016-08-18 14:07+0000\n"
->>>>>>> bc1a0a32
 "PO-Revision-Date: 2015-12-21 08:32+0000\n"
 "Last-Translator: Davor Bojkić <bole@dajmi5.com>\n"
 "Language-Team: Croatian (http://www.transifex.com/odoo/odoo-9/language/hr/)\n"
@@ -39,8 +35,6 @@
 "%10<=4 && (n%100<10 || n%100>=20) ? 1 : 2;\n"
 
 #. module: auth_oauth
-<<<<<<< HEAD
-=======
 #: model:ir.ui.view,arch_db:auth_oauth.view_general_configuration
 msgid ""
 "<br/>\n"
@@ -54,7 +48,6 @@
 msgstr ""
 
 #. module: auth_oauth
->>>>>>> bc1a0a32
 #: code:addons/auth_oauth/controllers/main.py:98
 #, python-format
 msgid "Access Denied"
@@ -72,7 +65,6 @@
 
 #. module: auth_oauth
 #: model:ir.model.fields,field_description:auth_oauth.field_base_config_settings_auth_oauth_google_enabled
-#: model:ir.ui.view,arch_db:auth_oauth.view_general_configuration
 msgid "Allow users to sign in with Google"
 msgstr "Dozvoli prijavu sa Google računom"
 
@@ -82,11 +74,6 @@
 msgstr "Dopušteno"
 
 #. module: auth_oauth
-#: model:ir.ui.view,arch_db:auth_oauth.view_general_configuration
-msgid "Authentication"
-msgstr ""
-
-#. module: auth_oauth
 #: model:ir.model.fields,field_description:auth_oauth.field_auth_oauth_provider_auth_endpoint
 msgid "Authentication URL"
 msgstr ""
@@ -105,26 +92,6 @@
 #: model:ir.model.fields,field_description:auth_oauth.field_auth_oauth_provider_css_class
 msgid "CSS class"
 msgstr "CSS klasa"
-
-#. module: auth_oauth
-#: model:ir.ui.view,arch_db:auth_oauth.view_general_configuration
-msgid ""
-"Check that the application type is set on <b>Web Application</b>. \n"
-"                                        Now configure the allowed pages on "
-"which you will be redirected."
-msgstr ""
-
-#. module: auth_oauth
-#: model:ir.ui.view,arch_db:auth_oauth.view_general_configuration
-msgid ""
-"Click on <b>Create Project</b> and enter the project name and \n"
-"                                        other details."
-msgstr ""
-
-#. module: auth_oauth
-#: model:ir.ui.view,arch_db:auth_oauth.view_general_configuration
-msgid "Click on <b>Use Google APIs</b>"
-msgstr ""
 
 #. module: auth_oauth
 #: model:ir.model.fields,field_description:auth_oauth.field_auth_oauth_provider_client_id
@@ -138,11 +105,6 @@
 msgstr "Tvrtke koje su vezane s partnerom"
 
 #. module: auth_oauth
-#: model:ir.ui.view,arch_db:auth_oauth.view_general_configuration
-msgid "Connect to your Google account and go to"
-msgstr ""
-
-#. module: auth_oauth
 #: model:ir.model.fields,field_description:auth_oauth.field_res_users_contract_ids
 #: model:ir.model.fields,field_description:auth_oauth.field_res_users_contracts_count
 msgid "Contracts"
@@ -185,22 +147,14 @@
 msgstr "Naziv za prikaz"
 
 #. module: auth_oauth
-#: model:ir.ui.view,arch_db:auth_oauth.view_general_configuration
-msgid ""
-"Fill in your address, email and the product name (for example odoo) \n"
-"                                        and then save."
-msgstr ""
-
-#. module: auth_oauth
 #: model:ir.model.fields,field_description:auth_oauth.field_res_users_property_account_position_id
 msgid "Fiscal Position"
 msgstr "Fiskalna pozicija"
 
 #. module: auth_oauth
 #: model:ir.ui.view,arch_db:auth_oauth.view_general_configuration
-#, fuzzy
-msgid "Google Client ID:"
-msgstr "ID klijenta"
+msgid "Google APIs console"
+msgstr ""
 
 #. module: auth_oauth
 #: model:ir.model.fields,field_description:auth_oauth.field_res_users_has_unreconciled_entries
@@ -211,12 +165,6 @@
 #: model:ir.model.fields,field_description:auth_oauth.field_auth_oauth_provider_id
 msgid "ID"
 msgstr "ID"
-
-#. module: auth_oauth
-#: model:ir.model.fields,field_description:auth_oauth.field_res_users_invoice_warn
-#, fuzzy
-msgid "Invoice"
-msgstr "Fakture"
 
 #. module: auth_oauth
 #: model:ir.model.fields,field_description:auth_oauth.field_res_users_invoice_ids
@@ -258,14 +206,6 @@
 #: model:ir.model.fields,field_description:auth_oauth.field_res_users_last_time_entries_checked
 msgid "Latest Invoices & Payments Matching Date"
 msgstr "Datum zadnjeg zatvaranja stavaka"
-<<<<<<< HEAD
-
-#. module: auth_oauth
-#: model:ir.model.fields,field_description:auth_oauth.field_res_users_invoice_warn_msg
-msgid "Message for Invoice"
-msgstr ""
-=======
->>>>>>> bc1a0a32
 
 #. module: auth_oauth
 #: model:ir.model.fields,field_description:auth_oauth.field_res_users_oauth_access_token
@@ -305,23 +245,6 @@
 #. module: auth_oauth
 #: model:ir.model.fields,help:auth_oauth.field_res_users_oauth_uid
 msgid "Oauth Provider user_id"
-msgstr ""
-
-#. module: auth_oauth
-#: model:ir.ui.view,arch_db:auth_oauth.view_general_configuration
-msgid ""
-"On the left side menu, select the sub menu <b>Credentials</b> \n"
-"                                        (from <b>API Manager</b>) then "
-"select <b>OAuth consent screen</b>."
-msgstr ""
-
-#. module: auth_oauth
-#: model:ir.ui.view,arch_db:auth_oauth.view_general_configuration
-msgid ""
-"Once done, you receive two information (your <b>Client ID</b> and <b>\n"
-"                                        Client Secret</b>). You have to "
-"insert your <b>Client ID</b> in \n"
-"                                        the field below."
 msgstr ""
 
 #. module: auth_oauth
@@ -340,42 +263,11 @@
 msgstr ""
 
 #. module: auth_oauth
-#: model:ir.ui.view,arch_db:auth_oauth.view_general_configuration
-msgid "Return to Top"
-msgstr ""
-
-#. module: auth_oauth
 #: model:ir.model.fields,field_description:auth_oauth.field_auth_oauth_provider_scope
 msgid "Scope"
 msgstr "Opseg"
 
 #. module: auth_oauth
-<<<<<<< HEAD
-#: model:ir.model.fields,help:auth_oauth.field_res_users_invoice_warn
-msgid ""
-"Selecting the \"Warning\" option will notify user with the message, "
-"Selecting \"Blocking Message\" will throw an exception with the message and "
-"block the flow. The Message has to be written in the next field."
-msgstr ""
-
-#. module: auth_oauth
-#: model:ir.model.fields,field_description:auth_oauth.field_base_config_settings_server_uri_google
-msgid "Server uri"
-msgstr ""
-
-#. module: auth_oauth
-#: model:ir.ui.view,arch_db:auth_oauth.view_general_configuration
-msgid "Show Tutorial"
-msgstr ""
-
-#. module: auth_oauth
-#: model:ir.model.fields,field_description:auth_oauth.field_base_config_settings_auth_oauth_tutorial_enabled
-msgid "Show tutorial"
-msgstr ""
-
-#. module: auth_oauth
-=======
->>>>>>> bc1a0a32
 #: code:addons/auth_oauth/controllers/main.py:96
 #, python-format
 msgid "Sign up is not allowed on this database."
@@ -395,21 +287,6 @@
 msgstr ""
 "Partner ima najmanje jednu stavku za zatvaranje od zadnjeg zatvaranja "
 "stavaka."
-<<<<<<< HEAD
-
-#. module: auth_oauth
-#: model:ir.ui.view,arch_db:auth_oauth.view_general_configuration
-msgid ""
-"Then click on <b>Add Credentials</b> and select the second option \n"
-"                                        (OAuth 2.0 Client ID)."
-msgstr ""
-
-#. module: auth_oauth
-#: model:ir.ui.view,arch_db:auth_oauth.view_general_configuration
-msgid "Then click on <b>Create</b>."
-msgstr ""
-=======
->>>>>>> bc1a0a32
 
 #. module: auth_oauth
 #: model:ir.model.fields,help:auth_oauth.field_res_users_property_account_payable_id
@@ -446,30 +323,14 @@
 msgstr ""
 "Ovaj uvjet plaćanje će biti korišten umjesto zadanog za prodajne naloge i "
 "račune."
-<<<<<<< HEAD
 
 #. module: auth_oauth
 #: model:ir.ui.view,arch_db:auth_oauth.view_general_configuration
 msgid ""
-"To achieve this, complete the field <b>Authorized redirect URIs</b>.\n"
-"                                        Copy paste the following link in the "
-"box"
-msgstr ""
-=======
->>>>>>> bc1a0a32
-
-#. module: auth_oauth
-#: model:ir.ui.view,arch_db:auth_oauth.view_general_configuration
-msgid ""
-<<<<<<< HEAD
-"To setup the sign in process with Google, you have to perform \n"
-"                                    the following steps first."
-=======
 "To setup the signin process with Google, first you have to perform the "
 "following steps:<br/>\n"
 "                                    <br/>\n"
 "                                    - Go to the"
->>>>>>> bc1a0a32
 msgstr ""
 
 #. module: auth_oauth
@@ -518,8 +379,6 @@
 msgstr "Uvjet plaćanja za dobavljača"
 
 #. module: auth_oauth
-<<<<<<< HEAD
-=======
 #: model:ir.model.fields,field_description:auth_oauth.field_res_users_website_message_ids
 msgid "Website Messages"
 msgstr ""
@@ -530,7 +389,6 @@
 msgstr ""
 
 #. module: auth_oauth
->>>>>>> bc1a0a32
 #: code:addons/auth_oauth/controllers/main.py:100
 #, python-format
 msgid ""
@@ -556,11 +414,6 @@
 msgstr ""
 
 #. module: auth_oauth
-#: model:ir.ui.view,arch_db:auth_oauth.view_general_configuration
-msgid "https://console.developers.google.com/"
-msgstr ""
-
-#. module: auth_oauth
 #: model:ir.model,name:auth_oauth.model_ir_config_parameter
 msgid "ir.config_parameter"
 msgstr "ir.config_parameter"
