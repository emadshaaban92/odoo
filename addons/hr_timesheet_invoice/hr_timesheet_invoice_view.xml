--- conflicted
+++ resolved
@@ -7,21 +7,6 @@
             <field name="type">form</field>
             <field name="inherit_id" ref="analytic.view_account_analytic_account_form"/>
             <field name="arch" type="xml">
-<<<<<<< HEAD
-                <!-- <group name="contract" position="after">
-                    <group colspan="2" col="2" name="invoice_data">
-                        <separator colspan="2" string="Invoicing Data"/>
-                        <field name="to_invoice" widget="selection"/>
-                        <field name="pricelist_id" groups="product.group_sale_pricelist" domain="[('type','=','sale')]" attrs="{'required':[('to_invoice','!=',False)]}"/>
-                        <field name="amount_max"/>
-                    </group>
-                    <group colspan="2" col="2" name="invoice_stats">
-                        <separator colspan="4" string="Invoicing Statistics"/>
-                        <field name="amount_invoiced"/>
-                    </group>
-                </group> -->
-=======
->>>>>>> 65f31b90
                 <xpath expr="/form/sheet" position='before'>
                     <div class="oe_form_topbar">
                         <button name="set_pending" string="Pending" type="object" states="open"/>
