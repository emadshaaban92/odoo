## -*- coding: utf-8 -*-
##############################################################################
#
#    OpenERP, Open Source Management Solution
#    Copyright (C) 2004-2010 Tiny SPRL (<http://tiny.be>).
#
#    This program is free software: you can redistribute it and/or modify
#    it under the terms of the GNU Affero General Public License as
#    published by the Free Software Foundation, either version 3 of the
#    License, or (at your option) any later version.
#
#    This program is distributed in the hope that it will be useful,
#    but WITHOUT ANY WARRANTY; without even the implied warranty of
#    MERCHANTABILITY or FITNESS FOR A PARTICULAR PURPOSE.  See the
#    GNU Affero General Public License for more details.
#
#    You should have received a copy of the GNU Affero General Public License
#    along with this program.  If not, see <http://www.gnu.org/licenses/>.
#
##############################################################################
import osv
from datetime import date
import time
import pooler
import xmlrpclib
import re
import tools
import threading
from osv import osv, fields

class RPCProxyOne(object):
    def __init__(self, server, ressource):
        self.server = server
        local_url = 'http://%s:%d/xmlrpc/common'%(server.server_url,server.server_port)
        rpc = xmlrpclib.ServerProxy(local_url)
        self.uid = rpc.login(server.server_db, server.login, server.password)
        local_url = 'http://%s:%d/xmlrpc/object'%(server.server_url,server.server_port)
        self.rpc = xmlrpclib.ServerProxy(local_url)
        self.ressource = ressource
    def __getattr__(self, name):
        return lambda cr, uid, *args, **kwargs: self.rpc.execute(self.server.server_db, self.uid, self.server.password, self.ressource, name, *args)

class RPCProxy(object):
    def __init__(self, server):
        self.server = server
    def get(self, ressource):
        return RPCProxyOne(self.server, ressource)

class base_synchro(osv.osv_memory):
    """Base Synchronization """
    _name = 'base.synchro'

    _columns = {
    'server_url': fields.many2one('base.synchro.server', "Server URL", required=True),
    'user_id': fields.many2one('res.users', "Send Result To",),
    }

    _defaults = {
        'user_id': lambda self,cr,uid,context: uid,
        }

    start_date = time.strftime('%Y-%m-%d, %Hh %Mm %Ss')
    report = []
    report_total = 0
    report_create = 0
    report_write = 0

    def synchronize(self, cr, uid, server, object, context=None):
        pool = pooler.get_pool(cr.dbname)
        self.meta = {}
        ids = []
        pool1 = RPCProxy(server)
        pool2 = pool
        #try:
        if object.action in ('d','b'):
            ids = pool1.get('base.synchro.obj').get_ids(cr, uid,
                object.model_id.model,
                object.synchronize_date,
                eval(object.domain),
                {'action':'d'}
            )

        if object.action in ('u','b'):
            ids += pool2.get('base.synchro.obj').get_ids(cr, uid,
                object.model_id.model,
                object.synchronize_date,
                eval(object.domain),
                {'action':'u'}
            )
        ids.sort()
        iii = 0
        for dt, id, action in ids:
            print 'Process', dt, id, action
            iii +=1
            if action=='u':
                pool_src = pool2
                pool_dest = pool1
            else:
                pool_src = pool1
                pool_dest = pool2
            print 'Read', object.model_id.model, id
            fields = False
            if object.model_id.model=='crm.case.history':
                fields = ['email','description','log_id']
            value = pool_src.get(object.model_id.model).read(cr, uid, [id], fields)[0]
            if 'create_date' in value:
                del value['create_date']
            for key ,val in value.iteritems():
                if type(val)==tuple:
                    value.update({key:val[0]})
            value = self.data_transform(cr, uid, pool_src, pool_dest, object.model_id.model, value, action, context=context)
            id2 = self.get_id(cr, uid, object.id, id, action, context)
            #
            # Transform value
            #
            #tid=pool_dest.get(object.model_id.model).name_search(cr, uid, value['name'],[],'=',)
            if not (iii%50):
                print 'Record', iii
            # Filter fields to not sync
            for field in object.avoid_ids:
                if field.name in value:
                    del value[field.name]

            if id2:
                #try:
                pool_dest.get(object.model_id.model).write(cr, uid, [id2], value)
                #except Exception, e:
                #self.report.append('ERROR: Unable to update record ['+str(id2)+']:'+str(value.get('name', '?')))
                self.report_total+=1
                self.report_write+=1
            else:
                print value
                idnew = pool_dest.get(object.model_id.model).create(cr, uid, value)
                synid = self.pool.get('base.synchro.obj.line').create(cr, uid, {
                    'obj_id': object.id,
                    'local_id': (action=='u') and id or idnew,
                    'remote_id': (action=='d') and id or idnew
                })
                self.report_total+=1
                self.report_create+=1
            self.meta = {}
        return True

    def get_id(self, cr, uid, object_id, id, action, context=None):
        pool = pooler.get_pool(cr.dbname)
        line_pool = pool.get('base.synchro.obj.line')
        field_src = (action=='u') and 'local_id' or 'remote_id'
        field_dest = (action=='d') and 'local_id' or 'remote_id'
        rid = line_pool.search(cr, uid, [('obj_id','=',object_id), (field_src,'=',id)], context=context)
        result = False
        if rid:
            result  = line_pool.read(cr, uid, rid, [field_dest], context=context)[0][field_dest]
        return result

    def relation_transform(self, cr, uid, pool_src, pool_dest, object, id, action, context=None):
        if not id:
            return False
        pool = pooler.get_pool(cr.dbname)
        cr.execute('''select o.id from base_synchro_obj o left join ir_model m on (o.model_id =m.id) where
                m.model=%s and
                o.active''', (object,))
        obj = cr.fetchone()
        result = False
        if obj:
            #
            # If the object is synchronised and found, set it
            #
            result = self.get_id(cr, uid, obj[0], id, action, context)
        else:
            #
            # If not synchronized, try to find it with name_get/name_search
            #
            names = pool_src.get(object).name_get(cr, uid, [id])[0][1]
            res = pool_dest.get(object).name_search(cr, uid, names, [], 'like')
            if res:
                result = res[0][0]
            else:
                # LOG this in the report, better message.
                print self.report.append('WARNING: Record "%s" on relation %s not found, set to null.' % (names,object))
        return result

    #
    # IN: object and ID
    # OUT: ID of the remote object computed:
    #        If object is synchronised, read the sync database
    #        Otherwise, use the name_search method
    #

    def data_transform(self, cr, uid, pool_src, pool_dest, object, data, action='u', context=None):
        self.meta.setdefault(pool_src, {})
        if not object in self.meta[pool_src]:
<<<<<<< HEAD
            self.meta[pool_src][object] = pool_src.get(object).fields_get(cr, uid, context)
=======
            self.meta[pool_src][object] = pool_src.get(object).fields_get(cr, uid)
>>>>>>> 8694b906
        fields = self.meta[pool_src][object]

        for f in fields:
            if f not in data:
                continue
            ftype = fields[f]['type']

            if ftype in ('function', 'one2many', 'one2one'):
                del data[f]
            elif ftype == 'many2one':
                if data[f]:
                    df = self.relation_transform(cr, uid, pool_src, pool_dest, fields[f]['relation'], data[f][0], action, context=context)
                    data[f] = df
                    if not data[f]:
                        del data[f]
            elif ftype == 'many2many':
                res = map(lambda x: self.relation_transform(cr, uid, pool_src, pool_dest, fields[f]['relation'], x, action, context), data[f])
                data[f] = [(6, 0, res)]
        del data['id']
        return data

    #
    # Find all objects that are created or modified after the synchronize_date
    # Synchronize these obejcts
    #


    def upload_download(self, cr, uid, ids, context=None):
        start_date = time.strftime('%Y-%m-%d, %Hh %Mm %Ss')
        syn_obj = self.browse(cr, uid, ids, context=context)[0]
        pool = pooler.get_pool(cr.dbname)
        server = pool.get('base.synchro.server').browse(cr, uid, syn_obj.server_url.id, context=context)
        for object in server.obj_ids:
            dt = time.strftime('%Y-%m-%d %H:%M:%S')
            self.synchronize(cr, uid, server, object, context=context)
            if object.action=='b':
                time.sleep(1)
                dt = time.strftime('%Y-%m-%d %H:%M:%S')
            self.pool.get('base.synchro.obj').write(cr, uid, [object.id], {'synchronize_date': dt})
        end_date = time.strftime('%Y-%m-%d, %Hh %Mm %Ss')
        if syn_obj.user_id:
            request = pooler.get_pool(cr.dbname).get('res.request')
            if not self.report:
                self.report.append('No exception.')
            summary = '''Here is the synchronization report:

Synchronization started: %s
Synchronization finnished: %s

Synchronized records: %d
Records updated: %d
Records created: %d

Exceptions:
            '''% (start_date,end_date,self.report_total, self.report_write,self.report_create)
            summary += '\n'.join(self.report)
            request.create(cr, uid, {
                'name' : "Synchronization report",
                'act_from' : uid,
                'act_to' : syn_obj.user_id.id,
                'body': summary,
            })
            return True

    def upload_download_multi_thread(self, cr, uid, data, context=None):
        threaded_synchronization = threading.Thread(target=self.upload_download, args=(cr, uid, data, context))
        threaded_synchronization.run()
        data_obj = self.pool.get('ir.model.data')
        id2 = data_obj._get_id(cr, uid, 'base_synchro', 'view_base_synchro_finish')
        if id2:
            id2 = data_obj.browse(cr, uid, id2, context=context).res_id
        return {
            'view_type': 'form',
            'view_mode': 'form',
            'res_model': 'base.synchro',
            'views': [(id2, 'form')],
            'view_id': False,
            'type': 'ir.actions.act_window',
            'target': 'new',
        }
base_synchro()
# vim:expandtab:smartindent:tabstop=4:softtabstop=4:shiftwidth=4:<|MERGE_RESOLUTION|>--- conflicted
+++ resolved
@@ -189,11 +189,7 @@
     def data_transform(self, cr, uid, pool_src, pool_dest, object, data, action='u', context=None):
         self.meta.setdefault(pool_src, {})
         if not object in self.meta[pool_src]:
-<<<<<<< HEAD
-            self.meta[pool_src][object] = pool_src.get(object).fields_get(cr, uid, context)
-=======
             self.meta[pool_src][object] = pool_src.get(object).fields_get(cr, uid)
->>>>>>> 8694b906
         fields = self.meta[pool_src][object]
 
         for f in fields:
