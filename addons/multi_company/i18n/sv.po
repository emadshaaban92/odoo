# Swedish translation for openobject-addons
# Copyright (c) 2014 Rosetta Contributors and Canonical Ltd 2014
# This file is distributed under the same license as the openobject-addons package.
# FIRST AUTHOR <EMAIL@ADDRESS>, 2014.
#
msgid ""
msgstr ""
<<<<<<< HEAD
"Project-Id-Version: openobject-addons\n"
"Report-Msgid-Bugs-To: FULL NAME <EMAIL@ADDRESS>\n"
"POT-Creation-Date: 2014-08-14 13:09+0000\n"
"PO-Revision-Date: 2014-08-14 16:10+0000\n"
"Last-Translator: FULL NAME <EMAIL@ADDRESS>\n"
"Language-Team: Swedish <sv@li.org>\n"
=======
"Project-Id-Version: Odoo 8.0\n"
"Report-Msgid-Bugs-To: \n"
"POT-Creation-Date: 2015-01-21 14:08+0000\n"
"PO-Revision-Date: 2015-12-21 11:18+0000\n"
"Last-Translator: Anders Wallenquist <anders.wallenquist@vertel.se>\n"
"Language-Team: Swedish (http://www.transifex.com/odoo/odoo-8/language/sv/)\n"
>>>>>>> 6efc3712
"MIME-Version: 1.0\n"
"Content-Type: text/plain; charset=UTF-8\n"
"Content-Transfer-Encoding: 8bit\n"
"X-Launchpad-Export-Date: 2014-08-15 07:30+0000\n"
"X-Generator: Launchpad (build 17156)\n"

#. module: multi_company
#: model:ir.actions.act_window,name:multi_company.action_inventory_form
msgid "Company Defaults"
msgstr "Bolagsstandard"

#. module: multi_company
#: model:res.company,overdue_msg:multi_company.res_company_odoo
#: model:res.company,overdue_msg:multi_company.res_company_oerp_be
#: model:res.company,overdue_msg:multi_company.res_company_oerp_editor
#: model:res.company,overdue_msg:multi_company.res_company_oerp_in
#: model:res.company,overdue_msg:multi_company.res_company_oerp_us
msgid ""
"Dear Sir/Madam,\n"
"\n"
"Our records indicate that some payments on your account are still due. "
"Please find details below.\n"
"If the amount has already been paid, please disregard this notice. "
"Otherwise, please forward us the total amount stated below.\n"
"If you have any queries regarding your account, Please contact us.\n"
"\n"
"Thank you in advance for your cooperation.\n"
"Best Regards,"
msgstr ""
"Hej,\n"
"\n"
"Enligt våra uppgifter saknas det fortfarande inbetalningar. Om beloppet "
"redan har betalats, vänligen bortse från detta meddelande. Annars, vänligen "
"skicka oss det totala belopp som anges nedan.\n"
"Om du har några frågor angående ditt konto kan du kontakta oss.\n"
"\n"
"Tack på förhand för ditt samarbete.\n"
"Vänliga hälsningar,"

#. module: multi_company
#: view:multi_company.default:multi_company.view_inventory_form
#: view:multi_company.default:multi_company.view_inventory_search
#: view:multi_company.default:multi_company.view_inventory_tree
msgid "Multi Company"
msgstr "Mångbolag"

#. module: multi_company
#: model:product.template,name:multi_company.product_product_odoo1_product_template
msgid "Odoo Offer"
msgstr "Odoo-erbjudande"

#. module: multi_company
#: model:product.category,name:multi_company.Odoo1
msgid "Odoo Offers"
msgstr "Odoo-erbjudanden"<|MERGE_RESOLUTION|>--- conflicted
+++ resolved
@@ -1,30 +1,23 @@
-# Swedish translation for openobject-addons
-# Copyright (c) 2014 Rosetta Contributors and Canonical Ltd 2014
-# This file is distributed under the same license as the openobject-addons package.
-# FIRST AUTHOR <EMAIL@ADDRESS>, 2014.
-#
+# Translation of Odoo Server.
+# This file contains the translation of the following modules:
+# * multi_company
+# 
+# Translators:
+# Anders Wallenquist <anders.wallenquist@vertel.se>, 2015
+# FIRST AUTHOR <EMAIL@ADDRESS>, 2014
 msgid ""
 msgstr ""
-<<<<<<< HEAD
-"Project-Id-Version: openobject-addons\n"
-"Report-Msgid-Bugs-To: FULL NAME <EMAIL@ADDRESS>\n"
-"POT-Creation-Date: 2014-08-14 13:09+0000\n"
-"PO-Revision-Date: 2014-08-14 16:10+0000\n"
-"Last-Translator: FULL NAME <EMAIL@ADDRESS>\n"
-"Language-Team: Swedish <sv@li.org>\n"
-=======
 "Project-Id-Version: Odoo 8.0\n"
 "Report-Msgid-Bugs-To: \n"
 "POT-Creation-Date: 2015-01-21 14:08+0000\n"
 "PO-Revision-Date: 2015-12-21 11:18+0000\n"
 "Last-Translator: Anders Wallenquist <anders.wallenquist@vertel.se>\n"
 "Language-Team: Swedish (http://www.transifex.com/odoo/odoo-8/language/sv/)\n"
->>>>>>> 6efc3712
 "MIME-Version: 1.0\n"
 "Content-Type: text/plain; charset=UTF-8\n"
-"Content-Transfer-Encoding: 8bit\n"
-"X-Launchpad-Export-Date: 2014-08-15 07:30+0000\n"
-"X-Generator: Launchpad (build 17156)\n"
+"Content-Transfer-Encoding: \n"
+"Language: sv\n"
+"Plural-Forms: nplurals=2; plural=(n != 1);\n"
 
 #. module: multi_company
 #: model:ir.actions.act_window,name:multi_company.action_inventory_form
@@ -40,31 +33,20 @@
 msgid ""
 "Dear Sir/Madam,\n"
 "\n"
-"Our records indicate that some payments on your account are still due. "
-"Please find details below.\n"
-"If the amount has already been paid, please disregard this notice. "
-"Otherwise, please forward us the total amount stated below.\n"
+"Our records indicate that some payments on your account are still due. Please find details below.\n"
+"If the amount has already been paid, please disregard this notice. Otherwise, please forward us the total amount stated below.\n"
 "If you have any queries regarding your account, Please contact us.\n"
 "\n"
 "Thank you in advance for your cooperation.\n"
 "Best Regards,"
-msgstr ""
-"Hej,\n"
-"\n"
-"Enligt våra uppgifter saknas det fortfarande inbetalningar. Om beloppet "
-"redan har betalats, vänligen bortse från detta meddelande. Annars, vänligen "
-"skicka oss det totala belopp som anges nedan.\n"
-"Om du har några frågor angående ditt konto kan du kontakta oss.\n"
-"\n"
-"Tack på förhand för ditt samarbete.\n"
-"Vänliga hälsningar,"
+msgstr "Hej,\n\nEnligt våra uppgifter saknas det fortfarande inbetalningar. Om beloppet redan har betalats, vänligen bortse från detta meddelande. Annars, vänligen skicka oss det totala belopp som anges nedan.\nOm du har några frågor angående ditt konto kan du kontakta oss.\n\nTack på förhand för ditt samarbete.\nVänliga hälsningar,"
 
 #. module: multi_company
 #: view:multi_company.default:multi_company.view_inventory_form
 #: view:multi_company.default:multi_company.view_inventory_search
 #: view:multi_company.default:multi_company.view_inventory_tree
 msgid "Multi Company"
-msgstr "Mångbolag"
+msgstr "Flerbolag"
 
 #. module: multi_company
 #: model:product.template,name:multi_company.product_product_odoo1_product_template
