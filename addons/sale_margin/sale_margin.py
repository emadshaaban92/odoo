--- conflicted
+++ resolved
@@ -28,13 +28,9 @@
             lang=False, update_tax=True, date_order=False, packaging=False, fiscal_position=False, flag=False, context=None):
         res = super(sale_order_line, self).product_id_change(cr, uid, ids, pricelist, product, qty=qty,
             uom=uom, qty_uos=qty_uos, uos=uos, name=name, partner_id=partner_id,
-<<<<<<< HEAD
-            lang=lang, update_tax=update_tax, date_order=date_order, packaging=packaging, fiscal_position=fiscal_position, flag=flag)
+            lang=lang, update_tax=update_tax, date_order=date_order, packaging=packaging, fiscal_position=fiscal_position, flag=flag, context=context)
         if not pricelist:
             return res
-=======
-            lang=lang, update_tax=update_tax, date_order=date_order, packaging=packaging, fiscal_position=fiscal_position, flag=flag, context=context)
->>>>>>> 88525993
         frm_cur = self.pool.get('res.users').browse(cr, uid, uid).company_id.currency_id.id
         to_cur = self.pool.get('product.pricelist').browse(cr, uid, [pricelist])[0].currency_id.id
         if product:
