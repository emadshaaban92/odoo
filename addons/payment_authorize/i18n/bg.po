# Translation of Odoo Server.
# This file contains the translation of the following modules:
# * payment_authorize
#
# Translators:
msgid ""
msgstr ""
"Project-Id-Version: Odoo 9.0\n"
"Report-Msgid-Bugs-To: \n"
<<<<<<< HEAD
"POT-Creation-Date: 2016-08-19 10:25+0000\n"
=======
"POT-Creation-Date: 2016-08-18 14:07+0000\n"
>>>>>>> bc1a0a32
"PO-Revision-Date: 2015-10-14 11:43+0000\n"
"Last-Translator: Martin Trigaux\n"
"Language-Team: Bulgarian (http://www.transifex.com/odoo/odoo-9/language/"
"bg/)\n"
"Language: bg\n"
"MIME-Version: 1.0\n"
"Content-Type: text/plain; charset=UTF-8\n"
"Content-Transfer-Encoding: \n"
"Plural-Forms: nplurals=2; plural=(n != 1);\n"

#. module: payment_authorize
<<<<<<< HEAD
=======
#: model:payment.acquirer,cancel_msg:payment_authorize.payment_acquirer_authorize
msgid "<span><i>Cancel,</i> Your payment has been cancelled.</span>"
msgstr "<span><i>Отказ,</i> Вашето плащане е отказано.</span>"

#. module: payment_authorize
#: model:payment.acquirer,done_msg:payment_authorize.payment_acquirer_authorize
msgid ""
"<span><i>Done,</i> Your online payment has been successfully processed. "
"Thank you for your order.</span>"
msgstr ""
"<span><i>Готово,</i> Вашето онлайн плащане е успешно. Благодарим Ви, за "
"поръчката!.</span>"

#. module: payment_authorize
#: model:payment.acquirer,error_msg:payment_authorize.payment_acquirer_authorize
msgid ""
"<span><i>Error,</i> Please be aware that an error occurred during the "
"transaction. The order has been confirmed but won't be paid. Don't hesitate "
"to contact us if you have any questions on the status of your order.</span>"
msgstr ""
"<span><i>Грешка,</i> Моля, имайте предвид, че възникна грешка по време на "
"транзакцията. Поръчката е потвърдена, но не е платена. Не се колебайте да се "
"свържете с нас ако имате въпроси относно статуса на Вашата поръчка.</span>"

#. module: payment_authorize
#: model:payment.acquirer,pending_msg:payment_authorize.payment_acquirer_authorize
msgid ""
"<span><i>Pending,</i> Your online payment has been successfully processed. "
"But your order is not validated yet.</span>"
msgstr ""
"<span><i>Задържано,</i>  Вашето онлайн плащане е успешно, но поръчката Ви "
"още не е потвърдена.</span>"

#. module: payment_authorize
>>>>>>> bc1a0a32
#: model:ir.model.fields,field_description:payment_authorize.field_payment_acquirer_authorize_login
msgid "API Login Id"
msgstr ""

#. module: payment_authorize
#: model:ir.model.fields,field_description:payment_authorize.field_payment_acquirer_authorize_transaction_key
msgid "API Transaction Key"
msgstr ""

#. module: payment_authorize
#: model:ir.ui.view,arch_db:payment_authorize.acquirer_form_authorize
msgid ""
"How to configure your Authorize.Net account (look for Getting Started "
"Guide) ?"
msgstr ""

#. module: payment_authorize
#: model:ir.model,name:payment_authorize.model_payment_acquirer
msgid "Payment Acquirer"
msgstr "Обработчик на плащането"

#. module: payment_authorize
#: model:ir.model,name:payment_authorize.model_payment_transaction
msgid "Payment Transaction"
msgstr "Плащане"

#~ msgid "<span><i>Cancel,</i> Your payment has been cancelled.</span>"
#~ msgstr "<span><i>Отказ,</i> Вашето плащане е отказано.</span>"

#~ msgid ""
#~ "<span><i>Done,</i> Your online payment has been successfully processed. "
#~ "Thank you for your order.</span>"
#~ msgstr ""
#~ "<span><i>Готово,</i> Вашето онлайн плащане е успешно. Благодарим Ви, за "
#~ "поръчката!.</span>"

#~ msgid ""
#~ "<span><i>Error,</i> Please be aware that an error occurred during the "
#~ "transaction. The order has been confirmed but won't be paid. Don't "
#~ "hesitate to contact us if you have any questions on the status of your "
#~ "order.</span>"
#~ msgstr ""
#~ "<span><i>Грешка,</i> Моля, имайте предвид, че възникна грешка по време на "
#~ "транзакцията. Поръчката е потвърдена, но не е платена. Не се колебайте да "
#~ "се свържете с нас ако имате въпроси относно статуса на Вашата поръчка.</"
#~ "span>"

#~ msgid ""
#~ "<span><i>Pending,</i> Your online payment has been successfully "
#~ "processed. But your order is not validated yet.</span>"
#~ msgstr ""
#~ "<span><i>Задържано,</i>  Вашето онлайн плащане е успешно, но поръчката Ви "
#~ "още не е потвърдена.</span>"<|MERGE_RESOLUTION|>--- conflicted
+++ resolved
@@ -7,11 +7,7 @@
 msgstr ""
 "Project-Id-Version: Odoo 9.0\n"
 "Report-Msgid-Bugs-To: \n"
-<<<<<<< HEAD
-"POT-Creation-Date: 2016-08-19 10:25+0000\n"
-=======
 "POT-Creation-Date: 2016-08-18 14:07+0000\n"
->>>>>>> bc1a0a32
 "PO-Revision-Date: 2015-10-14 11:43+0000\n"
 "Last-Translator: Martin Trigaux\n"
 "Language-Team: Bulgarian (http://www.transifex.com/odoo/odoo-9/language/"
@@ -23,8 +19,6 @@
 "Plural-Forms: nplurals=2; plural=(n != 1);\n"
 
 #. module: payment_authorize
-<<<<<<< HEAD
-=======
 #: model:payment.acquirer,cancel_msg:payment_authorize.payment_acquirer_authorize
 msgid "<span><i>Cancel,</i> Your payment has been cancelled.</span>"
 msgstr "<span><i>Отказ,</i> Вашето плащане е отказано.</span>"
@@ -59,7 +53,6 @@
 "още не е потвърдена.</span>"
 
 #. module: payment_authorize
->>>>>>> bc1a0a32
 #: model:ir.model.fields,field_description:payment_authorize.field_payment_acquirer_authorize_login
 msgid "API Login Id"
 msgstr ""
@@ -67,6 +60,11 @@
 #. module: payment_authorize
 #: model:ir.model.fields,field_description:payment_authorize.field_payment_acquirer_authorize_transaction_key
 msgid "API Transaction Key"
+msgstr ""
+
+#. module: payment_authorize
+#: model:payment.acquirer,name:payment_authorize.payment_acquirer_authorize
+msgid "Authorize.Net"
 msgstr ""
 
 #. module: payment_authorize
@@ -86,30 +84,9 @@
 msgid "Payment Transaction"
 msgstr "Плащане"
 
-#~ msgid "<span><i>Cancel,</i> Your payment has been cancelled.</span>"
-#~ msgstr "<span><i>Отказ,</i> Вашето плащане е отказано.</span>"
-
-#~ msgid ""
-#~ "<span><i>Done,</i> Your online payment has been successfully processed. "
-#~ "Thank you for your order.</span>"
-#~ msgstr ""
-#~ "<span><i>Готово,</i> Вашето онлайн плащане е успешно. Благодарим Ви, за "
-#~ "поръчката!.</span>"
-
-#~ msgid ""
-#~ "<span><i>Error,</i> Please be aware that an error occurred during the "
-#~ "transaction. The order has been confirmed but won't be paid. Don't "
-#~ "hesitate to contact us if you have any questions on the status of your "
-#~ "order.</span>"
-#~ msgstr ""
-#~ "<span><i>Грешка,</i> Моля, имайте предвид, че възникна грешка по време на "
-#~ "транзакцията. Поръчката е потвърдена, но не е платена. Не се колебайте да "
-#~ "се свържете с нас ако имате въпроси относно статуса на Вашата поръчка.</"
-#~ "span>"
-
-#~ msgid ""
-#~ "<span><i>Pending,</i> Your online payment has been successfully "
-#~ "processed. But your order is not validated yet.</span>"
-#~ msgstr ""
-#~ "<span><i>Задържано,</i>  Вашето онлайн плащане е успешно, но поръчката Ви "
-#~ "още не е потвърдена.</span>"+#. module: payment_authorize
+#: model:payment.acquirer,pre_msg:payment_authorize.payment_acquirer_authorize
+msgid ""
+"You will be redirected to the Authorize website after clicking on the "
+"payment button."
+msgstr ""