--- conflicted
+++ resolved
@@ -47,15 +47,7 @@
                                     <field name="categ_id" string="Product Category"/>
                                 </group>
                                 <group name="group_standard_price">
-<<<<<<< HEAD
-                                    <field name="list_price" widget='monetary' options="{'currency_field': 'currency_id'}"/>
-=======
                                     <field name="list_price" widget='monetary' options="{'currency_field': 'currency_id', 'field_digits': True}"/>
-                                    <label for="standard_price" groups="base.group_user" attrs="{'invisible': [('product_variant_count', '&gt;', 1)]}"/>
-                                    <div name="standard_price_uom" groups="base.group_user" attrs="{'invisible': [('product_variant_count', '&gt;', 1)]}">
-                                        <field name="standard_price" widget='monetary' options="{'currency_field': 'currency_id', 'field_digits': True}"/>
-                                    </div>
->>>>>>> ff0abd21
                                     <field name="company_id" groups="base.group_multi_company"
                                         options="{'no_create': True}"/>
                                     <field name="uom_id" groups="product.group_uom" options="{'no_create': True}"/>
