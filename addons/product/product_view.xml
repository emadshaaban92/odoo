<?xml version="1.0" encoding="utf-8"?>
<openerp>
    <data>
        <menuitem id="prod_config_main" name="Products" parent="base.menu_base_config" sequence="70"/>

        <record id="product_search_form_view" model="ir.ui.view">
            <field name="name">product.search.form</field>
            <field name="model">product.product</field>
            <field name="arch" type="xml">
                <search string="Product">
                   <field name="name" string="Product" filter_domain="['|','|',('name','ilike',self),('default_code','ilike',self),('variants','ilike',self)]"/>
                   <filter string="Services" icon="terp-accessories-archiver" domain="[('type','=','service')]"/>
                   <filter string="Consumable" name="consumable" icon="terp-accessories-archiver" domain="[('type','=','consu')]" help="Consumable products"/>
                   <separator/>
                   <filter string="Can be Sold" name="filter_to_sell" icon="terp-accessories-archiver-minus" domain="[('sale_ok','=',1)]"/>
                   <field name="categ_id"/>
                   <group expand="0" string="Context...">
                       <field name="pricelist_id" widget="selection" context="{'pricelist': self}" filter_domain="[]" groups="product.group_sale_pricelist"/> <!-- Keep widget=selection on this field to pass numeric `self` value, which is not the case for regular m2o widgets! -->
                       <field name="company_id" groups="base.group_multi_company"/>
                   </group>
                   <group  expand='0' string='Group by...'>
                       <filter string='Category' icon="terp-stock_symbol-selection" domain="[]" context="{'group_by' : 'categ_id'}"/>
                       <filter string='Default Unit of Measure' icon="terp-mrp" domain="[]" context="{'group_by' : 'uom_id'}"/>
                       <filter string='Type' icon="terp-stock_symbol-selection" domain="[]" context="{'group_by' : 'type'}"/>
                       <filter string='Company' icon="terp-go-home" domain="[]" context="{'group_by' : 'company_id'}" groups="base.group_multi_company"/>
                       <filter string='Template' name="template_id" domain="[]" context="{'group_by' : 'product_tmpl_id'}" groups="product.group_product_variant"/>
                   </group>
                </search>
            </field>
        </record>

        <record id="product_product_tree_view" model="ir.ui.view">
            <field name="name">product.product.tree</field>
            <field name="model">product.product</field>
            <field eval="7" name="priority"/>
            <field name="arch" type="xml">
                <tree colors="red:virtual_available&lt;0;blue:virtual_available&gt;=0 and state in ('draft', 'end', 'obsolete');black:virtual_available&gt;=0 and state not in ('draft', 'end', 'obsolete')" string="Products">
                    <field name="default_code"/>
                    <field name="name"/>
                    <field name="variants" groups="product.group_product_variant"/>
                    <field name="categ_id" invisible="1"/>
                    <field name="type" invisible="1"/>
                    <field name="uom_id" string="Unit of Measure" groups="product.group_uom"/>
                    <field name="qty_available"/>
                    <field name="virtual_available"/>
                    <field name="lst_price"/>
                    <field name="price" invisible="not context.get('pricelist',False)"/>
                    <field name="standard_price" invisible="1"/>
                    <field name="state"/>
                    <field name="company_id" groups="base.group_multi_company" invisible="1"/>
                    <field name="product_tmpl_id" invisible="1"/>
                </tree>
            </field>
        </record>

        <record id="product_normal_form_view" model="ir.ui.view">
            <field name="name">product.normal.form</field>
            <field name="model">product.product</field>
            <field eval="7" name="priority"/>
            <field name="arch" type="xml">
                <form string="Product" version="7.0">
                    <sheet>
                        <field name="image_medium" widget="image" class="oe_avatar oe_left"/>
                        <div class="oe_title">
                            <div class="oe_edit_only">
                                <label for="name" string="Product Name"/>
                            </div>
                            <h1>
                                <field name="name" class="oe_inline"/>
                                <field name="product_tmpl_id" groups="product.group_product_variant" class="oe_inline"/>
                                <span attrs="{'invisible':[('variants','=',False)]}" groups="product.group_product_variant"> - </span>
                                <field name="variants" placeholder="Variant Name" groups="product.group_product_variant" class="oe_inline" readonly="0"/>
                            </h1>
                            <label for="categ_id" class="oe_edit_only"/>
                            <h2><field name="categ_id"/></h2>
                            <label for="public_categ_id" class="oe_edit_only"/>
                            <h3><field name="public_categ_id"/></h3>
                            <div name="options" groups="base.group_user">
                                <field name="sale_ok"/>
                                <label for="sale_ok"/>
                            </div>
                        </div>
                        <div class="oe_right oe_button_box" name="buttons">
                        </div>
                        <notebook>
                            <page string="Information">
                                <group>
                                    <group>
                                        <field name="type"/>
                                        <field name="uom_id" on_change="onchange_uom(uom_id,uom_po_id)" groups="product.group_uom"/>
                                        <field name="lst_price" string="Public Sale Price"/>
                                    </group>
                                    <group>
                                        <field name="default_code"/>
                                        <label for="ean13"/>
                                        <div name="ean">
                                            <field name="ean13" placeholder="e.g. 5901234123457"/>
                                        </div>
                                        <field name="company_id" groups="base.group_multi_company" widget="selection"/>
                                    </group>
                                </group>
                                <field name="description" placeholder="describe the product characteristics..."/>
                            </page>
                            <page string="Procurements" groups="base.group_user">
                                <group name="procurement">
                                    <group name="general">
                                        <field name="cost_method" groups="product.group_costing_method"/>
                                        <field name="standard_price" attrs="{'readonly':[('cost_method','=','average')]}"/>
                                    </group>
                                    <group name="procurement_uom" groups="product.group_uom" string="Purchase">
                                        <field name="uom_po_id"/>
                                    </group>
                                </group>
                                <separator string="Description for Suppliers"/>
                                <field name="description_purchase" placeholder="This note will be displayed on requests for quotation..."/>
                            </page>
                            <page string="Inventory" groups="base.group_user">
                                <group name="inventory">
                                    <group name="status" string="Status">
                                        <field name="state"/>
                                        <field name="product_manager"
                                        context="{'default_groups_ref': ['base.group_user', 'base.group_partner_manager', 'base.group_sale_manager']}"/>
                                    </group>
                                    <group name="Weights" groups="product.group_stock_packaging" string="Weights">
                                        <field digits="(14, 3)" name="volume" attrs="{'readonly':[('type','=','service')]}"/>
                                        <field name="weight" attrs="{'readonly':[('type','=','service')]}"/>
                                        <field name="weight_net" attrs="{'readonly':[('type','=','service')]}"/>
                                    </group>
                                </group>
                            </page>
                            <page string="Sales" attrs="{'invisible':[('sale_ok','=',False)]}">
                                <group name="sale">
                                    <group string="Sale Conditions">
                                        <label for="warranty"/>
                                        <div>
                                            <field name="warranty" class="oe_inline"/> months
                                        </div>
                                    </group>
                                    <group groups="product.group_uos" string="Unit of Measure">
                                        <field name="uos_id"/>
                                        <field name="uos_coeff"/>
                                        <field name="mes_type"/>
                                    </group>
                                </group>
                                <field name="packaging" groups="product.group_stock_packaging">
                                    <form string="Packaging" version="7.0">
                                        <group col="4">
                                            <field name="ean"/>
                                            <field name="sequence" invisible="1"/>
                                            <newline/>
                                            <field name="qty"/>
                                            <field name="ul"/>
                                            <field name="weight_ul"/>
                                            <separator colspan="4" string="Palletization"/>
                                            <field name="ul_qty"/>
                                            <field name="rows"/>
                                            <field name="weight"/>
                                            <separator colspan="4" string="Pallet Dimension"/>
                                            <field name="height"/>
                                            <field name="width"/>
                                            <field name="length"/>
                                        </group>
                                        <separator colspan="4" string="Description"/>
                                        <field name="name"/>
                                    </form>
                                </field>
                                <separator string="Description for Quotations"/>
                                <field name="description_sale" placeholder="note to be displayed on quotations..."/>
                            </page>
                        </notebook>
                    </sheet>
                    <div class="oe_chatter">
                        <field name="message_follower_ids" widget="mail_followers"/>
                        <field name="message_ids" widget="mail_thread"/>
                    </div>
                </form>
            </field>
        </record>

        <!-- Product Kanban View  -->

        <record model="ir.ui.view" id="product.product_kanban_view">
            <field name="name">Product Kanban</field>
            <field name="model">product.product</field>
            <field name="arch" type="xml">
                <kanban>
                    <field name="color"/>
                    <field name="type"/>
                    <field name="image_small"/>
                    <field name="list_price"/>
                    <templates>
                        <t t-name="kanban-box">
                            <div class="oe_kanban_vignette oe_semantic_html_override">
                                <a type="open"><img t-att-src="kanban_image('product.product', 'image_small', record.id.value)" class="oe_kanban_image"/></a>
                                <div class="oe_kanban_details">
                                    <h4>
                                        <a type="open">
                                             <t t-if="record.code.raw_value">[<field name="code"/>]</t> <field name="name"/> <t t-if="record.variants.raw_value">(<field name="variants"/>)</t>
                                        </a>
                                    </h4>
                                    <div name="tags"/>
                                    <ul>
                                        <li>Price: <field name="lst_price"></field></li>
                                    </ul>
                                </div>
                            </div>
                        </t>
                    </templates>
                </kanban>
            </field>
        </record>

        <record id="product_normal_action" model="ir.actions.act_window">
            <field name="name">Products</field>
            <field name="type">ir.actions.act_window</field>
            <field name="res_model">product.product</field>
            <field name="view_type">form</field>
            <field name="view_mode">tree,form,kanban</field>
            <field name="view_id" ref="product_product_tree_view"/>
            <field name="search_view_id" ref="product_search_form_view"/>
            <field name="help" type="html">
              <p class="oe_view_nocontent_create">
                Click to define a new product.
              </p><p>
                You must define a product for everything you buy or sell,
                whether it's a physical product, a consumable or service.
              </p>
            </field>
        </record>
        <record id="product_normal_action_sell" model="ir.actions.act_window">
            <field name="name">All Products</field>
            <field name="type">ir.actions.act_window</field>
            <field name="res_model">product.product</field>
            <field name="view_mode">kanban,tree,form</field>
            <field name="view_type">form</field>
            <field name="context">{"search_default_filter_to_sell":1}</field>
            <field name="view_id" ref="product_product_tree_view"/>
            <field name="search_view_id" ref="product_search_form_view"/>
            <field name="help" type="html">
              <p class="oe_view_nocontent_create">
                Click to define a new product.
              </p><p>
                You must define a product for everything you sell, whether it's
                a physical product, a consumable or a service you offer to
                customers.
              </p><p>
                The product form contains information to simplify the sale
                process: price, notes in the quotation, accounting data,
                procurement methods, etc.
              </p>
            </field>
        </record>
        
        <record id="product_action_template" model="ir.actions.act_window">
            <field name="name">Products by Templates</field>
            <field name="type">ir.actions.act_window</field>
            <field name="res_model">product.product</field>
            <field name="view_mode">tree,form,kanban</field>
            <field name="view_type">form</field>
            <field name="context">{"search_default_template_id":1, "search_default_filter_to_sell":1}</field>
            <field name="view_id" ref="product_product_tree_view"/>
            <field name="search_view_id" ref="product_search_form_view"/>
            <field name="help" type="html">
              <p class="oe_view_nocontent_create">
                Click to define a new product.
              </p><p>
                You must define a product for everything you sell, whether it's
                a physical product, a consumable or a service you offer to
                customers.
              </p><p>
                The product form contains information to simplify the sale
                process: price, notes in the quotation, accounting data,
                procurement methods, etc.
              </p>
            </field>
        </record>

        <record id="open_view_product_tree1" model="ir.actions.act_window.view">
            <field name="sequence" eval="2"/>
            <field name="view_mode">tree</field>
            <field name="view_id" ref="product_product_tree_view"/>
            <field name="act_window_id" ref="product_normal_action_sell"/>
        </record>

        <record id="open_view_product_form1" model="ir.actions.act_window.view">
            <field name="sequence" eval="3"/>
            <field name="view_mode">form</field>
            <field name="view_id" ref="product_normal_form_view"/>
            <field name="act_window_id" ref="product_normal_action_sell"/>
        </record>

        <record id="open_view_product_kanban1" model="ir.actions.act_window.view">
            <field name="sequence" eval="1"/>
            <field name="view_mode">kanban</field>
            <field name="view_id" ref="product_kanban_view"/>
            <field name="act_window_id" ref="product_normal_action_sell"/>
        </record>

        <menuitem id="base.menu_product" name="Products" parent="base.menu_base_partner" sequence="9"/>
        <menuitem action="product.product_normal_action_sell" id="product.menu_products" parent="base.menu_product" sequence="1"/>
        <menuitem action="product.product_action_template" id="product.menu_products_bytemplate" parent="base.menu_product" groups="product.group_product_variant" sequence="3"/>

        <record id="product_normal_action_puchased" model="ir.actions.act_window">
            <field name="name">Products</field>
            <field name="type">ir.actions.act_window</field>
            <field name="res_model">product.product</field>
            <field name="view_type">form</field>
            <field name="view_mode">kanban,tree,form</field>
            <field name="context">{"search_default_filter_to_purchase":1}</field>
            <field name="view_id" ref="product_kanban_view"/>
            <field name="search_view_id" ref="product_search_form_view"/>
            <field name="help" type="html">
              <p class="oe_view_nocontent_create">
                Click to define a new product.
              </p><p>
                You must define a product for everything you purchase, whether
                it's a physical product, a consumable or services you buy to
                subcontractants.
              </p><p>
                The product form contains detailed information to improve the
                purchase process: prices, procurement logistics, accounting data,
                available suppliers, etc.
              </p>
            </field>
        </record>

        <record id="product_category_search_view" model="ir.ui.view">
            <field name="name">product.category.search</field>
            <field name="model">product.category</field>
            <field name="arch" type="xml">
                <search string="Product Categories">
                    <field name="name" string="Product Categories"/>
                    <field name="parent_id"/>
                </search>
            </field>
        </record>
        <record id="product_category_form_view" model="ir.ui.view">
            <field name="name">product.category.form</field>
            <field name="model">product.category</field>
            <field name="arch" type="xml">
                <form string="Product Categories" version="7.0">
                    <sheet>
                        <div class="oe_title">
                            <label for="name" class="oe_edit_only"/>
                            <h1>
                                <field name="name"/>
                            </h1>
                        </div>
                        <group>
                            <group name="parent" col="4">
                                <field name="parent_id"/>
                                <field name="type"/>
                            </group>
                        </group>
                    </sheet>
                </form>
            </field>
        </record>
        <record id="product_category_list_view" model="ir.ui.view">
            <field name="name">product.category.list</field>
            <field name="model">product.category</field>
            <field name="priority">1</field>
            <field name="arch" type="xml">
                <tree string="Product Categories">
                    <field name="complete_name"/>
                </tree>
            </field>
        </record>
        <record id="product_category_tree_view" model="ir.ui.view">
            <field name="name">product.category.tree</field>
            <field name="model">product.category</field>
            <field name="field_parent">child_id</field>
            <field name="arch" type="xml">
                <tree toolbar="True" string="Product Categories">
                    <field name="name"/>
                </tree>
            </field>
        </record>
        <record id="product_category_action" model="ir.actions.act_window">
            <field name="name">Products by Category</field>
            <field name="type">ir.actions.act_window</field>
            <field name="res_model">product.category</field>
            <field name="domain">[('parent_id','=',False)]</field>
            <field name="view_type">tree</field>
            <field name="view_id" ref="product_category_tree_view"/>
            <field name="help" type="html">
              <p>
                Here is a list of all your products classified by category. You
                can click a category to get the list of all products linked to
                this category or to a child of this category.
              </p>
            </field>
        </record>
        <menuitem
            action="product_category_action"
            id="product.menu_products_category"
            parent="base.menu_product"
            sequence="2" groups="base.group_no_one"/>
        <record id="product_category_action_form" model="ir.actions.act_window">
            <field name="name">Product Categories</field>
            <field name="type">ir.actions.act_window</field>
            <field name="res_model">product.category</field>
            <field name="view_type">form</field>
            <field name="search_view_id" ref="product_category_search_view"/>
            <field name="view_id" ref="product_category_list_view"/>
        </record>
        <menuitem action="product_category_action_form"
            groups="base.group_no_one"
            id="menu_product_category_action_form"
            parent="prod_config_main" sequence="2"/>


        <record id="product_normal_action_tree" model="ir.actions.act_window">
            <field name="name">Products</field>
            <field name="type">ir.actions.act_window</field>
            <field name="res_model">product.product</field>
            <field name="view_type">form</field>
            <field name="view_mode">tree,form,kanban</field>
            <field name="context">{'categ_id':active_id, 'search_default_categ_id':active_id}</field>
        </record>
        <record id="ir_product_category_open" model="ir.values">
            <field eval="'tree_but_open'" name="key2"/>
            <field eval="'product.category'" name="model"/>
            <field name="name">Products by Categories</field>
            <field eval="'ir.actions.act_window,%d'%product_normal_action_tree" name="value"/>
        </record>


        <!-- Product Public Categories -->
        <record id="product_public_category_form_view" model="ir.ui.view">
            <field name="name">product.public.category.form</field>
            <field name="model">product.public.category</field>
            <field name="arch" type="xml">
                <form string="Pos/Public Categories" version="7.0">
                    <sheet>
                        <field name="image_medium" widget='image' class="oe_avatar oe_right"/>
                        <div class="oe_left">
                            <group>
                                <field name="name"/>
                                <field name="parent_id"/>
                                <field name="sequence"/>
                            </group>
                        </div>
                    </sheet>
                </form>
            </field>
        </record>
        <record id="product_public_category_tree_view" model="ir.ui.view">
            <field name="name">product.public.category.tree</field>
            <field name="model">product.public.category</field>
            <field name="field_parent" eval="False"/>
            <field name="arch" type="xml">
                <tree string="Product Product Categories">
                    <field name="sequence" invisible="1"/>
                    <field name="complete_name"/>
                </tree>
            </field>
        </record>
        <record id="product_public_category_action" model="ir.actions.act_window">
            <field name="name">Pos/Public Product Categories</field>
            <field name="type">ir.actions.act_window</field>
            <field name="res_model">product.public.category</field>
            <field name="view_type">form</field>
            <field name="view_mode">tree,form</field>
            <field name="view_id" eval="False"/>
            <field name="help" type="html">
              <p class="oe_view_nocontent_create">
                Click to define a new category.
              </p><p>
                Categories are used to browse your products through the
                touchscreen interface.
              </p><p>
                If you put a photo on the category, the layout of the
                touchscreen interface will automatically. We suggest not to put
                a photo on categories for small (1024x768) screens.
              </p>
            </field>
        </record>
        <menuitem action="product_public_category_action" id="menu_product_public_category" parent="prod_config_main" sequence="10" />
        <!-- END -->

        <!-- Unit of Measure -->

        <record id="product_uom_tree_view" model="ir.ui.view">
            <field name="name">product.uom.tree</field>
            <field name="model">product.uom</field>
            <field name="arch" type="xml">
                <tree string="Units of Measure">
                    <field name="name"/>
                    <field name="category_id"/>
                </tree>
            </field>
        </record>

        <record id="product_uom_form_view" model="ir.ui.view">
            <field name="name">product.uom.form</field>
            <field name="model">product.uom</field>
            <field name="arch" type="xml">
                <form string="Units of Measure" version="7.0">
                    <group>
                        <group>
                            <field name="name"/>
                            <field name="category_id"/>
                            <field name="uom_type" on_change="onchange_type(uom_type)"/>
                            <label for="factor"/>
                            <div>
                                <field name="factor" attrs="{'invisible':[('uom_type','!=','smaller')]}"/>
                                <field name="factor_inv" attrs="{'invisible':[('uom_type','!=','bigger')]}"/>
                                <p attrs="{'invisible':[('uom_type','!=','smaller')]}" class="oe_grey">
                                    e.g: 1 * (reference unit) = ratio * (this unit)
                                </p>
                                <p attrs="{'invisible':[('uom_type','!=','bigger')]}" class="oe_grey">
                                    e.g: 1 * (this unit) = ratio * (reference unit)
                                </p>
                            </div>
                        </group>
                        <group>
                            <field name="active"/>
                            <field name="rounding"/>
                        </group>
                    </group>
                </form>
            </field>
        </record>
        <record id="product_uom_form_action" model="ir.actions.act_window">
            <field name="name">Units of Measure</field>
            <field name="type">ir.actions.act_window</field>
            <field name="res_model">product.uom</field>
            <field name="view_type">form</field>
            <field name="view_id" ref="product_uom_tree_view"/>
            <field name="help" type="html">
              <p class="oe_view_nocontent_create">
                Click to add a new unit of measure.
              </p><p>
                You must define a conversion rate between several Units of
                Measure within the same category.
              </p>
            </field>
        </record>
        <menuitem id="next_id_16" name="Units of Measure" parent="prod_config_main" sequence="30" groups="product.group_uom"/>
        <menuitem action="product_uom_form_action" id="menu_product_uom_form_action" parent="base.menu_base_config" sequence="30" groups="product.group_uom"/>

        <record id="product_uom_categ_form_view" model="ir.ui.view">
            <field name="name">product.uom.categ.form</field>
            <field name="model">product.uom.categ</field>
            <field name="arch" type="xml">
                <form string="Units of Measure categories" version="7.0">
                    <group>
                        <field name="name"/>
                    </group>
                </form>
            </field>
        </record>
        <record id="product_uom_categ_form_action" model="ir.actions.act_window">
            <field name="name">Unit of Measure Categories</field>
            <field name="type">ir.actions.act_window</field>
            <field name="res_model">product.uom.categ</field>
            <field name="view_type">form</field>
            <field name="view_mode">tree,form</field>
            <field name="help" type="html">
              <p class="oe_view_nocontent_create">
                Click to add a new unit of measure category.
              </p><p>
                Units of measure belonging to the same category can be
                converted between each others. For example, in the category
                <i>'Time'</i>, you will have the following units of measure:
                Hours, Days.
              </p>
            </field>
        </record>
        <menuitem action="product_uom_categ_form_action" id="menu_product_uom_categ_form_action" parent="base.menu_base_config" sequence="25" groups="base.group_no_one"/>

        <record id="product_ul_form_view" model="ir.ui.view">
            <field name="name">product.ul.form.view</field>
            <field name="model">product.ul</field>
            <field name="arch" type="xml">
                <form string="Packaging" version="7.0">
                    <group>
                        <field name="name"/>
                        <field name="type"/>
                    </group>
                </form>
            </field>
        </record>
        <record id="product_ul_tree" model="ir.ui.view">
            <field name="name">product.ul.tree</field>
            <field name="model">product.ul</field>
            <field name="arch" type="xml">
                <tree string="Packaging">
                    <field name="name"/>
                    <field name="type"/>
                </tree>
            </field>
        </record>
        <record id="product_ul_form_action" model="ir.actions.act_window">
            <field name="name">Packaging</field>
            <field name="type">ir.actions.act_window</field>
            <field name="res_model">product.ul</field>
            <field name="view_type">form</field>
            <field name="view_mode">tree,form</field>
            <field name="help" type="html">
              <p class="oe_view_nocontent_create">
                Click to add a new packaging type.
              </p><p>
                The packaging type define the dimensions as well as the number
                of products per package. This will ensure salesperson sell the
                right number of products according to the package selected.
              </p>
            </field>
        </record>
        <menuitem
            action="product_ul_form_action" groups="product.group_stock_packaging" id="menu_product_ul_form_action" parent="prod_config_main" sequence="5"/>

        <record id="product_packaging_tree_view" model="ir.ui.view">
            <field name="name">product.packaging.tree.view</field>
            <field name="model">product.packaging</field>
            <field name="arch" type="xml">
                <tree string="Packaging">
                    <field name="sequence" widget="handle"/>
                    <field name="ean"/>
                    <field name="qty"/>
                    <field name="ul"/>
                </tree>
            </field>
        </record>

        <record id="product_packaging_form_view" model="ir.ui.view">
            <field name="name">product.packaging.form.view</field>
            <field name="model">product.packaging</field>
            <field name="arch" type="xml">
                <form string="Packaging" version="7.0">
                    <group col="4">
                        <field name="product_id"/>
                        <newline/>
                        <field name="ean"/>
                        <field name="sequence" invisible="1"/>
                        <newline/>
                        <field name="qty"/>
                        <field name="ul"/>
                        <field name="weight_ul"/>
                        <separator colspan="4" string="Palletization"/>
                        <field name="ul_qty"/>
                        <field name="rows"/>
                        <field name="weight"/>
                        <separator colspan="4" string="Pallet Dimension"/>
                        <field name="height"/>
                        <field name="width"/>
                        <field name="length"/>
                        <separator colspan="4" string="Other Info"/>
                        <field colspan="4" name="name"/>
                    </group>
                </form>
            </field>
        </record>

        <record id="product_supplierinfo_form_view" model="ir.ui.view">
            <field name="name">product.supplierinfo.form.view</field>
            <field name="model">product.supplierinfo</field>
            <field name="arch" type="xml">
                <form string="Supplier Information" version="7.0">
                    <group col="4">
                        <field name="name" context="{'default_customer': 0, 'search_default_supplier': 1, 'default_supplier': 1}"/>
                        <field name="sequence"/>
                        <field name="product_name"/>
                        <field name="product_code"/>
                        <field name="min_qty"/>
                        <field name="product_uom" groups="product.group_uom"/>
                        <field name="delay"/>
                        <field name="company_id" groups="base.group_multi_company" widget="selection"/>
                    </group>
                    <p groups="product.group_purchase_pricelist" class="oe_grey">The prices below will only be taken into account when your pricelist is set as based on supplier prices.</p>
                    <field groups="product.group_purchase_pricelist" name="pricelist_ids">
                        <tree editable="bottom" string="Pricelist">
                            <field name="min_quantity"/>
                            <field name="price"/>
                        </tree>
                        <form version="7.0">
                            <group>
                                <field name="min_quantity"/>
                                <field name="price"/>
                            </group>
                        </form>
                    </field>
                </form>
            </field>
        </record>
        <record id="product_supplierinfo_tree_view" model="ir.ui.view">
            <field name="name">product.supplierinfo.tree.view</field>
            <field name="model">product.supplierinfo</field>
            <field name="arch" type="xml">
                <tree string="Supplier Information">
                    <field name="sequence" widget="handle"/>
                    <field name="name"/>
                    <field name="delay"/>
                    <field name="min_qty"/>
                    <field name="company_id" groups="base.group_multi_company" widget="selection"/>
                </tree>
            </field>
        </record>

        <!-- Variants -->
        <record id="product_variant_search_form_view" model="ir.ui.view">
            <field name="name">product.variant.search.form</field>
            <field name="model">product.product</field>
            <field name="arch" type="xml">
                <search string="Product Variant">
                   <field name="product_tmpl_id"/>
                   <field name="name" string="Product" filter_domain="['|','|',('name','ilike',self),('default_code','ilike',self),('variants','ilike',self)]"/>
                   <group  expand='0' string='Group by...'>
                       <filter string='Template' name="template_id" domain="[]" context="{'group_by' : 'product_tmpl_id'}"/>
                   </group>
                </search>
            </field>
        </record>
        <record id="product_variant_form_view" model="ir.ui.view">
            <field name="name">product.variant.form</field>
            <field name="model">product.product</field>
            <field name="arch" type="xml">
                <form string="Product Variant" version="7.0">
                    <group col="4">
                        <field name="product_tmpl_id"/>
                        <field name="active"/>
                        <field name="variants" required="1"/>
                        <field name="default_code"/>
                        <label for="price_margin"/>
                        <div>
                            <field name="price_margin" class="oe_inline" style="vertical-align:baseline"/> %%
                        </div>
                        <field name="price_extra"/>
                    </group>
                </form>
            </field>
        </record>
        <record id="product_variant_tree_view" model="ir.ui.view">
            <field name="name">product.variant.tree</field>
            <field name="model">product.product</field>
            <field name="arch" type="xml">
                <tree string="Product Variant">
                    <field name="product_tmpl_id"/>
                    <field name="variants"/>
                    <field name="default_code"/>
                    <field name="price_margin"/>
                    <field name="price_extra"/>
                    <field name="company_id" invisible="1"/>
                    <field name="type" invisible="1"/>
                    <field name="uom_id" invisible="1"/>
                    <field name="categ_id" invisible="1"/>
                </tree>
            </field>
        </record>
        <record id="product_variant_action" model="ir.actions.act_window">
            <field name="name">Product Variants</field>
            <field name="type">ir.actions.act_window</field>
            <field name="domain">[('variants','!=', '')]</field>
            <field name="res_model">product.product</field>
            <field name="view_type">form</field>
            <field name="view_mode">tree,form,kanban</field>
            <field name="view_id" ref="product_variant_tree_view"/>
            <field name="search_view_id" ref="product_variant_search_form_view"/>
            <field name="help" type="html">
              <p class="oe_view_nocontent_create">
                Click to define a new variant of product.
              </p>
            </field>
        </record>
        <record id="tree_view_product_variant" model="ir.actions.act_window.view">
            <field name="sequence" eval="10"/>
            <field name="view_mode">tree</field>
            <field name="view_id" ref="product_variant_tree_view"/>
            <field name="act_window_id" ref="product_variant_action"/>
        </record>
        <record id="form_view_product_variant" model="ir.actions.act_window.view">
            <field name="sequence" eval="20"/>
            <field name="view_mode">form</field>
            <field name="view_id" ref="product_variant_form_view"/>
            <field name="act_window_id" ref="product_variant_action"/>
        </record>
        <menuitem action="product.product_variant_action" id="product.menu_variant_product" parent="prod_config_main" sequence="4" groups="product.group_product_variant"/>

        <!-- templates -->

        <record id="product_template_search_view" model="ir.ui.view">
            <field name="name">product.template.search</field>
            <field name="model">product.template</field>
            <field name="arch" type="xml">
                <search string="Product Template">
                    <field name="name" string="Product"/>
                    <filter string="Services" icon="terp-accessories-archiver" domain="[('type','=','service')]"/>
                    <filter string="Consumable" name="consumable" icon="terp-accessories-archiver" domain="[('type','=','consu')]" help="Consumable products"/>
                    <separator/>
                    <filter string="Can be Sold" name="filter_to_sell" icon="terp-accessories-archiver-minus" domain="[('sale_ok','=',1)]"/>
                    <field name="categ_id"/>
                    <group  expand='0' string='Group by...'>
                       <filter string='Category' icon="terp-stock_symbol-selection" domain="[]" context="{'group_by' : 'categ_id'}"/>
                       <filter string='Default Unit of Measure' icon="terp-mrp" domain="[]" context="{'group_by' : 'uom_id'}"/>
                       <filter string='Type' icon="terp-stock_symbol-selection" domain="[]" context="{'group_by' : 'type'}"/>
                    </group>
                </search>
            </field>
        </record>

        <record id="product_template_tree_view" model="ir.ui.view">
            <field name="name">product.template.product.tree</field>
            <field name="model">product.template</field>
            <field name="arch" type="xml">
                <tree string="Product Template">
                    <field name="name"/>
                    <field name="categ_id"/>
                    <field name="type"/>
                    <field name="state"/>
                    <field name="uom_id" invisible="1"/>
                </tree>
            </field>
        </record>

        <record id="product_template_form_view" model="ir.ui.view">
            <field name="name">product.template.product.form</field>
            <field name="model">product.template</field>
            <field name="arch" type="xml">
                <form string="Product Template" version="7.0">
                    <sheet>
                        <field name="image_medium" widget="image" class="oe_avatar oe_left"/>
                        <div class="oe_title">
                            <div class="oe_edit_only">
                                <label for="name" string="Product Name"/>
                            </div>
                            <h1>
                                <field name="name"/>
                            </h1>
                            <label for="categ_id" class="oe_edit_only"/>
                            <h2><field name="categ_id"/></h2>
                            <label for="public_categ_id" class="oe_edit_only"/>
                            <h3><field name="public_categ_id"/></h3>
                            <div name="options" groups="base.group_user">
                                <field name="sale_ok"/>
                                <label for="sale_ok"/>
                            </div>
                        </div>
                        <notebook>
                            <page string="Information">
                                <group  colspan="4">
                                    <group>
                                    <field name="type"/>
                                    <field name="uom_id" on_change="onchange_uom(uom_id,uom_po_id)" groups="product.group_uom"/>
                                    <field name="list_price"/>
                                    </group>
                                    <group>
                                    <field name="company_id" groups="base.group_multi_company" widget="selection"/>
                                    </group>
                                </group>
                                <group colspan="4" string="Product Variants">
                                    <field colspan="4" name="product_variant_ids" nolabel="1">
                                        <tree string="Product Variants" editable="bottom">
                                            <field name="variants" required="1"/>
                                            <field name="price_margin" string="Variant Price Margin(%%)"/>
                                            <field name="price_extra"/>
                                            <field name="lst_price" string="Sale Price"/>
                                        </tree>
                                    </field>
                                </group>
                                <field name="description" placeholder="describe the product characteristics..."/>
                            </page>
                            <page string="Procurements" groups="base.group_user">
                                <group name="procurement">
                                    <group name="general">
                                        <field name="cost_method" groups="product.group_costing_method"/>
                                        <field name="standard_price" attrs="{'readonly':[('cost_method','=','average')]}"/>
                                    </group>
                                    <group name="delay" string="Delays">
                                        <label for="produce_delay"/>
                                        <div>
                                            <field name="produce_delay" class="oe_inline" style="vertical-align:baseline"/> days
                                        </div>
                                    </group>
                                    <group name="procurement_uom" groups="product.group_uom" string="Purchase">
                                        <field name="uom_po_id"/>
                                    </group>
                                </group>
                                <separator string="Suppliers"/>
                                <field name="seller_ids"/>
                                <separator string="Description for Suppliers"/>
                                <field name="description_purchase" placeholder="This note will be displayed on requests for quotation..."/>
                            </page>
                            <page string="Inventory">
                                <group name="inventory">
                                     <group name="status" string="Status">
                                        <field name="state"/>
                                        <field name="product_manager"/>
                                    </group>
<<<<<<< HEAD
                                    <group name ="weight" string="Weights">
                                        <field digits="(14, 3)" name="volume" attrs="{'readonly':[('type','=','service')]}"/>
                                        <field digits="(14, 3)" name="weight" attrs="{'readonly':[('type','=','service')]}"/>
                                        <field digits="(14, 3)" name="weight_net" attrs="{'readonly':[('type','=','service')]}"/>
=======

                                    <group colspan="4" string="Product Variants" groups="product.group_product_variant">
                                        <field colspan="4" name="product_variant_ids" nolabel="1">
                                            <tree string="Product Variants" editable="bottom">
                                                <field name="active"/>
                                                <field name="variants" required="1"/>
                                                <field name="default_code"/>
                                                <field name="price_margin"/>
                                                <field name="price_extra"/>
                                            </tree>
                                        </field>
>>>>>>> 8d8c3825
                                    </group>
                                </group>
                            </page>
                            <page string="Sales" attrs="{'invisible':[('sale_ok','=',False)]}">   
                                <group name="sale">
                                    <group name="sale_condition" string="Sale Conditions">
                                        <label for="warranty"/>
                                        <div>
                                            <field name="warranty" class="oe_inline" style="vertical-align:baseline"/> months
                                        </div>
                                    </group>
                                    <group groups="product.group_uos" string="Unit of Measure">
                                        <field name="uos_id"/>
                                        <field name="uos_coeff"/>
                                        <field name="mes_type"/>
                                    </group>
                                </group>
                                <separator string="Description for Quotations"/>
                                <field name="description_sale" placeholder="note to be displayed on quotations..."/>
                            </page>
                        </notebook>
                    </sheet>
                    <div class="oe_chatter">
                        <field name="message_follower_ids" widget="mail_followers"/>
                        <field name="message_ids" widget="mail_thread"/>
                    </div>
                </form>
            </field>
        </record>

        <record model="ir.ui.view" id="product_template_kanban_view">
            <field name="name">Product Template Kanban</field>
            <field name="model">product.template</field>
            <field name="arch" type="xml">
                <kanban>
                    <field name="image_small"/>
                    <field name="list_price"/>
                    <templates>
                        <t t-name="kanban-box">
                            <div class="oe_kanban_vignette oe_semantic_html_override">
                                <a type="open"><img t-att-src="kanban_image('product.template', 'image_small', record.id.value)" class="oe_kanban_image"/></a>
                                <div class="oe_kanban_details">
                                    <h4>
                                        <a type="open">
                                             <field name="name"/> 
                                        </a>
                                    </h4>
                                    <div name="tags"/>
                                    <ul>
                                        <li>Price: <field name="list_price"></field></li>
                                    </ul>
                                </div>
                            </div>
                        </t>
                    </templates>
                </kanban>
            </field>
        </record>

        <record id="product_template_action" model="ir.actions.act_window">
            <field name="name">Product Templates</field>
            <field name="type">ir.actions.act_window</field>
            <field name="res_model">product.template</field>
            <field name="view_mode">kanban,tree,form</field>
            <field name="view_type">form</field>
            <field name="view_id" ref="product_template_kanban_view"/>
        </record>

        <menuitem action="product_template_action"
            groups="product.group_product_variant"
            id="menu_product_template_action"
            parent="base.menu_product" sequence="0"/>

    </data>
</openerp><|MERGE_RESOLUTION|>--- conflicted
+++ resolved
@@ -887,24 +887,10 @@
                                         <field name="state"/>
                                         <field name="product_manager"/>
                                     </group>
-<<<<<<< HEAD
                                     <group name ="weight" string="Weights">
                                         <field digits="(14, 3)" name="volume" attrs="{'readonly':[('type','=','service')]}"/>
                                         <field digits="(14, 3)" name="weight" attrs="{'readonly':[('type','=','service')]}"/>
                                         <field digits="(14, 3)" name="weight_net" attrs="{'readonly':[('type','=','service')]}"/>
-=======
-
-                                    <group colspan="4" string="Product Variants" groups="product.group_product_variant">
-                                        <field colspan="4" name="product_variant_ids" nolabel="1">
-                                            <tree string="Product Variants" editable="bottom">
-                                                <field name="active"/>
-                                                <field name="variants" required="1"/>
-                                                <field name="default_code"/>
-                                                <field name="price_margin"/>
-                                                <field name="price_extra"/>
-                                            </tree>
-                                        </field>
->>>>>>> 8d8c3825
                                     </group>
                                 </group>
                             </page>
