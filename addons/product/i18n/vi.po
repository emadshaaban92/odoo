# Vietnamese translation for openobject-addons
# Copyright (c) 2009 Rosetta Contributors and Canonical Ltd 2009
# This file is distributed under the same license as the openobject-addons package.
# Phong Nguyen <phong.nguyen_thanh@yahoo.com>, 2009.
#
msgid ""
msgstr ""
"Project-Id-Version: openobject-addons\n"
"Report-Msgid-Bugs-To: support@openerp.com\n"
<<<<<<< HEAD
"POT-Creation-Date: 2010-10-18 17:46+0000\n"
"PO-Revision-Date: 2010-11-15 10:08+0000\n"
=======
"POT-Creation-Date: 2010-11-18 16:12+0000\n"
"PO-Revision-Date: 2010-11-22 07:20+0000\n"
>>>>>>> 192810c7
"Last-Translator: OpenERP Administrators <Unknown>\n"
"Language-Team: Vietnamese <vi@li.org>\n"
"MIME-Version: 1.0\n"
"Content-Type: text/plain; charset=UTF-8\n"
"Content-Transfer-Encoding: 8bit\n"
<<<<<<< HEAD
"X-Launchpad-Export-Date: 2010-11-16 05:07+0000\n"
=======
"X-Launchpad-Export-Date: 2010-11-23 05:02+0000\n"
>>>>>>> 192810c7
"X-Generator: Launchpad (build Unknown)\n"

#. module: product
#: model:product.template,name:product.product_product_ram512_product_template
msgid "DDR 512MB PC400"
msgstr ""

#. module: product
#: field:product.packaging,rows:0
msgid "Number of Layers"
msgstr ""

#. module: product
#: code:addons/product/pricelist.py:0
#: constraint:product.pricelist.item:0
#, python-format
msgid ""
"Error ! You cannot assign the Main Pricelist as Other Pricelist in PriceList "
"Item!"
msgstr ""
"Lỗi! Bạn không thể chỉ định bảng giá chính là bảng giá khác trong các mục "
"bảng giá!"

#. module: product
#: help:product.pricelist.item,product_tmpl_id:0
msgid ""
"Set a template if this rule only apply to a template of product. Keep empty "
"for all products"
msgstr ""
"Thiết lập một bản mẫu nếu quy tắc này chỉ áp dụng đối với một bản mẫu của "
"sản phẩm. Để trống cho tất cả sản phẩm"

#. module: product
#: constraint:ir.actions.act_window:0
msgid "Invalid model name in the action definition."
msgstr "Tên mô hình không hợp lệ trong định nghĩa hành động."

#. module: product
#: model:product.category,name:product.cat1
msgid "Sellable"
msgstr "Có thể bán"

#. module: product
#: model:product.template,name:product.product_product_mb2_product_template
msgid "Mainboard ASUStek A7V8X-X"
msgstr ""

#. module: product
#: help:product.template,seller_qty:0
msgid "This is minimum quantity to purchase from Main Supplier."
msgstr ""

#. module: product
#: model:product.uom,name:product.uom_day
msgid "Day"
msgstr ""

#. module: product
#: view:product.product:0
msgid "UoM"
msgstr ""

#. module: product
#: model:product.template,name:product.product_product_pc2_product_template
msgid "Basic+ PC (assembly on order)"
msgstr ""

#. module: product
#: field:product.product,incoming_qty:0
msgid "Incoming"
msgstr "Số lượng vào"

#. module: product
#: field:product.template,mes_type:0
msgid "Measure Type"
msgstr "Loại đo lường"

#. module: product
#: help:res.partner,property_product_pricelist:0
msgid ""
"This pricelist will be used, instead of the default one, for sales to the "
"current partner"
msgstr ""

#. module: product
#: constraint:product.supplierinfo:0
msgid ""
"Error: The default UOM and the Supplier Product UOM must be in the same "
"category."
msgstr ""

#. module: product
#: field:product.template,seller_qty:0
msgid "Supplier Quantity"
msgstr ""

#. module: product
#: selection:product.template,mes_type:0
msgid "Fixed"
msgstr "Cố định"

#. module: product
#: code:addons/product/pricelist.py:0
#, python-format
msgid "Warning !"
msgstr "Cảnh báo !"

#. module: product
#: model:ir.actions.report.xml,name:product.report_product_pricelist
#: model:ir.model,name:product.model_product_pricelist
#: field:product.product,price:0
#: field:product.product,pricelist_id:0
#: view:product.supplierinfo:0
msgid "Pricelist"
msgstr "Bảng giá"

#. module: product
#: view:product.product:0
#: view:product.template:0
msgid "Base Prices"
msgstr "Giá cơ bản"

#. module: product
#: field:product.pricelist.item,name:0
msgid "Rule Name"
msgstr "Tên quy tắc"

#. module: product
#: field:product.product,code:0
#: field:product.product,default_code:0
msgid "Reference"
msgstr ""

#. module: product
#: constraint:product.category:0
msgid "Error ! You can not create recursive categories."
msgstr ""

#. module: product
#: model:product.template,name:product.product_product_24_product_template
msgid "Keyboard"
msgstr ""

#. module: product
#: model:ir.model,name:product.model_res_partner
msgid "Partner"
msgstr "Đối tác"

#. module: product
#: help:product.template,supply_method:0
msgid ""
"Produce will generate production order or tasks, according to the product "
"type. Purchase will trigger purchase orders when requested."
msgstr ""
"Sản xuất sẽ tạo ra yêu cầu hoặc các nhiệm vụ sản xuất, tùy theo loại sản "
"phẩm. Mua hàng sẽ xử lý các đơn đặt hàng khi được yêu cầu."

#. module: product
#: selection:product.template,cost_method:0
msgid "Average Price"
msgstr "Giá trung bình"

#. module: product
#: help:product.pricelist.item,name:0
msgid "Explicit rule name for this pricelist line."
msgstr "Tên quy tắc rõ ràng cho dòng bảng giá này."

#. module: product
#: model:ir.actions.act_window,name:product.product_uom_categ_form_action
#: model:ir.ui.menu,name:product.menu_product_uom_categ_form_action
msgid "Units of Measure Categories"
msgstr "Các loại đơn vị đo"

#. module: product
#: model:product.template,name:product.product_product_cpu1_product_template
msgid "Processor AMD Athlon XP 1800+"
msgstr ""

#. module: product
#: model:product.template,name:product.product_product_20_product_template
msgid "HDD on demand"
msgstr ""

#. module: product
#: field:product.price_list,price_list:0
msgid "PriceList"
msgstr "Bảng giá"

#. module: product
#: field:product.supplierinfo,product_uom:0
#: view:product.template:0
msgid "UOM"
msgstr "ĐVĐ"

#. module: product
#: model:product.uom,name:product.product_uom_unit
msgid "PCE"
msgstr "PCE"

#. module: product
#: view:product.template:0
msgid "Miscelleanous"
msgstr "Khác"

#. module: product
#: model:product.template,name:product.product_product_worker0_product_template
msgid "Worker"
msgstr ""

#. module: product
#: help:product.template,sale_ok:0
msgid ""
"Determines if the product can be visible in the list of product within a "
"selection from a sale order line."
msgstr ""

#. module: product
#: model:product.pricelist.version,name:product.ver0
msgid "Default Public Pricelist Version"
msgstr "Phiên bản bảng giá công bố mặc định"

#. module: product
#: selection:product.template,cost_method:0
msgid "Standard Price"
msgstr "Giá chuẩn"

#. module: product
#: model:product.pricelist.type,name:product.pricelist_type_sale
#: field:res.partner,property_product_pricelist:0
msgid "Sale Pricelist"
msgstr "Bảng giá bán"

#. module: product
#: view:product.template:0
#: field:product.template,type:0
msgid "Product Type"
msgstr "Loại sản phẩm"

#. module: product
#: view:product.uom:0
msgid "  e.g: 1 * (this unit) = ratio * (reference unit)"
msgstr ""

#. module: product
#: code:addons/product/product.py:0
#, python-format
msgid "Products: "
msgstr "Sản phẩm: "

#. module: product
#: constraint:product.template:0
msgid "Error: UOS must be in a different category than the UOM"
msgstr ""

#. module: product
#: field:product.category,parent_id:0
msgid "Parent Category"
msgstr "Chuyên mục"

#. module: product
#: help:product.product,outgoing_qty:0
msgid ""
"Quantities of products that are planned to leave in selected locations or "
"all internal if none have been selected."
msgstr ""
"Số lượng sản phẩm dự kiến để tại địa điểm lựa chọn hoặc tất cả các địa điểm "
"nếu không có địa điểm nào được chọn."

#. module: product
#: help:product.template,procure_method:0
msgid ""
"'Make to Stock': When needed, take from the stock or wait until re-"
"supplying. 'Make to Order': When needed, purchase or produce for the "
"procurement request."
msgstr ""
"'Sản xuất theo nhu cầu dự báo': Khi cần, lấy từ kho hàng hoặc chờ đến khi "
"tái cung cấp. 'Sản xuất theo đơn đặt hàng': Khi cần, mua hoặc sản xuất cho "
"yêu cầu mua hàng."

#. module: product
#: model:process.node,note:product.process_node_supplier0
msgid "Supplier name, price, product code, ..."
msgstr ""

#. module: product
#: model:product.template,name:product.product_product_hdd3_product_template
msgid "HDD Seagate 7200.8 160GB"
msgstr ""

#. module: product
#: field:product.product,ean13:0
msgid "EAN13"
msgstr "EAN13"

#. module: product
#: field:product.template,seller_id:0
msgid "Main Supplier"
msgstr ""

#. module: product
#: model:ir.actions.act_window,name:product.product_ul_form_action
#: model:ir.model,name:product.model_product_packaging
#: model:ir.ui.menu,name:product.menu_product_ul_form_action
#: view:product.packaging:0
#: view:product.product:0
#: view:product.ul:0
msgid "Packaging"
msgstr "Đóng gói"

#. module: product
#: view:product.product:0
#: field:product.template,categ_id:0
msgid "Category"
msgstr "Loại"

#. module: product
#: help:product.pricelist.item,min_quantity:0
msgid ""
"The rule only applies if the partner buys/sells more than this quantity."
msgstr "Quy tắc này chỉ áp dụng nếu đối tác mua/bán nhiều hơn số lượng này."

#. module: product
#: model:product.template,name:product.product_product_woodmm0_product_template
msgid "Wood 2mm"
msgstr ""

#. module: product
#: field:product.price_list,qty1:0
msgid "Quantity-1"
msgstr "Số lượng-1"

#. module: product
#: help:product.packaging,ul_qty:0
msgid "The number of packages by layer"
msgstr ""

#. module: product
#: field:product.packaging,qty:0
msgid "Quantity by Package"
msgstr "Số lượng gói"

#. module: product
#: code:addons/product/pricelist.py:0
#, python-format
msgid ""
"Could not resolve product category, ' \\n                                    "
"'you have defined cyclic categories ' \\n                                    "
"'of products!"
msgstr ""
"Không thể quyết định loại sản phẩm, ' \\n                                    "
"'bạn đã định nghĩa các loại' \\n                                    'sản "
"phẩm tuần hoàn"

#. module: product
#: view:product.product:0
#: view:product.template:0
#: field:product.template,state:0
msgid "Status"
msgstr "Tình trạng"

#. module: product
#: help:product.template,categ_id:0
msgid "Select category for the current product"
msgstr ""

#. module: product
#: field:product.product,outgoing_qty:0
msgid "Outgoing"
msgstr "Số lượng ra"

#. module: product
#: selection:product.uom,uom_type:0
msgid "Reference UoM for this category"
msgstr ""

#. module: product
#: model:product.price.type,name:product.list_price
msgid "Public Price"
msgstr "Giá công bố"

#. module: product
#: field:product.price_list,qty5:0
msgid "Quantity-5"
msgstr "Số lượng-5"

#. module: product
#: model:product.category,name:product.product_category_10
msgid "IT components"
msgstr ""

#. module: product
#: field:product.template,product_manager:0
msgid "Product Manager"
msgstr "Giám đốc sản phẩm"

#. module: product
#: field:product.supplierinfo,product_name:0
msgid "Supplier Product Name"
msgstr ""

#. module: product
#: model:product.template,name:product.product_product_pc3_product_template
msgid "Medium PC"
msgstr ""

#. module: product
#: view:product.pricelist:0
msgid "Products Price Search"
msgstr ""

#. module: product
#: view:product.product:0
#: view:product.template:0
#: field:product.template,description_sale:0
msgid "Sale Description"
msgstr "Mô tả bán hàng"

#. module: product
#: view:product.product:0
#: view:product.template:0
msgid "Storage Localisation"
msgstr "Định vị kho"

#. module: product
#: help:product.packaging,length:0
msgid "The length of the package"
msgstr "Chiều dài của gói"

#. module: product
#: help:product.template,weight_net:0
msgid "The net weight in Kg."
msgstr "Khối lượng tịnh theo Kg."

#. module: product
#: help:product.template,state:0
msgid "Tells the user if he can use the product or not."
msgstr "Thông báo cho người sử dụng biết có thể sử dụng sản phẩm hay không."

#. module: product
#: field:pricelist.partnerinfo,min_quantity:0
#: field:product.supplierinfo,qty:0
msgid "Quantity"
msgstr "Số lượng"

#. module: product
#: field:product.packaging,height:0
msgid "Height"
msgstr "Chiều cao"

#. module: product
#: help:product.pricelist.version,date_end:0
msgid "Ending date for this pricelist version to be valid."
msgstr "Ngày hết hiệu lực của phiên bản bảng giá này."

#. module: product
#: model:product.category,name:product.cat0
msgid "All products"
msgstr "Tất cả sản phẩm"

#. module: product
#: model:ir.model,name:product.model_pricelist_partnerinfo
msgid "pricelist.partnerinfo"
msgstr "pricelist.partnerinfo"

#. module: product
#: field:product.price_list,qty2:0
msgid "Quantity-2"
msgstr "Số lượng-2"

#. module: product
#: field:product.price_list,qty3:0
msgid "Quantity-3"
msgstr "Số lượng-3"

#. module: product
#: view:product.product:0
msgid "Codes"
msgstr "Mã"

#. module: product
#: field:product.price_list,qty4:0
msgid "Quantity-4"
msgstr "Số lượng-4"

#. module: product
#: view:res.partner:0
msgid "Sales & Purchases"
msgstr "Bán hàng & Mua hàng"

#. module: product
#: model:product.uom.categ,name:product.uom_categ_wtime
msgid "Working Time"
msgstr ""

#. module: product
#: model:product.template,name:product.product_product_metalcleats0_product_template
msgid "Metal Cleats"
msgstr ""

#. module: product
#: model:ir.model,name:product.model_product_uom_categ
msgid "Product uom categ"
msgstr "Sản phẩm  Đơn vị đo  Chủng loại"

#. module: product
#: model:product.ul,name:product.product_ul_box
msgid "Box 20x20x40"
msgstr ""

#. module: product
#: view:product.pricelist.item:0
msgid "Price Computation"
msgstr "Price Computation"

#. module: product
#: field:product.template,purchase_ok:0
msgid "Can be Purchased"
msgstr "Có thể mua"

#. module: product
#: model:product.template,name:product.product_product_cpu2_product_template
msgid "High speed processor config"
msgstr ""

#. module: product
#: model:process.transition,note:product.process_transition_supplierofproduct0
msgid ""
"1 or several supplier(s) can be linked to a product. All information stands "
"in the product form."
msgstr ""

#. module: product
#: help:product.uom,category_id:0
msgid ""
"Quantity conversions may happen automatically between Units of Measure in "
"the same category, according to their respective ratios."
msgstr ""

#. module: product
#: help:product.packaging,width:0
msgid "The width of the package"
msgstr "Chiều rộng của gói"

#. module: product
#: field:product.product,virtual_available:0
msgid "Virtual Stock"
msgstr "Số lượng hàng ảo"

#. module: product
#: selection:product.category,type:0
msgid "View"
msgstr ""

#. module: product
#: model:ir.actions.act_window,name:product.product_template_action_tree
msgid "Product Templates"
msgstr ""

#. module: product
#: model:product.template,name:product.product_product_restaurantexpenses0_product_template
msgid "Restaurant Expenses"
msgstr ""

#. module: product
#: constraint:product.product:0
msgid "Error: Invalid ean code"
msgstr ""

#. module: product
#: field:product.pricelist.item,min_quantity:0
msgid "Min. Quantity"
msgstr "Số lượng tối thiểu"

#. module: product
#: model:ir.model,name:product.model_product_price_type
msgid "Price Type"
msgstr ""

#. module: product
#: view:product.pricelist.item:0
msgid "Max. Margin"
msgstr "Max. Margin"

#. module: product
#: view:product.pricelist.item:0
msgid "Base Price"
msgstr "Giá cơ bản"

#. module: product
#: model:product.template,name:product.product_product_fan2_product_template
msgid "Silent fan"
msgstr ""

#. module: product
#: help:product.supplierinfo,name:0
msgid "Supplier of this product"
msgstr "Nhà cung cấp của sản phẩm này"

#. module: product
#: help:product.pricelist.version,active:0
msgid ""
"When a version is duplicated it is set to non active, so that the dates do "
"not overlaps with original version. You should change the dates and "
"reactivate the pricelist"
msgstr ""
"Khi một phiên bản được chép lại, nó được cài đặt không hoạt động để các ngày "
"không trùng lắp với phiên bản gốc. Bạn nên thay đổi các ngày và kích hoạt "
"lại bảng giá"

#. module: product
#: model:product.template,name:product.product_product_kitshelfofcm0_product_template
msgid "KIT Shelf of 100cm"
msgstr ""

#. module: product
#: field:product.supplierinfo,name:0
msgid "Supplier"
msgstr ""

#. module: product
#: model:product.template,name:product.product_product_sidepanel0_product_template
msgid "Side Panel"
msgstr ""

#. module: product
#: model:product.template,name:product.product_product_26_product_template
msgid "Kit Keyboard + Mouse"
msgstr ""

#. module: product
#: field:product.price.type,name:0
msgid "Price Name"
msgstr "Tên giá"

#. module: product
#: help:product.pricelist,active:0
msgid ""
"If the active field is set to true, it will allow you to hide the pricelist "
"without removing it."
msgstr ""

#. module: product
#: model:product.template,name:product.product_product_cpu3_product_template
msgid "Processor AMD Athlon XP 2200+"
msgstr ""

#. module: product
#: model:ir.actions.act_window,name:product.action_product_price_list
#: model:ir.model,name:product.model_product_price_list
#: view:product.price_list:0
#: report:product.pricelist:0
#: field:product.pricelist.version,pricelist_id:0
msgid "Price List"
msgstr "Bảng giá"

#. module: product
#: view:product.product:0
#: view:product.template:0
msgid "Suppliers"
msgstr ""

#. module: product
#: view:product.product:0
msgid "To Purchase"
msgstr ""

#. module: product
#: view:product.pricelist.item:0
msgid "New Price ="
msgstr "Giá mới ="

#. module: product
#: help:product.pricelist.item,sequence:0
msgid "Gives the sequence order when displaying a list of pricelist items."
msgstr ""

#. module: product
#: model:product.category,name:product.product_category_accessories
msgid "Accessories"
msgstr "Phụ kiện"

#. module: product
#: field:product.template,sale_delay:0
msgid "Customer Lead Time"
msgstr "Thời gian giao hàng"

#. module: product
#: model:process.transition,name:product.process_transition_supplierofproduct0
msgid "Supplier of the product"
msgstr ""

#. module: product
#: help:product.template,uos_id:0
msgid ""
"Used by companies that manage two units of measure: invoicing and inventory "
"management. For example, in food industries, you will manage a stock of ham "
"but invoice in Kg. Keep empty to use the default UOM."
msgstr ""

#. module: product
#: view:product.pricelist.item:0
msgid "Min. Margin"
msgstr "Min. Margin"

#. module: product
#: field:product.category,child_id:0
msgid "Child Categories"
msgstr "Loại trẻ em"

#. module: product
#: field:product.pricelist.version,date_end:0
msgid "End Date"
msgstr "Ngày kết thúc"

#. module: product
#: view:product.price_list:0
msgid "Print"
msgstr "In"

#. module: product
#: view:product.product:0
#: field:product.ul,type:0
msgid "Type"
msgstr "Loại"

#. module: product
#: model:ir.actions.act_window,name:product.product_pricelist_action2
#: model:ir.ui.menu,name:product.menu_product_pricelist_action2
#: model:ir.ui.menu,name:product.menu_product_pricelist_main
msgid "Pricelists"
msgstr "Bảng giá"

#. module: product
#: field:product.product,partner_ref:0
msgid "Customer ref"
msgstr "Tham chiếu khách hàng"

#. module: product
#: view:product.product:0
msgid "Miscellaneous"
msgstr ""

#. module: product
#: field:product.pricelist.type,key:0
msgid "Key"
msgstr "Chính"

#. module: product
#: view:product.pricelist.item:0
msgid "Rules Test Match"
msgstr "Kiểm tra quy tắc phù hợp"

#. module: product
#: help:product.pricelist.item,product_id:0
msgid ""
"Set a product if this rule only apply to one product. Keep empty for all "
"products"
msgstr ""
"Thiết lập một sản phẩm nếu quy tắc này chỉ áp dụng đối với một sản phẩm. Để "
"trống cho tất cả sản phẩm"

#. module: product
#: model:product.template,name:product.product_product_kitchendesignproject0_product_template
msgid "Kitchen Design Project"
msgstr ""

#. module: product
#: constraint:ir.ui.view:0
msgid "Invalid XML for View Architecture!"
msgstr "XML không hợp lệ để xem kiến trúc!"

#. module: product
#: model:product.uom,name:product.uom_hour
msgid "Hour"
msgstr ""

#. module: product
#: selection:product.template,state:0
msgid "In Development"
msgstr "Đang phát triển"

#. module: product
#: model:product.template,name:product.product_product_shelfofcm1_product_template
msgid "Shelf of 200cm"
msgstr ""

#. module: product
#: view:product.uom:0
msgid "Ratio & Precision"
msgstr ""

#. module: product
#: model:product.uom,name:product.product_uom_gram
msgid "g"
msgstr ""

#. module: product
#: model:product.category,name:product.product_category_11
msgid "IT components kits"
msgstr ""

#. module: product
#: selection:product.category,type:0
#: selection:product.template,state:0
msgid "Normal"
msgstr ""

#. module: product
#: model:process.node,name:product.process_node_supplier0
#: view:product.supplierinfo:0
msgid "Supplier Information"
msgstr "Thông tin nhà cung cấp"

#. module: product
#: field:product.price.type,currency_id:0
#: report:product.pricelist:0
#: field:product.pricelist,currency_id:0
msgid "Currency"
msgstr "Loại tiền"

#. module: product
#: model:product.template,name:product.product_product_ram_product_template
msgid "DDR 256MB PC400"
msgstr ""

#. module: product
#: view:product.category:0
msgid "Product Categories"
msgstr "Loại sản phẩm"

#. module: product
#: view:product.uom:0
msgid "  e.g: 1 * (reference unit) = ratio * (this unit)"
msgstr ""

#. module: product
#: view:product.product:0
#: view:product.template:0
msgid "Procurement & Locations"
msgstr "Thu mua & Địa điểm"

#. module: product
#: field:product.packaging,weight:0
msgid "Total Package Weight"
msgstr "Tổng khối lượng đóng gói"

#. module: product
#: help:product.packaging,code:0
msgid "The code of the transport unit."
msgstr "Mã của đơn vị vận chuyển."

#. module: product
#: help:product.template,standard_price:0
msgid ""
"Product's cost for accounting stock valuation. It is the base price for the "
"supplier price."
msgstr ""

#. module: product
#: view:product.price.type:0
msgid "Products Price Type"
msgstr "Loại giá sản phẩm"

#. module: product
#: field:product.product,price_extra:0
msgid "Variant Price Extra"
msgstr "Giá biến động bổ sung"

#. module: product
#: model:product.template,name:product.product_product_fan_product_template
msgid "Regular case fan 80mm"
msgstr ""

#. module: product
#: model:ir.model,name:product.model_product_supplierinfo
msgid "Information about a product supplier"
msgstr "Thông tin về nhà cung cấp sản phẩm"

#. module: product
#: view:product.product:0
msgid "Extended Filters..."
msgstr ""

#. module: product
#: view:product.product:0
#: view:product.template:0
#: field:product.template,description_purchase:0
msgid "Purchase Description"
msgstr "Mô tả mua hàng"

#. module: product
#: constraint:product.pricelist.version:0
msgid "You cannot have 2 pricelist versions that overlap!"
msgstr "Bạn không thể có 2 phiên bản bảng giá chồng chéo nhau!"

#. module: product
#: help:product.supplierinfo,delay:0
msgid ""
"Lead time in days between the confirmation of the purchase order and the "
"reception of the products in your warehouse. Used by the scheduler for "
"automatic computation of the purchase order planning."
msgstr ""

#. module: product
#: selection:product.template,type:0
msgid "Stockable Product"
msgstr "Sản phẩm có thể lưu trữ"

#. module: product
#: field:product.packaging,code:0
msgid "Code"
msgstr "Mã"

#. module: product
#: view:product.supplierinfo:0
msgid "Seq"
msgstr "Trình tự"

#. module: product
#: view:product.price_list:0
msgid "Calculate Product Price per unit base on pricelist version."
msgstr ""

#. module: product
#: model:ir.model,name:product.model_product_ul
msgid "Shipping Unit"
msgstr "Đơn vị vận chuyển"

#. module: product
#: field:pricelist.partnerinfo,suppinfo_id:0
msgid "Partner Information"
msgstr "Thông tin đối tác"

#. module: product
#: model:ir.model,name:product.model_res_users
msgid "res.users"
msgstr ""

#. module: product
#: selection:product.ul,type:0
#: model:product.uom.categ,name:product.product_uom_categ_unit
msgid "Unit"
msgstr "Đơn vị"

#. module: product
#: view:product.product:0
#: view:product.template:0
msgid "Information"
msgstr "Thông tin"

#. module: product
#: view:product.pricelist.item:0
msgid "Products Listprices Items"
msgstr "Các mục bảng giá sản phẩm"

#. module: product
#: view:product.packaging:0
msgid "Other Info"
msgstr "Thông tin khác"

#. module: product
#: field:product.pricelist.version,items_id:0
msgid "Price List Items"
msgstr "Các món trong bảng giá"

#. module: product
#: selection:product.uom,uom_type:0
msgid "Bigger than the reference UoM"
msgstr ""

#. module: product
#: model:ir.module.module,shortdesc:product.module_meta_information
msgid "Products & Pricelists"
msgstr "Sản phẩm & Bảng giá"

#. module: product
#: view:product.product:0
msgid "To Sell"
msgstr ""

#. module: product
#: model:product.category,name:product.product_category_services0
msgid "Marketable Services"
msgstr ""

#. module: product
#: field:product.pricelist.item,price_surcharge:0
msgid "Price Surcharge"
msgstr "Phụ thu"

#. module: product
#: model:product.template,name:product.product_product_mb1_product_template
msgid "Mainboard ASUStek A7N8X"
msgstr ""

#. module: product
#: field:product.product,packaging:0
msgid "Logistical Units"
msgstr "Đơn vị đóng gói"

#. module: product
#: field:product.category,complete_name:0
#: field:product.category,name:0
#: field:product.pricelist.type,name:0
#: field:product.pricelist.version,name:0
#: view:product.product:0
#: field:product.template,name:0
#: field:product.ul,name:0
#: field:product.uom,name:0
#: field:product.uom.categ,name:0
msgid "Name"
msgstr "Tên"

#. module: product
#: code:addons/product/pricelist.py:0
#, python-format
msgid ""
"No active version for the selected pricelist !\n"
"' \\n                                'Please create or activate one."
msgstr ""
"Không có phiên bản có hiệu lực cho bảng giá được chọn!\n"
"' \\n                                'Vui lòng tạo hoặc kích hoạt."

#. module: product
#: view:product.product:0
msgid "Stockable"
msgstr ""

#. module: product
#: model:product.uom,name:product.product_uom_kgm
msgid "kg"
msgstr ""

#. module: product
#: constraint:ir.rule:0
msgid "Rules are not supported for osv_memory objects !"
msgstr ""

#. module: product
#: model:product.uom,name:product.product_uom_meter
msgid "m"
msgstr ""

#. module: product
#: selection:product.template,state:0
msgid "Obsolete"
msgstr "Lỗi thời"

#. module: product
#: model:product.uom,name:product.product_uom_km
msgid "km"
msgstr ""

#. module: product
#: help:product.template,cost_method:0
msgid ""
"Standard Price: the cost price is fixed and recomputed periodically (usually "
"at the end of the year), Average Price: the cost price is recomputed at each "
"reception of products."
msgstr ""
"Giá chuẩn: giá vốn là cố định và được tính lại định kỳ (thông thường vào "
"cuối năm), Giá trung bình: giá vốn được tính lại theo từng lần tiếp nhận sản "
"phẩm."

#. module: product
#: help:product.category,sequence:0
msgid ""
"Gives the sequence order when displaying a list of product categories."
msgstr ""

#. module: product
#: field:product.uom,factor:0
#: field:product.uom,factor_inv:0
msgid "Ratio"
msgstr ""

#. module: product
#: help:product.template,purchase_ok:0
msgid ""
"Determine if the product is visible in the list of products within a "
"selection from a purchase order line."
msgstr ""
"Xác định xem sản phẩm có hiển thị trong danh sách sản phẩm trong vòng lựa "
"chọn từ một dòng của đơn đặt hàng."

#. module: product
#: field:product.template,weight_net:0
msgid "Net weight"
msgstr "Khối lượng tịnh"

#. module: product
#: field:product.packaging,width:0
msgid "Width"
msgstr "Chiều rộng"

#. module: product
#: help:product.price.type,field:0
msgid "Associated field in the product form."
msgstr "Lĩnh vực liên quan trong hình thức sản phẩm."

#. module: product
#: view:product.product:0
msgid "Unit of Measure"
msgstr ""

#. module: product
#: field:product.template,procure_method:0
msgid "Procurement Method"
msgstr ""

#. module: product
#: report:product.pricelist:0
msgid "Printing Date"
msgstr ""

#. module: product
#: field:product.template,uos_id:0
msgid "Unit of Sale"
msgstr "Đơn vị bán"

#. module: product
#: help:product.template,seller_delay:0
msgid ""
"This is the average delay in days between the purchase order confirmation "
"and the reception of goods for this product and for the default supplier. It "
"is used by the scheduler to order requests based on reordering delays."
msgstr ""
"Đây là thời gian chờ đợi trung bình tính theo ngày kể từ ngày xác nhận đơn "
"đặt hàng đến ngày nhận được hàng đặt đối với sản phẩm này và cho nhà cung "
"cấp mặc định. Nó được dùng để đặt yêu cầu dựa trên thời gian chờ đội tái đặt "
"hàng."

#. module: product
#: help:product.template,seller_id:0
msgid "Main Supplier who has highest priority in Supplier List."
msgstr ""

#. module: product
#: model:product.category,name:product.product_category_services
#: view:product.product:0
msgid "Services"
msgstr "Các dịch vụ"

#. module: product
#: field:product.pricelist.item,base_pricelist_id:0
msgid "If Other Pricelist"
msgstr "Nếu bảng giá khác"

#. module: product
#: model:ir.actions.act_window,name:product.product_normal_action
#: model:ir.actions.act_window,name:product.product_normal_action_puchased
#: model:ir.actions.act_window,name:product.product_normal_action_tree
#: model:ir.ui.menu,name:product.menu_products
#: view:product.product:0
msgid "Products"
msgstr "Sản phẩm"

#. module: product
#: help:product.packaging,rows:0
msgid "The number of layers on a pallet or box"
msgstr ""

#. module: product
#: help:product.pricelist.item,base:0
msgid "The mode for computing the price for this rule."
msgstr "Phương thức tính giá cho quy tắc này."

#. module: product
#: view:product.packaging:0
#: view:product.product:0
msgid "Pallet Dimension"
msgstr "Kích thước pallet"

#. module: product
#: code:addons/product/product.py:0
#, python-format
msgid " (copy)"
msgstr ""

#. module: product
#: field:product.template,seller_ids:0
msgid "Partners"
msgstr "Đối tác"

#. module: product
#: help:product.template,sale_delay:0
msgid ""
"This is the average delay in days between the confirmation of the customer "
"order and the delivery of the finished products. It's the time you promise "
"to your customers."
msgstr ""

#. module: product
#: view:product.product:0
#: view:product.template:0
msgid "Second UoM"
msgstr "Đơn vị đo thứ hai"

#. module: product
#: model:product.template,name:product.product_product_woodlintelm0_product_template
msgid "Wood Lintel 4m"
msgstr ""

#. module: product
#: model:ir.actions.act_window,name:product.product_uom_form_action
#: model:ir.ui.menu,name:product.menu_product_uom_form_action
#: model:ir.ui.menu,name:product.next_id_16
#: view:product.uom:0
msgid "Units of Measure"
msgstr "Đơn vị đo"

#. module: product
#: field:product.supplierinfo,min_qty:0
msgid "Minimal Quantity"
msgstr "Số lượng tối thiểu"

#. module: product
#: model:product.category,name:product.product_category_pc
msgid "PC"
msgstr ""

#. module: product
#: help:product.supplierinfo,product_code:0
msgid ""
"This supplier's product code will be used when printing a request for "
"quotation. Keep empty to use the internal one."
msgstr ""

#. module: product
#: selection:product.template,procure_method:0
msgid "Make to Stock"
msgstr "Sản xuất theo nhu cầu dự báo"

#. module: product
#: field:product.pricelist.item,price_version_id:0
msgid "Price List Version"
msgstr "Phiên bản bảng giá"

#. module: product
#: selection:product.template,type:0
msgid "Consumable"
msgstr "Có thể tiêu thụ"

#. module: product
#: help:product.price.type,currency_id:0
msgid "The currency the field is expressed in."
msgstr "Loại tiền được thể hiện bằng."

#. module: product
#: help:product.template,weight:0
msgid "The gross weight in Kg."
msgstr "Khối lượng gộp tính theo Kg."

#. module: product
#: view:product.product:0
#: view:product.template:0
msgid "Procurement"
msgstr "Thu mua"

#. module: product
#: field:product.uom,category_id:0
msgid "UoM Category"
msgstr "Loại đơn vị đo"

#. module: product
#: field:product.template,loc_rack:0
msgid "Rack"
msgstr "Giá"

#. module: product
#: field:product.template,uom_po_id:0
msgid "Purchase Unit of Measure"
msgstr ""

#. module: product
#: field:product.template,supply_method:0
msgid "Supply method"
msgstr "Phương thức cung cấp"

#. module: product
#: view:product.product:0
msgid "Group by..."
msgstr ""

#. module: product
#: model:product.template,name:product.product_product_cpu_gen_product_template
msgid "Regular processor config"
msgstr ""

#. module: product
#: field:product.pricelist.version,date_start:0
msgid "Start Date"
msgstr "Ngày bắt đầu"

#. module: product
#: help:product.template,produce_delay:0
msgid ""
"Average delay in days to produce this product. This is only for the "
"production order and, if it is a multi-level bill of material, it's only for "
"the level of this product. Different lead times will be summed for all "
"levels and purchase orders."
msgstr ""

#. module: product
#: help:product.product,qty_available:0
msgid ""
"Current quantities of products in selected locations or all internal if none "
"have been selected."
msgstr ""
"Số lượng sản phẩm hiện tại ở địa điểm được chọn hoặc tất cả các địa điểm nếu "
"không có địa điểm nào được chọn."

#. module: product
#: model:product.template,name:product.product_product_pc1_product_template
msgid "Basic PC"
msgstr ""

#. module: product
#: field:product.product,qty_available:0
msgid "Real Stock"
msgstr "Số lượng hàng tồn kho thực"

#. module: product
#: model:product.uom,name:product.product_uom_cm
msgid "cm"
msgstr ""

#. module: product
#: model:ir.model,name:product.model_product_uom
msgid "Product Unit of Measure"
msgstr "Đơn vị đo sản phẩm"

#. module: product
#: constraint:product.template:0
msgid ""
"Error: The default UOM and the purchase UOM must be in the same category."
msgstr ""

#. module: product
#: constraint:ir.ui.menu:0
msgid "Error ! You can not create recursive Menu."
msgstr ""

#. module: product
#: view:product.uom:0
msgid "Unit of Measure Properties"
msgstr ""

#. module: product
#: model:product.template,name:product.product_product_shelf1_product_template
msgid "Rack 200cm"
msgstr ""

#. module: product
#: selection:product.template,supply_method:0
msgid "Buy"
msgstr "Mua"

#. module: product
#: view:product.uom.categ:0
msgid "Units of Measure categories"
msgstr "Các loại đơn vị đo"

#. module: product
#: help:product.packaging,weight_ul:0
msgid "The weight of the empty UL"
msgstr "Khối lượng của UL trống"

#. module: product
#: selection:product.uom,uom_type:0
msgid "Smaller than the reference UoM"
msgstr ""

#. module: product
#: field:product.price.type,active:0
#: field:product.pricelist,active:0
#: field:product.pricelist.version,active:0
#: field:product.product,active:0
#: field:product.uom,active:0
msgid "Active"
msgstr "Hiệu lực"

#. module: product
#: field:product.product,price_margin:0
msgid "Variant Price Margin"
msgstr "Biên độ biến động giá"

#. module: product
#: help:product.packaging,ean:0
msgid "The EAN code of the package unit."
msgstr "Mã EAN của đơn vị đóng gói."

#. module: product
#: field:product.packaging,weight_ul:0
msgid "Empty Package Weight"
msgstr "Khối lượng vỏ không"

#. module: product
#: field:product.price.type,field:0
msgid "Product Field"
msgstr "Lĩnh vực sản phẩm"

#. module: product
#: model:ir.actions.act_window,name:product.product_pricelist_type_action
msgid "Pricelists Types"
msgstr "Loại bảng giá"

#. module: product
#: help:product.uom,factor:0
msgid ""
"How many times this UoM is smaller than the reference UoM in this category:\n"
"1 * (reference unit) = ratio * (this unit)"
msgstr ""

#. module: product
#: help:product.template,uom_id:0
msgid "Default Unit of Measure used for all stock operation."
msgstr ""
"Đơn vị đo mặc định dùng cho tất cả các hoạt động liên quan đến hàng tồn kho."

#. module: product
#: model:product.category,name:product.product_category_misc0
msgid "Misc"
msgstr ""

#. module: product
#: model:product.template,name:product.product_product_pc4_product_template
msgid "Customizable PC"
msgstr ""

#. module: product
#: field:pricelist.partnerinfo,price:0
msgid "Unit Price"
msgstr "Giá đơn vị"

#. module: product
#: model:product.category,name:product.product_category_7
#: model:product.template,name:product.product_product_1_product_template
msgid "Onsite Intervention"
msgstr ""

#. module: product
#: model:product.pricelist,name:product.list0
msgid "Public Pricelist"
msgstr "Bảng giá công bố"

#. module: product
#: model:product.category,name:product.product_category_marketableproduct0
msgid "Marketable Products"
msgstr ""

#. module: product
#: field:product.supplierinfo,product_code:0
msgid "Supplier Product Code"
msgstr ""

#. module: product
#: constraint:ir.model:0
msgid ""
"The Object name must start with x_ and not contain any special character !"
msgstr ""
"Tên đối tượng phải bắt đầu bằng x_ và không bao gồm bất kỳ ký tự đặc biệt "
"nào!"

#. module: product
#: view:product.product:0
msgid "Default UOM"
msgstr ""

#. module: product
#: selection:product.ul,type:0
msgid "Pallet"
msgstr "Palet"

#. module: product
#: field:product.packaging,ul_qty:0
msgid "Package by layer"
msgstr "Đóng gói theo lớp"

#. module: product
#: field:product.template,warranty:0
msgid "Warranty (months)"
msgstr "Bảo hành (tháng)"

#. module: product
#: model:ir.model,name:product.model_product_product
#: model:ir.ui.menu,name:product.prod_config_main
#: model:process.node,name:product.process_node_product0
#: model:process.process,name:product.process_process_productprocess0
#: field:product.packaging,product_id:0
#: field:product.pricelist.item,product_id:0
#: view:product.product:0
#: field:product.supplierinfo,product_id:0
#: model:res.request.link,name:product.req_link_product
msgid "Product"
msgstr "Sản phẩm"

#. module: product
#: selection:product.template,supply_method:0
msgid "Produce"
msgstr "Sản xuất"

#. module: product
#: selection:product.template,procure_method:0
msgid "Make to Order"
msgstr "Sản xuất theo đơn đặt hàng"

#. module: product
#: field:product.product,variants:0
msgid "Variants"
msgstr "Biến thể"

#. module: product
#: model:ir.actions.act_window,name:product.product_category_action
#: model:ir.ui.menu,name:product.menu_products_category
msgid "Products by Category"
msgstr "Sản phẩm theo chủng loại"

#. module: product
#: model:ir.actions.act_window,name:product.product_category_action_form
#: model:ir.ui.menu,name:product.menu_product_category_action_form
msgid "Products Categories"
msgstr "Loại sản phẩm"

#. module: product
#: field:product.template,uos_coeff:0
msgid "UOM -> UOS Coeff"
msgstr "ĐVT -> Hệ số đơn vị bán"

#. module: product
#: help:product.supplierinfo,sequence:0
msgid "Assigns the priority to the list of product supplier."
msgstr ""

#. module: product
#: field:product.template,uom_id:0
msgid "Default Unit Of Measure"
msgstr ""

#. module: product
#: model:product.template,name:product.product_product_tow1_product_template
msgid "ATX Mid-size Tower"
msgstr ""

#. module: product
#: view:product.pricelist.item:0
msgid "Rounding Method"
msgstr "Phương pháp làm tròn"

#. module: product
#: model:ir.actions.report.xml,name:product.report_product_label
msgid "Products Labels"
msgstr "Nhãn sản phẩm"

#. module: product
#: model:product.ul,name:product.product_ul_big_box
msgid "Box 30x40x60"
msgstr ""

#. module: product
#: selection:product.template,type:0
msgid "Service"
msgstr "Dịch vụ"

#. module: product
#: help:product.packaging,height:0
msgid "The height of the package"
msgstr "Chiều cao của gói hàng"

#. module: product
#: view:product.pricelist:0
msgid "Products Price List"
msgstr "Bảng giá sản phẩm"

#. module: product
#: field:product.pricelist,company_id:0
#: field:product.pricelist.item,company_id:0
#: field:product.pricelist.version,company_id:0
#: field:product.supplierinfo,company_id:0
#: field:product.template,company_id:0
msgid "Company"
msgstr "Công ty"

#. module: product
#: field:product.product,lst_price:0
msgid "List Price"
msgstr "Bảng giá"

#. module: product
#: model:ir.actions.act_window,name:product.product_price_type_action
msgid "Prices Types"
msgstr "Loại giá"

#. module: product
#: help:product.template,list_price:0
msgid ""
"Base price for computing the customer price. Sometimes called the catalog "
"price."
msgstr ""
"Giá cơ bản để tính giá bán cho khách hàng. Đôi khi được gọi là giá catalog."

#. module: product
#: code:addons/product/pricelist.py:0
#, python-format
msgid "Partner section of the product form"
msgstr "Mục đối tác của form sản phẩm"

#. module: product
#: help:product.price.type,name:0
msgid "Name of this kind of price."
msgstr "Tên của loại giá này."

#. module: product
#: help:product.packaging,qty:0
msgid "The total number of products you can put by pallet or box."
msgstr ""

#. module: product
#: help:product.pricelist.version,date_start:0
msgid "Starting date for this pricelist version to be valid."
msgstr "Ngày bắt đầu để phiên bản bảng giá này có hiệu lực."

#. module: product
#: help:product.template,uom_po_id:0
msgid ""
"Default Unit of Measure used for purchase orders. It must be in the same "
"category than the default unit of measure."
msgstr ""

#. module: product
#: model:product.template,description:product.product_product_cpu1_product_template
msgid "This product is configured with example of push/pull flows"
msgstr ""

#. module: product
#: field:product.packaging,length:0
msgid "Length"
msgstr "Chiều dài"

#. module: product
#: model:product.uom.categ,name:product.uom_categ_length
msgid "Length / Distance"
msgstr ""

#. module: product
#: model:product.template,name:product.product_product_0_product_template
msgid "Onsite Senior Intervention"
msgstr ""

#. module: product
#: model:ir.model,name:product.model_product_pricelist_type
#: field:product.pricelist,type:0
#: view:product.pricelist.type:0
msgid "Pricelist Type"
msgstr "Loại bảng giá"

#. module: product
#: model:product.category,name:product.product_category_otherproducts0
msgid "Other Products"
msgstr ""

#. module: product
#: view:product.product:0
msgid "Characteristics"
msgstr ""

#. module: product
#: field:product.template,sale_ok:0
msgid "Can be Sold"
msgstr ""

#. module: product
#: field:product.template,produce_delay:0
msgid "Manufacturing Lead Time"
msgstr "Thời gian sản xuất sản phẩm"

#. module: product
#: field:product.supplierinfo,pricelist_ids:0
msgid "Supplier Pricelist"
msgstr "Bảng giá nhà cung cấp"

#. module: product
#: field:product.pricelist.item,base:0
msgid "Based on"
msgstr "Dựa trên"

#. module: product
#: model:product.category,name:product.product_category_rawmaterial0
msgid "Raw Materials"
msgstr ""

#. module: product
#: help:product.product,virtual_available:0
msgid ""
"Future stock for this product according to the selected locations or all "
"internal if none have been selected. Computed as: Real Stock - Outgoing + "
"Incoming."
msgstr ""

#. module: product
#: field:product.pricelist,name:0
msgid "Pricelist Name"
msgstr "Tên bảng giá"

#. module: product
#: help:product.supplierinfo,product_uom:0
msgid "Supplier Product UoM."
msgstr ""

#. module: product
#: field:product.uom,rounding:0
msgid "Rounding Precision"
msgstr "Làm tròn chính xác"

#. module: product
#: model:ir.model,name:product.model_product_pricelist_version
#: view:product.pricelist:0
#: view:product.pricelist.version:0
msgid "Pricelist Version"
msgstr "Phiên bản bảng giá"

#. module: product
#: view:product.pricelist.item:0
msgid "* ( 1 + "
msgstr "* ( 1 + "

#. module: product
#: help:product.packaging,weight:0
msgid "The weight of a full package, pallet or box."
msgstr ""

#. module: product
#: model:product.template,name:product.product_product_hdd2_product_template
msgid "HDD Seagate 7200.8 120GB"
msgstr ""

#. module: product
#: model:product.template,name:product.product_product_employee0_product_template
msgid "Employee"
msgstr ""

#. module: product
#: model:product.template,name:product.product_product_shelfofcm0_product_template
msgid "Shelf of 100cm"
msgstr ""

#. module: product
#: model:ir.model,name:product.model_product_category
#: field:product.pricelist.item,categ_id:0
msgid "Product Category"
msgstr "Loại sản phẩm"

#. module: product
#: report:product.pricelist:0
msgid "Price List Name"
msgstr ""

#. module: product
#: field:product.supplierinfo,delay:0
msgid "Delivery Lead Time"
msgstr ""

#. module: product
#: help:product.uom,active:0
msgid ""
"By unchecking the active field you can disable a unit of measure without "
"deleting it."
msgstr ""

#. module: product
#: field:product.template,seller_delay:0
msgid "Supplier Lead Time"
msgstr "Thời gian chờ đợi nhận hàng"

#. module: product
#: help:product.product,active:0
msgid ""
"If the active field is set to true, it will allow you to hide the product "
"without removing it."
msgstr ""

#. module: product
#: selection:product.ul,type:0
msgid "Box"
msgstr "Hộp"

#. module: product
#: model:product.template,name:product.product_product_rearpanelarm1_product_template
msgid "Rear Panel SHE200"
msgstr ""

#. module: product
#: help:product.pricelist.type,key:0
msgid ""
"Used in the code to select specific prices based on the context. Keep "
"unchanged."
msgstr ""
"Được sử dụng trong các mã để chọn các giá đặc biệt theo ngữ cảnh. Giữ nguyên."

#. module: product
#: model:product.template,name:product.product_product_hdd1_product_template
msgid "HDD Seagate 7200.8 80GB"
msgstr ""

#. module: product
#: help:product.supplierinfo,qty:0
msgid "This is a quantity which is converted into Default Uom."
msgstr ""

#. module: product
#: field:product.packaging,ul:0
msgid "Type of Package"
msgstr "Loại đóng gói"

#. module: product
#: selection:product.ul,type:0
msgid "Pack"
msgstr "Gói"

#. module: product
#: model:product.category,name:product.product_category_4
msgid "Dello Computer"
msgstr ""

#. module: product
#: model:product.uom.categ,name:product.product_uom_categ_kgm
msgid "Weight"
msgstr "Khối lượng"

#. module: product
#: model:product.template,name:product.product_product_22_product_template
msgid "Processor on demand"
msgstr ""

#. module: product
#: model:product.template,name:product.product_product_25_product_template
msgid "Mouse"
msgstr ""

#. module: product
#: field:product.uom,uom_type:0
msgid "UoM Type"
msgstr ""

#. module: product
#: help:product.template,product_manager:0
msgid "This is use as task responsible"
msgstr ""

#. module: product
#: help:product.uom,rounding:0
msgid ""
"The computed quantity will be a multiple of this value. Use 1.0 for a UoM "
"that cannot be further split, such as a piece."
msgstr ""

#. module: product
#: view:product.product:0
#: view:product.template:0
msgid "Descriptions"
msgstr "Mô tả"

#. module: product
#: field:product.template,loc_row:0
msgid "Row"
msgstr "Hàng"

#. module: product
#: model:product.template,name:product.product_product_rearpanelarm0_product_template
msgid "Rear Panel SHE100"
msgstr ""

#. module: product
#: model:product.template,name:product.product_product_23_product_template
msgid "Complete PC With Peripherals"
msgstr ""

#. module: product
#: view:product.product:0
#: view:product.template:0
msgid "Weigths"
msgstr "Khối lượng"

#. module: product
#: model:product.template,name:product.product_product_hotelexpenses0_product_template
msgid "Hotel Expenses"
msgstr ""

#. module: product
#: help:product.uom,factor_inv:0
msgid ""
"How many times this UoM is bigger than the reference UoM in this category:\n"
"1 * (this unit) = ratio * (reference unit)"
msgstr ""

#. module: product
#: model:product.template,name:product.product_product_shelf0_product_template
msgid "Rack 100cm"
msgstr ""

#. module: product
#: help:product.packaging,sequence:0
msgid "Gives the sequence order when displaying a list of packaging."
msgstr ""

#. module: product
#: field:product.pricelist.item,price_round:0
msgid "Price Rounding"
msgstr "Làm tròn giá"

#. module: product
#: field:product.pricelist.item,price_max_margin:0
msgid "Max. Price Margin"
msgstr "Max. Price Margin"

#. module: product
#: help:product.supplierinfo,product_name:0
msgid ""
"This supplier's product name will be used when printing a request for "
"quotation. Keep empty to use the internal one."
msgstr ""

#. module: product
#: help:product.supplierinfo,min_qty:0
msgid ""
"The minimal quantity to purchase to this supplier, expressed in the default "
"unit of measure."
msgstr ""

#. module: product
#: selection:product.template,mes_type:0
msgid "Variable"
msgstr "Thay đổi"

#. module: product
#: field:product.template,rental:0
msgid "Can be Rent"
msgstr ""

#. module: product
#: model:product.price.type,name:product.standard_price
#: field:product.template,standard_price:0
msgid "Cost Price"
msgstr "Giá vốn"

#. module: product
#: field:product.pricelist.item,price_min_margin:0
msgid "Min. Price Margin"
msgstr "Min. Price Margin"

#. module: product
#: field:product.template,weight:0
msgid "Gross weight"
msgstr "Khối lượng gộp"

#. module: product
#: model:product.template,name:product.product_product_assemblysection0_product_template
msgid "Assembly Section"
msgstr ""

#. module: product
#: model:product.category,name:product.product_category_3
msgid "Computer Stuff"
msgstr ""

#. module: product
#: model:product.category,name:product.product_category_8
msgid "Phone Help"
msgstr ""

#. module: product
#: help:product.pricelist.item,price_round:0
msgid ""
"Sets the price so that it is a multiple of this value.\n"
"Rounding is applied after the discount and before the surcharge.\n"
"To have prices that end in 9.99, set rounding 10, surcharge -0.01"
msgstr ""
"Định giá để giá là một bội số của giá trị này.\n"
"Làm tròn số được áp dụng sau khi chiết khấu và trước khi phụ phí.\n"
"Để có các giá kết thúc bằng 9.99, đặt làm tròn 10 và phụ phí -0.01"

#. module: product
#: view:product.price_list:0
msgid "Close"
msgstr ""

#. module: product
#: model:ir.model,name:product.model_product_pricelist_item
msgid "Pricelist item"
msgstr "Mục bảng giá"

#. module: product
#: model:product.template,name:product.product_product_21_product_template
msgid "RAM on demand"
msgstr ""

#. module: product
#: view:res.partner:0
msgid "Sales Properties"
msgstr "Sở hữu bán hàng"

#. module: product
#: model:product.uom,name:product.product_uom_ton
msgid "tonne"
msgstr ""

#. module: product
#: view:product.product:0
#: view:product.template:0
msgid "Delays"
msgstr "Chậm trễ"

#. module: product
#: model:process.node,note:product.process_node_product0
msgid "Creation of the product"
msgstr ""

#. module: product
#: help:product.template,type:0
msgid ""
"Will change the way procurements are processed. Consumables are stockable "
"products with infinite stock, or for use when you have no inventory "
"management in the system."
msgstr ""

#. module: product
#: field:pricelist.partnerinfo,name:0
#: field:product.packaging,name:0
#: report:product.pricelist:0
#: view:product.product:0
#: view:product.template:0
#: field:product.template,description:0
msgid "Description"
msgstr "Mô tả"

#. module: product
#: field:product.packaging,ean:0
msgid "EAN"
msgstr "EAN"

#. module: product
#: view:product.template:0
msgid "Product Description"
msgstr "Mô tả sản phẩm"

#. module: product
#: view:product.pricelist.item:0
msgid " ) + "
msgstr " ) + "

#. module: product
#: help:product.product,incoming_qty:0
msgid ""
"Quantities of products that are planned to arrive in selected locations or "
"all internal if none have been selected."
msgstr ""
"Số lượng sản phẩm dự kiến để đến địa điểm được lựa chọn hoặc tất cả các địa "
"điểm nếu không địa điểm nào được chọn."

#. module: product
#: field:product.template,volume:0
msgid "Volume"
msgstr "Thể tích"

#. module: product
#: field:product.template,loc_case:0
msgid "Case"
msgstr "Trường hợp"

#. module: product
#: view:product.product:0
msgid "Product Variant"
msgstr "Sản phẩm biến thể"

#. module: product
#: model:product.category,name:product.product_category_shelves0
msgid "Shelves"
msgstr ""

#. module: product
#: code:addons/product/pricelist.py:0
#, python-format
msgid "Other Pricelist"
msgstr "Bảng giá khác"

#. module: product
#: model:ir.model,name:product.model_product_template
#: field:product.pricelist.item,product_tmpl_id:0
#: field:product.product,product_tmpl_id:0
#: view:product.template:0
msgid "Product Template"
msgstr "Template sản phẩm"

#. module: product
#: field:product.template,cost_method:0
msgid "Costing Method"
msgstr "Phương pháp giá vốn"

#. module: product
#: view:product.packaging:0
#: view:product.product:0
msgid "Palletization"
msgstr "Lưu trữ và vận chuyển hàng bằng palet"

#. module: product
#: selection:product.template,state:0
msgid "End of Lifecycle"
msgstr "Kết thúc vòng đời"

#. module: product
#: help:product.product,packaging:0
msgid ""
"Gives the different ways to package the same product. This has no impact on "
"the picking order and is mainly used if you use the EDI module."
msgstr ""

#. module: product
#: model:ir.actions.act_window,name:product.product_pricelist_action
#: model:ir.ui.menu,name:product.menu_product_pricelist_action
#: field:product.pricelist,version_id:0
msgid "Pricelist Versions"
msgstr "Phiên bản bảng giá"

#. module: product
#: field:product.category,sequence:0
#: field:product.packaging,sequence:0
#: field:product.pricelist.item,sequence:0
#: field:product.supplierinfo,sequence:0
msgid "Sequence"
msgstr "Trình tự"

#. module: product
#: field:product.template,list_price:0
msgid "Sale Price"
msgstr "Giá bán"

#. module: product
#: field:product.category,type:0
msgid "Category Type"
msgstr ""

#. module: product
#: model:product.category,name:product.cat2
msgid "Private"
msgstr "Bí mật"

#. module: product
#: help:product.template,uos_coeff:0
msgid ""
"Coefficient to convert UOM to UOS\n"
" uos = uom * coeff"
msgstr ""
"Hệ số để chuyển đổi đơn vị đo (ĐVĐ) sang đơn vị bán (ĐVB)\n"
" ĐVB = ĐVĐ * Hệ số"

#. module: product
#: field:product.pricelist.item,price_discount:0
msgid "Price Discount"
msgstr "Chiết khấu"

#. module: product
#: help:product.template,volume:0
msgid "The volume in m3."
msgstr "Thể tích tính theo m3."

#. module: product
#: help:product.pricelist.item,categ_id:0
msgid ""
"Set a category of product if this rule only apply to products of a category "
"and his childs. Keep empty for all products"
msgstr ""
"Thiết lập một chủng loại sản phẩm nếu quy tắc này chỉ áp dụng cho các sản "
"phẩm của một chủng loại. Để trống cho tất cả sản phẩm."

#~ msgid "Customer Price"
#~ msgstr "Giá bán"

#~ msgid "Number of Layer"
#~ msgstr "Số lớp"

#~ msgid "Create new Product"
#~ msgstr "Tạo sản phẩm mới"

#~ msgid "In Production"
#~ msgstr "Đang sản xuất"

#~ msgid "Can be sold"
#~ msgstr "Có thể bán"

#~ msgid "Price list"
#~ msgstr "Bảng giá"

#~ msgid "Cancel"
#~ msgstr "Hủy"

#~ msgid "Supplier Info"
#~ msgstr "Thông tin nhà cung cấp"

#~ msgid "Prices & Suppliers"
#~ msgstr "Giá & Nhà cung cấp"

#~ msgid "Rentable Product"
#~ msgstr "Sản phẩm có thể cho thuê"

#~ msgid ""
#~ "Futur stock for this product according to the selected location or all "
#~ "internal if none have been selected. Computed as: Real Stock - Outgoing + "
#~ "Incoming."
#~ msgstr ""
#~ "Số lượng hàng tương lai của sản phẩm này theo địa điểm được chọn hoặc toàn "
#~ "bộ nếu không địa điểm nào được chọn. Được tính như sau: Số lượng hàng thực "
#~ "có - Số lượng ra + Số lượng vào."

#~ msgid ""
#~ "The minimal quantity to purchase for this supplier, expressed in the default "
#~ "unit of measure."
#~ msgstr ""
#~ "Số lượng tối thiểu phải mua từ nhà cung cấp này, được tính bằng đơn vị đo "
#~ "mặc định."

#~ msgid ""
#~ "The cost of the product for accounting stock valuation. It can serves as a "
#~ "base price for supplier price."
#~ msgstr ""
#~ "Chi phí của sản phẩm để xác định giá trị kế toán của hàng trong kho. Nó có "
#~ "thể dùng như giá cơ bản cho giá nhà cung cấp."

#~ msgid "Procure Method"
#~ msgstr "Phương thức mua hàng"

#~ msgid "Product Process"
#~ msgstr "Quy trình sản phẩm"

#~ msgid ""
#~ "The computed quantity will be a multiple of this value. Use 1.0 for products "
#~ "that can not be split."
#~ msgstr ""
#~ "Số lượng được tính sẽ là một bội số của giá trị này. Sử dụng 1.0 cho các sản "
#~ "phẩm không thể chia nhỏ."

#~ msgid "The number of layer on a palet or box"
#~ msgstr "Số lượng các lớp trên một palet hoặc trong một hộp"

#~ msgid "Price List Name:"
#~ msgstr "Tên bảng giá:"

#~ msgid "Prices Computations"
#~ msgstr "Bảng tính giá"

#~ msgid "Configuration"
#~ msgstr "Cấu hình"

#~ msgid "Default UoM"
#~ msgstr "Đơn vị đo mặc định"

#~ msgid "You can see the list of suppliers for that product."
#~ msgstr "Bạn có thể xem danh sách các nhà cung cấp của sản phẩm."

#~ msgid "Priority"
#~ msgstr "Ưu tiên"

#~ msgid "Factor"
#~ msgstr "Nhân tố"

#~ msgid ""
#~ "This pricelist will be used, instead of the default one,                     "
#~ "for sales to the current partner"
#~ msgstr ""
#~ "Bảng giá này sẽ được sử dụng thay cho bảng giá mặc định,                    "
#~ "đối với các đơn hàng bán cho đối tác hiện tại"

#~ msgid ""
#~ "Determine if the product can be visible in the list of product within a "
#~ "selection from a sale order line."
#~ msgstr ""
#~ "Xác định xem sản phẩm có thể hiển thị trong danh sách sản phẩm trong vòng "
#~ "lựa chọn từ một dòng của đơn bán hàng."

#~ msgid ""
#~ "Name of the product for this partner, will be used when printing a request "
#~ "for quotation. Keep empty to use the internal one."
#~ msgstr ""
#~ "Tên sản phẩm cho đối tác này, sẽ được sử dụng khi in yêu cầu báo giá. Để "
#~ "trống để dùng tên nội bộ."

#~ msgid "Suppliers of Product"
#~ msgstr "Nhà cung cấp của sản phẩm"

#~ msgid ""
#~ "Conversion from Product UoM %s to Default UoM %s is not possible as they "
#~ "both belong to different Category!"
#~ msgstr ""
#~ "Chuyển đổi từ ĐVĐ sản phẩm %s sang ĐVĐ mặc định %s không thể thực hiện do "
#~ "chúng thuộc các loại khác nhau!"

#~ msgid ""
#~ "Unit of Measure of a category can be converted between each others in the "
#~ "same category."
#~ msgstr ""
#~ "Đơn vị đo của một chủng loại có thể chuyển đổi lẫn nhau trong cùng một chủng "
#~ "loại."

#~ msgid "Rate"
#~ msgstr "Tỷ lệ"

#~ msgid ""
#~ "Used by companies that manages two unit of measure: invoicing and stock "
#~ "management. For example, in food industries, you will manage a stock of ham "
#~ "but invoice in Kg. Keep empty to use the default UOM."
#~ msgstr ""
#~ "Được dùng bởi các công ty quản lý 2 đơn vị đo: quản lý hóa đơn và quản lý "
#~ "kho. Ví dụ, trong ngành công nghiệp thực phẩm, bạn sẽ quản lý một kho thịt "
#~ "nguội nhưng hóa đơn theo Kg. Để trống để sử dụng đơn vị đo mặc định."

#~ msgid "Product Pricelist"
#~ msgstr "Bảng giá sản phẩm"

#~ msgid "Purchase UoM"
#~ msgstr "Đơn vị đo mua hàng"

#~ msgid "Printing Date :"
#~ msgstr "Ngày in  :"

#~ msgid ""
#~ "Gives the different ways to package the same product. This has no impact on "
#~ "the packing order and is mainly used if you use the EDI module."
#~ msgstr ""
#~ "Cung cấp các cách khác nhau để đóng gói cùng một sản phẩm. Điều này không "
#~ "ảnh hưởng đến yêu cầu đóng gói và được sử dụng chủ yếu nếu bạn sử dụng mô "
#~ "đun EDI."

#~ msgid "Partner Product Code"
#~ msgstr "Mã sản phẩm đối tác"

#~ msgid ""
#~ "The coefficient for the formula:\n"
#~ "coeff (base unit) = 1 (this unit). Factor = 1 / Rate."
#~ msgstr ""
#~ "Hệ số cho công thức:\n"
#~ "hệ số (đơn vị cơ bản) = 1 (đơn vị này). Nhân tố = 1 / Tỷ số."

#~ msgid "Partner Product Name"
#~ msgstr "Tên sản phẩm đối tác"

#~ msgid "The total number of products you can put by palet or box."
#~ msgstr "Tổng số lượng sản phẩm bạn có thể xếp trên palet hoặc trong hộp."

#~ msgid ""
#~ "Code of the product for this partner, will be used when printing a request "
#~ "for quotation. Keep empty to use the internal one."
#~ msgstr ""
#~ "Mã sản phẩm cho đối tác này, sẽ được dùng khi in yêu cầu báo giá. Để trống "
#~ "để dùng mã nội bộ."

#~ msgid ""
#~ "Will change the way procurements are processed. Consumables are stockable "
#~ "products with infinite stock, or for use when you have no stock management "
#~ "in the system."
#~ msgstr ""
#~ "Sẽ thay đổi phương thức xử lý việc thu mua. Hàng tiêu dùng là các sản phẩm "
#~ "có thể lưu trữ với số lượng vô hạn, hoặc để sử dụng khi bạn không có quản lý "
#~ "hàng hóa trong hệ thống."

#~ msgid "Product suppliers, with their product name, price, etc."
#~ msgstr "Các nhà cung cấp sản phẩm, cùng với tên sản phẩm của họ, giá, v.v."

#~ msgid "Price type"
#~ msgstr "Loại giá"

#~ msgid ""
#~ "This is the average time between the confirmation of the customer order and "
#~ "the delivery of the finished products. It's the time you promise to your "
#~ "customers."
#~ msgstr ""
#~ "Đây là thời gian trung bình kể từ khi xác nhận đơn đặt hàng của khách hàng "
#~ "cho đến khi giao hàng sản phẩm hoàn chỉnh. Đây là thời gian bạn hứa với "
#~ "khách hàng."

#~ msgid "units"
#~ msgstr "đơn vị"

#~ msgid ""
#~ "\n"
#~ "    This is the base module for managing products and pricelists in Open "
#~ "ERP.\n"
#~ "\n"
#~ "    Products support variants, different pricing methods, suppliers\n"
#~ "    information, make to stock/order, different unit of measures,\n"
#~ "    packaging and properties.\n"
#~ "\n"
#~ "    Pricelists support:\n"
#~ "    * Multiple-level of discount (by product, category, quantities)\n"
#~ "    * Compute price based on different criteria:\n"
#~ "        * Other pricelist,\n"
#~ "        * Cost price,\n"
#~ "        * List price,\n"
#~ "        * Supplier price, ...\n"
#~ "    Pricelists preferences by product and/or partners.\n"
#~ "\n"
#~ "    Print product labels with barcode.\n"
#~ "    "
#~ msgstr ""
#~ "\n"
#~ "    Đây là mô đun cơ bản để quản lý sản phẩm và bảng giá trong Open ERP.\n"
#~ "\n"
#~ "    Sản phẩm hỗ trợ các biến thể, các phương pháp định giá khác nhau, các "
#~ "nhà cung cấp\n"
#~ "    thông tin, sản xuất theo nhu cầu dự đoán/theo đơn đặt hàng, các đơn vị "
#~ "đo khác nhau,\n"
#~ "    đóng gói và đặc tính.\n"
#~ "\n"
#~ "    Bảng giá hỗ trợ:\n"
#~ "    * Chiết khấu với nhiều cấp độ (theo sản phẩm, chủng loại, số lượng)\n"
#~ "    * Tính giá theo nhiều tiêu chí khác nhau:\n"
#~ "        * Bảng giá khác,\n"
#~ "        * Giá vốn,\n"
#~ "        * Giá niêm yết,\n"
#~ "        * Giá nhà cung cấp, ...\n"
#~ "    Bảng giá yêu thích theo sản phẩm và/hoặc đối tác .\n"
#~ "\n"
#~ "    In nhãn sản phẩm và mã vạch.\n"
#~ "    "

#~ msgid "Currency :"
#~ msgstr "Loại tiền :"

#~ msgid "The weight of a full of products palet or box."
#~ msgstr "Khối lượng của một palet hoặc một hộp đầy sản phẩm."

#~ msgid ""
#~ "The coefficient for the formula:\n"
#~ "1 (base unit) = coeff (this unit). Rate = 1 / Factor."
#~ msgstr ""
#~ "Hệ số của công thức:\n"
#~ "1 (đơn vị cơ bản) = hệ số (đơn vị này). Tỷ lệ = 1 / Nhân tố."

#~ msgid "Delivery Delay"
#~ msgstr "Thời gian chờ giao hàng"

#~ msgid ""
#~ "Average time to produce this product. This is only for the production order "
#~ "and, if it is a multi-level bill of material, it's only for the level of "
#~ "this product. Different delays will be summed for all levels and purchase "
#~ "orders."
#~ msgstr ""
#~ "Thời gian trung bình để sản xuất sản phẩm này. Cái này chỉ dùng cho đơn yêu "
#~ "cầu sản xuất và nếu nó là một hóa đơn vật liệu đa cấp, nó chỉ áp dụng đối "
#~ "với cấp độ của sản phẩm này. Các thời gian chờ khác nhau sẽ được cộng lại "
#~ "cho tất cả các cấp độ và đơn đặt hàng."

#~ msgid ""
#~ "Delay in days between the confirmation of the purchase order and the "
#~ "reception of the products in your warehouse. Used by the scheduler for "
#~ "automatic computation of the purchase order planning."
#~ msgstr ""
#~ "Số ngày chờ kể từ ngày xác nhận đơn đặt hàng đến khi nhận được hàng đặt và "
#~ "cho vào kho. Được sử dụng bởi người lập kế hoạch để tính tự động kế hoạch "
#~ "đặt hàng"

#~ msgid ""
#~ "Default Unit of Measure used for purchase orders. It must in the same "
#~ "category than the default unit of measure."
#~ msgstr "Đơn vị đo mặc định dùng trong các đơn đặt hàng."

#~ msgid "KGM"
#~ msgstr "KGM"<|MERGE_RESOLUTION|>--- conflicted
+++ resolved
@@ -7,23 +7,14 @@
 msgstr ""
 "Project-Id-Version: openobject-addons\n"
 "Report-Msgid-Bugs-To: support@openerp.com\n"
-<<<<<<< HEAD
-"POT-Creation-Date: 2010-10-18 17:46+0000\n"
-"PO-Revision-Date: 2010-11-15 10:08+0000\n"
-=======
 "POT-Creation-Date: 2010-11-18 16:12+0000\n"
 "PO-Revision-Date: 2010-11-22 07:20+0000\n"
->>>>>>> 192810c7
 "Last-Translator: OpenERP Administrators <Unknown>\n"
 "Language-Team: Vietnamese <vi@li.org>\n"
 "MIME-Version: 1.0\n"
 "Content-Type: text/plain; charset=UTF-8\n"
 "Content-Transfer-Encoding: 8bit\n"
-<<<<<<< HEAD
-"X-Launchpad-Export-Date: 2010-11-16 05:07+0000\n"
-=======
 "X-Launchpad-Export-Date: 2010-11-23 05:02+0000\n"
->>>>>>> 192810c7
 "X-Generator: Launchpad (build Unknown)\n"
 
 #. module: product
@@ -79,12 +70,12 @@
 #. module: product
 #: model:product.uom,name:product.uom_day
 msgid "Day"
-msgstr ""
+msgstr "Ngày"
 
 #. module: product
 #: view:product.product:0
 msgid "UoM"
-msgstr ""
+msgstr "Đơn vị đo"
 
 #. module: product
 #: model:product.template,name:product.product_product_pc2_product_template
@@ -224,6 +215,11 @@
 msgstr "PCE"
 
 #. module: product
+#: sql_constraint:ir.module.module:0
+msgid "The certificate ID of the module must be unique !"
+msgstr ""
+
+#. module: product
 #: view:product.template:0
 msgid "Miscelleanous"
 msgstr "Khác"
@@ -366,18 +362,6 @@
 msgstr "Số lượng gói"
 
 #. module: product
-#: code:addons/product/pricelist.py:0
-#, python-format
-msgid ""
-"Could not resolve product category, ' \\n                                    "
-"'you have defined cyclic categories ' \\n                                    "
-"'of products!"
-msgstr ""
-"Không thể quyết định loại sản phẩm, ' \\n                                    "
-"'bạn đã định nghĩa các loại' \\n                                    'sản "
-"phẩm tuần hoàn"
-
-#. module: product
 #: view:product.product:0
 #: view:product.template:0
 #: field:product.template,state:0
@@ -415,6 +399,11 @@
 msgstr ""
 
 #. module: product
+#: sql_constraint:res.groups:0
+msgid "The name of the group must be unique !"
+msgstr ""
+
+#. module: product
 #: field:product.template,product_manager:0
 msgid "Product Manager"
 msgstr "Giám đốc sản phẩm"
@@ -521,6 +510,14 @@
 #. module: product
 #: model:product.template,name:product.product_product_metalcleats0_product_template
 msgid "Metal Cleats"
+msgstr ""
+
+#. module: product
+#: code:addons/product/pricelist.py:0
+#, python-format
+msgid ""
+"No active version for the selected pricelist !\n"
+"Please create or activate one."
 msgstr ""
 
 #. module: product
@@ -691,6 +688,11 @@
 msgstr ""
 
 #. module: product
+#: model:product.template,name:product.product_product_mb1_product_template
+msgid "Mainboard ASUStek A7N8X"
+msgstr ""
+
+#. module: product
 #: view:product.pricelist.item:0
 msgid "New Price ="
 msgstr "Giá mới ="
@@ -928,6 +930,16 @@
 msgstr ""
 
 #. module: product
+#: model:ir.actions.act_window,help:product.product_pricelist_action2
+msgid ""
+"A pricelist contains rules to be evaluated in order to compute the purchase "
+"or sale price for all the partners assigned to a pricelist. Pricelists have "
+"several versions (2010, 2011, Promotion of February 2010, etc.) and each "
+"version has several rules. Example: the customer price of this category of "
+"product will be based on the supplier price multiplied by 1.80."
+msgstr ""
+
+#. module: product
 #: selection:product.template,type:0
 msgid "Stockable Product"
 msgstr "Sản phẩm có thể lưu trữ"
@@ -956,6 +968,15 @@
 #: field:pricelist.partnerinfo,suppinfo_id:0
 msgid "Partner Information"
 msgstr "Thông tin đối tác"
+
+#. module: product
+#: model:ir.actions.act_window,help:product.product_normal_action
+msgid ""
+"You must define a Product for everything you buy or sell. They can be raw "
+"materials, stockable products, consumables or services. The Product form "
+"contains a detailed information of your products related to procurement "
+"logistics, sales price, product category, suppliers and so on."
+msgstr ""
 
 #. module: product
 #: model:ir.model,name:product.model_res_users
@@ -990,6 +1011,11 @@
 msgstr "Các món trong bảng giá"
 
 #. module: product
+#: sql_constraint:ir.ui.view_sc:0
+msgid "Shortcut for this menu already exists!"
+msgstr ""
+
+#. module: product
 #: selection:product.uom,uom_type:0
 msgid "Bigger than the reference UoM"
 msgstr ""
@@ -1015,8 +1041,11 @@
 msgstr "Phụ thu"
 
 #. module: product
-#: model:product.template,name:product.product_product_mb1_product_template
-msgid "Mainboard ASUStek A7N8X"
+#: model:ir.actions.act_window,help:product.product_uom_form_action
+msgid ""
+"Create and manage the units of measure you want to be used in your system. "
+"You can define a conversion rate to be used between the several Unit of "
+"Measure within the same category."
 msgstr ""
 
 #. module: product
@@ -1038,16 +1067,6 @@
 msgstr "Tên"
 
 #. module: product
-#: code:addons/product/pricelist.py:0
-#, python-format
-msgid ""
-"No active version for the selected pricelist !\n"
-"' \\n                                'Please create or activate one."
-msgstr ""
-"Không có phiên bản có hiệu lực cho bảng giá được chọn!\n"
-"' \\n                                'Vui lòng tạo hoặc kích hoạt."
-
-#. module: product
 #: view:product.product:0
 msgid "Stockable"
 msgstr ""
@@ -1209,11 +1228,25 @@
 msgstr "Đối tác"
 
 #. module: product
+#: sql_constraint:ir.module.module:0
+msgid "The name of the module must be unique !"
+msgstr ""
+
+#. module: product
 #: help:product.template,sale_delay:0
 msgid ""
 "This is the average delay in days between the confirmation of the customer "
 "order and the delivery of the finished products. It's the time you promise "
 "to your customers."
+msgstr ""
+
+#. module: product
+#: model:ir.actions.act_window,help:product.product_uom_categ_form_action
+msgid ""
+"Create and manage the units of measure categories you want to be used in "
+"your system. If several units of measures are in the same category, they can "
+"be converted within each other. For example, in the unit of measure category "
+"\"Time\", you will have the following UoM: Hours, Days."
 msgstr ""
 
 #. module: product
@@ -1296,6 +1329,14 @@
 #. module: product
 #: field:product.template,uom_po_id:0
 msgid "Purchase Unit of Measure"
+msgstr ""
+
+#. module: product
+#: model:ir.actions.act_window,help:product.product_category_action
+msgid ""
+"Here is a list of all your products classified by category. You can click on "
+"a category to get the list of all products linked to this category or to a "
+"child of this category."
 msgstr ""
 
 #. module: product
@@ -1412,6 +1453,11 @@
 msgstr "Biên độ biến động giá"
 
 #. module: product
+#: sql_constraint:product.uom:0
+msgid "The conversion ratio for a unit of measure cannot be 0!"
+msgstr ""
+
+#. module: product
 #: help:product.packaging,ean:0
 msgid "The EAN code of the package unit."
 msgstr "Mã EAN của đơn vị đóng gói."
@@ -1460,9 +1506,23 @@
 msgstr "Giá đơn vị"
 
 #. module: product
+#: model:ir.actions.act_window,help:product.product_normal_action_puchased
+msgid ""
+"Products can be purchased and/or sold. They can be raw materials, stockable "
+"products, consumables or services. The Product form contains a detailed "
+"information on your  products related to procurement logistics, sales price, "
+"product category, suppliers and so on."
+msgstr ""
+
+#. module: product
 #: model:product.category,name:product.product_category_7
 #: model:product.template,name:product.product_product_1_product_template
 msgid "Onsite Intervention"
+msgstr ""
+
+#. module: product
+#: sql_constraint:ir.rule:0
+msgid "Rule must have at least one checked access right !"
 msgstr ""
 
 #. module: product
@@ -1567,6 +1627,11 @@
 #: model:product.template,name:product.product_product_tow1_product_template
 msgid "ATX Mid-size Tower"
 msgstr ""
+
+#. module: product
+#: field:product.packaging,ean:0
+msgid "EAN"
+msgstr "EAN"
 
 #. module: product
 #: view:product.pricelist.item:0
@@ -1811,6 +1876,13 @@
 msgstr "Hộp"
 
 #. module: product
+#: model:ir.actions.act_window,help:product.product_ul_form_action
+msgid ""
+"Create and manage your packaging dimensions and types you want to be "
+"maintained in your system."
+msgstr ""
+
+#. module: product
 #: model:product.template,name:product.product_product_rearpanelarm1_product_template
 msgid "Rear Panel SHE200"
 msgstr ""
@@ -2021,6 +2093,11 @@
 msgstr ""
 
 #. module: product
+#: sql_constraint:ir.model.fields:0
+msgid "Size of the field can never be less than 1 !"
+msgstr ""
+
+#. module: product
 #: view:res.partner:0
 msgid "Sales Properties"
 msgstr "Sở hữu bán hàng"
@@ -2060,9 +2137,12 @@
 msgstr "Mô tả"
 
 #. module: product
-#: field:product.packaging,ean:0
-msgid "EAN"
-msgstr "EAN"
+#: code:addons/product/pricelist.py:0
+#, python-format
+msgid ""
+"Could not resolve product category, you have defined cyclic categories of "
+"products!"
+msgstr ""
 
 #. module: product
 #: view:product.template:0
@@ -2129,6 +2209,11 @@
 msgstr "Lưu trữ và vận chuyển hàng bằng palet"
 
 #. module: product
+#: sql_constraint:decimal.precision:0
+msgid "Only one value can be defined for each given usage!"
+msgstr ""
+
+#. module: product
 #: selection:product.template,state:0
 msgid "End of Lifecycle"
 msgstr "Kết thúc vòng đời"
@@ -2188,6 +2273,14 @@
 #: help:product.template,volume:0
 msgid "The volume in m3."
 msgstr "Thể tích tính theo m3."
+
+#. module: product
+#: model:ir.actions.act_window,help:product.product_pricelist_action
+msgid ""
+"There can be more than one version of a pricelist. If you need to create new "
+"versions of a pricelist, you can do it and manage them from here. Some "
+"examples of versions: 2010, 2011, Promotion of February 2010, etc."
+msgstr ""
 
 #. module: product
 #: help:product.pricelist.item,categ_id:0
@@ -2337,6 +2430,16 @@
 #~ "Được dùng bởi các công ty quản lý 2 đơn vị đo: quản lý hóa đơn và quản lý "
 #~ "kho. Ví dụ, trong ngành công nghiệp thực phẩm, bạn sẽ quản lý một kho thịt "
 #~ "nguội nhưng hóa đơn theo Kg. Để trống để sử dụng đơn vị đo mặc định."
+
+#, python-format
+#~ msgid ""
+#~ "Could not resolve product category, ' \\n                                    "
+#~ "'you have defined cyclic categories ' \\n                                    "
+#~ "'of products!"
+#~ msgstr ""
+#~ "Không thể quyết định loại sản phẩm, ' \\n                                    "
+#~ "'bạn đã định nghĩa các loại' \\n                                    'sản "
+#~ "phẩm tuần hoàn"
 
 #~ msgid "Product Pricelist"
 #~ msgstr "Bảng giá sản phẩm"
@@ -2447,6 +2550,14 @@
 #~ "    In nhãn sản phẩm và mã vạch.\n"
 #~ "    "
 
+#, python-format
+#~ msgid ""
+#~ "No active version for the selected pricelist !\n"
+#~ "' \\n                                'Please create or activate one."
+#~ msgstr ""
+#~ "Không có phiên bản có hiệu lực cho bảng giá được chọn!\n"
+#~ "' \\n                                'Vui lòng tạo hoặc kích hoạt."
+
 #~ msgid "Currency :"
 #~ msgstr "Loại tiền :"
 
