# -*- coding: utf-8 -*-
##############################################################################
#
#    OpenERP, Open Source Management Solution
#    Copyright (C) 2004-2010 Tiny SPRL (<http://tiny.be>).
#
#    This program is free software: you can redistribute it and/or modify
#    it under the terms of the GNU Affero General Public License as
#    published by the Free Software Foundation, either version 3 of the
#    License, or (at your option) any later version.
#
#    This program is distributed in the hope that it will be useful,
#    but WITHOUT ANY WARRANTY; without even the implied warranty of
#    MERCHANTABILITY or FITNESS FOR A PARTICULAR PURPOSE.  See the
#    GNU Affero General Public License for more details.
#
#    You should have received a copy of the GNU Affero General Public License
#    along with this program.  If not, see <http://www.gnu.org/licenses/>.
#
##############################################################################

import time
from lxml import etree
import decimal_precision as dp

import netsvc
import pooler
from osv import fields, osv, orm
from tools.translate import _

class account_invoice(osv.osv):
    def _amount_all(self, cr, uid, ids, name, args, context=None):
        res = {}
        for invoice in self.browse(cr, uid, ids, context=context):
            res[invoice.id] = {
                'amount_untaxed': 0.0,
                'amount_tax': 0.0,
                'amount_total': 0.0
            }
            for line in invoice.invoice_line:
                res[invoice.id]['amount_untaxed'] += line.price_subtotal
            for line in invoice.tax_line:
                res[invoice.id]['amount_tax'] += line.amount
            res[invoice.id]['amount_total'] = res[invoice.id]['amount_tax'] + res[invoice.id]['amount_untaxed']
        return res

    def _get_journal(self, cr, uid, context=None):
        if context is None:
            context = {}
        type_inv = context.get('type', 'out_invoice')
        user = self.pool.get('res.users').browse(cr, uid, uid, context=context)
        company_id = context.get('company_id', user.company_id.id)
        type2journal = {'out_invoice': 'sale', 'in_invoice': 'purchase', 'out_refund': 'sale_refund', 'in_refund': 'purchase_refund'}
        journal_obj = self.pool.get('account.journal')
        res = journal_obj.search(cr, uid, [('type', '=', type2journal.get(type_inv, 'sale')),
                                            ('company_id', '=', company_id)],
                                                limit=1)
        return res and res[0] or False

    def _get_currency(self, cr, uid, context=None):
        res = False
        journal_id = self._get_journal(cr, uid, context=context)
        if journal_id:
            journal = self.pool.get('account.journal').browse(cr, uid, journal_id, context=context)
            res = journal.currency and journal.currency.id or journal.company_id.currency_id.id
        return res

    def _get_journal_analytic(self, cr, uid, type_inv, context=None):
        type2journal = {'out_invoice': 'sale', 'in_invoice': 'purchase', 'out_refund': 'sale', 'in_refund': 'purchase'}
        tt = type2journal.get(type_inv, 'sale')
        result = self.pool.get('account.analytic.journal').search(cr, uid, [('type','=',tt)], context=context)
        if not result:
            raise osv.except_osv(_('No Analytic Journal !'),_("You must define an analytic journal of type '%s'!") % (tt,))
        return result[0]

    def _get_type(self, cr, uid, context=None):
        if context is None:
            context = {}
        return context.get('type', 'out_invoice')

    def _reconciled(self, cr, uid, ids, name, args, context=None):
        res = {}
        for id in ids:
            res[id] = self.test_paid(cr, uid, [id])
        return res

    def _get_reference_type(self, cr, uid, context=None):
        return [('none', _('Free Reference'))]

    def _amount_residual(self, cr, uid, ids, name, args, context=None):
        result = {}
        for invoice in self.browse(cr, uid, ids, context=context):
            result[invoice.id] = 0.0
            if invoice.move_id:
                for m in invoice.move_id.line_id:
                    if m.account_id.type in ('receivable','payable'):
                        result[invoice.id] += m.amount_residual_currency
        return result

    # Give Journal Items related to the payment reconciled to this invoice
    # Return ids of partial and total payments related to the selected invoices
    def _get_lines(self, cr, uid, ids, name, arg, context=None):
        res = {}
        for invoice in self.browse(cr, uid, ids, context=context):
            id = invoice.id
            res[id] = []
            if not invoice.move_id:
                continue
            data_lines = [x for x in invoice.move_id.line_id if x.account_id.id == invoice.account_id.id]
            partial_ids = []
            for line in data_lines:
                ids_line = []
                if line.reconcile_id:
                    ids_line = line.reconcile_id.line_id
                elif line.reconcile_partial_id:
                    ids_line = line.reconcile_partial_id.line_partial_ids
                l = map(lambda x: x.id, ids_line)
                partial_ids.append(line.id)
                res[id] =[x for x in l if x <> line.id and x not in partial_ids]
        return res

    def _get_invoice_line(self, cr, uid, ids, context=None):
        result = {}
        for line in self.pool.get('account.invoice.line').browse(cr, uid, ids, context=context):
            result[line.invoice_id.id] = True
        return result.keys()

    def _get_invoice_tax(self, cr, uid, ids, context=None):
        result = {}
        for tax in self.pool.get('account.invoice.tax').browse(cr, uid, ids, context=context):
            result[tax.invoice_id.id] = True
        return result.keys()

    def _compute_lines(self, cr, uid, ids, name, args, context=None):
        result = {}
        for invoice in self.browse(cr, uid, ids, context=context):
            src = []
            lines = []
            if invoice.move_id:
                for m in invoice.move_id.line_id:
                    temp_lines = []
                    if m.reconcile_id:
                        temp_lines = map(lambda x: x.id, m.reconcile_id.line_id)
                    elif m.reconcile_partial_id:
                        temp_lines = map(lambda x: x.id, m.reconcile_partial_id.line_partial_ids)
                    lines += [x for x in temp_lines if x not in lines]
                    src.append(m.id)

            lines = filter(lambda x: x not in src, lines)
            result[invoice.id] = lines
        return result

    def _get_invoice_from_line(self, cr, uid, ids, context=None):
        move = {}
        for line in self.pool.get('account.move.line').browse(cr, uid, ids, context=context):
            if line.reconcile_partial_id:
                for line2 in line.reconcile_partial_id.line_partial_ids:
                    move[line2.move_id.id] = True
            if line.reconcile_id:
                for line2 in line.reconcile_id.line_id:
                    move[line2.move_id.id] = True
        invoice_ids = []
        if move:
            invoice_ids = self.pool.get('account.invoice').search(cr, uid, [('move_id','in',move.keys())], context=context)
        return invoice_ids

    def _get_invoice_from_reconcile(self, cr, uid, ids, context=None):
        move = {}
        for r in self.pool.get('account.move.reconcile').browse(cr, uid, ids, context=context):
            for line in r.line_partial_ids:
                move[line.move_id.id] = True
            for line in r.line_id:
                move[line.move_id.id] = True

        invoice_ids = []
        if move:
            invoice_ids = self.pool.get('account.invoice').search(cr, uid, [('move_id','in',move.keys())], context=context)
        return invoice_ids

    _name = "account.invoice"
    _inherit = ['mail.thread']
    _description = 'Invoice'
    _order = "id desc"

    _columns = {
        'name': fields.char('Description', size=64, select=True, readonly=True, states={'draft':[('readonly',False)]}),
        'origin': fields.char('Source Document', size=64, help="Reference of the document that produced this invoice.", readonly=True, states={'draft':[('readonly',False)]}),
        'type': fields.selection([
            ('out_invoice','Customer Invoice'),
            ('in_invoice','Supplier Invoice'),
            ('out_refund','Customer Refund'),
            ('in_refund','Supplier Refund'),
            ],'Type', readonly=True, select=True, change_default=True),

        'number': fields.related('move_id','name', type='char', readonly=True, size=64, relation='account.move', store=True, string='Number'),
        'internal_number': fields.char('Invoice Number', size=32, readonly=True, help="Unique number of the invoice, computed automatically when the invoice is created."),
        'reference': fields.char('Invoice Reference', size=64, help="The partner reference of this invoice."),
        'reference_type': fields.selection(_get_reference_type, 'Payment Reference',
            required=True, readonly=True, states={'draft':[('readonly',False)]}),
        'comment': fields.text('Additional Information'),

        'state': fields.selection([
            ('draft','Draft'),
            ('proforma','Pro-forma'),
            ('proforma2','Pro-forma'),
            ('open','Open'),
            ('paid','Paid'),
            ('cancel','Cancelled'),
            ],'State', select=True, readonly=True,
            help=' * The \'Draft\' state is used when a user is encoding a new and unconfirmed Invoice. \
            \n* The \'Pro-forma\' when invoice is in Pro-forma state,invoice does not have an invoice number. \
            \n* The \'Open\' state is used when user create invoice,a invoice number is generated.Its in open state till user does not pay invoice. \
            \n* The \'Paid\' state is set automatically when the invoice is paid. Its related journal entries may or may not be reconciled. \
            \n* The \'Cancelled\' state is used when user cancel invoice.'),
        'sent': fields.boolean('Sent', readonly=True, help="It indicates that the invoice has been sent."),
        'date_invoice': fields.date('Invoice Date', readonly=True, states={'draft':[('readonly',False)]}, select=True, help="Keep empty to use the current date"),
        'date_due': fields.date('Due Date', readonly=True, states={'draft':[('readonly',False)]}, select=True,
            help="If you use payment terms, the due date will be computed automatically at the generation "\
                "of accounting entries. If you keep the payment term and the due date empty, it means direct payment. The payment term may compute several due dates, for example 50% now, 50% in one month."),
        'partner_id': fields.many2one('res.partner', 'Partner', change_default=True, readonly=True, required=True, states={'draft':[('readonly',False)]}),
        'payment_term': fields.many2one('account.payment.term', 'Payment Term',readonly=True, states={'draft':[('readonly',False)]},
            help="If you use payment terms, the due date will be computed automatically at the generation "\
                "of accounting entries. If you keep the payment term and the due date empty, it means direct payment. "\
                "The payment term may compute several due dates, for example 50% now, 50% in one month."),
        'period_id': fields.many2one('account.period', 'Force Period', domain=[('state','<>','done')], help="Keep empty to use the period of the validation(invoice) date.", readonly=True, states={'draft':[('readonly',False)]}),

        'account_id': fields.many2one('account.account', 'Account', required=True, readonly=True, states={'draft':[('readonly',False)]}, help="The partner account used for this invoice."),
        'invoice_line': fields.one2many('account.invoice.line', 'invoice_id', 'Invoice Lines', readonly=True, states={'draft':[('readonly',False)]}),
        'tax_line': fields.one2many('account.invoice.tax', 'invoice_id', 'Tax Lines', readonly=True, states={'draft':[('readonly',False)]}),

        'move_id': fields.many2one('account.move', 'Journal Entry', readonly=True, select=1, ondelete='restrict', help="Link to the automatically generated Journal Items."),
        'amount_untaxed': fields.function(_amount_all, digits_compute=dp.get_precision('Account'), string='Untaxed',
            store={
                'account.invoice': (lambda self, cr, uid, ids, c={}: ids, ['invoice_line'], 20),
                'account.invoice.tax': (_get_invoice_tax, None, 20),
                'account.invoice.line': (_get_invoice_line, ['price_unit','invoice_line_tax_id','quantity','discount','invoice_id'], 20),
            },
            multi='all'),
        'amount_tax': fields.function(_amount_all, digits_compute=dp.get_precision('Account'), string='Tax',
            store={
                'account.invoice': (lambda self, cr, uid, ids, c={}: ids, ['invoice_line'], 20),
                'account.invoice.tax': (_get_invoice_tax, None, 20),
                'account.invoice.line': (_get_invoice_line, ['price_unit','invoice_line_tax_id','quantity','discount','invoice_id'], 20),
            },
            multi='all'),
        'amount_total': fields.function(_amount_all, digits_compute=dp.get_precision('Account'), string='Total',
            store={
                'account.invoice': (lambda self, cr, uid, ids, c={}: ids, ['invoice_line'], 20),
                'account.invoice.tax': (_get_invoice_tax, None, 20),
                'account.invoice.line': (_get_invoice_line, ['price_unit','invoice_line_tax_id','quantity','discount','invoice_id'], 20),
            },
            multi='all'),
        'currency_id': fields.many2one('res.currency', 'Currency', required=True, readonly=True, states={'draft':[('readonly',False)]}),
        'journal_id': fields.many2one('account.journal', 'Journal', required=True, readonly=True, states={'draft':[('readonly',False)]}),
        'company_id': fields.many2one('res.company', 'Company', required=True, change_default=True, readonly=True, states={'draft':[('readonly',False)]}),
        'check_total': fields.float('Verification Total', digits_compute=dp.get_precision('Account'), readonly=True, states={'draft':[('readonly',False)]}),
        'reconciled': fields.function(_reconciled, string='Paid/Reconciled', type='boolean',
            store={
                'account.invoice': (lambda self, cr, uid, ids, c={}: ids, None, 50), # Check if we can remove ?
                'account.move.line': (_get_invoice_from_line, None, 50),
                'account.move.reconcile': (_get_invoice_from_reconcile, None, 50),
            }, help="It indicates that the invoice has been paid and the journal entry of the invoice has been reconciled with one or several journal entries of payment."),
        'partner_bank_id': fields.many2one('res.partner.bank', 'Bank Account',
            help='Bank Account Number to which the invoice will be paid. A Company bank account if this is a Customer Invoice or Supplier Refund, otherwise a Partner bank account number.', readonly=True, states={'draft':[('readonly',False)]}),
        'move_lines':fields.function(_get_lines, type='many2many', relation='account.move.line', string='Entry Lines'),
        'residual': fields.function(_amount_residual, digits_compute=dp.get_precision('Account'), string='Balance',
            store={
                'account.invoice': (lambda self, cr, uid, ids, c={}: ids, ['invoice_line','move_id'], 50),
                'account.invoice.tax': (_get_invoice_tax, None, 50),
                'account.invoice.line': (_get_invoice_line, ['price_unit','invoice_line_tax_id','quantity','discount','invoice_id'], 50),
                'account.move.line': (_get_invoice_from_line, None, 50),
                'account.move.reconcile': (_get_invoice_from_reconcile, None, 50),
            },
            help="Remaining amount due."),
        'payment_ids': fields.function(_compute_lines, relation='account.move.line', type="many2many", string='Payments'),
        'move_name': fields.char('Journal Entry', size=64, readonly=True, states={'draft':[('readonly',False)]}),
        'user_id': fields.many2one('res.users', 'Salesperson', readonly=True, states={'draft':[('readonly',False)]}),
        'fiscal_position': fields.many2one('account.fiscal.position', 'Fiscal Position', readonly=True, states={'draft':[('readonly',False)]})
    }
    _defaults = {
        'type': _get_type,
        'state': 'draft',
        'journal_id': _get_journal,
        'currency_id': _get_currency,
        'company_id': lambda self,cr,uid,c: self.pool.get('res.company')._company_default_get(cr, uid, 'account.invoice', context=c),
        'reference_type': 'none',
        'check_total': 0.0,
        'internal_number': False,
        'user_id': lambda s, cr, u, c: u,
        'sent': False,
    }
    _sql_constraints = [
        ('number_uniq', 'unique(number, company_id, journal_id, type)', 'Invoice Number must be unique per Company!'),
    ]

    def fields_view_get(self, cr, uid, view_id=None, view_type=False, context=None, toolbar=False, submenu=False):
        journal_obj = self.pool.get('account.journal')
        if context is None:
            context = {}

        if context.get('active_model', '') in ['res.partner'] and context.get('active_ids', False) and context['active_ids']:
            partner = self.pool.get(context['active_model']).read(cr, uid, context['active_ids'], ['supplier','customer'])[0]
            if not view_type:
                view_id = self.pool.get('ir.ui.view').search(cr, uid, [('name', '=', 'account.invoice.tree')])
                view_type = 'tree'
            if view_type == 'form':
                if partner['supplier'] and not partner['customer']:
                    view_id = self.pool.get('ir.ui.view').search(cr,uid,[('name', '=', 'account.invoice.supplier.form')])
                elif partner['customer'] and not partner['supplier']:
                    view_id = self.pool.get('ir.ui.view').search(cr,uid,[('name', '=', 'account.invoice.form')])
        if view_id and isinstance(view_id, (list, tuple)):
            view_id = view_id[0]
        res = super(account_invoice,self).fields_view_get(cr, uid, view_id=view_id, view_type=view_type, context=context, toolbar=toolbar, submenu=submenu)

        type = context.get('journal_type', False)
        for field in res['fields']:
            if field == 'journal_id' and type:
                journal_select = journal_obj._name_search(cr, uid, '', [('type', '=', type)], context=context, limit=None, name_get_uid=1)
                res['fields'][field]['selection'] = journal_select

        doc = etree.XML(res['arch'])

        if context.get('type', False):
            for node in doc.xpath("//field[@name='partner_bank_id']"):
                if context['type'] == 'in_refund':
                    node.set('domain', "[('partner_id.ref_companies', 'in', [company_id])]")
                elif context['type'] == 'out_refund':
                    node.set('domain', "[('partner_id', '=', partner_id)]")
            res['arch'] = etree.tostring(doc)

        if view_type == 'search':
            if context.get('type', 'in_invoice') in ('out_invoice', 'out_refund'):
                for node in doc.xpath("//group[@name='extended filter']"):
                    doc.remove(node)
            res['arch'] = etree.tostring(doc)

        if view_type == 'tree':
            partner_string = _('Customer')
            if context.get('type', 'out_invoice') in ('in_invoice', 'in_refund'):
                partner_string = _('Supplier')
                for node in doc.xpath("//field[@name='reference']"):
                    node.set('invisible', '0')
            for node in doc.xpath("//field[@name='partner_id']"):
                node.set('string', partner_string)
            res['arch'] = etree.tostring(doc)
        return res

    def get_log_context(self, cr, uid, context=None):
        if context is None:
            context = {}
        res = self.pool.get('ir.model.data').get_object_reference(cr, uid, 'account', 'invoice_form')
        view_id = res and res[1] or False
        context['view_id'] = view_id
        return context

    def create(self, cr, uid, vals, context=None):
        if context is None:
            context = {}
        try:
            res = super(account_invoice, self).create(cr, uid, vals, context)
            if res:
                self.create_send_note(cr, uid, [res], context=context)
            return res
        except Exception, e:
            if '"journal_id" viol' in e.args[0]:
                raise orm.except_orm(_('Configuration Error!'),
                     _('There is no Sale/Purchase Journal(s) defined.'))
            else:
                raise orm.except_orm(_('Unknown Error!'), str(e))

    def invoice_print(self, cr, uid, ids, context=None):
        '''
        This function prints the invoice and mark it as sent, so that we can see more easily the next step of the workflow
        '''
        assert len(ids) == 1, 'This option should only be used for a single id at a time.'
        self.write(cr, uid, ids, {'sent': True}, context=context)
        datas = {
             'ids': ids,
             'model': 'account.invoice',
             'form': self.read(cr, uid, ids[0], context=context)
        }
        return {
            'type': 'ir.actions.report.xml',
            'report_name': 'account.invoice',
            'datas': datas,
            'nodestroy' : True
        }

    def action_invoice_sent(self, cr, uid, ids, context=None):
        '''
        This function opens a window to compose an email, with the edi invoice template message loaded by default
        '''
        mod_obj = self.pool.get('ir.model.data')
        template = mod_obj.get_object_reference(cr, uid, 'account', 'email_template_edi_invoice')
        template_id = template and template[1] or False
        res = mod_obj.get_object_reference(cr, uid, 'mail', 'email_compose_message_wizard_form')
        res_id = res and res[1] or False
        ctx = dict(context)
        ctx.update({
            'default_model': 'account.invoice',
            'default_res_id': ids[0],
            'default_use_template': True,
            'default_template_id': template_id,
            })
        return {
            'view_type': 'form',
            'view_mode': 'form',
            'res_model': 'mail.compose.message',
            'views': [(res_id, 'form')],
            'view_id': res_id,
            'type': 'ir.actions.act_window',
            'target': 'new',
            'context': ctx,
            'nodestroy': True,
        }

    def confirm_paid(self, cr, uid, ids, context=None):
        if context is None:
            context = {}
        self.write(cr, uid, ids, {'state':'paid'}, context=context)
        self.confirm_paid_send_note(cr, uid, ids, context=context)
        return True

    def unlink(self, cr, uid, ids, context=None):
        if context is None:
            context = {}
        invoices = self.read(cr, uid, ids, ['state','internal_number'], context=context)
        unlink_ids = []
        for t in invoices:
            if t['state'] in ('draft', 'cancel') and t['internal_number']== False:
                unlink_ids.append(t['id'])
            else:
                raise osv.except_osv(_('Invalid Action!'), _('You cannot delete an invoice which is open or paid. You should refund it instead.'))
        osv.osv.unlink(self, cr, uid, unlink_ids, context=context)
        return True

    def onchange_partner_id(self, cr, uid, ids, type, partner_id,\
            date_invoice=False, payment_term=False, partner_bank_id=False, company_id=False):
        invoice_addr_id = False
        partner_payment_term = False
        acc_id = False
        bank_id = False
        fiscal_position = False

        opt = [('uid', str(uid))]
        if partner_id:

            opt.insert(0, ('id', partner_id))
            res = self.pool.get('res.partner').address_get(cr, uid, [partner_id], ['invoice'])
            invoice_addr_id = res['invoice']
            p = self.pool.get('res.partner').browse(cr, uid, partner_id)
            if company_id:
                if p.property_account_receivable.company_id.id != company_id and p.property_account_payable.company_id.id != company_id:
                    property_obj = self.pool.get('ir.property')
                    rec_pro_id = property_obj.search(cr,uid,[('name','=','property_account_receivable'),('res_id','=','res.partner,'+str(partner_id)+''),('company_id','=',company_id)])
                    pay_pro_id = property_obj.search(cr,uid,[('name','=','property_account_payable'),('res_id','=','res.partner,'+str(partner_id)+''),('company_id','=',company_id)])
                    if not rec_pro_id:
                        rec_pro_id = property_obj.search(cr,uid,[('name','=','property_account_receivable'),('company_id','=',company_id)])
                    if not pay_pro_id:
                        pay_pro_id = property_obj.search(cr,uid,[('name','=','property_account_payable'),('company_id','=',company_id)])
                    rec_line_data = property_obj.read(cr,uid,rec_pro_id,['name','value_reference','res_id'])
                    pay_line_data = property_obj.read(cr,uid,pay_pro_id,['name','value_reference','res_id'])
                    rec_res_id = rec_line_data and rec_line_data[0].get('value_reference',False) and int(rec_line_data[0]['value_reference'].split(',')[1]) or False
                    pay_res_id = pay_line_data and pay_line_data[0].get('value_reference',False) and int(pay_line_data[0]['value_reference'].split(',')[1]) or False
                    if not rec_res_id and not pay_res_id:
                        raise osv.except_osv(_('Configuration Error!'),
                            _('Cannot find a chart of accounts for this company, you should create one.'))
                    account_obj = self.pool.get('account.account')
                    rec_obj_acc = account_obj.browse(cr, uid, [rec_res_id])
                    pay_obj_acc = account_obj.browse(cr, uid, [pay_res_id])
                    p.property_account_receivable = rec_obj_acc[0]
                    p.property_account_payable = pay_obj_acc[0]

            if type in ('out_invoice', 'out_refund'):
                acc_id = p.property_account_receivable.id
            else:
                acc_id = p.property_account_payable.id
            fiscal_position = p.property_account_position and p.property_account_position.id or False
            partner_payment_term = p.property_payment_term and p.property_payment_term.id or False
            if p.bank_ids:
                bank_id = p.bank_ids[0].id

        result = {'value': {
            'account_id': acc_id,
            'payment_term': partner_payment_term,
            'fiscal_position': fiscal_position
            }
        }

        if type in ('in_invoice', 'in_refund'):
            result['value']['partner_bank_id'] = bank_id

        if payment_term != partner_payment_term:
            if partner_payment_term:
                to_update = self.onchange_payment_term_date_invoice(
                    cr, uid, ids, partner_payment_term, date_invoice)
                result['value'].update(to_update['value'])
            else:
                result['value']['date_due'] = False

        if partner_bank_id != bank_id:
            to_update = self.onchange_partner_bank(cr, uid, ids, bank_id)
            result['value'].update(to_update['value'])
        return result

    def onchange_journal_id(self, cr, uid, ids, journal_id=False, context=None):
        result = {}
        if journal_id:
            journal = self.pool.get('account.journal').browse(cr, uid, journal_id, context=context)
            currency_id = journal.currency and journal.currency.id or journal.company_id.currency_id.id
            company_id = journal.company_id.id
            result = {'value': {
                    'currency_id': currency_id,
                    'company_id': company_id,
                    }
                }
        return result

    def onchange_payment_term_date_invoice(self, cr, uid, ids, payment_term_id, date_invoice):
        res = {}
        if not payment_term_id:
            return res
        if not date_invoice:
            date_invoice = time.strftime('%Y-%m-%d')
        pterm_list = self.pool.get('account.payment.term').compute(cr, uid, payment_term_id, value=1, date_ref=date_invoice)
        if pterm_list:
            pterm_list = [line[0] for line in pterm_list]
            pterm_list.sort()
            res = {'value':{'date_due': pterm_list[-1]}}
        else:
             raise osv.except_osv(_('Insufficient Data!'), _('The payment term of supplier does not have a payment term line.'))
        return res

    def onchange_invoice_line(self, cr, uid, ids, lines):
        return {}

    def onchange_partner_bank(self, cursor, user, ids, partner_bank_id=False):
        return {'value': {}}

    def onchange_company_id(self, cr, uid, ids, company_id, part_id, type, invoice_line, currency_id):
        val = {}
        dom = {}
        obj_journal = self.pool.get('account.journal')
        account_obj = self.pool.get('account.account')
        inv_line_obj = self.pool.get('account.invoice.line')
        if company_id and part_id and type:
            acc_id = False
            partner_obj = self.pool.get('res.partner').browse(cr,uid,part_id)
            if partner_obj.property_account_payable and partner_obj.property_account_receivable:
                if partner_obj.property_account_payable.company_id.id != company_id and partner_obj.property_account_receivable.company_id.id != company_id:
                    property_obj = self.pool.get('ir.property')
                    rec_pro_id = property_obj.search(cr, uid, [('name','=','property_account_receivable'),('res_id','=','res.partner,'+str(part_id)+''),('company_id','=',company_id)])
                    pay_pro_id = property_obj.search(cr, uid, [('name','=','property_account_payable'),('res_id','=','res.partner,'+str(part_id)+''),('company_id','=',company_id)])
                    if not rec_pro_id:
                        rec_pro_id = property_obj.search(cr, uid, [('name','=','property_account_receivable'),('company_id','=',company_id)])
                    if not pay_pro_id:
                        pay_pro_id = property_obj.search(cr, uid, [('name','=','property_account_payable'),('company_id','=',company_id)])
                    rec_line_data = property_obj.read(cr, uid, rec_pro_id, ['name','value_reference','res_id'])
                    pay_line_data = property_obj.read(cr, uid, pay_pro_id, ['name','value_reference','res_id'])
                    rec_res_id = rec_line_data and rec_line_data[0].get('value_reference',False) and int(rec_line_data[0]['value_reference'].split(',')[1]) or False
                    pay_res_id = pay_line_data and pay_line_data[0].get('value_reference',False) and int(pay_line_data[0]['value_reference'].split(',')[1]) or False
                    if not rec_res_id and not pay_res_id:
                        raise osv.except_osv(_('Configuration Error!'),
                            _('Cannot find a chart of account, you should create one from Settings\Configuration\Accounting menu.'))
                    if type in ('out_invoice', 'out_refund'):
                        acc_id = rec_res_id
                    else:
                        acc_id = pay_res_id
                    val= {'account_id': acc_id}
            if ids:
                if company_id:
                    inv_obj = self.browse(cr,uid,ids)
                    for line in inv_obj[0].invoice_line:
                        if line.account_id:
                            if line.account_id.company_id.id != company_id:
                                result_id = account_obj.search(cr, uid, [('name','=',line.account_id.name),('company_id','=',company_id)])
                                if not result_id:
                                    raise osv.except_osv(_('Configuration Error!'),
                                        _('Cannot find a chart of account, you should create one from Settings\Configuration\Accounting menu.'))
                                inv_line_obj.write(cr, uid, [line.id], {'account_id': result_id[-1]})
            else:
                if invoice_line:
                    for inv_line in invoice_line:
                        obj_l = account_obj.browse(cr, uid, inv_line[2]['account_id'])
                        if obj_l.company_id.id != company_id:
                            raise osv.except_osv(_('Configuration Error!'),
                                _('Invoice line account\'s company and invoice\'s compnay does not match.'))
                        else:
                            continue
        if company_id and type:
            if type in ('out_invoice'):
                journal_type = 'sale'
            elif type in ('out_refund'):
                journal_type = 'sale_refund'
            elif type in ('in_refund'):
                journal_type = 'purchase_refund'
            else:
                journal_type = 'purchase'
            journal_ids = obj_journal.search(cr, uid, [('company_id','=',company_id), ('type', '=', journal_type)])
            if journal_ids:
                val['journal_id'] = journal_ids[0]
            ir_values_obj = self.pool.get('ir.values')
            res_journal_default = ir_values_obj.get(cr, uid, 'default', 'type=%s' % (type), ['account.invoice'])
            for r in res_journal_default:
                if r[1] == 'journal_id' and r[2] in journal_ids:
                    val['journal_id'] = r[2]
            if not val.get('journal_id', False):
                raise osv.except_osv(_('Configuration Error!'), (_('Cannot find any account journal of %s type for this company.\n\nYou can create one in the menu: \nConfiguration\Journals\Journals.') % (journal_type)))
            dom = {'journal_id':  [('id', 'in', journal_ids)]}
        else:
            journal_ids = obj_journal.search(cr, uid, [])

        return {'value': val, 'domain': dom}

    # go from canceled state to draft state
    def action_cancel_draft(self, cr, uid, ids, *args):
        self.write(cr, uid, ids, {'state':'draft'})
        wf_service = netsvc.LocalService("workflow")
        for inv_id in ids:
            wf_service.trg_delete(uid, 'account.invoice', inv_id, cr)
            wf_service.trg_create(uid, 'account.invoice', inv_id, cr)
        return True

    # Workflow stuff
    #################

    # return the ids of the move lines which has the same account than the invoice
    # whose id is in ids
    def move_line_id_payment_get(self, cr, uid, ids, *args):
        if not ids: return []
        result = self.move_line_id_payment_gets(cr, uid, ids, *args)
        return result.get(ids[0], [])

    def move_line_id_payment_gets(self, cr, uid, ids, *args):
        res = {}
        if not ids: return res
        cr.execute('SELECT i.id, l.id '\
                   'FROM account_move_line l '\
                   'LEFT JOIN account_invoice i ON (i.move_id=l.move_id) '\
                   'WHERE i.id IN %s '\
                   'AND l.account_id=i.account_id',
                   (tuple(ids),))
        for r in cr.fetchall():
            res.setdefault(r[0], [])
            res[r[0]].append( r[1] )
        return res

    def copy(self, cr, uid, id, default=None, context=None):
        default = default or {}
        default.update({
            'state':'draft',
            'number':False,
            'move_id':False,
            'move_name':False,
            'internal_number': False,
            'period_id': False,
            'sent': False,
        })
        if 'date_invoice' not in default:
            default.update({
                'date_invoice':False
            })
        if 'date_due' not in default:
            default.update({
                'date_due':False
            })
        return super(account_invoice, self).copy(cr, uid, id, default, context)

    def test_paid(self, cr, uid, ids, *args):
        res = self.move_line_id_payment_get(cr, uid, ids)
        if not res:
            return False
        ok = True
        for id in res:
            cr.execute('select reconcile_id from account_move_line where id=%s', (id,))
            ok = ok and  bool(cr.fetchone()[0])
        return ok

    def button_reset_taxes(self, cr, uid, ids, context=None):
        if context is None:
            context = {}
        ctx = context.copy()
        ait_obj = self.pool.get('account.invoice.tax')
        for id in ids:
            cr.execute("DELETE FROM account_invoice_tax WHERE invoice_id=%s AND manual is False", (id,))
            partner = self.browse(cr, uid, id, context=ctx).partner_id
            if partner.lang:
                ctx.update({'lang': partner.lang})
            for taxe in ait_obj.compute(cr, uid, id, context=ctx).values():
                ait_obj.create(cr, uid, taxe)
        # Update the stored value (fields.function), so we write to trigger recompute
        self.pool.get('account.invoice').write(cr, uid, ids, {'invoice_line':[]}, context=ctx)
        return True

    def button_compute(self, cr, uid, ids, context=None, set_total=False):
        self.button_reset_taxes(cr, uid, ids, context)
        for inv in self.browse(cr, uid, ids, context=context):
            if set_total:
                self.pool.get('account.invoice').write(cr, uid, [inv.id], {'check_total': inv.amount_total})
        return True

    def _convert_ref(self, cr, uid, ref):
        return (ref or '').replace('/','')

    def _get_analytic_lines(self, cr, uid, id, context=None):
        if context is None:
            context = {}
        inv = self.browse(cr, uid, id)
        cur_obj = self.pool.get('res.currency')

        company_currency = inv.company_id.currency_id.id
        if inv.type in ('out_invoice', 'in_refund'):
            sign = 1
        else:
            sign = -1

        iml = self.pool.get('account.invoice.line').move_line_get(cr, uid, inv.id, context=context)
        for il in iml:
            if il['account_analytic_id']:
                if inv.type in ('in_invoice', 'in_refund'):
                    ref = inv.reference
                else:
                    ref = self._convert_ref(cr, uid, inv.number)
                if not inv.journal_id.analytic_journal_id:
                    raise osv.except_osv(_('No Analytic Journal !'),_("You have to define an analytic journal on the '%s' journal!") % (inv.journal_id.name,))
                il['analytic_lines'] = [(0,0, {
                    'name': il['name'],
                    'date': inv['date_invoice'],
                    'account_id': il['account_analytic_id'],
                    'unit_amount': il['quantity'],
                    'amount': cur_obj.compute(cr, uid, inv.currency_id.id, company_currency, il['price'], context={'date': inv.date_invoice}) * sign,
                    'product_id': il['product_id'],
                    'product_uom_id': il['uos_id'],
                    'general_account_id': il['account_id'],
                    'journal_id': inv.journal_id.analytic_journal_id.id,
                    'ref': ref,
                })]
        return iml

    def action_date_assign(self, cr, uid, ids, *args):
        for inv in self.browse(cr, uid, ids):
            res = self.onchange_payment_term_date_invoice(cr, uid, inv.id, inv.payment_term.id, inv.date_invoice)
            if res and res['value']:
                self.write(cr, uid, [inv.id], res['value'])
        return True

    def finalize_invoice_move_lines(self, cr, uid, invoice_browse, move_lines):
        """finalize_invoice_move_lines(cr, uid, invoice, move_lines) -> move_lines
        Hook method to be overridden in additional modules to verify and possibly alter the
        move lines to be created by an invoice, for special cases.
        :param invoice_browse: browsable record of the invoice that is generating the move lines
        :param move_lines: list of dictionaries with the account.move.lines (as for create())
        :return: the (possibly updated) final move_lines to create for this invoice
        """
        return move_lines

    def check_tax_lines(self, cr, uid, inv, compute_taxes, ait_obj):
        if not inv.tax_line:
            for tax in compute_taxes.values():
                ait_obj.create(cr, uid, tax)
        else:
            tax_key = []
            for tax in inv.tax_line:
                if tax.manual:
                    continue
                key = (tax.tax_code_id.id, tax.base_code_id.id, tax.account_id.id, tax.account_analytic_id.id)
                tax_key.append(key)
                if not key in compute_taxes:
                    raise osv.except_osv(_('Warning!'), _('Global taxes defined, but they are not in invoice lines !'))
                base = compute_taxes[key]['base']
                if abs(base - tax.base) > inv.company_id.currency_id.rounding:
                    raise osv.except_osv(_('Warning!'), _('Tax base different!\nClick on compute to update the tax base.'))
            for key in compute_taxes:
                if not key in tax_key:
                    raise osv.except_osv(_('Warning!'), _('Taxes are missing!\nClick on compute button.'))

    def compute_invoice_totals(self, cr, uid, inv, company_currency, ref, invoice_move_lines, context=None):
        if context is None:
            context={}
        total = 0
        total_currency = 0
        cur_obj = self.pool.get('res.currency')
        for i in invoice_move_lines:
            if inv.currency_id.id != company_currency:
                context.update({'date': inv.date_invoice or time.strftime('%Y-%m-%d')})
                i['currency_id'] = inv.currency_id.id
                i['amount_currency'] = i['price']
                i['price'] = cur_obj.compute(cr, uid, inv.currency_id.id,
                        company_currency, i['price'],
                        context=context)
            else:
                i['amount_currency'] = False
                i['currency_id'] = False
            i['ref'] = ref
            if inv.type in ('out_invoice','in_refund'):
                total += i['price']
                total_currency += i['amount_currency'] or i['price']
                i['price'] = - i['price']
            else:
                total -= i['price']
                total_currency -= i['amount_currency'] or i['price']
        return total, total_currency, invoice_move_lines

    def inv_line_characteristic_hashcode(self, invoice, invoice_line):
        """Overridable hashcode generation for invoice lines. Lines having the same hashcode
        will be grouped together if the journal has the 'group line' option. Of course a module
        can add fields to invoice lines that would need to be tested too before merging lines
        or not."""
        return "%s-%s-%s-%s-%s"%(
            invoice_line['account_id'],
            invoice_line.get('tax_code_id',"False"),
            invoice_line.get('product_id',"False"),
            invoice_line.get('analytic_account_id',"False"),
            invoice_line.get('date_maturity',"False"))

    def group_lines(self, cr, uid, iml, line, inv):
        """Merge account move lines (and hence analytic lines) if invoice line hashcodes are equals"""
        if inv.journal_id.group_invoice_lines:
            line2 = {}
            for x, y, l in line:
                tmp = self.inv_line_characteristic_hashcode(inv, l)

                if tmp in line2:
                    am = line2[tmp]['debit'] - line2[tmp]['credit'] + (l['debit'] - l['credit'])
                    line2[tmp]['debit'] = (am > 0) and am or 0.0
                    line2[tmp]['credit'] = (am < 0) and -am or 0.0
                    line2[tmp]['tax_amount'] += l['tax_amount']
                    line2[tmp]['analytic_lines'] += l['analytic_lines']
                else:
                    line2[tmp] = l
            line = []
            for key, val in line2.items():
                line.append((0,0,val))
        return line

    def action_move_create(self, cr, uid, ids, context=None):
        """Creates invoice related analytics and financial move lines"""
        ait_obj = self.pool.get('account.invoice.tax')
        cur_obj = self.pool.get('res.currency')
        period_obj = self.pool.get('account.period')
        payment_term_obj = self.pool.get('account.payment.term')
        journal_obj = self.pool.get('account.journal')
        move_obj = self.pool.get('account.move')
        if context is None:
            context = {}
        for inv in self.browse(cr, uid, ids, context=context):
            if not inv.journal_id.sequence_id:
                raise osv.except_osv(_('Error!'), _('Please define sequence on the journal related to this invoice.'))
            if not inv.invoice_line:
                raise osv.except_osv(_('No Invoice Lines !'), _('Please create some invoice lines.'))
            if inv.move_id:
                continue

            ctx = context.copy()
            ctx.update({'lang': inv.partner_id.lang})
            if not inv.date_invoice:
                self.write(cr, uid, [inv.id], {'date_invoice': fields.date.context_today(self,cr,uid,context=context)}, context=ctx)
            company_currency = inv.company_id.currency_id.id
            # create the analytical lines
            # one move line per invoice line
            iml = self._get_analytic_lines(cr, uid, inv.id, context=ctx)
            # check if taxes are all computed
            compute_taxes = ait_obj.compute(cr, uid, inv.id, context=ctx)
            self.check_tax_lines(cr, uid, inv, compute_taxes, ait_obj)

            # I disabled the check_total feature
            #if inv.type in ('in_invoice', 'in_refund') and abs(inv.check_total - inv.amount_total) >= (inv.currency_id.rounding/2.0):
            #    raise osv.except_osv(_('Bad total !'), _('Please verify the price of the invoice !\nThe real total does not match the computed total.'))

            if inv.payment_term:
                total_fixed = total_percent = 0
                for line in inv.payment_term.line_ids:
                    if line.value == 'fixed':
                        total_fixed += line.value_amount
                    if line.value == 'procent':
                        total_percent += line.value_amount
                total_fixed = (total_fixed * 100) / (inv.amount_total or 1.0)
                if (total_fixed + total_percent) > 100:
                    raise osv.except_osv(_('Error!'), _("Cannot create the invoice.\nThe related payment term is probably misconfigured as it gives a computed amount greater than the total invoiced amount. In order to avoid rounding issues, the latest line of your payment term must be of type 'balance'."))

            # one move line per tax line
            iml += ait_obj.move_line_get(cr, uid, inv.id)

            entry_type = ''
            if inv.type in ('in_invoice', 'in_refund'):
                ref = inv.reference
                entry_type = 'journal_pur_voucher'
                if inv.type == 'in_refund':
                    entry_type = 'cont_voucher'
            else:
                ref = self._convert_ref(cr, uid, inv.number)
                entry_type = 'journal_sale_vou'
                if inv.type == 'out_refund':
                    entry_type = 'cont_voucher'

            diff_currency_p = inv.currency_id.id <> company_currency
            # create one move line for the total and possibly adjust the other lines amount
            total = 0
            total_currency = 0
            total, total_currency, iml = self.compute_invoice_totals(cr, uid, inv, company_currency, ref, iml, context=ctx)
            acc_id = inv.account_id.id

            name = inv['name'] or '/'
            totlines = False
            if inv.payment_term:
                totlines = payment_term_obj.compute(cr,
                        uid, inv.payment_term.id, total, inv.date_invoice or False, context=ctx)
            if totlines:
                res_amount_currency = total_currency
                i = 0
                ctx.update({'date': inv.date_invoice})
                for t in totlines:
                    if inv.currency_id.id != company_currency:
                        amount_currency = cur_obj.compute(cr, uid, company_currency, inv.currency_id.id, t[1], context=ctx)
                    else:
                        amount_currency = False

                    # last line add the diff
                    res_amount_currency -= amount_currency or 0
                    i += 1
                    if i == len(totlines):
                        amount_currency += res_amount_currency

                    iml.append({
                        'type': 'dest',
                        'name': name,
                        'price': t[1],
                        'account_id': acc_id,
                        'date_maturity': t[0],
                        'amount_currency': diff_currency_p \
                                and amount_currency or False,
                        'currency_id': diff_currency_p \
                                and inv.currency_id.id or False,
                        'ref': ref,
                    })
            else:
                iml.append({
                    'type': 'dest',
                    'name': name,
                    'price': total,
                    'account_id': acc_id,
                    'date_maturity': inv.date_due or False,
                    'amount_currency': diff_currency_p \
                            and total_currency or False,
                    'currency_id': diff_currency_p \
                            and inv.currency_id.id or False,
                    'ref': ref
            })

            date = inv.date_invoice or time.strftime('%Y-%m-%d')
            part = inv.partner_id.id

            line = map(lambda x:(0,0,self.line_get_convert(cr, uid, x, part, date, context=ctx)),iml)

            line = self.group_lines(cr, uid, iml, line, inv)

            journal_id = inv.journal_id.id
            journal = journal_obj.browse(cr, uid, journal_id, context=ctx)
            if journal.centralisation:
                raise osv.except_osv(_('User Error!'),
                        _('You cannot create an invoice on a centralized journal. Uncheck the centralized counterpart box in the related journal from the configuration menu.'))

            line = self.finalize_invoice_move_lines(cr, uid, inv, line)

            move = {
                'ref': inv.reference and inv.reference or inv.name,
                'line_id': line,
                'journal_id': journal_id,
                'date': date,
                'narration':inv.comment
            }
            period_id = inv.period_id and inv.period_id.id or False
            ctx.update({'company_id': inv.company_id.id})
            if not period_id:
                period_ids = period_obj.find(cr, uid, inv.date_invoice, context=ctx)
                period_id = period_ids and period_ids[0] or False
            if period_id:
                move['period_id'] = period_id
                for i in line:
                    i[2]['period_id'] = period_id

            move_id = move_obj.create(cr, uid, move, context=ctx)
            new_move_name = move_obj.browse(cr, uid, move_id, context=ctx).name
            # make the invoice point to that move
            self.write(cr, uid, [inv.id], {'move_id': move_id,'period_id':period_id, 'move_name':new_move_name}, context=ctx)
            # Pass invoice in context in method post: used if you want to get the same
            # account move reference when creating the same invoice after a cancelled one:
            ctx.update({'invoice':inv})
            move_obj.post(cr, uid, [move_id], context=ctx)
        self._log_event(cr, uid, ids)
        return True

    def invoice_validate(self, cr, uid, ids, context=None):
        self.write(cr, uid, ids, {'state':'open'}, context=context)
        return True

    def line_get_convert(self, cr, uid, x, part, date, context=None):
        return {
            'date_maturity': x.get('date_maturity', False),
            'partner_id': part,
            'name': x['name'][:64],
            'date': date,
            'debit': x['price']>0 and x['price'],
            'credit': x['price']<0 and -x['price'],
            'account_id': x['account_id'],
            'analytic_lines': x.get('analytic_lines', []),
            'amount_currency': x['price']>0 and abs(x.get('amount_currency', False)) or -abs(x.get('amount_currency', False)),
            'currency_id': x.get('currency_id', False),
            'tax_code_id': x.get('tax_code_id', False),
            'tax_amount': x.get('tax_amount', False),
            'ref': x.get('ref', False),
            'quantity': x.get('quantity',1.00),
            'product_id': x.get('product_id', False),
            'product_uom_id': x.get('uos_id', False),
            'analytic_account_id': x.get('account_analytic_id', False),
        }

    def action_number(self, cr, uid, ids, context=None):
        if context is None:
            context = {}
        #TODO: not correct fix but required a frech values before reading it.
        self.write(cr, uid, ids, {})

        for obj_inv in self.browse(cr, uid, ids, context=context):
            id = obj_inv.id
            invtype = obj_inv.type
            number = obj_inv.number
            move_id = obj_inv.move_id and obj_inv.move_id.id or False
            reference = obj_inv.reference or ''

            self.write(cr, uid, ids, {'internal_number':number})

            if invtype in ('in_invoice', 'in_refund'):
                if not reference:
                    ref = self._convert_ref(cr, uid, number)
                else:
                    ref = reference
            else:
                ref = self._convert_ref(cr, uid, number)

            cr.execute('UPDATE account_move SET ref=%s ' \
                    'WHERE id=%s AND (ref is null OR ref = \'\')',
                    (ref, move_id))
            cr.execute('UPDATE account_move_line SET ref=%s ' \
                    'WHERE move_id=%s AND (ref is null OR ref = \'\')',
                    (ref, move_id))
            cr.execute('UPDATE account_analytic_line SET ref=%s ' \
                    'FROM account_move_line ' \
                    'WHERE account_move_line.move_id = %s ' \
                        'AND account_analytic_line.move_id = account_move_line.id',
                        (ref, move_id))

            for inv_id, name in self.name_get(cr, uid, [id]):
                ctx = context.copy()
                if obj_inv.type in ('out_invoice', 'out_refund'):
                    ctx = self.get_log_context(cr, uid, context=ctx)
                message = _("Invoice  '%s' is validated.") % name
                self.message_post(cr, uid, [inv_id], body=message, context=context)
        return True

    def action_cancel(self, cr, uid, ids, *args):
        context = {} # TODO: Use context from arguments
        account_move_obj = self.pool.get('account.move')
        invoices = self.read(cr, uid, ids, ['move_id', 'payment_ids'])
        move_ids = [] # ones that we will need to remove
        for i in invoices:
            if i['move_id']:
                move_ids.append(i['move_id'][0])
            if i['payment_ids']:
                account_move_line_obj = self.pool.get('account.move.line')
                pay_ids = account_move_line_obj.browse(cr, uid, i['payment_ids'])
                for move_line in pay_ids:
                    if move_line.reconcile_partial_id and move_line.reconcile_partial_id.line_partial_ids:
                        raise osv.except_osv(_('Error!'), _('You cannot cancel an invoice which is partially paid. You need to unreconcile related payment entries first.'))

        # First, set the invoices as cancelled and detach the move ids
        self.write(cr, uid, ids, {'state':'cancel', 'move_id':False})
        if move_ids:
            # second, invalidate the move(s)
            account_move_obj.button_cancel(cr, uid, move_ids, context=context)
            # delete the move this invoice was pointing to
            # Note that the corresponding move_lines and move_reconciles
            # will be automatically deleted too
            account_move_obj.unlink(cr, uid, move_ids, context=context)
        self._log_event(cr, uid, ids, -1.0, 'Cancel Invoice')
        self.invoice_cancel_send_note(cr, uid, ids, context=context)
        return True

    ###################

    def list_distinct_taxes(self, cr, uid, ids):
        invoices = self.browse(cr, uid, ids)
        taxes = {}
        for inv in invoices:
            for tax in inv.tax_line:
                if not tax['name'] in taxes:
                    taxes[tax['name']] = {'name': tax['name']}
        return taxes.values()

    def _log_event(self, cr, uid, ids, factor=1.0, name='Open Invoice'):
        #TODO: implement messages system
        return True

    def name_get(self, cr, uid, ids, context=None):
        if not ids:
            return []
        types = {
                'out_invoice': 'Invoice ',
                'in_invoice': 'Sup. Invoice ',
                'out_refund': 'Refund ',
                'in_refund': 'Supplier Refund ',
                }
        return [(r['id'], (r['number']) or types[r['type']] + (r['name'] or '')) for r in self.read(cr, uid, ids, ['type', 'number', 'name'], context, load='_classic_write')]

    def name_search(self, cr, user, name, args=None, operator='ilike', context=None, limit=100):
        if not args:
            args = []
        if context is None:
            context = {}
        ids = []
        if name:
            ids = self.search(cr, user, [('number','=',name)] + args, limit=limit, context=context)
        if not ids:
            ids = self.search(cr, user, [('name',operator,name)] + args, limit=limit, context=context)
        return self.name_get(cr, user, ids, context)

    def _refund_cleanup_lines(self, cr, uid, lines):
        for line in lines:
            del line['id']
            del line['invoice_id']
            for field in ('company_id', 'partner_id', 'account_id', 'product_id',
                          'uos_id', 'account_analytic_id', 'tax_code_id', 'base_code_id'):
                if line.get(field):
                    line[field] = line[field][0]
            if 'invoice_line_tax_id' in line:
                line['invoice_line_tax_id'] = [(6,0, line.get('invoice_line_tax_id', [])) ]
        return map(lambda x: (0,0,x), lines)

    def refund(self, cr, uid, ids, date=None, period_id=None, description=None, journal_id=None):
        invoices = self.read(cr, uid, ids, ['name', 'type', 'number', 'reference', 'comment', 'date_due', 'partner_id', 'partner_contact', 'partner_insite', 'partner_ref', 'payment_term', 'account_id', 'currency_id', 'invoice_line', 'tax_line', 'journal_id', 'company_id'])
        obj_invoice_line = self.pool.get('account.invoice.line')
        obj_invoice_tax = self.pool.get('account.invoice.tax')
        obj_journal = self.pool.get('account.journal')
        new_ids = []
        for invoice in invoices:
            del invoice['id']

            type_dict = {
                'out_invoice': 'out_refund', # Customer Invoice
                'in_invoice': 'in_refund',   # Supplier Invoice
                'out_refund': 'out_invoice', # Customer Refund
                'in_refund': 'in_invoice',   # Supplier Refund
            }

            invoice_lines = obj_invoice_line.read(cr, uid, invoice['invoice_line'])
            invoice_lines = self._refund_cleanup_lines(cr, uid, invoice_lines)

            tax_lines = obj_invoice_tax.read(cr, uid, invoice['tax_line'])
            tax_lines = filter(lambda l: l['manual'], tax_lines)
            tax_lines = self._refund_cleanup_lines(cr, uid, tax_lines)
            if journal_id:
                refund_journal_ids = [journal_id]
            elif invoice['type'] == 'in_invoice':
                refund_journal_ids = obj_journal.search(cr, uid, [('type','=','purchase_refund')])
            else:
                refund_journal_ids = obj_journal.search(cr, uid, [('type','=','sale_refund')])

            if not date:
                date = time.strftime('%Y-%m-%d')
            invoice.update({
                'type': type_dict[invoice['type']],
                'date_invoice': date,
                'state': 'draft',
                'number': False,
                'invoice_line': invoice_lines,
                'tax_line': tax_lines,
                'journal_id': refund_journal_ids
            })
            if period_id:
                invoice.update({
                    'period_id': period_id,
                })
            if description:
                invoice.update({
                    'name': description,
                })
            # take the id part of the tuple returned for many2one fields
            for field in ('partner_id', 'company_id',
                    'account_id', 'currency_id', 'payment_term', 'journal_id'):
                invoice[field] = invoice[field] and invoice[field][0]
            # create the new invoice
            new_ids.append(self.create(cr, uid, invoice))

        return new_ids

    def pay_and_reconcile(self, cr, uid, ids, pay_amount, pay_account_id, period_id, pay_journal_id, writeoff_acc_id, writeoff_period_id, writeoff_journal_id, context=None, name=''):
        if context is None:
            context = {}
        #TODO check if we can use different period for payment and the writeoff line
        assert len(ids)==1, "Can only pay one invoice at a time."
        invoice = self.browse(cr, uid, ids[0], context=context)
        src_account_id = invoice.account_id.id
        # Take the seq as name for move
        types = {'out_invoice': -1, 'in_invoice': 1, 'out_refund': 1, 'in_refund': -1}
        direction = types[invoice.type]
        #take the choosen date
        if 'date_p' in context and context['date_p']:
            date=context['date_p']
        else:
            date=time.strftime('%Y-%m-%d')

        # Take the amount in currency and the currency of the payment
        if 'amount_currency' in context and context['amount_currency'] and 'currency_id' in context and context['currency_id']:
            amount_currency = context['amount_currency']
            currency_id = context['currency_id']
        else:
            amount_currency = False
            currency_id = False

        pay_journal = self.pool.get('account.journal').read(cr, uid, pay_journal_id, ['type'], context=context)
        if invoice.type in ('in_invoice', 'out_invoice'):
            if pay_journal['type'] == 'bank':
                entry_type = 'bank_pay_voucher' # Bank payment
            else:
                entry_type = 'pay_voucher' # Cash payment
        else:
            entry_type = 'cont_voucher'
        if invoice.type in ('in_invoice', 'in_refund'):
            ref = invoice.reference
        else:
            ref = self._convert_ref(cr, uid, invoice.number)
        # Pay attention to the sign for both debit/credit AND amount_currency
        l1 = {
            'debit': direction * pay_amount>0 and direction * pay_amount,
            'credit': direction * pay_amount<0 and - direction * pay_amount,
            'account_id': src_account_id,
            'partner_id': invoice.partner_id.id,
            'ref':ref,
            'date': date,
            'currency_id':currency_id,
            'amount_currency':amount_currency and direction * amount_currency or 0.0,
            'company_id': invoice.company_id.id,
        }
        l2 = {
            'debit': direction * pay_amount<0 and - direction * pay_amount,
            'credit': direction * pay_amount>0 and direction * pay_amount,
            'account_id': pay_account_id,
            'partner_id': invoice.partner_id.id,
            'ref':ref,
            'date': date,
            'currency_id':currency_id,
            'amount_currency':amount_currency and - direction * amount_currency or 0.0,
            'company_id': invoice.company_id.id,
        }

        if not name:
            name = invoice.invoice_line and invoice.invoice_line[0].name or invoice.number
        l1['name'] = name
        l2['name'] = name

        lines = [(0, 0, l1), (0, 0, l2)]
        move = {'ref': ref, 'line_id': lines, 'journal_id': pay_journal_id, 'period_id': period_id, 'date': date}
        move_id = self.pool.get('account.move').create(cr, uid, move, context=context)

        line_ids = []
        total = 0.0
        line = self.pool.get('account.move.line')
        move_ids = [move_id,]
        if invoice.move_id:
            move_ids.append(invoice.move_id.id)
        cr.execute('SELECT id FROM account_move_line '\
                   'WHERE move_id IN %s',
                   ((move_id, invoice.move_id.id),))
        lines = line.browse(cr, uid, map(lambda x: x[0], cr.fetchall()) )
        for l in lines+invoice.payment_ids:
            if l.account_id.id == src_account_id:
                line_ids.append(l.id)
                total += (l.debit or 0.0) - (l.credit or 0.0)

        inv_id, name = self.name_get(cr, uid, [invoice.id], context=context)[0]
        if (not round(total,self.pool.get('decimal.precision').precision_get(cr, uid, 'Account'))) or writeoff_acc_id:
            self.pool.get('account.move.line').reconcile(cr, uid, line_ids, 'manual', writeoff_acc_id, writeoff_period_id, writeoff_journal_id, context)
        else:
            code = invoice.currency_id.symbol
            # TODO: use currency's formatting function
            msg = _("Invoice '%s' is paid partially: %s%s of %s%s (%s%s remaining).") % \
                    (name, pay_amount, code, invoice.amount_total, code, total, code)
            self.message_post(cr, uid, [inv_id], body=msg, context=context)
            self.pool.get('account.move.line').reconcile_partial(cr, uid, line_ids, 'manual', context)

        # Update the stored value (fields.function), so we write to trigger recompute
        self.pool.get('account.invoice').write(cr, uid, ids, {}, context=context)
        return True

    # -----------------------------------------
    # OpenChatter notifications and need_action
    # -----------------------------------------

    def _get_document_type(self, type):
        type_dict = {
                # Translation markers will have no effect at runtime, only used to properly flag export
                'out_invoice': _('Customer invoice'),
                'in_invoice': _('Supplier invoice'),
                'out_refund': _('Customer Refund'),
                'in_refund': _('Supplier Refund'),
        }
        return type_dict.get(type, 'Invoice')

    def create_send_note(self, cr, uid, ids, context=None):
        for obj in self.browse(cr, uid, ids, context=context):
            self.message_post(cr, uid, [obj.id], body=_("%s <b>created</b>.") % (self._get_document_type(obj.type)),
                subtype="account.mt_invoice_new", context=context)

    def confirm_paid_send_note(self, cr, uid, ids, context=None):
         for obj in self.browse(cr, uid, ids, context=context):
            self.message_post(cr, uid, [obj.id], body=_("%s <b>paid</b>.") % (self._get_document_type(obj.type)),
                subtype="account.mt_invoice_paid", context=context)

    def invoice_cancel_send_note(self, cr, uid, ids, context=None):
        for obj in self.browse(cr, uid, ids, context=context):
            self.message_post(cr, uid, [obj.id], body=_("%s <b>cancelled</b>.") % (self._get_document_type(obj.type)),
                context=context)


class account_invoice_line(osv.osv):

    def _amount_line(self, cr, uid, ids, prop, unknow_none, unknow_dict):
        res = {}
        tax_obj = self.pool.get('account.tax')
        cur_obj = self.pool.get('res.currency')
        for line in self.browse(cr, uid, ids):
            price = line.price_unit * (1-(line.discount or 0.0)/100.0)
            taxes = tax_obj.compute_all(cr, uid, line.invoice_line_tax_id, price, line.quantity, product=line.product_id, partner=line.invoice_id.partner_id)
            res[line.id] = taxes['total']
            if line.invoice_id:
                cur = line.invoice_id.currency_id
                res[line.id] = cur_obj.round(cr, uid, cur, res[line.id])
        return res

    def _price_unit_default(self, cr, uid, context=None):
        if context is None:
            context = {}
        if context.get('check_total', False):
            t = context['check_total']
            for l in context.get('invoice_line', {}):
                if isinstance(l, (list, tuple)) and len(l) >= 3 and l[2]:
                    tax_obj = self.pool.get('account.tax')
                    p = l[2].get('price_unit', 0) * (1-l[2].get('discount', 0)/100.0)
                    t = t - (p * l[2].get('quantity'))
                    taxes = l[2].get('invoice_line_tax_id')
                    if len(taxes[0]) >= 3 and taxes[0][2]:
                        taxes = tax_obj.browse(cr, uid, list(taxes[0][2]))
                        for tax in tax_obj.compute_all(cr, uid, taxes, p,l[2].get('quantity'), l[2].get('product_id', False), context.get('partner_id', False))['taxes']:
                            t = t - tax['amount']
            return t
        return 0

    _name = "account.invoice.line"
    _description = "Invoice Line"
    _columns = {
        'name': fields.text('Description', required=True),
<<<<<<< HEAD
        'origin': fields.char('Source Document', size=256, help="Reference of the document that produced this invoice."),
=======
        'origin': fields.char('Source', size=256, help="Reference of the document that produced this invoice."),
        'sequence': fields.integer('Sequence', help="Gives the sequence of this line when displaying the invoice."),
>>>>>>> cf354641
        'invoice_id': fields.many2one('account.invoice', 'Invoice Reference', ondelete='cascade', select=True),
        'uos_id': fields.many2one('product.uom', 'Unit of Measure', ondelete='set null'),
        'product_id': fields.many2one('product.product', 'Product', ondelete='set null'),
        'account_id': fields.many2one('account.account', 'Account', required=True, domain=[('type','<>','view'), ('type', '<>', 'closed')], help="The income or expense account related to the selected product."),
        'price_unit': fields.float('Unit Price', required=True, digits_compute= dp.get_precision('Product Price')),
        'price_subtotal': fields.function(_amount_line, string='Subtotal', type="float",
            digits_compute= dp.get_precision('Account'), store=True),
        'quantity': fields.float('Quantity', digits_compute= dp.get_precision('Product Unit of Measure'), required=True),
        'discount': fields.float('Discount (%)', digits_compute= dp.get_precision('Discount')),
        'invoice_line_tax_id': fields.many2many('account.tax', 'account_invoice_line_tax', 'invoice_line_id', 'tax_id', 'Taxes', domain=[('parent_id','=',False)]),
        'account_analytic_id':  fields.many2one('account.analytic.account', 'Analytic Account'),
        'company_id': fields.related('invoice_id','company_id',type='many2one',relation='res.company',string='Company', store=True, readonly=True),
        'partner_id': fields.related('invoice_id','partner_id',type='many2one',relation='res.partner',string='Partner',store=True)
    }

    def _default_account_id(self, cr, uid, context=None):
        # XXX this gets the default account for the user's company,
        # it should get the default account for the invoice's company
        # however, the invoice's company does not reach this point
        prop = self.pool.get('ir.property').get(cr, uid, 'property_account_income_categ', 'product.category', context=context)
        return prop and prop.id or False

    _defaults = {
        'quantity': 1,
        'discount': 0.0,
        'price_unit': _price_unit_default,
        'account_id': _default_account_id,
    }

    def fields_view_get(self, cr, uid, view_id=None, view_type='form', context=None, toolbar=False, submenu=False):
        if context is None:
            context = {}
        res = super(account_invoice_line,self).fields_view_get(cr, uid, view_id=view_id, view_type=view_type, context=context, toolbar=toolbar, submenu=submenu)
        if context.get('type', False):
            doc = etree.XML(res['arch'])
            for node in doc.xpath("//field[@name='product_id']"):
                if context['type'] in ('in_invoice', 'in_refund'):
                    node.set('domain', "[('purchase_ok', '=', True)]")
                else:
                    node.set('domain', "[('sale_ok', '=', True)]")
            res['arch'] = etree.tostring(doc)
        return res

    def product_id_change(self, cr, uid, ids, product, uom, qty=0, name='', type='out_invoice', partner_id=False, fposition_id=False, price_unit=False, currency_id=False, context=None, company_id=None):
        if context is None:
            context = {}
        company_id = company_id if company_id != None else context.get('company_id',False)
        context = dict(context)
        context.update({'company_id': company_id, 'force_company': company_id})
        if not partner_id:
            raise osv.except_osv(_('No Partner Defined !'),_("You must first select a partner !") )
        if not product:
            if type in ('in_invoice', 'in_refund'):
                return {'value': {}, 'domain':{'product_uom':[]}}
            else:
                return {'value': {'price_unit': 0.0}, 'domain':{'product_uom':[]}}
        part = self.pool.get('res.partner').browse(cr, uid, partner_id, context=context)
        fpos_obj = self.pool.get('account.fiscal.position')
        fpos = fposition_id and fpos_obj.browse(cr, uid, fposition_id, context=context) or False

        if part.lang:
            context.update({'lang': part.lang})
        result = {}
        res = self.pool.get('product.product').browse(cr, uid, product, context=context)

        if type in ('out_invoice','out_refund'):
            a = res.product_tmpl_id.property_account_income.id
            if not a:
                a = res.categ_id.property_account_income_categ.id
        else:
            a = res.product_tmpl_id.property_account_expense.id
            if not a:
                a = res.categ_id.property_account_expense_categ.id
        a = fpos_obj.map_account(cr, uid, fpos, a)
        if a:
            result['account_id'] = a

        if type in ('out_invoice', 'out_refund'):
            taxes = res.taxes_id and res.taxes_id or (a and self.pool.get('account.account').browse(cr, uid, a, context=context).tax_ids or False)
        else:
            taxes = res.supplier_taxes_id and res.supplier_taxes_id or (a and self.pool.get('account.account').browse(cr, uid, a, context=context).tax_ids or False)
        tax_id = fpos_obj.map_tax(cr, uid, fpos, taxes)

        if type in ('in_invoice', 'in_refund'):
            result.update( {'price_unit': price_unit or res.standard_price,'invoice_line_tax_id': tax_id} )
        else:
            result.update({'price_unit': res.list_price, 'invoice_line_tax_id': tax_id})
        result['name'] = res.partner_ref

        domain = {}
        result['uos_id'] = res.uom_id.id or uom or False
        if res.description:
            result['name'] += '\n'+res.description
        if result['uos_id']:
            res2 = res.uom_id.category_id.id
            if res2:
                domain = {'uos_id':[('category_id','=',res2 )]}

        res_final = {'value':result, 'domain':domain}

        if not company_id or not currency_id:
            return res_final

        company = self.pool.get('res.company').browse(cr, uid, company_id, context=context)
        currency = self.pool.get('res.currency').browse(cr, uid, currency_id, context=context)

        if company.currency_id.id != currency.id:
            if type in ('in_invoice', 'in_refund'):
                res_final['value']['price_unit'] = res.standard_price
            new_price = res_final['value']['price_unit'] * currency.rate
            res_final['value']['price_unit'] = new_price

        if uom:
            uom = self.pool.get('product.uom').browse(cr, uid, uom, context=context)
            if res.uom_id.category_id.id == uom.category_id.id:
                new_price = res_final['value']['price_unit'] * uom.factor_inv
                res_final['value']['price_unit'] = new_price
        return res_final

    def uos_id_change(self, cr, uid, ids, product, uom, qty=0, name='', type='out_invoice', partner_id=False, fposition_id=False, price_unit=False, currency_id=False, context=None, company_id=None):
        if context is None:
            context = {}
        company_id = company_id if company_id != None else context.get('company_id',False)
        context = dict(context)
        context.update({'company_id': company_id})
        warning = {}
        res = self.product_id_change(cr, uid, ids, product, uom, qty, name, type, partner_id, fposition_id, price_unit, currency_id, context=context)
        if 'uos_id' in res['value']:
            del res['value']['uos_id']
        if not uom:
            res['value']['price_unit'] = 0.0
        if product and uom:
            prod = self.pool.get('product.product').browse(cr, uid, product, context=context)
            prod_uom = self.pool.get('product.uom').browse(cr, uid, uom, context=context)
            if prod.uom_id.category_id.id != prod_uom.category_id.id:
                warning = {
                    'title': _('Warning!'),
                    'message': _('The selected unit of measure is not compatible with the unit of measure of the product.')
                }
                res['value'].update({'uos_id': prod.uom_id.id})
            return {'value': res['value'], 'warning': warning}
        return res

    def move_line_get(self, cr, uid, invoice_id, context=None):
        res = []
        tax_obj = self.pool.get('account.tax')
        cur_obj = self.pool.get('res.currency')
        if context is None:
            context = {}
        inv = self.pool.get('account.invoice').browse(cr, uid, invoice_id, context=context)
        company_currency = inv.company_id.currency_id.id

        for line in inv.invoice_line:
            mres = self.move_line_get_item(cr, uid, line, context)
            if not mres:
                continue
            res.append(mres)
            tax_code_found= False
            for tax in tax_obj.compute_all(cr, uid, line.invoice_line_tax_id,
                    (line.price_unit * (1.0 - (line['discount'] or 0.0) / 100.0)),
                    line.quantity, line.product_id,
                    inv.partner_id)['taxes']:

                if inv.type in ('out_invoice', 'in_invoice'):
                    tax_code_id = tax['base_code_id']
                    tax_amount = line.price_subtotal * tax['base_sign']
                else:
                    tax_code_id = tax['ref_base_code_id']
                    tax_amount = line.price_subtotal * tax['ref_base_sign']

                if tax_code_found:
                    if not tax_code_id:
                        continue
                    res.append(self.move_line_get_item(cr, uid, line, context))
                    res[-1]['price'] = 0.0
                    res[-1]['account_analytic_id'] = False
                elif not tax_code_id:
                    continue
                tax_code_found = True

                res[-1]['tax_code_id'] = tax_code_id
                res[-1]['tax_amount'] = cur_obj.compute(cr, uid, inv.currency_id.id, company_currency, tax_amount, context={'date': inv.date_invoice})
        return res

    def move_line_get_item(self, cr, uid, line, context=None):
        return {
            'type':'src',
            'name': line.name.split('\n')[0][:64],
            'price_unit':line.price_unit,
            'quantity':line.quantity,
            'price':line.price_subtotal,
            'account_id':line.account_id.id,
            'product_id':line.product_id.id,
            'uos_id':line.uos_id.id,
            'account_analytic_id':line.account_analytic_id.id,
            'taxes':line.invoice_line_tax_id,
        }
    #
    # Set the tax field according to the account and the fiscal position
    #
    def onchange_account_id(self, cr, uid, ids, product_id, partner_id, inv_type, fposition_id, account_id):
        if not account_id:
            return {}
        unique_tax_ids = []
        fpos = fposition_id and self.pool.get('account.fiscal.position').browse(cr, uid, fposition_id) or False
        account = self.pool.get('account.account').browse(cr, uid, account_id)
        if not product_id:
            taxes = account.tax_ids
            unique_tax_ids = self.pool.get('account.fiscal.position').map_tax(cr, uid, fpos, taxes)
        else:
            product_change_result = self.product_id_change(cr, uid, ids, product_id, False, type=inv_type,
                partner_id=partner_id, fposition_id=fposition_id,
                company_id=account.company_id.id)
            if product_change_result and 'value' in product_change_result and 'invoice_line_tax_id' in product_change_result['value']:
                unique_tax_ids = product_change_result['value']['invoice_line_tax_id']
        return {'value':{'invoice_line_tax_id': unique_tax_ids}}

account_invoice_line()

class account_invoice_tax(osv.osv):
    _name = "account.invoice.tax"
    _description = "Invoice Tax"

    def _count_factor(self, cr, uid, ids, name, args, context=None):
        res = {}
        for invoice_tax in self.browse(cr, uid, ids, context=context):
            res[invoice_tax.id] = {
                'factor_base': 1.0,
                'factor_tax': 1.0,
            }
            if invoice_tax.amount <> 0.0:
                factor_tax = invoice_tax.tax_amount / invoice_tax.amount
                res[invoice_tax.id]['factor_tax'] = factor_tax

            if invoice_tax.base <> 0.0:
                factor_base = invoice_tax.base_amount / invoice_tax.base
                res[invoice_tax.id]['factor_base'] = factor_base

        return res

    _columns = {
        'invoice_id': fields.many2one('account.invoice', 'Invoice Line', ondelete='cascade', select=True),
        'name': fields.char('Tax Description', size=64, required=True),
        'account_id': fields.many2one('account.account', 'Tax Account', required=True, domain=[('type','<>','view'),('type','<>','income'), ('type', '<>', 'closed')]),
        'account_analytic_id': fields.many2one('account.analytic.account', 'Analytic account'),
        'base': fields.float('Base', digits_compute=dp.get_precision('Account')),
        'amount': fields.float('Amount', digits_compute=dp.get_precision('Account')),
        'manual': fields.boolean('Manual'),
        'sequence': fields.integer('Sequence', help="Gives the sequence order when displaying a list of invoice tax."),
        'base_code_id': fields.many2one('account.tax.code', 'Base Code', help="The account basis of the tax declaration."),
        'base_amount': fields.float('Base Code Amount', digits_compute=dp.get_precision('Account')),
        'tax_code_id': fields.many2one('account.tax.code', 'Tax Code', help="The tax basis of the tax declaration."),
        'tax_amount': fields.float('Tax Code Amount', digits_compute=dp.get_precision('Account')),
        'company_id': fields.related('account_id', 'company_id', type='many2one', relation='res.company', string='Company', store=True, readonly=True),
        'factor_base': fields.function(_count_factor, string='Multipication factor for Base code', type='float', multi="all"),
        'factor_tax': fields.function(_count_factor, string='Multipication factor Tax code', type='float', multi="all")
    }

    def base_change(self, cr, uid, ids, base, currency_id=False, company_id=False, date_invoice=False):
        cur_obj = self.pool.get('res.currency')
        company_obj = self.pool.get('res.company')
        company_currency = False
        factor = 1
        if ids:
            factor = self.read(cr, uid, ids[0], ['factor_base'])['factor_base']
        if company_id:
            company_currency = company_obj.read(cr, uid, [company_id], ['currency_id'])[0]['currency_id'][0]
        if currency_id and company_currency:
            base = cur_obj.compute(cr, uid, currency_id, company_currency, base*factor, context={'date': date_invoice or time.strftime('%Y-%m-%d')}, round=False)
        return {'value': {'base_amount':base}}

    def amount_change(self, cr, uid, ids, amount, currency_id=False, company_id=False, date_invoice=False):
        cur_obj = self.pool.get('res.currency')
        company_obj = self.pool.get('res.company')
        company_currency = False
        factor = 1
        if ids:
            factor = self.read(cr, uid, ids[0], ['factor_tax'])['factor_tax']
        if company_id:
            company_currency = company_obj.read(cr, uid, [company_id], ['currency_id'])[0]['currency_id'][0]
        if currency_id and company_currency:
            amount = cur_obj.compute(cr, uid, currency_id, company_currency, amount*factor, context={'date': date_invoice or time.strftime('%Y-%m-%d')}, round=False)
        return {'value': {'tax_amount': amount}}

    _order = 'sequence'
    _defaults = {
        'manual': 1,
        'base_amount': 0.0,
        'tax_amount': 0.0,
    }
    def compute(self, cr, uid, invoice_id, context=None):
        tax_grouped = {}
        tax_obj = self.pool.get('account.tax')
        cur_obj = self.pool.get('res.currency')
        inv = self.pool.get('account.invoice').browse(cr, uid, invoice_id, context=context)
        cur = inv.currency_id
        company_currency = inv.company_id.currency_id.id

        for line in inv.invoice_line:
            for tax in tax_obj.compute_all(cr, uid, line.invoice_line_tax_id, (line.price_unit* (1-(line.discount or 0.0)/100.0)), line.quantity, line.product_id, inv.partner_id)['taxes']:
                val={}
                val['invoice_id'] = inv.id
                val['name'] = tax['name']
                val['amount'] = tax['amount']
                val['manual'] = False
                val['sequence'] = tax['sequence']
                val['base'] = cur_obj.round(cr, uid, cur, tax['price_unit'] * line['quantity'])

                if inv.type in ('out_invoice','in_invoice'):
                    val['base_code_id'] = tax['base_code_id']
                    val['tax_code_id'] = tax['tax_code_id']
                    val['base_amount'] = cur_obj.compute(cr, uid, inv.currency_id.id, company_currency, val['base'] * tax['base_sign'], context={'date': inv.date_invoice or time.strftime('%Y-%m-%d')}, round=False)
                    val['tax_amount'] = cur_obj.compute(cr, uid, inv.currency_id.id, company_currency, val['amount'] * tax['tax_sign'], context={'date': inv.date_invoice or time.strftime('%Y-%m-%d')}, round=False)
                    val['account_id'] = tax['account_collected_id'] or line.account_id.id
                    val['account_analytic_id'] = tax['account_analytic_collected_id']
                else:
                    val['base_code_id'] = tax['ref_base_code_id']
                    val['tax_code_id'] = tax['ref_tax_code_id']
                    val['base_amount'] = cur_obj.compute(cr, uid, inv.currency_id.id, company_currency, val['base'] * tax['ref_base_sign'], context={'date': inv.date_invoice or time.strftime('%Y-%m-%d')}, round=False)
                    val['tax_amount'] = cur_obj.compute(cr, uid, inv.currency_id.id, company_currency, val['amount'] * tax['ref_tax_sign'], context={'date': inv.date_invoice or time.strftime('%Y-%m-%d')}, round=False)
                    val['account_id'] = tax['account_paid_id'] or line.account_id.id
                    val['account_analytic_id'] = tax['account_analytic_paid_id']

                key = (val['tax_code_id'], val['base_code_id'], val['account_id'], val['account_analytic_id'])
                if not key in tax_grouped:
                    tax_grouped[key] = val
                else:
                    tax_grouped[key]['amount'] += val['amount']
                    tax_grouped[key]['base'] += val['base']
                    tax_grouped[key]['base_amount'] += val['base_amount']
                    tax_grouped[key]['tax_amount'] += val['tax_amount']

        for t in tax_grouped.values():
            t['base'] = cur_obj.round(cr, uid, cur, t['base'])
            t['amount'] = cur_obj.round(cr, uid, cur, t['amount'])
            t['base_amount'] = cur_obj.round(cr, uid, cur, t['base_amount'])
            t['tax_amount'] = cur_obj.round(cr, uid, cur, t['tax_amount'])
        return tax_grouped

    def move_line_get(self, cr, uid, invoice_id):
        res = []
        cr.execute('SELECT * FROM account_invoice_tax WHERE invoice_id=%s', (invoice_id,))
        for t in cr.dictfetchall():
            if not t['amount'] \
                    and not t['tax_code_id'] \
                    and not t['tax_amount']:
                continue
            res.append({
                'type':'tax',
                'name':t['name'],
                'price_unit': t['amount'],
                'quantity': 1,
                'price': t['amount'] or 0.0,
                'account_id': t['account_id'],
                'tax_code_id': t['tax_code_id'],
                'tax_amount': t['tax_amount'],
                'account_analytic_id': t['account_analytic_id'],
            })
        return res

account_invoice_tax()


class res_partner(osv.osv):
    """ Inherits partner and adds invoice information in the partner form """
    _inherit = 'res.partner'
    _columns = {
        'invoice_ids': fields.one2many('account.invoice.line', 'partner_id', 'Invoices', readonly=True),
    }

    def copy(self, cr, uid, id, default=None, context=None):
        default = default or {}
        default.update({'invoice_ids' : []})
        return super(res_partner, self).copy(cr, uid, id, default, context)

res_partner()

class mail_message(osv.osv):
    _name = 'mail.message'
    _inherit = 'mail.message'

    def _postprocess_sent_message(self, cr, uid, message, context=None):
        if message.model == 'account.invoice':
            self.pool.get('account.invoice').write(cr, uid, [message.res_id], {'sent':True}, context=context)
        return super(mail_message, self)._postprocess_sent_message(cr, uid, message=message, context=context)

mail_message()
# vim:expandtab:smartindent:tabstop=4:softtabstop=4:shiftwidth=4:<|MERGE_RESOLUTION|>--- conflicted
+++ resolved
@@ -1359,12 +1359,8 @@
     _description = "Invoice Line"
     _columns = {
         'name': fields.text('Description', required=True),
-<<<<<<< HEAD
         'origin': fields.char('Source Document', size=256, help="Reference of the document that produced this invoice."),
-=======
-        'origin': fields.char('Source', size=256, help="Reference of the document that produced this invoice."),
         'sequence': fields.integer('Sequence', help="Gives the sequence of this line when displaying the invoice."),
->>>>>>> cf354641
         'invoice_id': fields.many2one('account.invoice', 'Invoice Reference', ondelete='cascade', select=True),
         'uos_id': fields.many2one('product.uom', 'Unit of Measure', ondelete='set null'),
         'product_id': fields.many2one('product.product', 'Product', ondelete='set null'),
