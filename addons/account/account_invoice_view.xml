<?xml version="1.0" encoding="utf-8"?>
<openerp>
    <data>
        <!--
        Invoices
        -->
        <record id="view_invoice_line_calendar" model="ir.ui.view">
            <field name="name">account.invoice.calendar</field>
            <field name="model">account.invoice</field>
            <field name="type">calendar</field>
            <field name="arch" type="xml">
                <calendar string="Invoices" color="journal_id" date_start="date_invoice">
                    <field name="partner_id"/>
                    <field name="amount_total"/>
                </calendar>
            </field>
        </record>

        <record model="ir.ui.view" id="view_invoice_graph">
            <field name="name">account.invoice.graph</field>
            <field name="model">account.invoice</field>
            <field name="type">graph</field>
            <field name="arch" type="xml">
                <graph string="Invoices" type="bar">
                    <field name="partner_id"/>
                    <field name="amount_total" operator="+"/>
                </graph>
            </field>
        </record>

        <record id="view_invoice_line_tree" model="ir.ui.view">
            <field name="name">account.invoice.line.tree</field>
            <field name="model">account.invoice.line</field>
            <field name="type">tree</field>
            <field name="arch" type="xml">
                <tree string="Invoice Line">
                    <field name="name"/>
                    <field name="account_id" groups="account.group_account_user"/>
                    <field name="quantity"/>
                    <field name="uos_id" groups="product.group_uom"/>
                    <field name="price_unit"/>
                    <field name="discount" groups="sale.group_discount_per_so_line"/>
                    <field name="price_subtotal"/>
                </tree>
            </field>
        </record>

        <record id="view_invoice_line_form" model="ir.ui.view">
            <field name="name">account.invoice.line.form</field>
            <field name="model">account.invoice.line</field>
            <field name="type">form</field>
            <field name="arch" type="xml">
                <form string="Invoice Line" version="7.0">
<<<<<<< HEAD
                    <group>
                    	<group>
                          <field name="product_id" on_change="product_id_change(product_id, uos_id, quantity, name, parent.type, parent.partner_id, parent.fiscal_position, price_unit, parent.currency_id, context, parent.company_id)"/>
                          <field name="name"/>
                          <label string="Quantity" for="quantity" align="1.0"/>
                          <div>
                             <field name="quantity" class="oe_inline"/>
                             <field name="uos_id" class="oe_inline"
                               on_change="uos_id_change(product_id, uos_id, quantity, name, parent.type, parent.partner_id, parent.fiscal_position, price_unit, parent.currency_id, context, parent.company_id)"/>
                          </div>
                          <field name="price_unit"/>
                          <field name="discount"/>
                        </group>
                        <group>
                           <field domain="[('company_id', '=', parent.company_id), ('journal_id', '=', parent.journal_id), ('type', '&lt;&gt;', 'view')]" name="account_id" on_change="onchange_account_id(product_id, parent.partner_id, parent.type, parent.fiscal_position,account_id)"/>
                           <field name="company_id" groups="base.group_multi_company" readonly="1"/>
                           <field name="invoice_line_tax_id" context="{'type':parent.type}" domain="[('parent_id','=',False),('company_id', '=', parent.company_id)]" widget="many2many_tags"/>
                           <field domain="[('type','&lt;&gt;','view'), ('company_id', '=', parent.company_id), ('parent_id', '!=', False)]" name="account_analytic_id" groups="analytic.group_analytic_accounting"/>
                        </group>
=======
                    <group col="4">
                        <field name="product_id" on_change="product_id_change(product_id, uos_id, quantity, name, parent.type, parent.partner_id, parent.fiscal_position, price_unit, parent.currency_id, context, parent.company_id)"/>
                        <field name="name"/>
                        <label string="Quantity" for="quantity" align="1.0"/>
                        <div>
                            <field name="quantity" class="oe_inline"/>
                            <field name="uos_id" class="oe_inline"
                              on_change="uos_id_change(product_id, uos_id, quantity, name, parent.type, parent.partner_id, parent.fiscal_position, price_unit, parent.currency_id, context, parent.company_id)"/>
                        </div>
                        <field name="price_unit"/>
                        <field domain="[('company_id', '=', parent.company_id), ('journal_id', '=', parent.journal_id), ('type', '&lt;&gt;', 'view')]" name="account_id" on_change="onchange_account_id(product_id, parent.partner_id, parent.type, parent.fiscal_position,account_id)" groups="account.group_account_user"/>
                        <field name="discount" groups="sale.group_discount_per_so_line"/>
                        <field name="invoice_line_tax_id" context="{'type':parent.type}" domain="[('parent_id','=',False),('company_id', '=', parent.company_id)]" widget="many2many_tags"/>
                        <field domain="[('type','&lt;&gt;','view'), ('company_id', '=', parent.company_id), ('parent_id', '!=', False)]" name="account_analytic_id" groups="analytic.group_analytic_accounting"/>
                        <field name="company_id" groups="base.group_multi_company" readonly="1"/>
>>>>>>> b396383a
                    </group>
                    <separator string="Notes"/>
                    <field name="note"/>
                </form>
            </field>
        </record>

        <record id="view_invoice_tax_tree" model="ir.ui.view">
            <field name="name">account.invoice.tax.tree</field>
            <field name="model">account.invoice.tax</field>
            <field name="type">tree</field>
            <field name="arch" type="xml">
                <tree string="Manual Invoice Taxes">
                    <field name="sequence"/>
                    <field name="manual"/>
                    <field name="name"/>
                    <field name="account_id" groups="base.group_account_user"/>
                    <field name="base"/>
                    <field name="amount"/>
                </tree>
            </field>
        </record>

        <record id="view_invoice_tax_form" model="ir.ui.view">
            <field name="name">account.invoice.tax.form</field>
            <field name="model">account.invoice.tax</field>
            <field name="type">form</field>
            <field name="arch" type="xml">
                <form string="Manual Invoice Taxes" version="7.0">
                    <group col="4">
                        <field name="name"/>
                        <field name="sequence"/>
                        <field name="account_id" groups="account.group_account_user"/>
                        <field name="manual"/>
                        <field name="amount"/>
                        <field name="base" readonly="0"/>
                        <separator colspan="4" string="Tax Codes"/>
                        <field name="base_code_id"/>
                        <field name="base_amount"/>
                        <field name="tax_code_id"/>
                        <field name="tax_amount"/>
                        <field name="factor_base" invisible="True"/>
                        <field name="factor_tax" invisible="True"/>
                    </group>
                </form>
            </field>
        </record>

        <record id="invoice_tree" model="ir.ui.view">
            <field name="name">account.invoice.tree</field>
            <field name="model">account.invoice</field>
            <field name="type">tree</field>
            <field name="arch" type="xml">
                <tree colors="blue:state == 'draft';black:state in ('proforma','proforma2','open');gray:state == 'cancel'" string="Invoice">
                    <field name="date_invoice"/>
                    <field name="number"/>
                    <field name="partner_id" groups="base.group_user"/>
                    <field name="reference" invisible="1"/>
                    <field name="name" invisible="1"/>
                    <field name="journal_id" invisible="1"/>
                    <field name="period_id" invisible="1" groups="account.group_account_user"/>
                    <field name="company_id" groups="base.group_multi_company" widget="selection"/>
                    <field name="user_id"/>
                    <field name="date_due"/>
                    <field name="origin"/>
                    <field name="currency_id"/>
                    <field name="residual" sum="Residual Amount"/>
                    <field name="amount_untaxed" sum="Untaxed Amount"/>
                    <field name="amount_total" sum="Total Amount"/>
                    <field name="state"/>
                </tree>
            </field>
        </record>

        <record id="invoice_supplier_form" model="ir.ui.view">
            <field name="name">account.invoice.supplier.form</field>
            <field name="model">account.invoice</field>
            <field name="type">form</field>
            <field name="priority">2</field>
            <field name="arch" type="xml">
                <form version="7.0">
                <header>
                    <button name="invoice_open" states="draft" string="Validate" class="oe_highlight"/>
                    <button name="invoice_open" states="proforma2" string="Validate"/>
                    <button name="%(action_account_invoice_refund)d" type='action' string='Ask Refund' states='open,paid'/>
                    <button name="invoice_cancel" states="draft,proforma2,sale,open" string="Cancel" groups="base.group_no_one"/>
                    <button name="action_cancel_draft" states="cancel" string="Set to Draft" type="object"/>
                    <button name='%(action_account_state_open)d' type='action' string='Re-Open' groups="account.group_account_invoice" attrs="{'invisible':['|', ('state','&lt;&gt;','paid'), ('reconciled', '=', True)]}" help="This button only appears when the state of the invoice is 'paid' (showing that it has been fully reconciled) and auto-computed boolean 'reconciled' is False (depicting that it's not the case anymore). In other words, the invoice has been dereconciled and it does not fit anymore the 'paid' state. You should press this button to re-open it and let it continue its normal process after having resolved the eventual exceptions it may have created."/>
                    <field name="state" widget="statusbar" statusbar_visible="draft,open,paid" statusbar_colors='{"proforma":"blue","proforma2":"blue"}'/>
                </header>
                <sheet string="Supplier Invoice">
                  <h1>
                     <label string="Draft Invoice " attrs="{'invisible': [('state','not in',('draft',))]}"/>
                     <label string="Pro Forma Invoice " attrs="{'invisible': [('state','not in',('proforma','proforma2'))]}"/>
                     <label string="Invoice " attrs="{'invisible': [('state','in',('draft','proforma','proforma2'))]}"/>
                     <field name="number" readonly="1" class="oe_inline"/>
                  </h1>
                    <label string="Concerns" for="origin" class="oe_edit_only"/>
                    <h2>
                        <field name="origin" placeholder="PO 002"/> From
                        <field string="Supplier" name="partner_id"
                              on_change="onchange_partner_id(type,partner_id,date_invoice,payment_term, partner_bank_id,company_id)"
                              context="{'default_customer': 0, 'search_default_supplier': 1, 'default_supplier': 1}"
                              domain="[('supplier', '=', True)]"/>
                    </h2>
                    <group>
                       <group>
                        <field name="date_invoice"/>
                        <field name="date_due"/>
                        <field domain="[('partner_id', '=', partner_id)]" name="partner_bank_id" on_change="onchange_partner_bank(partner_bank_id)"/>
                        <label for="reference"/>
                        <div>
                          <field name="reference_type"/>
                          <field name="reference" placeholder="Payment Reference"/>
                        </div>
                       </group>
                       <group>
                          <field name="fiscal_position" widget="selection"/>
                          <field name="journal_id" on_change="onchange_journal_id(journal_id)" widget="selection"
                                 groups="account.group_account_user"/>
                         <field domain="[('company_id', '=', company_id), ('type', '=', 'payable')]"
                                 name="account_id" groups="account.group_account_user"/>
                          <field name="currency_id"/>
                          <field name="type" invisible="1"/>
                        </group>
                    </group>
                    <notebook>
                        <page string="Invoice">
                            <field context="{'partner_id': partner_id, 'price_type': 'price_type' in dir() and price_type or False, 'type': type}" name="invoice_line">
                                <tree string="Invoice lines">
                                    <field name="product_id" on_change="product_id_change(product_id, uos_id, quantity, name, parent.type, parent.partner_id, parent.fiscal_position, price_unit, parent.currency_id, context, parent.company_id)"/>
                                    <field domain="[('company_id', '=', parent.company_id), ('journal_id', '=', parent.journal_id), ('type', '&lt;&gt;', 'view')]" name="account_id" on_change="onchange_account_id(product_id,parent.partner_id,parent.type,parent.fiscal_position,account_id)" groups="base.group_account_user"/>
                                    <field name="invoice_line_tax_id" view_mode="2" context="{'type':parent.type}" domain="[('parent_id','=',False)]"/>
                                    <field domain="[('type','&lt;&gt;','view'), ('company_id', '=', parent.company_id), ('parent_id', '!=', False)]" name="account_analytic_id" groups="analytic.group_analytic_accounting"/>
                                    <field name="quantity"/>
                                    <field name="price_unit"/>
                                     <!-- Removed if subtotal is set -->
                                    <field name="price_subtotal"/>
                                    <field invisible="True" name="name"/>
                                    <field invisible="True" name="uos_id"/>
                                </tree>
                            </field>
                            <group>
                                <div>
                                    <field name="tax_line">
                                        <tree editable="bottom" string="Taxes">
                                            <field name="name"/>
                                            <field name="account_id" groups="account.group_account_invoice"/>
                                            <field name="base" on_change="base_change(base,parent.currency_id,parent.company_id,parent.date_invoice)" readonly="1"/>
                                            <field name="amount" on_change="amount_change(amount,parent.currency_id,parent.company_id,parent.date_invoice)"/>

                                            <field invisible="True" name="base_amount"/>
                                            <field invisible="True" name="tax_amount"/>
                                            <field name="factor_base" invisible="True"/>
                                            <field name="factor_tax" invisible="True"/>
                                        </tree>
                                    </field>
                                    <button name="button_reset_taxes" states="draft" string="Compute Taxes" type="object" icon="terp-stock_format-scientific" help="This action will erase taxes"/>
                                </div>
                                <group class="oe_subtotal_footer">
                                    <field name="amount_untaxed"/>
                                    <field name="amount_tax"/>
                                    <field name="amount_total" class="oe_subtotal_footer_separator"/>
                                    <field name="residual" style="margin-top: 10px"/>
                                    <field name="reconciled" invisible="1"/>
                                </group>
                            </group>
                            <label for="comment" string="Terms and Conditions"/>
                            <field name="comment"/>
                        </page>
                        <page string="Other Info">
                           <group>
                             <group>
                               <field name="payment_term" widget="selection"/>
                               <field name="move_id" groups="account.group_account_user"/>
                               <field name="period_id" domain="[('state', '=', 'draft')]"
                                groups="account.group_account_user" widget="selection"/>
                             </group>
                             <group>
                               <field name="user_id"/>
                                <field name="company_id" on_change="onchange_company_id(company_id,partner_id,type,invoice_line,currency_id)" widget="selection" groups="base.group_multi_company"/>
                             </group>
                           </group> 
                        </page>
                        <page string="Payments">
                            <field name="payment_ids">
                                <tree string="Payments">
                                    <field name="date" string="Payment Date"/>
                                    <field name="move_id"/>
                                    <field name="ref"/>
                                    <field name="name"/>
                                    <field name="journal_id"/>
                                    <field name="debit"/>
                                    <field name="credit"/>
                                    <field name="amount_currency"/>
                                    <field name="currency_id"/>
                                </tree>
                            </field>
                        </page>
                    </notebook>
                </sheet>
                <footer>
                    <field name="message_ids" widget="ThreadView"/>
                </footer>
                </form>
            </field>
        </record>

        <record id="invoice_form" model="ir.ui.view">
            <field name="name">account.invoice.form</field>
            <field name="model">account.invoice</field>
            <field name="type">form</field>
            <field name="arch" type="xml">
                <form version="7.0">
                <header>
                    <button name="action_invoice_sent" type="object" string="Send by Email" states="open" attrs="{'invisible':['|',('sent','=',True), ('state', '=', 'draft')]}" class="oe_highlight"/>
                    <button name="invoice_print" string="Print Invoice" type="object" states="open" attrs="{'invisible':['|',('sent','=',True), ('state', '=', 'draft')]}" class="oe_highlight"/>
                    <button name="invoice_open" states="draft" string="Validate" class="oe_highlight"/>
                    <button name="invoice_open" states="proforma2" string="Validate"/>
                    <button name="invoice_proforma2" states="draft" string="PRO-FORMA" groups="account.group_proforma_invoices"/>
                    <button name="%(action_account_invoice_refund)d" type='action' string='Refund Invoice' states='paid'/>
                    <button name="invoice_cancel" states="draft,proforma2,sale,open" string="Cancel" groups="base.group_no_one"/>
                    <button name="action_cancel_draft" states="cancel" string="Reset to Draft" type="object"/>
                    <button name='%(action_account_state_open)d' type='action' string='Re-Open' groups="account.group_account_invoice" attrs="{'invisible':['|', ('state','&lt;&gt;','paid'), ('reconciled', '=', True)]}" help="This button only appears when the state of the invoice is 'paid' (showing that it has been fully reconciled) and auto-computed boolean 'reconciled' is False (depicting that it's not the case anymore). In other words, the invoice has been dereconciled and it does not fit anymore the 'paid' state. You should press this button to re-open it and let it continue its normal process after having resolved the eventual exceptions it may have created."/>
                    <!--button name="%(account_invoices)d" string="Print Invoice" type="action" states="open,paid,proforma,sale,proforma2"/-->
                    <field name="state" widget="statusbar" nolabel="1" statusbar_visible="draft,open,paid" statusbar_colors='{"proforma":"blue","proforma2":"blue"}'/>
                </header>
                <sheet string="Invoice">
                    <h1>
                        <label string="Draft Invoice " attrs="{'invisible': [('state','not in',('draft',))]}"/>
                        <label string="Pro Forma Invoice " attrs="{'invisible': [('state','not in',('proforma','proforma2'))]}"/>
                        <label string="Invoice " attrs="{'invisible': [('state','in',('draft','proforma','proforma2'))]}"/>
                        <field name="number" readonly="1" class="oe_inline"/>
                    </h1>
                    <label string="Concerns" for="name" class="oe_edit_only"/>
                    <h2>
                        <field name="name" placeholder="Project XYZ"/>
                    </h2>
                    <field name="type" invisible="1"/>
                    <group>
                        <group>
                            <field string="Customer" name="partner_id"
                                on_change="onchange_partner_id(type,partner_id,date_invoice,payment_term, partner_bank_id,company_id)"
                                groups="base.group_user" context="{'search_default_customer': 1}"
                                domain="[('customer', '=', True)]"/>
                            <field name="fiscal_position" widget="selection" options='{"quick_create": false}'/>
                            <field name="payment_term" widget="selection"/>
                        </group>
                        <group>
                            <field name="date_invoice"/>
                            <field name="period_id" domain="[('state', '=', 'draft')]"
                                groups="account.group_account_user" widget="selection"/>
                            <field name="journal_id" groups="account.group_account_user"
                                on_change="onchange_journal_id(journal_id, context)" widget="selection"/>
                            <field domain="[('company_id', '=', company_id),('type','=', 'receivable')]"
                                name="account_id" groups="account.group_account_user"/>
                            <label for="currency_id"/>
                            <div>
                                <field name="currency_id" class="oe_inline"/>
                                <button name="%(action_account_change_currency)d" type="action"
                                  icon="terp-stock_effects-object-colorize"
                                  attrs="{'invisible':[('state','!=','draft')]}"
                                  groups="account.group_account_user"/>
                            </div>
                        </group>
                    </group>
                    <field name="sent" invisible="1"/>
                    <notebook colspan="4">
                        <page string="Invoice">
                            <field colspan="4" name="invoice_line" nolabel="1" widget="one2many_list" context="{'type': type}"/>
                            <group>
                                <div>
                                    <field name="tax_line" nolabel="1">
                                        <tree editable="bottom" string="Taxes">
                                            <field name="name"/>
                                            <field name="account_id" groups="account.group_account_user"/>
                                            <field name="base" on_change="base_change(base,parent.currency_id,parent.company_id,parent.date_invoice)" readonly="1"/>
                                            <field name="amount" on_change="amount_change(amount,parent.currency_id,parent.company_id,parent.date_invoice)"/>
                                            <field invisible="True" name="base_amount"/>
                                            <field invisible="True" name="tax_amount"/>
                                            <field name="factor_base" invisible="True"/>
                                            <field name="factor_tax" invisible="True"/>
                                        </tree>
                                    </field>
                                    <button name="button_reset_taxes" states="draft,proforma2" string="Compute Taxes"
                                        type="object" groups="account.group_account_user" icon="terp-stock_format-scientific"
                                        help="This action will erase taxes"/>
                                </div>
                                <group class="oe_subtotal_footer">
                                    <field name="amount_untaxed"/>
                                    <field name="amount_tax"/>
                                    <field name="amount_total" class="oe_subtotal_footer_separator"/>

                                    <field name="residual" style="margin-top: 10px" groups="account.group_account_user"/>
                                    <field name="reconciled" invisible="1"/>
                                </group>
                            </group>
                        </page>
                        <page string="Other Info">
                           <group>
                             <group>
                              <field name="user_id"/>
                              <field name="company_id" on_change="onchange_company_id(company_id,partner_id,type,invoice_line,currency_id)" widget="selection" groups="base.group_multi_company"/>
                              <field name="move_id" groups="account.group_account_user"/>
                             </group>
                             <group>
                            	<field name="origin" placeholder="SO0032"/>
                                <field name="date_due"/>
                                <field domain="[('partner_id.ref_companies', 'in', [company_id])]" name="partner_bank_id"/>
                             </group>
                           </group> 
                            <field name="comment" placeholder="Terms and Conditions."/>
                        </page>
                        <page string="Payments">
                            <field name="payment_ids">
                                <tree string="Payments">
                                    <field name="date"/>
                                    <field name="move_id"/>
                                    <field name="ref"/>
                                    <field name="name"/>
                                    <field name="journal_id" groups="base.group_user"/>
                                    <field name="debit"/>
                                    <field name="credit"/>
                                    <field name="amount_currency"/>
                                    <field name="currency_id"/>
                                </tree>
                            </field>
                        </page>
                    </notebook>
                </sheet>
                <footer>
                    <field name="message_ids" colspan="4" widget="ThreadView" nolabel="1"/>
                </footer>
                </form>
            </field>
        </record>

        <record id="view_account_invoice_filter" model="ir.ui.view">
            <field name="name">account.invoice.select</field>
            <field name="model">account.invoice</field>
            <field name="type">search</field>
            <field name="arch" type="xml">
                <search string="Search Invoice">
                    <group>
                        <field name="number"
                            string="Invoice"
                            filter_domain="['|', ('number','ilike',self),('origin','ilike',self)]"/>
                        <separator orientation="vertical"/>
                        <filter name="draft" icon="terp-document-new" string="Draft" domain="[('state','=','draft')]" help="Draft Invoices"/>
                        <filter name="proforma" icon="terp-gtk-media-pause" string="Proforma" domain="[('state','=','proforma2')]" help="Proforma Invoices" groups="account.group_proforma_invoices"/>
                        <filter name="invoices" icon="terp-dolar" string="Invoices" domain="[('state','not in',['draft','cancel'])]" help="Proforma/Open/Paid Invoices"/>
                        <separator orientation="vertical"/>
                        <filter name="unpaid" icon="terp-dolar_ok!" string="Unpaid" domain="[('state','=','open')]" help="Unpaid Invoices"/>
                        <separator orientation="vertical"/>
                        <filter domain="[('user_id','=',uid)]" help="My Invoices" icon="terp-personal"/>
                        <separator orientation="vertical"/>
                        <field name="partner_id"/>
                        <field name="user_id" widget="selection" string="Salesperson"/>
                        <field name="journal_id" widget="selection"/>
                        <field name="period_id" string="Period"/>
                    </group>
                    <newline/>
                    <group expand="0" string="Group By...">
                        <filter string="Partner" icon="terp-partner" domain="[]" context="{'group_by':'partner_id'}"/>
                        <filter string="Responsible" icon="terp-personal" domain="[]"  context="{'group_by':'user_id'}"/>
                        <separator orientation="vertical"/>
                        <filter string="Journal" icon="terp-folder-orange" domain="[]" context="{'group_by':'journal_id'}"/>
                        <filter string="Status" icon="terp-stock_effects-object-colorize" domain="[]"  context="{'group_by':'state'}"/>
                        <separator orientation="vertical"/>
                        <filter string="Period" icon="terp-go-month" domain="[]" context="{'group_by':'period_id'}"/>
                        <filter string="Invoice Date" icon="terp-go-month" domain="[]"  context="{'group_by':'date_invoice'}"/>
                        <filter string="Due Date" icon="terp-go-month" domain="[]"  context="{'group_by':'date_due'}"/>
                    </group>
               </search>
            </field>
        </record>

        <record id="action_invoice_tree" model="ir.actions.act_window">
            <field name="name">Invoices</field>
            <field name="res_model">account.invoice</field>
            <field name="view_type">form</field>
            <field name="view_mode">tree,form,calendar,graph</field>
            <field name="view_id" ref="invoice_tree"/>
            <field name="context">{'type':'out_invoice'}</field>
            <field name="search_view_id" ref="view_account_invoice_filter"/>
        </record>

        <record id="action_invoice_tree_pending_invoice" model="ir.actions.act_window">
            <field name="name">Pending Invoice</field>
            <field name="res_model">account.invoice</field>
            <field name="view_type">form</field>
            <field name="view_mode">tree,form,calendar,graph</field>
            <field name="view_id" ref="invoice_tree"/>
            <field name="context">{'type':'out_invoice'}</field>
            <field name="domain">[('state','=','draft')]</field>
           <!-- <field name="search_view_id" ref="view_account_invoice_filter"/>-->
        </record>

        <record id="action_invoice_tree_view1" model="ir.actions.act_window.view">
            <field eval="1" name="sequence"/>
            <field name="view_mode">tree</field>
            <field name="act_window_id" ref="action_invoice_tree"/>
        </record>

        <record id="action_invoice_tree_view2" model="ir.actions.act_window.view">
            <field eval="2" name="sequence"/>
            <field name="view_mode">form</field>
            <field name="view_id" ref="invoice_form"/>
            <field name="act_window_id" ref="action_invoice_tree"/>
        </record>

        <record id="action_invoice_tree1" model="ir.actions.act_window">
            <field name="name">Customer Invoices</field>
            <field name="res_model">account.invoice</field>
            <field name="view_type">form</field>
            <field name="view_mode">tree,form,calendar,graph</field>
            <field eval="False" name="view_id"/>
            <field name="domain">[('type','=','out_invoice')]</field>
            <field name="context">{'default_type':'out_invoice', 'type':'out_invoice', 'journal_type': 'sale'}</field>
            <field name="search_view_id" ref="view_account_invoice_filter"/>
            <field name="help">
                Click here to create a new Invoice.
                &lt;p&gt;
                An invoice can be generated automatically from a sale order or a delivery order.
                The invoice can be send by email.
            </field>
        </record>


        <record id="action_invoice_tree1_view1" model="ir.actions.act_window.view">
            <field eval="1" name="sequence"/>
            <field name="view_mode">tree</field>
            <field name="act_window_id" ref="action_invoice_tree1"/>
        </record>

        <record id="action_invoice_tree1_view2" model="ir.actions.act_window.view">
            <field eval="2" name="sequence"/>
            <field name="view_mode">form</field>
            <field name="view_id" ref="invoice_form"/>
            <field name="act_window_id" ref="action_invoice_tree1"/>
        </record>

        <menuitem action="action_invoice_tree1" id="menu_action_invoice_tree1" parent="menu_finance_receivables"/>

        <record id="action_invoice_tree2" model="ir.actions.act_window">
            <field name="name">Supplier Invoices</field>
            <field name="res_model">account.invoice</field>
            <field name="view_type">form</field>
            <field name="view_mode">tree,form,calendar,graph</field>
            <field eval="False" name="view_id"/>
            <field name="domain">[('type','=','in_invoice')]</field>
            <field name="context">{'default_type': 'in_invoice', 'type': 'in_invoice', 'journal_type': 'purchase'}</field>
            <field name="search_view_id" ref="view_account_invoice_filter"/>
            <field name="help">
                Click here to create Supplier invoice.
                &lt;p&gt;
                You can control the invoice from your supplier according to what you purchased or received.
                OpenERP can also generate draft invoices automatically from purchase orders or receipts.
            </field>
        </record>
        <menuitem action="action_invoice_tree2" id="menu_action_invoice_tree2" parent="menu_finance_payables"/>

        <record id="action_invoice_tree3" model="ir.actions.act_window">
            <field name="name">Customer Refunds</field>
            <field name="res_model">account.invoice</field>
            <field name="view_type">form</field>
            <field name="view_mode">tree,form,calendar,graph</field>
            <field eval="False" name="view_id"/>
            <field name="domain">[('type','=','out_refund')]</field>
            <field name="context">{'default_type':'out_refund', 'type':'out_refund', 'journal_type': 'sale_refund'}</field>
            <field name="search_view_id" ref="view_account_invoice_filter"/>
            <field name="help">
                Click here to create a new customer refund.
                &lt;p&gt;
                A refund is a document that credits an invoice completely or partially.
                You can also generate refunds and reconcile them directly from the invoice form.
            </field>
        </record>

        <record id="action_invoice_tree3_view1" model="ir.actions.act_window.view">
            <field eval="1" name="sequence"/>
            <field name="view_mode">tree</field>
            <field name="act_window_id" ref="action_invoice_tree3"/>
        </record>

        <record id="action_invoice_tree3_view2" model="ir.actions.act_window.view">
            <field eval="2" name="sequence"/>
            <field name="view_mode">form</field>
            <field name="view_id" ref="invoice_form"/>
            <field name="act_window_id" ref="action_invoice_tree3"/>
        </record>
        <menuitem action="action_invoice_tree3" id="menu_action_invoice_tree3" parent="menu_finance_receivables"/>

        <record id="action_invoice_tree4" model="ir.actions.act_window">
            <field name="name">Supplier Refunds</field>
            <field name="res_model">account.invoice</field>
            <field name="view_type">form</field>
            <field name="view_mode">tree,form,calendar,graph</field>
            <field eval="False" name="view_id"/>
            <field name="domain">[('type','=','in_refund')]</field>
            <field name="context">{'default_type': 'in_refund', 'type': 'in_refund', 'journal_type': 'purchase_refund'}</field>
            <field name="search_view_id" ref="view_account_invoice_filter"/>
            <field name="help">
                Click here to create a new supplier refund.
                &lt;p&gt;
                Track refunds you receive from your suppliers.
                You can also generate refunds and reconcile them directly from the invoice form.
            </field>
        </record>
        <menuitem action="action_invoice_tree4" id="menu_action_invoice_tree4" parent="menu_finance_payables"/>

        <act_window context="{'search_default_partner_id':[active_id], 'default_partner_id': active_id}" id="act_res_partner_2_account_invoice_opened" name="Invoices" res_model="account.invoice" src_model="res.partner"/>

        <act_window
           id="act_account_journal_2_account_invoice_opened"
           name="Unpaid Invoices"
           context="{'search_default_journal_id': [active_id], 'search_default_unpaid':1, 'default_journal_id': active_id}"
           res_model="account.invoice"
           src_model="account.journal"/>

    </data>
</openerp><|MERGE_RESOLUTION|>--- conflicted
+++ resolved
@@ -51,7 +51,6 @@
             <field name="type">form</field>
             <field name="arch" type="xml">
                 <form string="Invoice Line" version="7.0">
-<<<<<<< HEAD
                     <group>
                     	<group>
                           <field name="product_id" on_change="product_id_change(product_id, uos_id, quantity, name, parent.type, parent.partner_id, parent.fiscal_position, price_unit, parent.currency_id, context, parent.company_id)"/>
@@ -71,23 +70,6 @@
                            <field name="invoice_line_tax_id" context="{'type':parent.type}" domain="[('parent_id','=',False),('company_id', '=', parent.company_id)]" widget="many2many_tags"/>
                            <field domain="[('type','&lt;&gt;','view'), ('company_id', '=', parent.company_id), ('parent_id', '!=', False)]" name="account_analytic_id" groups="analytic.group_analytic_accounting"/>
                         </group>
-=======
-                    <group col="4">
-                        <field name="product_id" on_change="product_id_change(product_id, uos_id, quantity, name, parent.type, parent.partner_id, parent.fiscal_position, price_unit, parent.currency_id, context, parent.company_id)"/>
-                        <field name="name"/>
-                        <label string="Quantity" for="quantity" align="1.0"/>
-                        <div>
-                            <field name="quantity" class="oe_inline"/>
-                            <field name="uos_id" class="oe_inline"
-                              on_change="uos_id_change(product_id, uos_id, quantity, name, parent.type, parent.partner_id, parent.fiscal_position, price_unit, parent.currency_id, context, parent.company_id)"/>
-                        </div>
-                        <field name="price_unit"/>
-                        <field domain="[('company_id', '=', parent.company_id), ('journal_id', '=', parent.journal_id), ('type', '&lt;&gt;', 'view')]" name="account_id" on_change="onchange_account_id(product_id, parent.partner_id, parent.type, parent.fiscal_position,account_id)" groups="account.group_account_user"/>
-                        <field name="discount" groups="sale.group_discount_per_so_line"/>
-                        <field name="invoice_line_tax_id" context="{'type':parent.type}" domain="[('parent_id','=',False),('company_id', '=', parent.company_id)]" widget="many2many_tags"/>
-                        <field domain="[('type','&lt;&gt;','view'), ('company_id', '=', parent.company_id), ('parent_id', '!=', False)]" name="account_analytic_id" groups="analytic.group_analytic_accounting"/>
-                        <field name="company_id" groups="base.group_multi_company" readonly="1"/>
->>>>>>> b396383a
                     </group>
                     <separator string="Notes"/>
                     <field name="note"/>
