--- conflicted
+++ resolved
@@ -35,23 +35,12 @@
 "fiscal"
 
 #. module: account
-<<<<<<< HEAD
-#: model:ir.ui.menu,name:account.next_id_22
-msgid "Partners"
-msgstr ""
-
-#. module: account
-#: model:ir.ui.menu,name:account.menu_finance_entries
-msgid "Entries Encoding"
-msgstr "Codificación de asientos"
-=======
 #: code:addons/account/account.py:0
 #, python-format
 msgid ""
 "You cannot remove/deactivate an account which is set as a property to any "
 "Partner."
 msgstr ""
->>>>>>> 1db216cc
 
 #. module: account
 #: view:account.move.reconcile:0
