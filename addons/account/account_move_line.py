# -*- coding: utf-8 -*-
##############################################################################
#
#    OpenERP, Open Source Management Solution
#    Copyright (C) 2004-2010 Tiny SPRL (<http://tiny.be>).
#
#    This program is free software: you can redistribute it and/or modify
#    it under the terms of the GNU Affero General Public License as
#    published by the Free Software Foundation, either version 3 of the
#    License, or (at your option) any later version.
#
#    This program is distributed in the hope that it will be useful,
#    but WITHOUT ANY WARRANTY; without even the implied warranty of
#    MERCHANTABILITY or FITNESS FOR A PARTICULAR PURPOSE.  See the
#    GNU Affero General Public License for more details.
#
#    You should have received a copy of the GNU Affero General Public License
#    along with this program.  If not, see <http://www.gnu.org/licenses/>.
#
##############################################################################
import time
from datetime import datetime

import netsvc
from osv import fields, osv
from tools.translate import _
import decimal_precision as dp
import tools
from operator import itemgetter

class account_move_line(osv.osv):
    _name = "account.move.line"
    _description = "Journal Items"

    def _query_get(self, cr, uid, obj='l', context={}):
        fiscalyear_obj = self.pool.get('account.fiscalyear')
        fiscalperiod_obj = self.pool.get('account.period')
        fiscalyear_ids = []
        fiscalperiod_ids = []
        initial_bal = context.get('initial_bal', False)
        company_clause = ""
        if context.get('company_id', False):
            company_clause = " AND " +obj+".company_id = %s" % context.get('company_id', False)
        if not context.get('fiscalyear', False):
            fiscalyear_ids = fiscalyear_obj.search(cr, uid, [('state', '=', 'draft')])
        else:
            if initial_bal:
                fiscalyear_date_start = fiscalyear_obj.read(cr, uid, context['fiscalyear'], ['date_start'])['date_start']
                fiscalyear_ids = fiscalyear_obj.search(cr, uid, [('date_stop', '<', fiscalyear_date_start), ('state', '=', 'draft')], context=context)
            else:
                fiscalyear_ids = [context['fiscalyear']]

        fiscalyear_clause = (','.join([str(x) for x in fiscalyear_ids])) or '0'
        state = context.get('state',False)

        where_move_state = ''
        where_move_lines_by_date = ''

        if context.get('date_from', False) and context.get('date_to', False):
            if initial_bal:
                where_move_lines_by_date = " AND " +obj+".move_id in ( select id from account_move  where date < '"+context['date_from']+"')"
            else:
                where_move_lines_by_date = " AND " +obj+".move_id in ( select id from account_move  where date >= '" +context['date_from']+"' AND date <= '"+context['date_to']+"')"

        if state:
            if state.lower() not in ['all']:
                where_move_state= " AND "+obj+".move_id in (select id from account_move where account_move.state = '"+state+"')"

        if context.get('period_from', False) and context.get('period_to', False) and not context.get('periods', False):
            if initial_bal:
                period_company_id = fiscalperiod_obj.browse(cr, uid, context['period_from'], context=context).company_id.id
                first_period = fiscalperiod_obj.search(cr, uid, [('company_id', '=', period_company_id)], order='date_start', limit=1)[0]
                context['periods'] = fiscalperiod_obj.build_ctx_periods(cr, uid, first_period, context['period_from'])
            else:
                context['periods'] = fiscalperiod_obj.build_ctx_periods(cr, uid, context['period_from'], context['period_to'])
        if context.get('periods', False):
            if initial_bal:
                query = obj+".state<>'draft' AND "+obj+".period_id in (SELECT id from account_period WHERE fiscalyear_id in (%s) %s %s)" % (fiscalyear_clause, where_move_state, where_move_lines_by_date)
                period_ids = fiscalperiod_obj.search(cr, uid, [('id', 'in', context['periods'])], order='date_start', limit=1)
                if period_ids and period_ids[0]:
                    first_period = fiscalperiod_obj.browse(cr, uid, period_ids[0], context=context)
                    # Find the old periods where date start of those periods less then Start period
                    periods = fiscalperiod_obj.search(cr, uid, [('date_start', '<', first_period.date_start)])
                    periods = ','.join([str(x) for x in periods])
                    if periods:
                        query = obj+".state<>'draft' AND "+obj+".period_id in (SELECT id from account_period WHERE fiscalyear_id in (%s) OR id in (%s)) %s %s" % (fiscalyear_clause, periods, where_move_state, where_move_lines_by_date)
            else:
                ids = ','.join([str(x) for x in context['periods']])
                query = obj+".state<>'draft' AND "+obj+".period_id in (SELECT id from account_period WHERE fiscalyear_id in (%s) AND id in (%s)) %s %s" % (fiscalyear_clause, ids, where_move_state, where_move_lines_by_date)
        else:
            query = obj+".state<>'draft' AND "+obj+".period_id in (SELECT id from account_period WHERE fiscalyear_id in (%s) %s %s)" % (fiscalyear_clause,where_move_state,where_move_lines_by_date)

        if context.get('journal_ids', False):
            query += ' AND '+obj+'.journal_id in (%s)' % ','.join(map(str, context['journal_ids']))

        if context.get('chart_account_id', False):
            child_ids = self.pool.get('account.account')._get_children_and_consol(cr, uid, [context['chart_account_id']], context=context)
            query += ' AND '+obj+'.account_id in (%s)' % ','.join(map(str, child_ids))

        query += company_clause

        return query

    def default_get(self, cr, uid, fields, context={}):
        data = self._default_get(cr, uid, fields, context)
        for f in data.keys():
            if f not in fields:
                del data[f]
        return data

    def create_analytic_lines(self, cr, uid, ids, context={}):
        for obj_line in self.browse(cr, uid, ids, context):
            if obj_line.analytic_account_id:
                if not obj_line.journal_id.analytic_journal_id:
                    raise osv.except_osv(_('No Analytic Journal !'),_("You have to define an analytic journal on the '%s' journal!") % (obj_line.journal_id.name,))
                amt = (obj_line.credit or  0.0) - (obj_line.debit or 0.0)
                vals_lines={
                    'name': obj_line.name,
                    'date': obj_line.date,
                    'account_id': obj_line.analytic_account_id.id,
                    'unit_amount':obj_line.quantity,
                    'product_id': obj_line.product_id and obj_line.product_id.id or False,
                    'product_uom_id': obj_line.product_uom_id and obj_line.product_uom_id.id or False,
                    'amount': amt,
                    'general_account_id': obj_line.account_id.id,
                    'journal_id': obj_line.journal_id.analytic_journal_id.id,
                    'ref': obj_line.ref,
                    'move_id':obj_line.id,
                    'user_id': uid
                }
                new_id = self.pool.get('account.analytic.line').create(cr,uid,vals_lines)
        return True

    def _default_get_move_form_hook(self, cursor, user, data):
        '''Called in the end of default_get method for manual entry in account_move form'''
        if data.has_key('analytic_account_id'):
            del(data['analytic_account_id'])
        if data.has_key('account_tax_id'):
            del(data['account_tax_id'])
        return data

    def convert_to_period(self, cr, uid, context={}):
        period_obj = self.pool.get('account.period')

        #check if the period_id changed in the context from client side
        if context.get('period_id', False):
            period_id = context.get('period_id')
            if type(period_id) == str:
                ids = period_obj.search(cr, uid, [('name','ilike',period_id)])
                context.update({
                    'period_id':ids[0]
                })

        return context

    def _default_get(self, cr, uid, fields, context={}):

        if not context.get('journal_id', False) and context.get('search_default_journal_id', False):
            context['journal_id'] = context.get('search_default_journal_id')

        period_obj = self.pool.get('account.period')

        context = self.convert_to_period(cr, uid, context)

        # Compute simple values
        data = super(account_move_line, self).default_get(cr, uid, fields, context)
        # Starts: Manual entry from account.move form
        if context.get('lines',[]):

            total_new=0.00
            for i in context['lines']:
                if i[2]:
                    total_new +=(i[2]['debit'] or 0.00)- (i[2]['credit'] or 0.00)
                    for item in i[2]:
                            data[item]=i[2][item]
            if context['journal']:
                journal_obj=self.pool.get('account.journal').browse(cr, uid, context['journal'])
                if journal_obj.type == 'purchase':
                    if total_new > 0:
                        account = journal_obj.default_credit_account_id
                    else:
                        account = journal_obj.default_debit_account_id
                else:
                    if total_new > 0:
                        account = journal_obj.default_credit_account_id
                    else:
                        account = journal_obj.default_debit_account_id

                if account and ((not fields) or ('debit' in fields) or ('credit' in fields)) and 'partner_id' in data and (data['partner_id']):
                    part = self.pool.get('res.partner').browse(cr, uid, data['partner_id'])
                    account = self.pool.get('account.fiscal.position').map_account(cr, uid, part and part.property_account_position or False, account.id)
                    account = self.pool.get('account.account').browse(cr, uid, account)
                    data['account_id'] =  account.id

            s = -total_new
            data['debit'] = s>0  and s or 0.0
            data['credit'] = s<0  and -s or 0.0
            data = self._default_get_move_form_hook(cr, uid, data)
            return data
        # Ends: Manual entry from account.move form

        if not 'move_id' in fields: #we are not in manual entry
            return data

        # Compute the current move
        move_id = False
        partner_id = False
        if context.get('journal_id', False) and context.get('period_id', False):
            if 'move_id' in fields:
                cr.execute('select move_id \
                    from \
                        account_move_line \
                    where \
                        journal_id=%s and period_id=%s and create_uid=%s and state=%s \
                    order by id desc limit 1',
                    (context['journal_id'], context['period_id'], uid, 'draft'))
                res = cr.fetchone()
                move_id = (res and res[0]) or False

                if not move_id:
                    return data
                else:
                    data['move_id'] = move_id

            if 'date' in fields:
                cr.execute('select date  \
                    from \
                        account_move_line \
                    where \
                        journal_id=%s and period_id=%s and create_uid=%s \
                    order by id desc',
                    (context['journal_id'], context['period_id'], uid))
                res = cr.fetchone()
                if res:
                    data['date'] = res[0]
                else:
                    period = period_obj.browse(cr, uid, context['period_id'],
                            context=context)
                    data['date'] = period.date_start
        if not move_id:
            return data

        total = 0
        ref_id = False
        move = self.pool.get('account.move').browse(cr, uid, move_id, context)
        if 'name' in fields:
            data.setdefault('name', move.line_id[-1].name)
        acc1 = False
        for l in move.line_id:
            acc1 = l.account_id
            partner_id = partner_id or l.partner_id.id
            ref_id = ref_id or l.ref
            total += (l.debit or 0.0) - (l.credit or 0.0)

        if 'ref' in fields:
            data['ref'] = ref_id
        if 'partner_id' in fields:
            data['partner_id'] = partner_id

        if move.journal_id.type == 'purchase':
            if total>0:
                account = move.journal_id.default_credit_account_id
            else:
                account = move.journal_id.default_debit_account_id
        else:
            if total>0:
                account = move.journal_id.default_credit_account_id
            else:
                account = move.journal_id.default_debit_account_id

        part = partner_id and self.pool.get('res.partner').browse(cr, uid, partner_id) or False
        # part = False is acceptable for fiscal position.
        account = self.pool.get('account.fiscal.position').map_account(cr, uid, part and part.property_account_position or False, account.id)
        if account:
            account = self.pool.get('account.account').browse(cr, uid, account)

        if account and ((not fields) or ('debit' in fields) or ('credit' in fields)):
            data['account_id'] = account.id
            # Propose the price VAT excluded, the VAT will be added when confirming line
            if account.tax_ids:
                taxes = self.pool.get('account.fiscal.position').map_tax(cr, uid, part and part.property_account_position or False, account.tax_ids)
                tax = self.pool.get('account.tax').browse(cr, uid, taxes)
                for t in self.pool.get('account.tax').compute_inv(cr, uid, tax, total, 1):
                    total -= t['amount']

        s = -total
        data['debit'] = s>0  and s or 0.0
        data['credit'] = s<0  and -s or 0.0

        if account and account.currency_id:
            data['currency_id'] = account.currency_id.id
            acc = account
            if s>0:
                acc = acc1
            v = self.pool.get('res.currency').compute(cr, uid,
                account.company_id.currency_id.id,
                data['currency_id'],
                s, account=acc, account_invert=True)
            data['amount_currency'] = v
        return data

    def on_create_write(self, cr, uid, id, context={}):
        ml = self.browse(cr, uid, id, context)
        return map(lambda x: x.id, ml.move_id.line_id)

    def _balance(self, cr, uid, ids, name, arg, context=None):
        if context is None:
            context = {}

        c = context.copy()
        c['initital_bal'] = True

        sql = [
            """select l2.id, sum(l1.debit-l1.credit) from account_move_line l1, account_move_line l2""",
            """where l2.account_id=l1.account_id""",
            """and""",
            """l1.id<=l2.id""",
            """and""",
            """l2.id in %s""",
            """and""",
            self._query_get(cr, uid, obj='l1', context=c),
            """ group by l2.id""",
        ]

        cr.execute('\n'.join(sql), [tuple(ids)])
        res = dict(cr.fetchall())
        return res

    def _invoice(self, cursor, user, ids, name, arg, context=None):
        invoice_obj = self.pool.get('account.invoice')
        res = {}
        for line_id in ids:
            res[line_id] = False
        cursor.execute('SELECT l.id, i.id ' \
                        'FROM account_move_line l, account_invoice i ' \
                        'WHERE l.move_id = i.move_id ' \
                        'AND l.id IN %s',
                        (tuple(ids),))
        invoice_ids = []
        for line_id, invoice_id in cursor.fetchall():
            res[line_id] = invoice_id
            invoice_ids.append(invoice_id)
        invoice_names = {False: ''}
        for invoice_id, name in invoice_obj.name_get(cursor, user,
                invoice_ids, context=context):
            invoice_names[invoice_id] = name
        for line_id in res.keys():
            invoice_id = res[line_id]
            res[line_id] = (invoice_id, invoice_names[invoice_id])
        return res

    def name_get(self, cr, uid, ids, context={}):
        if not ids:
            return []
        result = []
        for line in self.browse(cr, uid, ids, context):
            if line.ref:
                result.append((line.id, (line.move_id.name or '')+' ('+line.ref+')'))
            else:
                result.append((line.id, line.move_id.name))
        return result

    def _balance_search(self, cursor, user, obj, name, args, domain=None, context=None):
        if context is None:
            context = {}

        if not args:
            return []
        where = ' and '.join(map(lambda x: '(abs(sum(debit-credit))'+x[1]+str(x[2])+')',args))
        cursor.execute('select id, sum(debit-credit) from account_move_line \
                     group by id, debit, credit having '+where)
        res = cursor.fetchall()
        if not res:
            return [('id', '=', '0')]
        return [('id', 'in', [x[0] for x in res])]

    def _invoice_search(self, cursor, user, obj, name, args, context):
        if not args:
            return []
        invoice_obj = self.pool.get('account.invoice')

        i = 0
        while i < len(args):
            fargs = args[i][0].split('.', 1)
            if len(fargs) > 1:
                args[i] = (fargs[0], 'in', invoice_obj.search(cursor, user,
                    [(fargs[1], args[i][1], args[i][2])]))
                i += 1
                continue
            if isinstance(args[i][2], basestring):
                res_ids = invoice_obj.name_search(cursor, user, args[i][2], [],
                        args[i][1])
                args[i] = (args[i][0], 'in', [x[0] for x in res_ids])
            i += 1
        qu1, qu2 = [], []
        for x in args:
            if x[1] != 'in':
                if (x[2] is False) and (x[1] == '='):
                    qu1.append('(i.id IS NULL)')
                elif (x[2] is False) and (x[1] == '<>' or x[1] == '!='):
                    qu1.append('(i.id IS NOT NULL)')
                else:
                    qu1.append('(i.id %s %s)' % (x[1], '%s'))
                    qu2.append(x[2])
            elif x[1] == 'in':
                if len(x[2]) > 0:
                    qu1.append('(i.id in (%s))' % (','.join(['%s'] * len(x[2]))))
                    qu2 += x[2]
                else:
                    qu1.append(' (False)')
        if qu1:
            qu1 = ' AND' + ' AND'.join(qu1)
        else:
            qu1 = ''
        cursor.execute('SELECT l.id ' \
                'FROM account_move_line l, account_invoice i ' \
                'WHERE l.move_id = i.move_id ' + qu1, qu2)
        res = cursor.fetchall()
        if not res:
            return [('id', '=', '0')]
        return [('id', 'in', [x[0] for x in res])]

    def _get_move_lines(self, cr, uid, ids, context={}):
        result = []
        for move in self.pool.get('account.move').browse(cr, uid, ids, context=context):
            for line in move.line_id:
                result.append(line.id)
        return result

    _columns = {
        'name': fields.char('Name', size=64, required=True),
        'quantity': fields.float('Quantity', digits=(16,2), help="The optional quantity expressed by this line, eg: number of product sold. The quantity is not a legal requirement but is very useful for some reports."),
        'product_uom_id': fields.many2one('product.uom', 'UoM'),
        'product_id': fields.many2one('product.product', 'Product'),
        'debit': fields.float('Debit', digits_compute=dp.get_precision('Account')),
        'credit': fields.float('Credit', digits_compute=dp.get_precision('Account')),
        'account_id': fields.many2one('account.account', 'Account', required=True, ondelete="cascade", domain=[('type','<>','view'), ('type', '<>', 'closed')], select=2),
        'move_id': fields.many2one('account.move', 'Move', ondelete="cascade", help="The move of this entry line.", select=2, required=True),
        'narration': fields.related('move_id','narration', type='text', relation='account.move', string='Narration'),
        'ref': fields.related('move_id', 'ref', string='Reference', type='char', size=64, store=True),
        'statement_id': fields.many2one('account.bank.statement', 'Statement', help="The bank statement used for bank reconciliation", select=1),
        'reconcile_id': fields.many2one('account.move.reconcile', 'Reconcile', readonly=True, ondelete='set null', select=2),
        'reconcile_partial_id': fields.many2one('account.move.reconcile', 'Partial Reconcile', readonly=True, ondelete='set null', select=2),
        'amount_currency': fields.float('Amount Currency', help="The amount expressed in an optional other currency if it is a multi-currency entry.", digits_compute=dp.get_precision('Account')),
        'currency_id': fields.many2one('res.currency', 'Currency', help="The optional other currency if it is a multi-currency entry."),

        'period_id': fields.many2one('account.period', 'Period', required=True, select=2),
        'journal_id': fields.many2one('account.journal', 'Journal', required=True, select=1),
        'blocked': fields.boolean('Litigation', help="You can check this box to mark this journal item as a litigation with the associated partner"),

        'partner_id': fields.many2one('res.partner', 'Partner'),
        'date_maturity': fields.date('Due date', help="This field is used for payable and receivable journal entries. You can put the limit date for the payment of this line."),
        'date': fields.related('move_id','date', string='Effective date', type='date', required=True,
            store={
                'account.move': (_get_move_lines, ['date'], 20)
            }),
        'date_created': fields.date('Creation date'),
        'analytic_lines': fields.one2many('account.analytic.line', 'move_id', 'Analytic lines'),
        'centralisation': fields.selection([('normal','Normal'),('credit','Credit Centralisation'),('debit','Debit Centralisation')], 'Centralisation', size=6),
        'balance': fields.function(_balance, fnct_search=_balance_search, method=True, string='Balance'),
        'state': fields.selection([('draft','Unbalanced'), ('valid','Valid')], 'State', readonly=True,
                                  help='When new move line is created the state will be \'Draft\'.\n* When all the payments are done it will be in \'Valid\' state.'),
        'tax_code_id': fields.many2one('account.tax.code', 'Tax Account', help="The Account can either be a base tax code or a tax code account."),
        'tax_amount': fields.float('Tax/Base Amount', digits_compute=dp.get_precision('Account'), select=True, help="If the Tax account is a tax code account, this field will contain the taxed amount.If the tax account is base tax code, "\
                    "this field will contain the basic amount(without tax)."),
        'invoice': fields.function(_invoice, method=True, string='Invoice',
            type='many2one', relation='account.invoice', fnct_search=_invoice_search),
        'account_tax_id':fields.many2one('account.tax', 'Tax'),
        'analytic_account_id': fields.many2one('account.analytic.account', 'Analytic Account'),
        #TODO: remove this
        #'amount_taxed':fields.float("Taxed Amount", digits_compute=dp.get_precision('Account')),
        'company_id': fields.related('account_id', 'company_id', type='many2one', relation='res.company', string='Company', store=True, readonly=True)

    }

    def _get_date(self, cr, uid, context):
        period_obj = self.pool.get('account.period')
        dt = time.strftime('%Y-%m-%d')
        if ('journal_id' in context) and ('period_id' in context):
            cr.execute('select date from account_move_line ' \
                    'where journal_id=%s and period_id=%s ' \
                    'order by id desc limit 1',
                    (context['journal_id'], context['period_id']))
            res = cr.fetchone()
            if res:
                dt = res[0]
            else:
                period = period_obj.browse(cr, uid, context['period_id'],
                        context=context)
                dt = period.date_start
        return dt

    def _get_currency(self, cr, uid, context={}):
        if not context.get('journal_id', False):
            return False
        cur = self.pool.get('account.journal').browse(cr, uid, context['journal_id']).currency
        return cur and cur.id or False

    _defaults = {
        'blocked': lambda *a: False,
        'centralisation': lambda *a: 'normal',
        'date': _get_date,
        'date_created': lambda *a: time.strftime('%Y-%m-%d'),
        'state': lambda *a: 'draft',
        'currency_id': _get_currency,
        'journal_id': lambda self, cr, uid, c: c.get('journal_id', False),
        'period_id': lambda self, cr, uid, c: c.get('period_id', False),
        'company_id': lambda self, cr, uid, c: self.pool.get('res.company')._company_default_get(cr, uid, 'account.move.line', context=c)
    }
    _order = "date desc,id desc"
    _sql_constraints = [
        ('credit_debit1', 'CHECK (credit*debit=0)',  'Wrong credit or debit value in accounting entry !'),
        ('credit_debit2', 'CHECK (credit+debit>=0)', 'Wrong credit or debit value in accounting entry !'),
    ]

    def _auto_init(self, cr, context={}):
        super(account_move_line, self)._auto_init(cr, context)
        cr.execute('SELECT indexname FROM pg_indexes WHERE indexname = \'account_move_line_journal_id_period_id_index\'')
        if not cr.fetchone():
            cr.execute('CREATE INDEX account_move_line_journal_id_period_id_index ON account_move_line (journal_id, period_id)')

    def _check_no_view(self, cr, uid, ids):
        lines = self.browse(cr, uid, ids)
        for l in lines:
            if l.account_id.type == 'view':
                return False
        return True

    def _check_no_closed(self, cr, uid, ids):
        lines = self.browse(cr, uid, ids)
        for l in lines:
            if l.account_id.type == 'closed':
                return False
        return True

    def _check_company_id(self, cr, uid, ids):
        lines = self.browse(cr, uid, ids)
        for l in lines:
            if l.company_id != l.account_id.company_id or l.company_id != l.period_id.company_id:
                return False
        return True

    _constraints = [
        (_check_no_view, 'You can not create move line on view account.', ['account_id']),
        (_check_no_closed, 'You can not create move line on closed account.', ['account_id']),
        (_check_company_id,'Company must be same for its related account and period.',['company_id'] ),
    ]

    #TODO: ONCHANGE_ACCOUNT_ID: set account_tax_id

    def onchange_currency(self, cr, uid, ids, account_id, amount, currency_id, date=False, journal=False):
        if (not currency_id) or (not account_id):
            return {}
        result = {}
        acc =self.pool.get('account.account').browse(cr, uid, account_id)
        if (amount>0) and journal:
            x = self.pool.get('account.journal').browse(cr, uid, journal).default_credit_account_id
            if x: acc = x
        v = self.pool.get('res.currency').compute(cr, uid, currency_id,acc.company_id.currency_id.id, amount, account=acc)
        result['value'] = {
            'debit': v>0 and v or 0.0,
            'credit': v<0 and -v or 0.0
        }
        return result

    def onchange_partner_id(self, cr, uid, ids, move_id, partner_id, account_id=None, debit=0, credit=0, date=False, journal=False):
        val = {}
        val['date_maturity'] = False

        if not partner_id:
            return {'value':val}
        if not date:
            date = datetime.now().strftime('%Y-%m-%d')
        part = self.pool.get('res.partner').browse(cr, uid, partner_id)

        if part.property_payment_term:
            res = self.pool.get('account.payment.term').compute(cr, uid, part.property_payment_term.id, 100, date)
            if res:
                val['date_maturity'] = res[0][0]
        if not account_id:
            id1 = part.property_account_payable.id
            id2 =  part.property_account_receivable.id
            if journal:
                jt = self.pool.get('account.journal').browse(cr, uid, journal).type
                #FIXME: Bank and cash journal are such a journal we can not assume a account based on this 2 journals
                # Bank and cash journal can have a payment or receipt transaction, and in both type partner account
                # will not be same id payment then payable, and if receipt then receivable
                #if jt in ('sale', 'purchase_refund', 'bank', 'cash'):
                if jt in ('sale', 'purchase_refund'):
                    val['account_id'] = self.pool.get('account.fiscal.position').map_account(cr, uid, part and part.property_account_position or False, id2)
                elif jt in ('purchase', 'sale_refund', 'expense', 'bank', 'cash'):
                    val['account_id'] = self.pool.get('account.fiscal.position').map_account(cr, uid, part and part.property_account_position or False, id1)

                if val.get('account_id', False):
                    d = self.onchange_account_id(cr, uid, ids, val['account_id'])
                    val.update(d['value'])

        return {'value':val}

    def onchange_account_id(self, cr, uid, ids, account_id=False, partner_id=False):
        val = {}
        if account_id:
            res = self.pool.get('account.account').browse(cr, uid, account_id)
            tax_ids = res.tax_ids
            if tax_ids and partner_id:
                part = self.pool.get('res.partner').browse(cr, uid, partner_id)
                tax_id = self.pool.get('account.fiscal.position').map_tax(cr, uid, part and part.property_account_position or False, tax_ids)[0]
            else:
                tax_id = tax_ids and tax_ids[0].id or False
            val['account_tax_id'] = tax_id
        return {'value':val}

    #
    # type: the type if reconciliation (no logic behind this field, for info)
    #
    # writeoff; entry generated for the difference between the lines
    #

    def search(self, cr, uid, args, offset=0, limit=None, order=None, context=None, count=False):
        if context is None:
            context = {}
        if context and context.get('next_partner_only', False):
            if not context.get('partner_id', False):
                partner = self.get_next_partner_only(cr, uid, offset, context)
            else:
                partner = context.get('partner_id', False)
            if not partner:
                return []
            args.append(('partner_id', '=', partner[0]))
        return super(account_move_line, self).search(cr, uid, args, offset, limit, order, context, count)

    def get_next_partner_only(self, cr, uid, offset=0, context=None):
        cr.execute(
             """
             SELECT p.id
             FROM res_partner p
             RIGHT JOIN (
                SELECT l.partner_id as partner_id, SUM(l.debit) as debit, SUM(l.credit) as credit
                FROM account_move_line l
                LEFT JOIN account_account a ON (a.id = l.account_id)
                    LEFT JOIN res_partner p ON (l.partner_id = p.id)
                    WHERE a.reconcile IS TRUE
                    AND l.reconcile_id IS NULL
                    AND (p.last_reconciliation_date IS NULL OR l.date > p.last_reconciliation_date)
                    AND l.state <> 'draft'
                    GROUP BY l.partner_id
                ) AS s ON (p.id = s.partner_id)
                WHERE debit > 0 AND credit > 0
                ORDER BY p.last_reconciliation_date LIMIT 1 OFFSET %s""", (offset,)
            )
        return cr.fetchone()

    def reconcile_partial(self, cr, uid, ids, type='auto', context=None):
        merges = []
        unmerge = []
        total = 0.0
        merges_rec = []

        company_list = []
        if context is None:
            context = {}

        for line in self.browse(cr, uid, ids, context=context):
            if company_list and not line.company_id.id in company_list:
                raise osv.except_osv(_('Warning !'), _('To reconcile the entries company should be the same for all entries'))
            company_list.append(line.company_id.id)

        for line in self.browse(cr, uid, ids, context):
            if line.reconcile_id:
                raise osv.except_osv(_('Warning'), _('Already Reconciled!'))
            if line.reconcile_partial_id:
                for line2 in line.reconcile_partial_id.line_partial_ids:
                    if not line2.reconcile_id:
                        if line2.id not in merges:
                            merges.append(line2.id)
                        total += (line2.debit or 0.0) - (line2.credit or 0.0)
                merges_rec.append(line.reconcile_partial_id.id)
            else:
                unmerge.append(line.id)
                total += (line.debit or 0.0) - (line.credit or 0.0)

        if not total:
            res = self.reconcile(cr, uid, merges+unmerge, context=context)
            return res
        r_id = self.pool.get('account.move.reconcile').create(cr, uid, {
            'type': type,
            'line_partial_ids': map(lambda x: (4,x,False), merges+unmerge)
        })
        self.pool.get('account.move.reconcile').reconcile_partial_check(cr, uid, [r_id] + merges_rec, context=context)
        return True

    def reconcile(self, cr, uid, ids, type='auto', writeoff_acc_id=False, writeoff_period_id=False, writeoff_journal_id=False, context=None):
        lines = self.browse(cr, uid, ids, context=context)
        unrec_lines = filter(lambda x: not x['reconcile_id'], lines)
        credit = debit = 0.0
        currency = 0.0
        account_id = False
        partner_id = False
        if context is None:
            context = {}

        company_list = []
        for line in self.browse(cr, uid, ids, context=context):
            if company_list and not line.company_id.id in company_list:
                raise osv.except_osv(_('Warning !'), _('To reconcile the entries company should be the same for all entries'))
            company_list.append(line.company_id.id)

        for line in unrec_lines:
            if line.state <> 'valid':
                raise osv.except_osv(_('Error'),
                        _('Entry "%s" is not valid !') % line.name)
            credit += line['credit']
            debit += line['debit']
            currency += line['amount_currency'] or 0.0
            account_id = line['account_id']['id']
            partner_id = (line['partner_id'] and line['partner_id']['id']) or False
        writeoff = debit - credit

        # Ifdate_p in context => take this date
        if context.has_key('date_p') and context['date_p']:
            date=context['date_p']
        else:
            date = time.strftime('%Y-%m-%d')

        cr.execute('SELECT account_id, reconcile_id '\
                   'FROM account_move_line '\
                   'WHERE id IN %s '\
                   'GROUP BY account_id,reconcile_id',
                   (tuple(ids),))
        r = cr.fetchall()
        #TODO: move this check to a constraint in the account_move_reconcile object
        if (len(r) != 1) and not context.get('fy_closing', False):
            raise osv.except_osv(_('Error'), _('Entries are not of the same account or already reconciled ! '))
        if not unrec_lines:
            raise osv.except_osv(_('Error'), _('Entry is already reconciled'))
        account = self.pool.get('account.account').browse(cr, uid, account_id, context=context)
        if not context.get('fy_closing', False) and not account.reconcile:
            raise osv.except_osv(_('Error'), _('The account is not defined to be reconciled !'))
        if r[0][1] != None:
            raise osv.except_osv(_('Error'), _('Some entries are already reconciled !'))

        if (not self.pool.get('res.currency').is_zero(cr, uid, account.company_id.currency_id, writeoff)) or \
           (account.currency_id and (not self.pool.get('res.currency').is_zero(cr, uid, account.currency_id, currency))):
            if not writeoff_acc_id:
                raise osv.except_osv(_('Warning'), _('You have to provide an account for the write off entry !'))
            if writeoff > 0:
                debit = writeoff
                credit = 0.0
                self_credit = writeoff
                self_debit = 0.0
            else:
                debit = 0.0
                credit = -writeoff
                self_credit = 0.0
                self_debit = -writeoff

            # If comment exist in context, take it
            if 'comment' in context and context['comment']:
                libelle=context['comment']
            else:
                libelle='Write-Off'

            writeoff_lines = [
                (0, 0, {
                    'name':libelle,
                    'debit':self_debit,
                    'credit':self_credit,
                    'account_id':account_id,
                    'date':date,
                    'partner_id':partner_id,
                    'currency_id': account.currency_id.id or False,
                    'amount_currency': account.currency_id.id and -currency or 0.0
                }),
                (0, 0, {
                    'name':libelle,
                    'debit':debit,
                    'credit':credit,
                    'account_id':writeoff_acc_id,
                    'analytic_account_id': context.get('analytic_id', False),
                    'date':date,
                    'partner_id':partner_id
                })
            ]

            writeoff_move_id = self.pool.get('account.move').create(cr, uid, {
                'period_id': writeoff_period_id,
                'journal_id': writeoff_journal_id,
                'date':date,
                'state': 'draft',
                'line_id': writeoff_lines
            })

            writeoff_line_ids = self.search(cr, uid, [('move_id', '=', writeoff_move_id), ('account_id', '=', account_id)])
            ids += writeoff_line_ids

        r_id = self.pool.get('account.move.reconcile').create(cr, uid, {
            #'name': date,
            'type': type,
            'line_id': map(lambda x: (4,x,False), ids),
            'line_partial_ids': map(lambda x: (3,x,False), ids)
        })
        wf_service = netsvc.LocalService("workflow")
        # the id of the move.reconcile is written in the move.line (self) by the create method above
        # because of the way the line_id are defined: (4, x, False)
        for id in ids:
            wf_service.trg_trigger(uid, 'account.move.line', id, cr)

        if lines and lines[0]:
            partner_id = lines[0].partner_id and lines[0].partner_id.id or False
            if partner_id and context and context.get('stop_reconcile', False):
                self.pool.get('res.partner').write(cr, uid, [partner_id], {'last_reconciliation_date': time.strftime('%Y-%m-%d %H:%M:%S')})
        return r_id

    def view_header_get(self, cr, user, view_id, view_type, context):
        context = self.convert_to_period(cr, user, context)
        if context.get('account_id', False):
            cr.execute('select code from account_account where id=%s', (context['account_id'],))
            res = cr.fetchone()
            res = _('Entries: ')+ (res[0] or '')
            return res
        if (not context.get('journal_id', False)) or (not context.get('period_id', False)):
            return False
        cr.execute('select code from account_journal where id=%s', (context['journal_id'],))
        j = cr.fetchone()[0] or ''
        cr.execute('select code from account_period where id=%s', (context['period_id'],))
        p = cr.fetchone()[0] or ''
        if j or p:
            return j+(p and (':'+p) or '')
        return False

    def onchange_date(self, cr, user, ids, date, context={}):
        """
        Returns a dict that contains new values and context
        @param cr: A database cursor
        @param user: ID of the user currently logged in
        @param date: latest value from user input for field date
        @param args: other arguments
        @param context: context arguments, like lang, time zone
        @return: Returns a dict which contains new values, and context
        """
        res = {}
        period_pool = self.pool.get('account.period')
        pids = period_pool.search(cr, user, [('date_start','<=',date), ('date_stop','>=',date)])
        if pids:
            res.update({
                'period_id':pids[0]
            })
            context.update({
                'period_id':pids[0]
            })
        return {
            'value':res,
            'context':context,
        }

    def fields_view_get(self, cr, uid, view_id=None, view_type='form', context={}, toolbar=False, submenu=False):
        journal_pool = self.pool.get('account.journal')

        result = super(osv.osv, self).fields_view_get(cr, uid, view_id, view_type, context, toolbar=toolbar, submenu=submenu)
        if view_type != 'tree':
            #Remove the toolbar from the form view
            if view_type == 'form':
                if result.get('toolbar', False):
                    result['toolbar']['action'] = []

            #Restrict the list of journal view in search view
            if view_type == 'search' and result['fields'].get('journal_id', False):
                result['fields']['journal_id']['selection'] = journal_pool.name_search(cr, uid, '', [], context=context)
            return result

        if context.get('view_mode', False):
            return result

        fld = []
        fields = {}
        flds = []
        title = "Accounting Entries" #self.view_header_get(cr, uid, view_id, view_type, context)
        xml = '''<?xml version="1.0"?>\n<tree string="%s" editable="top" refresh="5" on_write="on_create_write" colors="red:state==\'draft\';black:state==\'valid\'">\n\t''' % (title)

        ids = journal_pool.search(cr, uid, [])
        journals = journal_pool.browse(cr, uid, ids)
        all_journal = [None]
        common_fields = {}
        total = len(journals)
        for journal in journals:
            all_journal.append(journal.id)
            for field in journal.view_id.columns_id:
                if not field.field in fields:
                    fields[field.field] = [journal.id]
                    fld.append((field.field, field.sequence, field.name))
                    flds.append(field.field)
                    common_fields[field.field] = 1
                else:
                    fields.get(field.field).append(journal.id)
                    common_fields[field.field] = common_fields[field.field] + 1
<<<<<<< HEAD
        fld.append(('period_id', 3))
        fld.append(('journal_id', 10))
=======

        fld.append(('period_id', 3, 'Period'))
        fld.append(('journal_id', 10, 'Journal'))
>>>>>>> 97068895
        flds.append('period_id')
        flds.append('journal_id')
        fields['period_id'] = all_journal
        fields['journal_id'] = all_journal
<<<<<<< HEAD
        from operator import itemgetter
=======

>>>>>>> 97068895
        fld = sorted(fld, key=itemgetter(1))

        widths = {
            'statement_id': 50,
            'state': 60,
            'tax_code_id': 50,
            'move_id': 40,
        }

        for field_it in fld:
            field = field_it[0]
            if common_fields.get(field) == total:
                fields.get(field).append(None)

#            if field=='state':
#                state = 'colors="red:state==\'draft\'"'

            attrs = []
            if field == 'debit':
                attrs.append('sum="Total debit"')

            elif field == 'credit':
                attrs.append('sum="Total credit"')

            elif field == 'move_id':
                attrs.append('required="False"')

            elif field == 'account_tax_id':
                attrs.append('domain="[(\'parent_id\',\'=\',False)]"')
                attrs.append("context=\"{'journal_id':journal_id}\"")

            elif field == 'account_id' and journal.id:
                attrs.append('domain="[(\'journal_id\', \'=\', '+str(journal.id)+'),(\'type\',\'&lt;&gt;\',\'view\'), (\'type\',\'&lt;&gt;\',\'closed\')]" on_change="onchange_account_id(account_id, partner_id)"')

            elif field == 'partner_id':
                attrs.append('on_change="onchange_partner_id(move_id, partner_id, account_id, debit, credit, date, journal_id)"')

            elif field == 'journal_id':
                attrs.append("context=\"{'journal_id':journal_id}\"")

            elif field == 'statement_id':
                attrs.append("domain=\"[('state','!=','confirm'),('journal_id.type','=','bank')]\"")

            elif field == 'date':
                attrs.append('on_change="onchange_date(date)"')

            if field in ('amount_currency', 'currency_id'):
                attrs.append('on_change="onchange_currency(account_id, amount_currency,currency_id, date, journal_id)"')
                attrs.append('''attrs="{'readonly':[('state','=','valid')]}"''')

            if field in widths:
                attrs.append('width="'+str(widths[field])+'"')
<<<<<<< HEAD
=======
            attrs.append('string="'+field_it[2]+'"')
>>>>>>> 97068895
            attrs.append("invisible=\"context.get('visible_id') not in %s\"" % (fields.get(field)))
            xml += '''<field name="%s" %s/>\n''' % (field,' '.join(attrs))

        xml += '''</tree>'''
        result['arch'] = xml
        result['fields'] = self.fields_get(cr, uid, flds, context)
        return result

    def _check_moves(self, cr, uid, context):
        # use the first move ever created for this journal and period
        cr.execute('select id, state, name from account_move where journal_id=%s and period_id=%s order by id limit 1', (context['journal_id'],context['period_id']))
        res = cr.fetchone()
        if res:
            if res[1] != 'draft':
                raise osv.except_osv(_('UserError'),
                       _('The account move (%s) for centralisation ' \
                                'has been confirmed!') % res[2])
        return res

    def _remove_move_reconcile(self, cr, uid, move_ids=[], context=None):
        # Function remove move rencocile ids related with moves
        obj_move_line = self.pool.get('account.move.line')
        obj_move_rec = self.pool.get('account.move.reconcile')
        unlink_ids = []
        if not move_ids:
            return True
        recs = obj_move_line.read(cr, uid, move_ids, ['reconcile_id','reconcile_partial_id'])
        full_recs = filter(lambda x: x['reconcile_id'], recs)
        rec_ids = [rec['reconcile_id'][0] for rec in full_recs]
        part_recs = filter(lambda x: x['reconcile_partial_id'], recs)
        part_rec_ids = [rec['reconcile_partial_id'][0] for rec in part_recs]
        unlink_ids += rec_ids
        unlink_ids += part_rec_ids
        if unlink_ids:
            obj_move_rec.unlink(cr, uid, unlink_ids)
        return True

    def unlink(self, cr, uid, ids, context={}, check=True):
        self._update_check(cr, uid, ids, context)
        result = False
        for line in self.browse(cr, uid, ids, context):
            context['journal_id']=line.journal_id.id
            context['period_id']=line.period_id.id
            result = super(account_move_line, self).unlink(cr, uid, [line.id], context=context)
            if check:
                self.pool.get('account.move').validate(cr, uid, [line.move_id.id], context=context)
        return result

    def _check_date(self, cr, uid, vals, context=None, check=True):
        if context is None:
            context = {}
        journal_id = False
        if 'date' in vals.keys():
            if 'journal_id' in vals and 'journal_id' not in context:
                journal_id = vals['journal_id']
            if 'period_id' in vals and 'period_id' not in context:
                period_id = vals['period_id']
            elif 'journal_id' not in context and 'move_id' in vals:
                if vals.get('move_id', False):
                    m = self.pool.get('account.move').browse(cr, uid, vals['move_id'])
                    journal_id = m.journal_id.id
                    period_id = m.period_id.id
            else:
                journal_id = context.get('journal_id',False)
                period_id = context.get('period_id',False)
            if journal_id:
                journal = self.pool.get('account.journal').browse(cr, uid, [journal_id])[0]
                if journal.allow_date and period_id:
                    period = self.pool.get('account.period').browse(cr, uid, [period_id])[0]
                    if not time.strptime(vals['date'][:10],'%Y-%m-%d')>=time.strptime(period.date_start,'%Y-%m-%d') or not time.strptime(vals['date'][:10],'%Y-%m-%d')<=time.strptime(period.date_stop,'%Y-%m-%d'):
                        raise osv.except_osv(_('Error'),_('The date of your Journal Entry is not in the defined period!'))
        else:
            return True

    def write(self, cr, uid, ids, vals, context=None, check=True, update_check=True):
        if context is None:
            context={}
        if vals.get('account_tax_id', False):
            raise osv.except_osv(_('Unable to change tax !'), _('You can not change the tax, you should remove and recreate lines !'))
        self._check_date(cr, uid, vals, context, check)
        account_obj = self.pool.get('account.account')
        if ('account_id' in vals) and not account_obj.read(cr, uid, vals['account_id'], ['active'])['active']:
            raise osv.except_osv(_('Bad account!'), _('You can not use an inactive account!'))
        if update_check:
            if ('account_id' in vals) or ('journal_id' in vals) or ('period_id' in vals) or ('move_id' in vals) or ('debit' in vals) or ('credit' in vals) or ('date' in vals):
                self._update_check(cr, uid, ids, context)

        todo_date = None
        if vals.get('date', False):
            todo_date = vals['date']
            del vals['date']

        for line in self.browse(cr, uid, ids,context=context):
            ctx = context.copy()
            if ('journal_id' not in ctx):
                if line.move_id:
                   ctx['journal_id'] = line.move_id.journal_id.id
                else:
                    ctx['journal_id'] = line.journal_id.id
            if ('period_id' not in ctx):
                if line.move_id:
                    ctx['period_id'] = line.move_id.period_id.id
                else:
                    ctx['period_id'] = line.period_id.id
            #Check for centralisation
            journal = self.pool.get('account.journal').browse(cr, uid, ctx['journal_id'], context=ctx)
            if journal.centralisation:
                self._check_moves(cr, uid, context=ctx)

        result = super(account_move_line, self).write(cr, uid, ids, vals, context)

        if check:
            done = []
            for line in self.browse(cr, uid, ids):
                if line.move_id.id not in done:
                    done.append(line.move_id.id)
                    self.pool.get('account.move').validate(cr, uid, [line.move_id.id], context)
                    if todo_date:
                        self.pool.get('account.move').write(cr, uid, [line.move_id.id], {'date': todo_date}, context=context)
        return result

    def _update_journal_check(self, cr, uid, journal_id, period_id, context={}):
        cr.execute('select state from account_journal_period where journal_id=%s and period_id=%s', (journal_id, period_id))
        result = cr.fetchall()
        for (state,) in result:
            if state=='done':
                raise osv.except_osv(_('Error !'), _('You can not add/modify entries in a closed journal.'))
        if not result:
            journal = self.pool.get('account.journal').browse(cr, uid, journal_id, context)
            period = self.pool.get('account.period').browse(cr, uid, period_id, context)
            self.pool.get('account.journal.period').create(cr, uid, {
                'name': (journal.code or journal.name)+':'+(period.name or ''),
                'journal_id': journal.id,
                'period_id': period.id
            })
        return True

    def _update_check(self, cr, uid, ids, context={}):
        done = {}
        for line in self.browse(cr, uid, ids, context):
            if line.move_id.state<>'draft':
                raise osv.except_osv(_('Error !'), _('You can not do this modification on a confirmed entry ! Please note that you can just change some non important fields !'))
            if line.reconcile_id:
                raise osv.except_osv(_('Error !'), _('You can not do this modification on a reconciled entry ! Please note that you can just change some non important fields !'))
            t = (line.journal_id.id, line.period_id.id)
            if t not in done:
                self._update_journal_check(cr, uid, line.journal_id.id, line.period_id.id, context)
                done[t] = True
        return True

    def create(self, cr, uid, vals, context=None, check=True):
        account_obj = self.pool.get('account.account')
        tax_obj=self.pool.get('account.tax')
        if context is None:
            context = {}
        self._check_date(cr, uid, vals, context, check)
        if ('account_id' in vals) and not account_obj.read(cr, uid, vals['account_id'], ['active'])['active']:
            raise osv.except_osv(_('Bad account!'), _('You can not use an inactive account!'))
        if 'journal_id' in vals:
            context['journal_id'] = vals['journal_id']
        if 'period_id' in vals:
            context['period_id'] = vals['period_id']
        if ('journal_id' not in context) and ('move_id' in vals) and vals['move_id']:
            m = self.pool.get('account.move').browse(cr, uid, vals['move_id'])
            context['journal_id'] = m.journal_id.id
            context['period_id'] = m.period_id.id

        self._update_journal_check(cr, uid, context['journal_id'], context['period_id'], context)
        move_id = vals.get('move_id', False)
        journal = self.pool.get('account.journal').browse(cr, uid, context['journal_id'])
        is_new_move = False
        if not move_id:
            if journal.centralisation:
                #Check for centralisation
                res = self._check_moves(cr, uid, context)
                if res:
                    vals['move_id'] = res[0]

            if not vals.get('move_id', False):
                if journal.sequence_id:
                    #name = self.pool.get('ir.sequence').get_id(cr, uid, journal.sequence_id.id)
                    v = {
                        'date': vals.get('date', time.strftime('%Y-%m-%d')),
                        'period_id': context['period_id'],
                        'journal_id': context['journal_id']
                    }
                    move_id = self.pool.get('account.move').create(cr, uid, v, context)
                    vals['move_id'] = move_id
                else:
                    raise osv.except_osv(_('No piece number !'), _('Can not create an automatic sequence for this piece !\n\nPut a sequence in the journal definition for automatic numbering or create a sequence manually for this piece.'))
            is_new_move = True

        ok = not (journal.type_control_ids or journal.account_control_ids)
        if ('account_id' in vals):
            account = account_obj.browse(cr, uid, vals['account_id'])
            if journal.type_control_ids:
                type = account.user_type
                for t in journal.type_control_ids:
                    if type.code == t.code:
                        ok = True
                        break
            if journal.account_control_ids and not ok:
                for a in journal.account_control_ids:
                    if a.id == vals['account_id']:
                        ok = True
                        break

            # Automatically convert in the account's secondary currency if there is one and
            # the provided values were not already multi-currency
            if account.currency_id and 'amount_currency' not in vals and account.currency_id.id != account.company_id.currency_id.id:
                vals['currency_id'] = account.currency_id.id
                cur_obj = self.pool.get('res.currency')
                ctx = {}
                if 'date' in vals:
                    ctx['date'] = vals['date']
                vals['amount_currency'] = cur_obj.compute(cr, uid, account.company_id.currency_id.id,
                    account.currency_id.id, vals.get('debit', 0.0)-vals.get('credit', 0.0),
                    context=ctx)
        if not ok:
            raise osv.except_osv(_('Bad account !'), _('You can not use this general account in this journal !'))

        if vals.get('analytic_account_id',False):
            if journal.analytic_journal_id:
                vals['analytic_lines'] = [(0,0, {
                        'name': vals['name'],
                        'date': vals.get('date', time.strftime('%Y-%m-%d')),
                        'account_id': vals.get('analytic_account_id', False),
                        'unit_amount': vals.get('quantity', 1.0),
                        'amount': vals.get('debit', 0.0) or vals.get('credit', 0.0),
                        'general_account_id': vals.get('account_id', False),
                        'journal_id': journal.analytic_journal_id.id,
                        'ref': vals.get('ref', False),
                        'user_id': uid
                    })]

        result = super(osv.osv, self).create(cr, uid, vals, context)
        # CREATE Taxes
        if vals.get('account_tax_id', False):
            tax_id = tax_obj.browse(cr, uid, vals['account_tax_id'])
            total = vals['debit'] - vals['credit']
            if journal.refund_journal:
                base_code = 'ref_base_code_id'
                tax_code = 'ref_tax_code_id'
                account_id = 'account_paid_id'
                base_sign = 'ref_base_sign'
                tax_sign = 'ref_tax_sign'
            else:
                base_code = 'base_code_id'
                tax_code = 'tax_code_id'
                account_id = 'account_collected_id'
                base_sign = 'base_sign'
                tax_sign = 'tax_sign'

            tmp_cnt = 0
            for tax in tax_obj.compute_all(cr, uid, [tax_id], total, 1.00).get('taxes'):
                #create the base movement
                if tmp_cnt == 0:
                    if tax[base_code]:
                        tmp_cnt += 1
                        self.write(cr, uid,[result], {
                            'tax_code_id': tax[base_code],
                            'tax_amount': tax[base_sign] * abs(total)
                        })
                else:
                    data = {
                        'move_id': vals['move_id'],
                        'journal_id': vals['journal_id'],
                        'period_id': vals['period_id'],
                        'name': tools.ustr(vals['name'] or '') + ' ' + tools.ustr(tax['name'] or ''),
                        'date': vals['date'],
                        'partner_id': vals.get('partner_id',False),
                        'ref': vals.get('ref',False),
                        'account_tax_id': False,
                        'tax_code_id': tax[base_code],
                        'tax_amount': tax[base_sign] * abs(total),
                        'account_id': vals['account_id'],
                        'credit': 0.0,
                        'debit': 0.0,
                    }
                    if data['tax_code_id']:
                        self.create(cr, uid, data, context)

                #create the VAT movement
                data = {
                    'move_id': vals['move_id'],
                    'journal_id': vals['journal_id'],
                    'period_id': vals['period_id'],
                    'name': tools.ustr(vals['name'] or '') + ' ' + tools.ustr(tax['name'] or ''),
                    'date': vals['date'],
                    'partner_id': vals.get('partner_id',False),
                    'ref': vals.get('ref',False),
                    'account_tax_id': False,
                    'tax_code_id': tax[tax_code],
                    'tax_amount': tax[tax_sign] * abs(tax['amount']),
                    'account_id': tax[account_id] or vals['account_id'],
                    'credit': tax['amount']<0 and -tax['amount'] or 0.0,
                    'debit': tax['amount']>0 and tax['amount'] or 0.0,
                }
                if data['tax_code_id']:
                    self.create(cr, uid, data, context)
            del vals['account_tax_id']

        if check and ((not context.get('no_store_function')) or journal.entry_posted):
            tmp = self.pool.get('account.move').validate(cr, uid, [vals['move_id']], context)
            if journal.entry_posted and tmp:
                rs = self.pool.get('account.move').button_validate(cr,uid, [vals['move_id']],context)
        return result
account_move_line()

# vim:expandtab:smartindent:tabstop=4:softtabstop=4:shiftwidth=4:
<|MERGE_RESOLUTION|>--- conflicted
+++ resolved
@@ -893,23 +893,14 @@
                 else:
                     fields.get(field.field).append(journal.id)
                     common_fields[field.field] = common_fields[field.field] + 1
-<<<<<<< HEAD
-        fld.append(('period_id', 3))
-        fld.append(('journal_id', 10))
-=======
 
         fld.append(('period_id', 3, 'Period'))
         fld.append(('journal_id', 10, 'Journal'))
->>>>>>> 97068895
         flds.append('period_id')
         flds.append('journal_id')
         fields['period_id'] = all_journal
         fields['journal_id'] = all_journal
-<<<<<<< HEAD
-        from operator import itemgetter
-=======
-
->>>>>>> 97068895
+
         fld = sorted(fld, key=itemgetter(1))
 
         widths = {
@@ -962,10 +953,7 @@
 
             if field in widths:
                 attrs.append('width="'+str(widths[field])+'"')
-<<<<<<< HEAD
-=======
             attrs.append('string="'+field_it[2]+'"')
->>>>>>> 97068895
             attrs.append("invisible=\"context.get('visible_id') not in %s\"" % (fields.get(field)))
             xml += '''<field name="%s" %s/>\n''' % (field,' '.join(attrs))
 
