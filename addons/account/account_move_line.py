--- conflicted
+++ resolved
@@ -758,7 +758,6 @@
             args.append(('partner_id', '=', partner[0]))
         return super(account_move_line, self).search(cr, uid, args, offset, limit, order, context, count)
 
-<<<<<<< HEAD
     def prepare_move_lines_for_reconciliation_widget(self, cr, uid, lines, target_currency=False, target_date=False, context=None):
         """ Returns move lines formatted for the manual/bank reconciliation widget
 
@@ -844,14 +843,12 @@
             ret.append(ret_line)
         return ret
 
-    def list_partners_to_reconcile(self, cr, uid, context=None):
-=======
+
     def list_partners_to_reconcile(self, cr, uid, context=None, filter_domain=False):
         line_ids = []
         if filter_domain:
             line_ids = self.search(cr, uid, filter_domain, context=context)
         where_clause = filter_domain and "AND l.id = ANY(%s)" or ""
->>>>>>> 50665b49
         cr.execute(
              """SELECT partner_id FROM (
                 SELECT l.partner_id, p.last_reconciliation_date, SUM(l.debit) AS debit, SUM(l.credit) AS credit, MAX(l.create_date) AS max_date
