# -*- coding: utf-8 -*-
##############################################################################
#
#    OpenERP, Open Source Management Solution
#    Copyright (C) 2004-2010 Tiny SPRL (<http://tiny.be>).
#
#    This program is free software: you can redistribute it and/or modify
#    it under the terms of the GNU Affero General Public License as
#    published by the Free Software Foundation, either version 3 of the
#    License, or (at your option) any later version.
#
#    This program is distributed in the hope that it will be useful,
#    but WITHOUT ANY WARRANTY; without even the implied warranty of
#    MERCHANTABILITY or FITNESS FOR A PARTICULAR PURPOSE.  See the
#    GNU Affero General Public License for more details.
#
#    You should have received a copy of the GNU Affero General Public License
#    along with this program.  If not, see <http://www.gnu.org/licenses/>.
#
##############################################################################

import time
from operator import itemgetter
import decimal_precision as dp

import netsvc
from osv import fields, osv, orm
import pooler
from tools import config
from tools.translate import _

class account_invoice(osv.osv):
    def _amount_all(self, cr, uid, ids, name, args, context=None):
        res = {}
        for invoice in self.browse(cr, uid, ids, context=context):
            res[invoice.id] = {
                'amount_untaxed': 0.0,
                'amount_tax': 0.0,
                'amount_total': 0.0
            }
            for line in invoice.invoice_line:
                res[invoice.id]['amount_untaxed'] += line.price_subtotal
            for line in invoice.tax_line:
                res[invoice.id]['amount_tax'] += line.amount
            res[invoice.id]['amount_total'] = res[invoice.id]['amount_tax'] + res[invoice.id]['amount_untaxed']
        return res

    def _get_journal(self, cr, uid, context=None):
        if context is None:
            context = {}
        type_inv = context.get('type', 'out_invoice')
        user = self.pool.get('res.users').browse(cr, uid, uid, context=context)
        company_id = context.get('company_id', user.company_id.id)
        type2journal = {'out_invoice': 'sale', 'in_invoice': 'purchase', 'out_refund': 'sale_refund', 'in_refund': 'purchase_refund'}
        refund_journal = {'out_invoice': False, 'in_invoice': False, 'out_refund': True, 'in_refund': True}
        journal_obj = self.pool.get('account.journal')
        res = journal_obj.search(cr, uid, [('type', '=', type2journal.get(type_inv, 'sale')),
                                            ('company_id', '=', company_id),
                                            ('refund_journal', '=', refund_journal.get(type_inv, False))],
                                                limit=1)
        if res:
            return res[0]
        else:
            return False

    def _get_currency(self, cr, uid, context=None):
        user = pooler.get_pool(cr.dbname).get('res.users').browse(cr, uid, [uid])[0]
        if user.company_id:
            return user.company_id.currency_id.id
        else:
            return pooler.get_pool(cr.dbname).get('res.currency').search(cr, uid, [('rate','=',1.0)])[0]

    def _get_journal_analytic(self, cr, uid, type_inv, context=None):
        type2journal = {'out_invoice': 'sale', 'in_invoice': 'purchase', 'out_refund': 'sale', 'in_refund': 'purchase'}
        tt = type2journal.get(type_inv, 'sale')
        result = self.pool.get('account.analytic.journal').search(cr, uid, [('type','=',tt)], context=context)
        if not result:
            raise osv.except_osv(_('No Analytic Journal !'),_("You must define an analytic journal of type '%s' !") % (tt,))
        return result[0]

    def _get_type(self, cr, uid, context=None):
        if context is None:
            context = {}
        return context.get('type', 'out_invoice')

    def _reconciled(self, cr, uid, ids, name, args, context=None):
        res = {}
        for id in ids:
            res[id] = self.test_paid(cr, uid, [id])
        return res

    def _get_reference_type(self, cr, uid, context=None):
        return [('none', _('Free Reference'))]

    def _amount_residual(self, cr, uid, ids, name, args, context=None):
        res = {}
        cur_obj = self.pool.get('res.currency')
        data_inv = self.browse(cr, uid, ids)
        if context is None:
            context = {}

        for inv in data_inv:
            debit = credit = 0.0
            context.update({'date':inv.date_invoice})
            context_unreconciled=context.copy()
            for lines in inv.move_lines:
                debit_tmp = lines.debit
                credit_tmp = lines.credit
                # If currency conversion needed
                if inv.company_id.currency_id.id <> inv.currency_id.id:
                    # If invoice paid, compute currency amount according to invoice date
                    # otherwise, take the line date
                    if not inv.reconciled:
                        context.update({'date':lines.date})
                    context_unreconciled.update({'date':lines.date})
                    # If amount currency setted, compute for debit and credit in company currency
                    if lines.amount_currency < 0:
                        credit_tmp=abs(cur_obj.compute(cr, uid, lines.currency_id.id, inv.company_id.currency_id.id, lines.amount_currency, round=False, context=context_unreconciled))
                    elif lines.amount_currency > 0:
                        debit_tmp=abs(cur_obj.compute(cr, uid, lines.currency_id.id, inv.company_id.currency_id.id, lines.amount_currency, round=False, context=context_unreconciled))
                    # Then, recomput into invoice currency to avoid rounding trouble !
                    debit += cur_obj.compute(cr, uid, inv.company_id.currency_id.id, inv.currency_id.id, debit_tmp, round=False, context=context)
                    credit += cur_obj.compute(cr, uid, inv.company_id.currency_id.id, inv.currency_id.id, credit_tmp, round=False, context=context)
                else:
                    debit+=debit_tmp
                    credit+=credit_tmp

            if not inv.amount_total:
                result = 0.0
            elif inv.type in ('out_invoice','in_refund'):
                amount = credit-debit
                result = inv.amount_total - amount
            else:
                amount = debit-credit
                result = inv.amount_total - amount
            # Use is_zero function to avoid rounding trouble => should be fixed into ORM
            res[inv.id] = not self.pool.get('res.currency').is_zero(cr, uid, inv.company_id.currency_id, result) and result or 0.0

        return res

    def _get_lines(self, cr, uid, ids, name, arg, context=None):
        res = {}
        for id in ids:
            move_lines = self.move_line_id_payment_get(cr, uid, [id])
            if not move_lines:
                res[id] = []
                continue
            res[id] = []
            data_lines = self.pool.get('account.move.line').browse(cr, uid, move_lines)
            partial_ids = []# Keeps the track of ids where partial payments are done with payment terms
            for line in data_lines:
                ids_line = []
                if line.reconcile_id:
                    ids_line = line.reconcile_id.line_id
                elif line.reconcile_partial_id:
                    ids_line = line.reconcile_partial_id.line_partial_ids
                l = map(lambda x: x.id, ids_line)
                partial_ids.append(line.id)
                res[id] =[x for x in l if x <> line.id and x not in partial_ids]
        return res

    def _get_invoice_line(self, cr, uid, ids, context=None):
        result = {}
        for line in self.pool.get('account.invoice.line').browse(cr, uid, ids, context=context):
            result[line.invoice_id.id] = True
        return result.keys()

    def _get_invoice_tax(self, cr, uid, ids, context=None):
        result = {}
        for tax in self.pool.get('account.invoice.tax').browse(cr, uid, ids, context=context):
            result[tax.invoice_id.id] = True
        return result.keys()

    def _compute_lines(self, cr, uid, ids, name, args, context=None):
        result = {}
        for invoice in self.browse(cr, uid, ids, context):
            moves = self.move_line_id_payment_get(cr, uid, [invoice.id])
            src = []
            lines = []
            for m in self.pool.get('account.move.line').browse(cr, uid, moves, context):
                temp_lines = []#Added temp list to avoid duplicate records
                if m.reconcile_id:
                    temp_lines = map(lambda x: x.id, m.reconcile_id.line_id)
                elif m.reconcile_partial_id:
                    temp_lines = map(lambda x: x.id, m.reconcile_partial_id.line_partial_ids)
                lines += [x for x in temp_lines if x not in lines]
                src.append(m.id)

            lines = filter(lambda x: x not in src, lines)
            result[invoice.id] = lines
        return result

    def _get_invoice_from_line(self, cr, uid, ids, context=None):
        move = {}
        for line in self.pool.get('account.move.line').browse(cr, uid, ids):
            if line.reconcile_partial_id:
                for line2 in line.reconcile_partial_id.line_partial_ids:
                    move[line2.move_id.id] = True
            if line.reconcile_id:
                for line2 in line.reconcile_id.line_id:
                    move[line2.move_id.id] = True
        invoice_ids = []
        if move:
            invoice_ids = self.pool.get('account.invoice').search(cr, uid, [('move_id','in',move.keys())], context=context)
        return invoice_ids

    def _get_invoice_from_reconcile(self, cr, uid, ids, context=None):
        move = {}
        for r in self.pool.get('account.move.reconcile').browse(cr, uid, ids):
            for line in r.line_partial_ids:
                move[line.move_id.id] = True
            for line in r.line_id:
                move[line.move_id.id] = True

        invoice_ids = []
        if move:
            invoice_ids = self.pool.get('account.invoice').search(cr, uid, [('move_id','in',move.keys())], context=context)
        return invoice_ids

    _name = "account.invoice"
    _description = 'Invoice'
    _order = "number"
    _log_create = True
    _columns = {
        'name': fields.char('Description', size=64, select=True, readonly=True, states={'draft':[('readonly',False)]}),
        'origin': fields.char('Source Document', size=64, help="Reference of the document that produced this invoice.", readonly=True, states={'draft':[('readonly',False)]}),
        'type': fields.selection([
            ('out_invoice','Customer Invoice'),
            ('in_invoice','Supplier Invoice'),
            ('out_refund','Customer Refund'),
            ('in_refund','Supplier Refund'),
            ],'Type', readonly=True, select=True, change_default=True),

        'number': fields.char('Invoice Number', size=32, readonly=True, help="Unique number of the invoice, computed automatically when the invoice is created."),
        'reference': fields.char('Invoice Reference', size=64, help="The partner reference of this invoice."),
        'reference_type': fields.selection(_get_reference_type, 'Reference Type',
            required=True, readonly=True, states={'draft':[('readonly',False)]}),
        'comment': fields.text('Additional Information', translate=True),

        'state': fields.selection([
            ('draft','Draft'),
            ('proforma','Pro-forma'),
            ('proforma2','Pro-forma'),
            ('open','Open'),
            ('paid','Done'),
            ('cancel','Cancelled')
            ],'State', select=True, readonly=True,
            help=' * The \'Draft\' state is used when a user is encoding a new and unconfirmed Invoice. \
            \n* The \'Pro-forma\' when invoice is in Pro-forma state,invoice does not have an invoice number. \
            \n* The \'Open\' state is used when user create invoice,a invoice number is generated.Its in open state till user does not pay invoice. \
            \n* The \'Done\' state is set automatically when invoice is paid.\
            \n* The \'Cancelled\' state is used when user cancel invoice.'),
        'date_invoice': fields.date('Date Invoiced', states={'paid':[('readonly',True)], 'open':[('readonly',True)], 'close':[('readonly',True)]}, help="Keep empty to use the current date"),
        'date_due': fields.date('Due Date', states={'paid':[('readonly',True)], 'open':[('readonly',True)], 'close':[('readonly',True)]},
            help="If you use payment terms, the due date will be computed automatically at the generation "\
                "of accounting entries. If you keep the payment term and the due date empty, it means direct payment. The payment term may compute several due dates, for example 50% now, 50% in one month."),
        'partner_id': fields.many2one('res.partner', 'Partner', change_default=True, readonly=True, required=True, states={'draft':[('readonly',False)]}),
        'address_contact_id': fields.many2one('res.partner.address', 'Contact Address', readonly=True, states={'draft':[('readonly',False)]}),
        'address_invoice_id': fields.many2one('res.partner.address', 'Invoice Address', readonly=True, required=True, states={'draft':[('readonly',False)]}),
        'payment_term': fields.many2one('account.payment.term', 'Payment Term',readonly=True, states={'draft':[('readonly',False)]},
            help="If you use payment terms, the due date will be computed automatically at the generation "\
                "of accounting entries. If you keep the payment term and the due date empty, it means direct payment. "\
                "The payment term may compute several due dates, for example 50% now, 50% in one month."),
        'period_id': fields.many2one('account.period', 'Force Period', domain=[('state','<>','done')], help="Keep empty to use the period of the validation(invoice) date.", readonly=True, states={'draft':[('readonly',False)]}),

        'account_id': fields.many2one('account.account', 'Account', required=True, readonly=True, states={'draft':[('readonly',False)]}, help="The partner account used for this invoice."),
        'invoice_line': fields.one2many('account.invoice.line', 'invoice_id', 'Invoice Lines', readonly=True, states={'draft':[('readonly',False)]}),
        'tax_line': fields.one2many('account.invoice.tax', 'invoice_id', 'Tax Lines', readonly=True, states={'draft':[('readonly',False)]}),

        'move_id': fields.many2one('account.move', 'Invoice Movement', readonly=True, help="Links to the automatically generated Ledger Postings."),
        'amount_untaxed': fields.function(_amount_all, method=True, digits_compute=dp.get_precision('Account'), string='Untaxed',
            store={
                'account.invoice': (lambda self, cr, uid, ids, c={}: ids, ['invoice_line'], 20),
                'account.invoice.tax': (_get_invoice_tax, None, 20),
                'account.invoice.line': (_get_invoice_line, ['price_unit','invoice_line_tax_id','quantity','discount'], 20),
            },
            multi='all'),
        'amount_tax': fields.function(_amount_all, method=True, digits_compute=dp.get_precision('Account'), string='Tax',
            store={
                'account.invoice': (lambda self, cr, uid, ids, c={}: ids, ['invoice_line'], 20),
                'account.invoice.tax': (_get_invoice_tax, None, 20),
                'account.invoice.line': (_get_invoice_line, ['price_unit','invoice_line_tax_id','quantity','discount'], 20),
            },
            multi='all'),
        'amount_total': fields.function(_amount_all, method=True, digits_compute=dp.get_precision('Account'), string='Total',
            store={
                'account.invoice': (lambda self, cr, uid, ids, c={}: ids, ['invoice_line'], 20),
                'account.invoice.tax': (_get_invoice_tax, None, 20),
                'account.invoice.line': (_get_invoice_line, ['price_unit','invoice_line_tax_id','quantity','discount'], 20),
            },
            multi='all'),
        'currency_id': fields.many2one('res.currency', 'Currency', required=True, readonly=True, states={'draft':[('readonly',False)]}),
        'journal_id': fields.many2one('account.journal', 'Journal', required=True, readonly=True, states={'draft':[('readonly',False)]}),
        'company_id': fields.many2one('res.company', 'Company', required=True, change_default=True, readonly=True, states={'draft':[('readonly',False)]}),
        'check_total': fields.float('Total', digits_compute=dp.get_precision('Account'), states={'open':[('readonly',True)],'close':[('readonly',True)]}),
        'reconciled': fields.function(_reconciled, method=True, string='Paid/Reconciled', type='boolean',
            store={
                'account.invoice': (lambda self, cr, uid, ids, c={}: ids, None, 50), # Check if we can remove ?
                'account.move.line': (_get_invoice_from_line, None, 50),
                'account.move.reconcile': (_get_invoice_from_reconcile, None, 50),
            }, help="The Ledger Postings of the invoice have been reconciled with Ledger Postings of the payment(s)."),
        'partner_bank': fields.many2one('res.partner.bank', 'Bank Account',
            help='The bank account to pay to or to be paid from', readonly=True, states={'draft':[('readonly',False)]}),
        'move_lines':fields.function(_get_lines , method=True, type='many2many', relation='account.move.line', string='Entry Lines'),
        'residual': fields.function(_amount_residual, method=True, digits_compute=dp.get_precision('Account'), string='Residual',
            store={
                'account.invoice': (lambda self, cr, uid, ids, c={}: ids, ['invoice_line'], 50),
                'account.invoice.tax': (_get_invoice_tax, None, 50),
                'account.invoice.line': (_get_invoice_line, ['price_unit','invoice_line_tax_id','quantity','discount'], 50),
                'account.move.line': (_get_invoice_from_line, None, 50),
                'account.move.reconcile': (_get_invoice_from_reconcile, None, 50),
            },
            help="Remaining amount due."),
        'payment_ids': fields.function(_compute_lines, method=True, relation='account.move.line', type="many2many", string='Payments'),
        'move_name': fields.char('Ledger Posting', size=64, readonly=True, states={'draft':[('readonly',False)]}),
        'user_id': fields.many2one('res.users', 'Salesman', readonly=True, states={'draft':[('readonly',False)]}),
        'fiscal_position': fields.many2one('account.fiscal.position', 'Fiscal Position', readonly=True, states={'draft':[('readonly',False)]})
    }
    _defaults = {
        'type': _get_type,
        #'date_invoice': lambda *a: time.strftime('%Y-%m-%d'),
        'state': 'draft',
        'journal_id': _get_journal,
        'currency_id': _get_currency,
        'company_id': lambda self,cr,uid,c: self.pool.get('res.company')._company_default_get(cr, uid, 'account.invoice', context=c),
        'reference_type': 'none',
        'check_total': 0.0,
        'user_id': lambda s, cr, u, c: u,
    }

    def fields_view_get(self, cr, uid, view_id=None, view_type=False, context=None, toolbar=False, submenu=False):
        if context.get('active_model','') in ['res.partner']:
            partner = self.pool.get(context['active_model']).read(cr,uid,context['active_ids'],['supplier','customer'])[0]
            if not view_type:
                view_id = self.pool.get('ir.ui.view').search(cr,uid,[('name','=','account.invoice.tree')])[0]
                view_type = 'tree'
            if view_type == 'form':
                if partner['supplier'] and not partner['customer']:
                    view_id = self.pool.get('ir.ui.view').search(cr,uid,[('name','=','account.invoice.supplier.form')])[0]
                else:
                    view_id = self.pool.get('ir.ui.view').search(cr,uid,[('name','=','account.invoice.form')])[0]
        return super(account_invoice,self).fields_view_get(cr, uid, view_id=view_id, view_type=view_type, context=context, toolbar=toolbar, submenu=submenu)

    def create(self, cr, uid, vals, context=None):
        try:
            res = super(account_invoice, self).create(cr, uid, vals, context)
            return res
        except Exception, e:
            if '"journal_id" viol' in e.args[0]:
                raise orm.except_orm(_('Configuration Error!'),
                     _('There is no Accounting Journal of type Sale/Purchase defined!'))
            else:
                raise orm.except_orm(_('UnknownError'), str(e))

    def confirm_paid(self, cr, uid, ids, context=None):
        self.write(cr, uid, ids, {'state':'paid'}, context=context)
        for (id, name) in self.name_get(cr, uid, ids):
            message = _('Document ') + " '" + name + "' "+ _("has been paid.")
            self.log(cr, uid, id, message)
        return True

    def unlink(self, cr, uid, ids, context=None):
        invoices = self.read(cr, uid, ids, ['state'])
        unlink_ids = []
        for t in invoices:
            if t['state'] in ('draft', 'cancel'):
                unlink_ids.append(t['id'])
            else:
                raise osv.except_osv(_('Invalid action !'), _('Cannot delete invoice(s) that are already opened or paid !'))
        osv.osv.unlink(self, cr, uid, unlink_ids, context=context)
        return True

#   def get_invoice_address(self, cr, uid, ids):
#       res = self.pool.get('res.partner').address_get(cr, uid, [part], ['invoice'])
#       return [{}]
    def onchange_partner_id(self, cr, uid, ids, type, partner_id,
            date_invoice=False, payment_term=False, partner_bank=False, company_id=False):
        invoice_addr_id = False
        contact_addr_id = False
        partner_payment_term = False
        acc_id = False
        bank_id = False
        fiscal_position = False

        opt = [('uid', str(uid))]
        if partner_id:

            opt.insert(0, ('id', partner_id))
            res = self.pool.get('res.partner').address_get(cr, uid, [partner_id], ['contact', 'invoice'])
            contact_addr_id = res['contact']
            invoice_addr_id = res['invoice']
            p = self.pool.get('res.partner').browse(cr, uid, partner_id)
            if company_id:
                if p.property_account_receivable.company_id.id != company_id and p.property_account_payable.company_id.id != company_id:
                    rec_pro_id = self.pool.get('ir.property').search(cr,uid,[('name','=','property_account_receivable'),('res_id','=','res.partner,'+str(partner_id)+''),('company_id','=',company_id)])
                    pay_pro_id = self.pool.get('ir.property').search(cr,uid,[('name','=','property_account_payable'),('res_id','=','res.partner,'+str(partner_id)+''),('company_id','=',company_id)])
                    if not rec_pro_id:
                        rec_pro_id = self.pool.get('ir.property').search(cr,uid,[('name','=','property_account_receivable'),('company_id','=',company_id)])
                    if not pay_pro_id:
                        pay_pro_id = self.pool.get('ir.property').search(cr,uid,[('name','=','property_account_payable'),('company_id','=',company_id)])
                    rec_line_data = self.pool.get('ir.property').read(cr,uid,rec_pro_id,['name','value','res_id'])
                    pay_line_data = self.pool.get('ir.property').read(cr,uid,pay_pro_id,['name','value','res_id'])
                    rec_res_id = rec_line_data and int(rec_line_data[0]['value'].split(',')[1]) or False
                    pay_res_id = pay_line_data and int(pay_line_data[0]['value'].split(',')[1]) or False
                    if not rec_res_id and not pay_res_id:
                        raise osv.except_osv(_('Configration Error !'),
                            _('Can not find account chart for this company, Please Create account.'))
                    rec_obj_acc=self.pool.get('account.account').browse(cr, uid, [rec_res_id])
                    pay_obj_acc=self.pool.get('account.account').browse(cr, uid, [pay_res_id])
                    p.property_account_receivable = rec_obj_acc[0]
                    p.property_account_payable = pay_obj_acc[0]

            if type in ('out_invoice', 'out_refund'):
                acc_id = p.property_account_receivable.id
            else:
                acc_id = p.property_account_payable.id
            fiscal_position = p.property_account_position and p.property_account_position.id or False
            partner_payment_term = p.property_payment_term and p.property_payment_term.id or False
            if p.bank_ids:
                bank_id = p.bank_ids[0].id

        result = {'value': {
            'address_contact_id': contact_addr_id,
            'address_invoice_id': invoice_addr_id,
            'account_id': acc_id,
            'payment_term': partner_payment_term,
            'fiscal_position': fiscal_position
            }
        }

        if type in ('in_invoice', 'in_refund'):
            result['value']['partner_bank'] = bank_id

        if payment_term != partner_payment_term:
            if partner_payment_term:
                to_update = self.onchange_payment_term_date_invoice(
                    cr, uid, ids, partner_payment_term, date_invoice)
                result['value'].update(to_update['value'])
            else:
                result['value']['date_due'] = False

        if partner_bank != bank_id:
            to_update = self.onchange_partner_bank(cr, uid, ids, bank_id)
            result['value'].update(to_update['value'])
        return result

    def onchange_currency_id(self, cr, uid, ids, curr_id, company_id):
        if curr_id and company_id:
            currency = self.pool.get('res.currency').browse(cr, uid, curr_id)
            if currency.company_id.id != company_id:
                raise osv.except_osv(_('Configration Error !'),
                        _('Can not select currency that is not related to current company.\nPlease select accordingly !.'))
        return {}

    def onchange_payment_term_date_invoice(self, cr, uid, ids, payment_term_id, date_invoice):
        if not payment_term_id:
            return {}
        res={}
        pt_obj= self.pool.get('account.payment.term')
        if not date_invoice :
            date_invoice = time.strftime('%Y-%m-%d')

        pterm_list = pt_obj.compute(cr, uid, payment_term_id, value=1, date_ref=date_invoice)

        if pterm_list:
            pterm_list = [line[0] for line in pterm_list]
            pterm_list.sort()
            res= {'value':{'date_due': pterm_list[-1]}}
        else:
             raise osv.except_osv(_('Data Insufficient !'), _('The Payment Term of Supplier does not have Payment Term Lines(Computation) defined !'))

        return res

    def onchange_invoice_line(self, cr, uid, ids, lines):
        return {}

    def onchange_partner_bank(self, cursor, user, ids, partner_bank):
        return {'value': {}}

    def onchange_company_id(self, cr, uid, ids, company_id, part_id, type, invoice_line, currency_id):
        val = {}
        dom = {}
        obj_journal = self.pool.get('account.journal')
        if company_id and part_id and type:
            acc_id = False
            partner_obj = self.pool.get('res.partner').browse(cr,uid,part_id)
            if partner_obj.property_account_payable and partner_obj.property_account_receivable:
                if partner_obj.property_account_payable.company_id.id != company_id and partner_obj.property_account_receivable.company_id.id != company_id:
                    rec_pro_id = self.pool.get('ir.property').search(cr, uid, [('name','=','property_account_receivable'),('res_id','=','res.partner,'+str(part_id)+''),('company_id','=',company_id)])
                    pay_pro_id = self.pool.get('ir.property').search(cr, uid, [('name','=','property_account_payable'),('res_id','=','res.partner,'+str(part_id)+''),('company_id','=',company_id)])
                    if not rec_pro_id:
                        rec_pro_id = self.pool.get('ir.property').search(cr, uid, [('name','=','property_account_receivable'),('company_id','=',company_id)])
                    if not pay_pro_id:
                        pay_pro_id = self.pool.get('ir.property').search(cr, uid, [('name','=','property_account_payable'),('company_id','=',company_id)])
                    rec_line_data = self.pool.get('ir.property').read(cr, uid, rec_pro_id, ['name','value','res_id'])
                    pay_line_data = self.pool.get('ir.property').read(cr, uid, pay_pro_id, ['name','value','res_id'])
                    rec_res_id = rec_line_data and int(rec_line_data[0]['value'].split(',')[1]) or False
                    pay_res_id = pay_line_data and int(pay_line_data[0]['value'].split(',')[1]) or False
                    if not rec_res_id and not rec_res_id:
                        raise osv.except_osv(_('Configration Error !'),
                            _('Can not find account chart for this company, Please Create account.'))
                    if type in ('out_invoice', 'out_refund'):
                        acc_id = rec_res_id
                    else:
                        acc_id = pay_res_id
                    val= {'account_id': acc_id}
            if ids:
                if company_id:
                    inv_obj = self.browse(cr,uid,ids)
                    for line in inv_obj[0].invoice_line:
                        if line.account_id:
                            if line.account_id.company_id.id != company_id:
                                result_id = self.pool.get('account.account').search(cr, uid, [('name','=',line.account_id.name),('company_id','=',company_id)])
                                if not result_id:
                                    raise osv.except_osv(_('Configration Error !'),
                                        _('Can not find account chart for this company in invoice line account, Please Create account.'))
                                r_id = self.pool.get('account.invoice.line').write(cr, uid, [line.id], {'account_id': result_id[0]})
            else:
                if invoice_line:
                    for inv_line in invoice_line:
                        obj_l = self.pool.get('account.account').browse(cr, uid, inv_line[2]['account_id'])
                        if obj_l.company_id.id != company_id:
                            raise osv.except_osv(_('Configration Error !'),
                                _('invoice line account company is not match with invoice company.'))
                        else:
                            continue
        if company_id and type:
            if type in ('out_invoice', 'out_refund'):
                journal_type = 'sale'
            else:
                journal_type = 'purchase'
            journal_ids = obj_journal.search(cr, uid, [('company_id','=',company_id), ('type', '=', journal_type)])
            if journal_ids:
                val['journal_id'] = journal_ids[0]
            else:
                raise osv.except_osv(_('Configration Error !'),
                                _('Can not find account journal for this company in invoice, Please Create journal.'))
            dom = {'journal_id':  [('id', 'in', journal_ids)]}
        else:
            journal_ids = obj_journal.search(cr, uid, [])

        if currency_id and company_id:
            currency = self.pool.get('res.currency').browse(cr, uid, currency_id)
            if currency.company_id.id != company_id:
                val['currency_id'] = False
            else:
                val['currency_id'] = currency.id

        if company_id:
            company = self.pool.get('res.company').browse(cr, uid, company_id)
            if company.currency_id.company_id.id != company_id:
                val['currency_id'] = False
            else:
                val['currency_id'] = company.currency_id.id

        return {'value' : val, 'domain': dom }

    # go from canceled state to draft state
    def action_cancel_draft(self, cr, uid, ids, *args):
        self.write(cr, uid, ids, {'state':'draft'})
        wf_service = netsvc.LocalService("workflow")
        for inv_id in ids:
            wf_service.trg_create(uid, 'account.invoice', inv_id, cr)
        return True

    def finalize_invoice_move_lines(self, cr, uid, invoice_browse, move_lines):
        """finalize_invoice_move_lines(cr, uid, invoice, move_lines) -> move_lines
        Hook method to be overridden in additional modules to verify and possibly alter the
        move lines to be created by an invoice, for special cases.
        :param invoice_browse: browsable record of the invoice that is generating the move lines
        :param move_lines: list of dictionaries with the account.move.lines (as for create())
        :return: the (possibly updated) final move_lines to create for this invoice
        """
        return move_lines

    # Workflow stuff
    #################

    # return the ids of the move lines which has the same account than the invoice
    # whose id is in ids
    def move_line_id_payment_get(self, cr, uid, ids, *args):
        res = []
        if not ids: return res
        cr.execute('SELECT l.id '\
                   'FROM account_move_line l '\
                   'LEFT JOIN account_invoice i ON (i.move_id=l.move_id) '\
                   'WHERE i.id IN %s '\
                   'AND l.account_id=i.account_id',
                   (tuple(ids),))
        res = map(itemgetter(0), cr.fetchall())
        return res

    def copy(self, cr, uid, id, default=None, context=None):
        if default is None:
            default = {}
        default = default.copy()
        default.update({'state':'draft', 'number':False, 'move_id':False, 'move_name':False,})
        if 'date_invoice' not in default:
            default['date_invoice'] = False
        if 'date_due' not in default:
            default['date_due'] = False
        return super(account_invoice, self).copy(cr, uid, id, default, context)

    def test_paid(self, cr, uid, ids, *args):
        res = self.move_line_id_payment_get(cr, uid, ids)
        if not res:
            return False
        ok = True
        for id in res:
            cr.execute('select reconcile_id from account_move_line where id=%s', (id,))
            ok = ok and  bool(cr.fetchone()[0])
        return ok

    def button_reset_taxes(self, cr, uid, ids, context=None):
        if not context:
            context = {}
        ait_obj = self.pool.get('account.invoice.tax')
        for id in ids:
            cr.execute("DELETE FROM account_invoice_tax WHERE invoice_id=%s", (id,))
            partner = self.browse(cr, uid, id, context=context).partner_id
            if partner.lang:
                context.update({'lang': partner.lang})
            for taxe in ait_obj.compute(cr, uid, id, context=context).values():
                ait_obj.create(cr, uid, taxe)
         # Update the stored value (fields.function), so we write to trigger recompute
        self.pool.get('account.invoice').write(cr, uid, ids, {'invoice_line':[]}, context=context)
#        self.pool.get('account.invoice').write(cr, uid, ids, {}, context=context)
        return True

    def button_compute(self, cr, uid, ids, context=None, set_total=False):
        self.button_reset_taxes(cr, uid, ids, context)
        for inv in self.browse(cr, uid, ids):
            if set_total:
                self.pool.get('account.invoice').write(cr, uid, [inv.id], {'check_total': inv.amount_total})
        return True

    def _convert_ref(self, cr, uid, ref):
        return (ref or '').replace('/','')

    def _get_analytic_lines(self, cr, uid, id):
        inv = self.browse(cr, uid, [id])[0]
        cur_obj = self.pool.get('res.currency')

        company_currency = inv.company_id.currency_id.id
        if inv.type in ('out_invoice', 'in_refund'):
            sign = 1
        else:
            sign = -1

        iml = self.pool.get('account.invoice.line').move_line_get(cr, uid, inv.id)
        for il in iml:
            if il['account_analytic_id']:
                if inv.type in ('in_invoice', 'in_refund'):
                    ref = inv.reference
                else:
                    ref = self._convert_ref(cr, uid, inv.number)
                il['analytic_lines'] = [(0,0, {
                    'name': il['name'],
                    'date': inv['date_invoice'],
                    'account_id': il['account_analytic_id'],
                    'unit_amount': il['quantity'],
                    'amount': cur_obj.compute(cr, uid, inv.currency_id.id, company_currency, il['price'], context={'date': inv.date_invoice}) * sign,
                    'product_id': il['product_id'],
                    'product_uom_id': il['uos_id'],
                    'general_account_id': il['account_id'],
                    'journal_id': self._get_journal_analytic(cr, uid, inv.type),
                    'ref': ref,
                })]
        return iml

    def action_date_assign(self, cr, uid, ids, *args):
        for inv in self.browse(cr, uid, ids):
            res = self.onchange_payment_term_date_invoice(cr, uid, inv.id, inv.payment_term.id, inv.date_invoice)
            if res and res['value']:
                self.write(cr, uid, [inv.id], res['value'])
        return True

    def finalize_invoice_move_lines(self, cr, uid, invoice_browse, move_lines):
        """finalize_invoice_move_lines(cr, uid, invoice, move_lines) -> move_lines
        Hook method to be overridden in additional modules to verify and possibly alter the
        move lines to be created by an invoice, for special cases.
        :param invoice_browse: browsable record of the invoice that is generating the move lines
        :param move_lines: list of dictionaries with the account.move.lines (as for create())
        :return: the (possibly updated) final move_lines to create for this invoice
        """
        return move_lines

    def check_tax_lines(self, cr, uid, inv, compute_taxes, ait_obj):
        if not inv.tax_line:
            for tax in compute_taxes.values():
                ait_obj.create(cr, uid, tax)
        else:
            tax_key = []
            for tax in inv.tax_line:
                if tax.manual:
                    continue
                key = (tax.tax_code_id.id, tax.base_code_id.id, tax.account_id.id)
                tax_key.append(key)
                if not key in compute_taxes:
                    raise osv.except_osv(_('Warning !'), _('Global taxes defined, but are not in invoice lines !'))
                base = compute_taxes[key]['base']
                if abs(base - tax.base) > inv.company_id.currency_id.rounding:
                    raise osv.except_osv(_('Warning !'), _('Tax base different !\nClick on compute to update tax base'))
            for key in compute_taxes:
                if not key in tax_key:
                    raise osv.except_osv(_('Warning !'), _('Taxes missing !'))

    def compute_invoice_totals(self, cr, uid, inv, company_currency, ref, invoice_move_lines):
        total = 0
        total_currency = 0
        cur_obj = self.pool.get('res.currency')
        for i in invoice_move_lines:
            if inv.currency_id.id != company_currency:
                i['currency_id'] = inv.currency_id.id
                i['amount_currency'] = i['price']
                i['price'] = cur_obj.compute(cr, uid, inv.currency_id.id,
                        company_currency, i['price'],
                        context={'date': inv.date_invoice or time.strftime('%Y-%m-%d')})
            else:
                i['amount_currency'] = False
                i['currency_id'] = False
            i['ref'] = ref
            if inv.type in ('out_invoice','in_refund'):
                total += i['price']
                total_currency += i['amount_currency'] or i['price']
                i['price'] = - i['price']
            else:
                total -= i['price']
                total_currency -= i['amount_currency'] or i['price']
        return total, total_currency, invoice_move_lines

    def inv_line_characteristic_hashcode(self, invoice, invoice_line):
        """Overridable hashcode generation for invoice lines. Lines having the same hashcode
        will be grouped together if the journal has the 'group line' option. Of course a module
        can add fields to invoice lines that would need to be tested too before merging lines
        or not."""
        return "%s-%s-%s-%s-%s"%(
            invoice_line['account_id'],
            invoice_line.get('tax_code_id',"False"),
            invoice_line.get('product_id',"False"),
            invoice_line.get('analytic_account_id',"False"),
            invoice_line.get('date_maturity',"False"))

    def group_lines(self, cr, uid, iml, line, inv):
        """Merge account move lines (and hence analytic lines) if invoice line hashcodes are equals"""
        if inv.journal_id.group_invoice_lines:
            line2 = {}
            for x, y, l in line:
                tmp = self.inv_line_characteristic_hashcode(inv, l)

                if tmp in line2:
                    am = line2[tmp]['debit'] - line2[tmp]['credit'] + (l['debit'] - l['credit'])
                    line2[tmp]['debit'] = (am > 0) and am or 0.0
                    line2[tmp]['credit'] = (am < 0) and -am or 0.0
                    line2[tmp]['tax_amount'] += l['tax_amount']
                    line2[tmp]['analytic_lines'] += l['analytic_lines']
                else:
                    line2[tmp] = l
            line = []
            for key, val in line2.items():
                line.append((0,0,val))

        return line

    def action_move_create(self, cr, uid, ids, *args):
        """Creates invoice related analytics and financial move lines"""
        ait_obj = self.pool.get('account.invoice.tax')
        cur_obj = self.pool.get('res.currency')
        context = {}
        for inv in self.browse(cr, uid, ids):
            if not inv.journal_id.invoice_sequence_id:
                raise osv.except_osv(_('Error !'), _('Please define invoice sequence on invoice journal'))
            if not inv.invoice_line:
                raise osv.except_osv(_('No Invoice Lines !'), _('Please create some invoice lines.'))
            if inv.move_id:
                continue

            if not inv.date_invoice:
                self.write(cr, uid, [inv.id], {'date_invoice':time.strftime('%Y-%m-%d')})
            company_currency = inv.company_id.currency_id.id
            # create the analytical lines
            line_ids = self.read(cr, uid, [inv.id], ['invoice_line'])[0]['invoice_line']
            # one move line per invoice line
            iml = self._get_analytic_lines(cr, uid, inv.id)
            # check if taxes are all computed

            context.update({'lang': inv.partner_id.lang})
            compute_taxes = ait_obj.compute(cr, uid, inv.id, context=context)
            self.check_tax_lines(cr, uid, inv, compute_taxes, ait_obj)

            if inv.type in ('in_invoice', 'in_refund') and abs(inv.check_total - inv.amount_total) >= (inv.currency_id.rounding/2.0):
                raise osv.except_osv(_('Bad total !'), _('Please verify the price of the invoice !\nThe real total does not match the computed total.'))

            # one move line per tax line
            iml += ait_obj.move_line_get(cr, uid, inv.id)

            entry_type=''
            if inv.type in ('in_invoice', 'in_refund'):
                ref = inv.reference
                entry_type = 'journal_pur_voucher'
                if inv.type == 'in_refund':
                    entry_type = 'cont_voucher'
            else:
                ref = self._convert_ref(cr, uid, inv.number)
                entry_type = 'journal_sale_vou'
                if inv.type == 'out_refund':
                    entry_type = 'cont_voucher'

            diff_currency_p = inv.currency_id.id <> company_currency
            # create one move line for the total and possibly adjust the other lines amount
            total = 0
            total_currency = 0
            total, total_currency, iml = self.compute_invoice_totals(cr, uid, inv, company_currency, ref, iml)
            acc_id = inv.account_id.id

            name = inv['name'] or '/'
            totlines = False
            if inv.payment_term:
                totlines = self.pool.get('account.payment.term').compute(cr,
                        uid, inv.payment_term.id, total, inv.date_invoice or False)
            if totlines:
                res_amount_currency = total_currency
                i = 0
                for t in totlines:
                    if inv.currency_id.id != company_currency:
                        amount_currency = cur_obj.compute(cr, uid,
                                company_currency, inv.currency_id.id, t[1])
                    else:
                        amount_currency = False

                    # last line add the diff
                    res_amount_currency -= amount_currency or 0
                    i += 1
                    if i == len(totlines):
                        amount_currency += res_amount_currency

                    iml.append({
                        'type': 'dest',
                        'name': name,
                        'price': t[1],
                        'account_id': acc_id,
                        'date_maturity': t[0],
                        'amount_currency': diff_currency_p \
                                and  amount_currency or False,
                        'currency_id': diff_currency_p \
                                and inv.currency_id.id or False,
                        'ref': ref,
                    })
            else:
                iml.append({
                    'type': 'dest',
                    'name': name,
                    'price': total,
                    'account_id': acc_id,
                    'date_maturity' : inv.date_due or False,
                    'amount_currency': diff_currency_p \
                            and total_currency or False,
                    'currency_id': diff_currency_p \
                            and inv.currency_id.id or False,
                    'ref': ref
            })

            date = inv.date_invoice or time.strftime('%Y-%m-%d')
            part = inv.partner_id.id

            line = map(lambda x:(0,0,self.line_get_convert(cr, uid, x, part, date, context={})) ,iml)

            line = self.group_lines(cr, uid, iml, line, inv)

            journal_id = inv.journal_id.id #self._get_journal(cr, uid, {'type': inv['type']})
            journal = self.pool.get('account.journal').browse(cr, uid, journal_id)
            if journal.centralisation:
                raise osv.except_osv(_('UserError'),
                        _('Cannot create invoice move on centralised journal'))

            line = self.finalize_invoice_move_lines(cr, uid, inv, line)

            move = {'ref': inv.number, 'line_id': line, 'journal_id': journal_id, 'date': date, 'type': entry_type}
            period_id=inv.period_id and inv.period_id.id or False
            if not period_id:
                period_ids= self.pool.get('account.period').search(cr, uid, [('date_start','<=',inv.date_invoice or time.strftime('%Y-%m-%d')),('date_stop','>=',inv.date_invoice or time.strftime('%Y-%m-%d'))])
                if len(period_ids):
                    period_id=period_ids[0]
            if period_id:
                move['period_id'] = period_id
                for i in line:
                    i[2]['period_id'] = period_id

            move_id = self.pool.get('account.move').create(cr, uid, move, context=context)
            new_move_name = self.pool.get('account.move').browse(cr, uid, move_id).name
            # make the invoice point to that move
            self.write(cr, uid, [inv.id], {'move_id': move_id,'period_id':period_id, 'move_name':new_move_name})
            self.pool.get('account.move').post(cr, uid, [move_id])
        self._log_event(cr, uid, ids)

        return True

    def line_get_convert(self, cr, uid, x, part, date, context=None):
        return {
            'date_maturity': x.get('date_maturity', False),
            'partner_id':part,
            'name':x['name'][:64],
            'date': date,
            'debit':x['price']>0 and x['price'],
            'credit':x['price']<0 and -x['price'],
            'account_id':x['account_id'],
            'analytic_lines':x.get('analytic_lines', []),
            'amount_currency':x['price']>0 and abs(x.get('amount_currency', False)) or -abs(x.get('amount_currency', False)),
            'currency_id':x.get('currency_id', False),
            'tax_code_id': x.get('tax_code_id', False),
            'tax_amount': x.get('tax_amount', False),
            'ref':x.get('ref',False),
            'quantity':x.get('quantity',1.00),
            'product_id':x.get('product_id', False),
            'product_uom_id':x.get('uos_id',False),
            'analytic_account_id':x.get('account_analytic_id',False),
        }

    def action_number(self, cr, uid, ids, *args):
        for obj_inv in self.browse(cr, uid, ids):
            id = obj_inv.id
            invtype = obj_inv.type
            number = obj_inv.number
            move_id = obj_inv.move_id and obj_inv.move_id.id or False
            reference = obj_inv.reference
            if not number:
<<<<<<< HEAD
                if obj_inv.journal_id.invoice_sequence_id:
                    sid = obj_inv.journal_id.invoice_sequence_id.id
                    number = self.pool.get('ir.sequence').get_id(cr, uid, sid, 'id', {'fiscalyear_id': obj_inv.period_id.fiscalyear_id.id})
=======
                tmp_context = {
                    'fiscalyear_id': obj_inv.period_id.fiscalyear_id.id
                }
                if obj_inv.journal_id.invoice_sequence_id:
                    sequence_id = obj_inv.journal_id.invoice_sequence_id.id
                    number = self.pool.get('ir.sequence').get_id(cr, uid,
                                                                 sequence_id,
                                                                 'id',
                                                                 context=tmp_context)
>>>>>>> c067d1d6
                else:
                    number = self.pool.get('ir.sequence').get(cr, uid,
                            'account.invoice.' + invtype)
                if invtype in ('in_invoice', 'in_refund'):
                    ref = reference
                else:
                    ref = self._convert_ref(cr, uid, number)
                cr.execute('UPDATE account_invoice SET number=%s ' \
                        'WHERE id=%s', (number, id))
                cr.execute('UPDATE account_move SET ref=%s ' \
                        'WHERE id=%s AND (ref is null OR ref = \'\')',
                        (ref, move_id))
                cr.execute('UPDATE account_move_line SET ref=%s ' \
                        'WHERE move_id=%s AND (ref is null OR ref = \'\')',
                        (ref, move_id))
                cr.execute('UPDATE account_analytic_line SET ref=%s ' \
                        'FROM account_move_line ' \
                        'WHERE account_move_line.move_id = %s ' \
                            'AND account_analytic_line.move_id = account_move_line.id',
                            (ref, move_id))
            message = _('Invoice ') + " '" + number + "' "+ _("is confirm")
            self.log(cr, uid, id, message)
        return True

    def action_cancel(self, cr, uid, ids, *args):
        account_move_obj = self.pool.get('account.move')
        invoices = self.read(cr, uid, ids, ['move_id', 'payment_ids'])
        for i in invoices:
            if i['move_id']:
                account_move_obj.button_cancel(cr, uid, [i['move_id'][0]])
                # delete the move this invoice was pointing to
                # Note that the corresponding move_lines and move_reconciles
                # will be automatically deleted too
                account_move_obj.unlink(cr, uid, [i['move_id'][0]])
            if i['payment_ids']:
                account_move_line_obj = self.pool.get('account.move.line')
                pay_ids = account_move_line_obj.browse(cr, uid , i['payment_ids'])
                for move_line in pay_ids:
                    if move_line.reconcile_partial_id and move_line.reconcile_partial_id.line_partial_ids:
                        raise osv.except_osv(_('Error !'), _('You cannot cancel the Invoice which is Partially Paid! You need to unreconcile concerned payment entries!'))

        self.write(cr, uid, ids, {'state':'cancel', 'move_id':False})
        self._log_event(cr, uid, ids, -1.0, 'Cancel Invoice')
        return True

    ###################

    def list_distinct_taxes(self, cr, uid, ids):
        invoices = self.browse(cr, uid, ids)
        taxes = {}
        for inv in invoices:
            for tax in inv.tax_line:
                if not tax['name'] in taxes:
                    taxes[tax['name']] = {'name': tax['name']}
        return taxes.values()

    def _log_event(self, cr, uid, ids, factor=1.0, name='Open Invoice'):
        #TODO: implement messages system
        return True

    def name_get(self, cr, uid, ids, context=None):
        if not len(ids):
            return []
        types = {
                'out_invoice': 'CI: ',
                'in_invoice': 'SI: ',
                'out_refund': 'OR: ',
                'in_refund': 'SR: ',
                }
        return [(r['id'], types[r['type']]+(r['number'] or '')+' '+(r['name'] or '')) for r in self.read(cr, uid, ids, ['type', 'number', 'name'], context, load='_classic_write')]

    def name_search(self, cr, user, name, args=None, operator='ilike', context=None, limit=100):
        if not args:
            args=[]
        if context is None:
            context={}
        ids = []
        if name:
            ids = self.search(cr, user, [('number','=',name)]+ args, limit=limit, context=context)
        if not ids:
            ids = self.search(cr, user, [('name',operator,name)]+ args, limit=limit, context=context)
        return self.name_get(cr, user, ids, context)

    def _refund_cleanup_lines(self, cr, uid, lines):
        for line in lines:
            del line['id']
            del line['invoice_id']
            if 'account_id' in line:
                line['account_id'] = line.get('account_id', False) and line['account_id'][0]
            if 'product_id' in line:
                line['product_id'] = line.get('product_id', False) and line['product_id'][0]
            if 'uos_id' in line:
                line['uos_id'] = line.get('uos_id', False) and line['uos_id'][0]
            if 'invoice_line_tax_id' in line:
                line['invoice_line_tax_id'] = [(6,0, line.get('invoice_line_tax_id', [])) ]
            if 'account_analytic_id' in line:
                line['account_analytic_id'] = line.get('account_analytic_id', False) and line['account_analytic_id'][0]
            if 'tax_code_id' in line :
                if isinstance(line['tax_code_id'],tuple)  and len(line['tax_code_id']) >0 :
                    line['tax_code_id'] = line['tax_code_id'][0]
            if 'base_code_id' in line :
                if isinstance(line['base_code_id'],tuple)  and len(line['base_code_id']) >0 :
                    line['base_code_id'] = line['base_code_id'][0]
        return map(lambda x: (0,0,x), lines)

    def refund(self, cr, uid, ids, date=None, period_id=None, description=None):
        invoices = self.read(cr, uid, ids, ['name', 'type', 'number', 'reference', 'comment', 'date_due', 'partner_id', 'address_contact_id', 'address_invoice_id', 'partner_contact', 'partner_insite', 'partner_ref', 'payment_term', 'account_id', 'currency_id', 'invoice_line', 'tax_line', 'journal_id'])

        new_ids = []
        for invoice in invoices:
            del invoice['id']

            type_dict = {
                'out_invoice': 'out_refund', # Customer Invoice
                'in_invoice': 'in_refund',   # Supplier Invoice
                'out_refund': 'out_invoice', # Customer Refund
                'in_refund': 'in_invoice',   # Supplier Refund
            }


            invoice_lines = self.pool.get('account.invoice.line').read(cr, uid, invoice['invoice_line'])
            invoice_lines = self._refund_cleanup_lines(cr, uid, invoice_lines)

            tax_lines = self.pool.get('account.invoice.tax').read(cr, uid, invoice['tax_line'])
            tax_lines = filter(lambda l: l['manual'], tax_lines)
            tax_lines = self._refund_cleanup_lines(cr, uid, tax_lines)
            if invoice['type'] == 'in_invoice':
                refund_journal_ids = self.pool.get('account.journal').search(cr, uid, [('type','=','purchase_refund')])
            else:
                refund_journal_ids = self.pool.get('account.journal').search(cr, uid, [('type','=','sale_refund')])
            if not date :
                date = time.strftime('%Y-%m-%d')
            invoice.update({
                'type': type_dict[invoice['type']],
                'date_invoice': date,
                'state': 'draft',
                'number': False,
                'invoice_line': invoice_lines,
                'tax_line': tax_lines,
                'journal_id': refund_journal_ids
            })
            if period_id :
                invoice.update({
                    'period_id': period_id,
                })
            if description :
                invoice.update({
                    'name': description,
                })
            # take the id part of the tuple returned for many2one fields
            for field in ('address_contact_id', 'address_invoice_id', 'partner_id',
                    'account_id', 'currency_id', 'payment_term', 'journal_id'):
                invoice[field] = invoice[field] and invoice[field][0]
            # create the new invoice
            new_ids.append(self.create(cr, uid, invoice))
        return new_ids

    def pay_and_reconcile(self, cr, uid, ids, pay_amount, pay_account_id, period_id, pay_journal_id, writeoff_acc_id, writeoff_period_id, writeoff_journal_id, context=None, name=''):
        if context is None:
            context = {}
        #TODO check if we can use different period for payment and the writeoff line
        assert len(ids)==1, "Can only pay one invoice at a time"
        invoice = self.browse(cr, uid, ids[0])
        src_account_id = invoice.account_id.id
        # Take the seq as name for move
        types = {'out_invoice': -1, 'in_invoice': 1, 'out_refund': 1, 'in_refund': -1}
        direction = types[invoice.type]
        #take the choosen date
        if 'date_p' in context and context['date_p']:
            date=context['date_p']
        else:
            date=time.strftime('%Y-%m-%d')

        # Take the amount in currency and the currency of the payment
        if 'amount_currency' in context and context['amount_currency'] and 'currency_id' in context and context['currency_id']:
            amount_currency = context['amount_currency']
            currency_id = context['currency_id']
        else:
            amount_currency = False
            currency_id = False

        pay_journal = self.pool.get('account.journal').read(cr, uid, pay_journal_id, ['type'], context=context)
        if invoice.type in ('in_invoice', 'out_invoice'):
            if pay_journal['type'] == 'bank':
                entry_type = 'bank_pay_voucher' # Bank payment
            else:
                entry_type = 'pay_voucher' # Cash payment
        else:
            entry_type = 'cont_voucher'
        if invoice.type in ('in_invoice', 'in_refund'):
            ref = invoice.reference
        else:
            ref = self._convert_ref(cr, uid, invoice.number)
        # Pay attention to the sign for both debit/credit AND amount_currency
        l1 = {
            'debit': direction * pay_amount>0 and direction * pay_amount,
            'credit': direction * pay_amount<0 and - direction * pay_amount,
            'account_id': src_account_id,
            'partner_id': invoice.partner_id.id,
            'ref':ref,
            'date': date,
            'currency_id':currency_id,
            'amount_currency':amount_currency and direction * amount_currency or 0.0,
            'company_id': invoice.company_id.id,
        }
        l2 = {
            'debit': direction * pay_amount<0 and - direction * pay_amount,
            'credit': direction * pay_amount>0 and direction * pay_amount,
            'account_id': pay_account_id,
            'partner_id': invoice.partner_id.id,
            'ref':ref,
            'date': date,
            'currency_id':currency_id,
            'amount_currency':amount_currency and - direction * amount_currency or 0.0,
            'company_id': invoice.company_id.id,
        }

        if not name:
            name = invoice.invoice_line and invoice.invoice_line[0].name or invoice.number
        l1['name'] = name
        l2['name'] = name

        lines = [(0, 0, l1), (0, 0, l2)]
        move = {'ref': ref, 'line_id': lines, 'journal_id': pay_journal_id, 'period_id': period_id, 'date': date, 'type': entry_type}
        move_id = self.pool.get('account.move').create(cr, uid, move, context=context)

        line_ids = []
        total = 0.0
        line = self.pool.get('account.move.line')
        move_ids = [move_id,]
        if invoice.move_id:
            move_ids.append(invoice.move_id.id)
        cr.execute('SELECT id FROM account_move_line '\
                   'WHERE move_id IN %s',
                   ((move_id, invoice.move_id.id),))
        lines = line.browse(cr, uid, map(lambda x: x[0], cr.fetchall()) )
        for l in lines+invoice.payment_ids:
            if l.account_id.id==src_account_id:
                line_ids.append(l.id)
                total += (l.debit or 0.0) - (l.credit or 0.0)
        if (not round(total,self.pool.get('decimal.precision').precision_get(cr, uid, 'Account'))) or writeoff_acc_id:
            self.pool.get('account.move.line').reconcile(cr, uid, line_ids, 'manual', writeoff_acc_id, writeoff_period_id, writeoff_journal_id, context)
        else:
            self.pool.get('account.move.line').reconcile_partial(cr, uid, line_ids, 'manual', context)

        # Update the stored value (fields.function), so we write to trigger recompute
        self.pool.get('account.invoice').write(cr, uid, ids, {}, context=context)
        return True
account_invoice()

class account_invoice_line(osv.osv):
    def _amount_line(self, cr, uid, ids, prop, unknow_none, unknow_dict):
        res = {}
        tax_obj = self.pool.get('account.tax')
        cur_obj = self.pool.get('res.currency')
        for line in self.browse(cr, uid, ids):
            price = line.price_unit * (1-(line.discount or 0.0)/100.0)
            taxes = tax_obj.compute_all(cr, uid, line.invoice_line_tax_id, price, line.quantity)
            res[line.id] = taxes['total']
            if line.invoice_id:
                cur = line.invoice_id.currency_id
                res[line.id] = cur_obj.round(cr, uid, cur, res[line.id])
        return res

    def _price_unit_default(self, cr, uid, context=None):
        if context is None:
            context = {}
        if 'check_total' in context:
            t = context['check_total']
            for l in context.get('invoice_line', {}):
                if isinstance(l, (list, tuple)) and len(l) >= 3 and l[2]:
                    tax_obj = self.pool.get('account.tax')
                    p = l[2].get('price_unit', 0) * (1-l[2].get('discount', 0)/100.0)
                    t = t - (p * l[2].get('quantity'))
                    taxes = l[2].get('invoice_line_tax_id')
                    if len(taxes[0]) >= 3 and taxes[0][2]:
                        taxes = tax_obj.browse(cr, uid, taxes[0][2])
                        for tax in tax_obj.compute_all(cr, uid, taxes, p,l[2].get('quantity'), context.get('address_invoice_id', False), l[2].get('product_id', False), context.get('partner_id', False))['taxes']:
                            t = t - tax['amount']
            return t
        return 0

    _name = "account.invoice.line"
    _description = "Invoice Line"
    _columns = {
        'name': fields.char('Description', size=256, required=True),
        'origin': fields.char('Origin', size=256, help="Reference of the document that produced this invoice."),
        'invoice_id': fields.many2one('account.invoice', 'Invoice Reference', ondelete='cascade', select=True),
        'uos_id': fields.many2one('product.uom', 'Unit of Measure', ondelete='set null'),
        'product_id': fields.many2one('product.product', 'Product', ondelete='set null'),
        'account_id': fields.many2one('account.account', 'Account', required=True, domain=[('type','<>','view'), ('type', '<>', 'closed')], help="The income or expense account related to the selected product."),
        'price_unit': fields.float('Unit Price', required=True, digits_compute= dp.get_precision('Account')),
        'price_subtotal': fields.function(_amount_line, method=True, string='Subtotal', type="float",
            digits_compute= dp.get_precision('Account'), store=True),
        'quantity': fields.float('Quantity', required=True),
        'discount': fields.float('Discount (%)', digits_compute= dp.get_precision('Account')),
        'invoice_line_tax_id': fields.many2many('account.tax', 'account_invoice_line_tax', 'invoice_line_id', 'tax_id', 'Taxes', domain=[('parent_id','=',False)]),
        'note': fields.text('Notes', translate=True),
        'account_analytic_id':  fields.many2one('account.analytic.account', 'Analytic Account'),
        'company_id': fields.related('invoice_id','company_id',type='many2one',relation='res.company',string='Company',store=True),
        'partner_id': fields.related('invoice_id','partner_id',type='many2one',relation='res.partner',string='Partner',store=True)
    }
    _defaults = {
        'quantity': 1,
        'discount': 0.0,
        'price_unit': _price_unit_default,
    }

    def product_id_change_unit_price_inv(self, cr, uid, tax_id, price_unit, qty, address_invoice_id, product, partner_id, context=None):
        tax_obj = self.pool.get('account.tax')
        if price_unit:
            taxes = tax_obj.browse(cr, uid, tax_id)
            for tax in tax_obj.compute_inv(cr, uid, taxes, price_unit, qty, address_invoice_id, product, partner_id):
                price_unit = price_unit - tax['amount']
        return {'price_unit': price_unit,'invoice_line_tax_id': tax_id}

    def product_id_change(self, cr, uid, ids, product, uom, qty=0, name='', type='out_invoice', partner_id=False, fposition_id=False, price_unit=False, address_invoice_id=False, currency_id=False, context=None):
        if context is None:
            context = {}
        company_id = context.get('company_id',False)
        if not partner_id:
            raise osv.except_osv(_('No Partner Defined !'),_("You must first select a partner !") )
        if not product:
            if type in ('in_invoice', 'in_refund'):
                return {'value': {'categ_id': False}, 'domain':{'product_uom':[]}}
            else:
                return {'value': {'price_unit': 0.0, 'categ_id': False}, 'domain':{'product_uom':[]}}
        part = self.pool.get('res.partner').browse(cr, uid, partner_id)
        fpos = fposition_id and self.pool.get('account.fiscal.position').browse(cr, uid, fposition_id) or False

        if part.lang:
            context.update({'lang': part.lang})
        result = {}
        res = self.pool.get('product.product').browse(cr, uid, product, context=context)

        if company_id:
            in_pro_id = self.pool.get('ir.property').search(cr, uid, [('name','=','property_account_income'),('res_id','=','product.template,'+str(res.product_tmpl_id.id)+''),('company_id','=',company_id)])
            if not in_pro_id:
                in_pro_id = self.pool.get('ir.property').search(cr, uid, [('name','=','property_account_income_categ'),('res_id','=','product.template,'+str(res.categ_id.id)+''),('company_id','=',company_id)])
            exp_pro_id = self.pool.get('ir.property').search(cr, uid, [('name','=','property_account_expense'),('res_id','=','product.template,'+str(res.product_tmpl_id.id)+''),('company_id','=',company_id)])
            if not exp_pro_id:
                exp_pro_id = self.pool.get('ir.property').search(cr, uid, [('name','=','property_account_expense_categ'),('res_id','=','product.template,'+str(res.categ_id.id)+''),('company_id','=',company_id)])

            if not in_pro_id:
                in_acc = res.product_tmpl_id.property_account_income
                in_acc_cate = res.categ_id.property_account_income_categ
                if in_acc:
                    app_acc_in = in_acc
                else:
                    app_acc_in = in_acc_cate
            else:
                app_acc_in = self.pool.get('account.account').browse(cr, uid, in_pro_id)[0]
            if not exp_pro_id:
                ex_acc = res.product_tmpl_id.property_account_expense
                ex_acc_cate = res.categ_id.property_account_expense_categ
                if ex_acc:
                    app_acc_exp = ex_acc
                else:
                    app_acc_exp = ex_acc_cate
            else:
                app_acc_exp = self.pool.get('account.account').browse(cr, uid, exp_pro_id)[0]
            if not in_pro_id and not exp_pro_id:
                in_acc = res.product_tmpl_id.property_account_income
                in_acc_cate = res.categ_id.property_account_income_categ
                ex_acc = res.product_tmpl_id.property_account_expense
                ex_acc_cate = res.categ_id.property_account_expense_categ
                if in_acc or ex_acc:
                    app_acc_in = in_acc
                    app_acc_exp = ex_acc
                else:
                    app_acc_in = in_acc_cate
                    app_acc_exp = ex_acc_cate
#            else:
#                app_acc_in = self.pool.get('account.account').browse(cr,uid,in_pro_id)[0]
#                app_acc_exp = self.pool.get('account.account').browse(cr,uid,exp_pro_id)[0]
            if app_acc_in.company_id.id != company_id and app_acc_exp.company_id.id != company_id:
                in_res_id=self.pool.get('account.account').search(cr, uid, [('name','=',app_acc_in.name),('company_id','=',company_id)])
                exp_res_id=self.pool.get('account.account').search(cr, uid, [('name','=',app_acc_exp.name),('company_id','=',company_id)])
                if not in_res_id and not exp_res_id:
                    raise osv.except_osv(_('Configration Error !'),
                        _('Can not find account chart for this company, Please Create account.'))
                in_obj_acc=self.pool.get('account.account').browse(cr, uid, in_res_id)
                exp_obj_acc=self.pool.get('account.account').browse(cr, uid, exp_res_id)
                if in_acc or ex_acc:
                    res.product_tmpl_id.property_account_income = in_obj_acc[0]
                    res.product_tmpl_id.property_account_expense = exp_obj_acc[0]
                else:
                    res.categ_id.property_account_income_categ = in_obj_acc[0]
                    res.categ_id.property_account_expense_categ = exp_obj_acc[0]

        if type in ('out_invoice','out_refund'):
            a =  res.product_tmpl_id.property_account_income.id
            if not a:
                a = res.categ_id.property_account_income_categ.id
        else:
            a =  res.product_tmpl_id.property_account_expense.id
            if not a:
                a = res.categ_id.property_account_expense_categ.id

        a = self.pool.get('account.fiscal.position').map_account(cr, uid, fpos, a)
        if a:
            result['account_id'] = a

        taxep=None
        tax_obj = self.pool.get('account.tax')
        if type in ('out_invoice', 'out_refund'):
            taxes = res.taxes_id and res.taxes_id or (a and self.pool.get('account.account').browse(cr, uid, a).tax_ids or False)
            tax_id = self.pool.get('account.fiscal.position').map_tax(cr, uid, fpos, taxes)
        else:
            taxes = res.supplier_taxes_id and res.supplier_taxes_id or (a and self.pool.get('account.account').browse(cr, uid, a).tax_ids or False)
            tax_id = self.pool.get('account.fiscal.position').map_tax(cr, uid, fpos, taxes)
        if type in ('in_invoice', 'in_refund'):
            to_update = self.product_id_change_unit_price_inv(cr, uid, tax_id, price_unit or res.standard_price, qty, address_invoice_id, product, partner_id, context=context)
            result.update(to_update)
        else:
            result.update({'price_unit': res.list_price, 'invoice_line_tax_id': tax_id})

        if not name:
            result['name'] = res.partner_ref

        domain = {}
        result['uos_id'] = res.uom_id.id or uom or False
        if result['uos_id']:
            res2 = res.uom_id.category_id.id
            if res2 :
                domain = {'uos_id':[('category_id','=',res2 )]}

        prod_pool=self.pool.get('product.product')
        result['categ_id'] = res.categ_id.id
        res_final = {'value':result, 'domain':domain}

        if not company_id and not currency_id:
            return res_final

        company = self.pool.get('res.company').browse(cr, uid, company_id)
        currency = self.pool.get('res.currency').browse(cr, uid, currency_id)

        if not currency.company_id.id == company.id:
            raise osv.except_osv(_('Configration Error !'),
                        _('Can not select currency that is not related to any company.\nPlease select accordingly !.'))

        if company.currency_id.id != currency.id:
            new_price = res_final['value']['price_unit'] * currency.rate
            res_final['value']['price_unit'] = new_price

        if uom:
            uom = self.pool.get('product.uom').browse(cr, uid, uom, context=context)
            if res.uom_id.category_id.id == uom.category_id.id:
                new_price = res_final['value']['price_unit'] * uom.factor_inv
                res_final['value']['price_unit'] = new_price
        return res_final

    def uos_id_change(self, cr, uid, ids, product, uom, qty=0, name='', type='out_invoice', partner_id=False, fposition_id=False, price_unit=False, address_invoice_id=False, currency_id=False, context=None):
        res = self.product_id_change(cr, uid, ids, product, uom, qty, name, type, partner_id, fposition_id, price_unit, address_invoice_id, currency_id, context)
        if 'uos_id' in res['value']:
            del res['value']['uos_id']
        if not uom:
            res['value']['price_unit'] = 0.0
        return res

    def move_line_get(self, cr, uid, invoice_id, context=None):
        res = []
        tax_grouped = {}
        tax_obj = self.pool.get('account.tax')
        cur_obj = self.pool.get('res.currency')
        ait_obj = self.pool.get('account.invoice.tax')
        inv = self.pool.get('account.invoice').browse(cr, uid, invoice_id)
        company_currency = inv.company_id.currency_id.id
        cur = inv.currency_id

        for line in inv.invoice_line:
            mres = self.move_line_get_item(cr, uid, line, context)
            if not mres:
                continue
            res.append(mres)
            tax_code_found= False
            for tax in tax_obj.compute_all(cr, uid, line.invoice_line_tax_id,
                    (line.price_unit * (1.0 - (line['discount'] or 0.0) / 100.0)),
                    line.quantity, inv.address_invoice_id.id, line.product_id,
                    inv.partner_id)['taxes']:

                if inv.type in ('out_invoice', 'in_invoice'):
                    tax_code_id = tax['base_code_id']
                    tax_amount = line.price_subtotal * tax['base_sign']
                else:
                    tax_code_id = tax['ref_base_code_id']
                    tax_amount = line.price_subtotal * tax['ref_base_sign']

                if tax_code_found:
                    if not tax_code_id:
                        continue
                    res.append(self.move_line_get_item(cr, uid, line, context))
                    res[-1]['price'] = 0.0
                    res[-1]['account_analytic_id'] = False
                elif not tax_code_id:
                    continue
                tax_code_found = True

                res[-1]['tax_code_id'] = tax_code_id
                res[-1]['tax_amount'] = cur_obj.compute(cr, uid, inv.currency_id.id, company_currency, tax_amount, context={'date': inv.date_invoice})
        return res

    def move_line_get_item(self, cr, uid, line, context=None):
        return {
            'type':'src',
            'name': line.name[:64],
            'price_unit':line.price_unit,
            'quantity':line.quantity,
            'price':line.price_subtotal,
            'account_id':line.account_id.id,
            'product_id':line.product_id.id,
            'uos_id':line.uos_id.id,
            'account_analytic_id':line.account_analytic_id.id,
            'taxes':line.invoice_line_tax_id,
        }
    #
    # Set the tax field according to the account and the fiscal position
    #
    def onchange_account_id(self, cr, uid, ids, fposition_id, account_id):
        if not account_id:
            return {}
        taxes = self.pool.get('account.account').browse(cr, uid, account_id).tax_ids
        fpos = fposition_id and self.pool.get('account.fiscal.position').browse(cr, uid, fposition_id) or False
        res = self.pool.get('account.fiscal.position').map_tax(cr, uid, fpos, taxes)
        r = {'value':{'invoice_line_tax_id': res}}
        return r
account_invoice_line()

class account_invoice_tax(osv.osv):
    _name = "account.invoice.tax"
    _description = "Invoice Tax"
    _columns = {
        'invoice_id': fields.many2one('account.invoice', 'Invoice Line', ondelete='cascade', select=True),
        'name': fields.char('Tax Description', size=64, required=True),
        'account_id': fields.many2one('account.account', 'Tax Account', required=True, domain=[('type','<>','view'),('type','<>','income'), ('type', '<>', 'closed')]),
        'base': fields.float('Base', digits_compute=dp.get_precision('Account')),
        'amount': fields.float('Amount', digits_compute=dp.get_precision('Account')),
        'manual': fields.boolean('Manual'),
        'sequence': fields.integer('Sequence', help="Gives the sequence order when displaying a list of invoice tax."),

        'base_code_id': fields.many2one('account.tax.code', 'Base Code', help="The account basis of the tax declaration."),
        'base_amount': fields.float('Base Code Amount', digits_compute=dp.get_precision('Account')),
        'tax_code_id': fields.many2one('account.tax.code', 'Tax Code', help="The tax basis of the tax declaration."),
        'tax_amount': fields.float('Tax Code Amount', digits_compute=dp.get_precision('Account')),
        'company_id': fields.related('account_id', 'company_id', type='many2one', relation='res.company', string='Company', store=True),
    }

    def base_change(self, cr, uid, ids, base, currency_id=False, company_id=False, date_invoice=False):
        cur_obj = self.pool.get('res.currency')
        company_obj = self.pool.get('res.company')
        company_currency=False
        if company_id:
            company_currency = company_obj.read(cr, uid, [company_id], ['currency_id'])[0]['currency_id'][0]
        if currency_id and company_currency:
            base = cur_obj.compute(cr, uid, currency_id, company_currency, base, context={'date': date_invoice or time.strftime('%Y-%m-%d')}, round=False)
        return {'value': {'base_amount':base}}

    def amount_change(self, cr, uid, ids, amount, currency_id=False, company_id=False, date_invoice=False):
        cur_obj = self.pool.get('res.currency')
        company_obj = self.pool.get('res.company')
        company_currency=False
        if company_id:
            company_currency = company_obj.read(cr, uid, [company_id], ['currency_id'])[0]['currency_id'][0]
        if currency_id and company_currency:
            amount = cur_obj.compute(cr, uid, currency_id, company_currency, amount, context={'date': date_invoice or time.strftime('%Y-%m-%d')}, round=False)
        return {'value': {'tax_amount':amount}}

    _order = 'sequence'
    _defaults = {
        'manual': lambda *a: 1,
        'base_amount': lambda *a: 0.0,
        'tax_amount': lambda *a: 0.0,
    }
    def compute(self, cr, uid, invoice_id, context={}):
        tax_grouped = {}
        tax_obj = self.pool.get('account.tax')
        cur_obj = self.pool.get('res.currency')
        inv = self.pool.get('account.invoice').browse(cr, uid, invoice_id, context)
        cur = inv.currency_id
        company_currency = inv.company_id.currency_id.id

        for line in inv.invoice_line:
            for tax in tax_obj.compute_all(cr, uid, line.invoice_line_tax_id, (line.price_unit* (1-(line.discount or 0.0)/100.0)), line.quantity, inv.address_invoice_id.id, line.product_id, inv.partner_id)['taxes']:
                val={}
                val['invoice_id'] = inv.id
                val['name'] = tax['name']
                val['amount'] = tax['amount']
                val['manual'] = False
                val['sequence'] = tax['sequence']
                val['base'] = tax['price_unit'] * line['quantity']

                if inv.type in ('out_invoice','in_invoice'):
                    val['base_code_id'] = tax['base_code_id']
                    val['tax_code_id'] = tax['tax_code_id']
                    val['base_amount'] = cur_obj.compute(cr, uid, inv.currency_id.id, company_currency, val['base'] * tax['base_sign'], context={'date': inv.date_invoice or time.strftime('%Y-%m-%d')}, round=False)
                    val['tax_amount'] = cur_obj.compute(cr, uid, inv.currency_id.id, company_currency, val['amount'] * tax['tax_sign'], context={'date': inv.date_invoice or time.strftime('%Y-%m-%d')}, round=False)
                    val['account_id'] = tax['account_collected_id'] or line.account_id.id
                else:
                    val['base_code_id'] = tax['ref_base_code_id']
                    val['tax_code_id'] = tax['ref_tax_code_id']
                    val['base_amount'] = cur_obj.compute(cr, uid, inv.currency_id.id, company_currency, val['base'] * tax['ref_base_sign'], context={'date': inv.date_invoice or time.strftime('%Y-%m-%d')}, round=False)
                    val['tax_amount'] = cur_obj.compute(cr, uid, inv.currency_id.id, company_currency, val['amount'] * tax['ref_tax_sign'], context={'date': inv.date_invoice or time.strftime('%Y-%m-%d')}, round=False)
                    val['account_id'] = tax['account_paid_id'] or line.account_id.id

                key = (val['tax_code_id'], val['base_code_id'], val['account_id'])
                if not key in tax_grouped:
                    tax_grouped[key] = val
                else:
                    tax_grouped[key]['amount'] += val['amount']
                    tax_grouped[key]['base'] += val['base']
                    tax_grouped[key]['base_amount'] += val['base_amount']
                    tax_grouped[key]['tax_amount'] += val['tax_amount']

        for t in tax_grouped.values():
            t['amount'] = cur_obj.round(cr, uid, cur, t['amount'])
            t['base_amount'] = cur_obj.round(cr, uid, cur, t['base_amount'])
            t['tax_amount'] = cur_obj.round(cr, uid, cur, t['tax_amount'])
        return tax_grouped

    def move_line_get(self, cr, uid, invoice_id):
        res = []
        cr.execute('SELECT * FROM account_invoice_tax WHERE invoice_id=%s', (invoice_id,))
        for t in cr.dictfetchall():
            if not t['amount'] \
                    and not t['tax_code_id'] \
                    and not t['tax_amount']:
                continue
            res.append({
                'type':'tax',
                'name':t['name'],
                'price_unit': t['amount'],
                'quantity': 1,
                'price': t['amount'] or 0.0,
                'account_id': t['account_id'],
                'tax_code_id': t['tax_code_id'],
                'tax_amount': t['tax_amount']
            })
        return res
account_invoice_tax()


class res_partner(osv.osv):
    """ Inherits partner and adds invoice information in the partner form """
    _inherit = 'res.partner'
    _columns = {
        'invoice_ids': fields.one2many('account.invoice.line', 'partner_id', 'Invoices', readonly=True),
    }

res_partner()

# vim:expandtab:smartindent:tabstop=4:softtabstop=4:shiftwidth=4:<|MERGE_RESOLUTION|>--- conflicted
+++ resolved
@@ -924,11 +924,6 @@
             move_id = obj_inv.move_id and obj_inv.move_id.id or False
             reference = obj_inv.reference
             if not number:
-<<<<<<< HEAD
-                if obj_inv.journal_id.invoice_sequence_id:
-                    sid = obj_inv.journal_id.invoice_sequence_id.id
-                    number = self.pool.get('ir.sequence').get_id(cr, uid, sid, 'id', {'fiscalyear_id': obj_inv.period_id.fiscalyear_id.id})
-=======
                 tmp_context = {
                     'fiscalyear_id': obj_inv.period_id.fiscalyear_id.id
                 }
@@ -938,10 +933,11 @@
                                                                  sequence_id,
                                                                  'id',
                                                                  context=tmp_context)
->>>>>>> c067d1d6
                 else:
-                    number = self.pool.get('ir.sequence').get(cr, uid,
-                            'account.invoice.' + invtype)
+                    number = self.pool.get('ir.sequence').get_id(cr, uid,
+                                                                 'account.invoice.%s' % invtype,
+                                                                 'code',
+                                                                 context=tmp_context)
                 if invtype in ('in_invoice', 'in_refund'):
                     ref = reference
                 else:
