from openerp import models, fields, api, _
from openerp.exceptions import UserError

class CashBox(models.TransientModel):
    _register = False

    name = fields.Char(string='Reason', required=True)
    # Attention, we don't set a domain, because there is a journal_type key 
    # in the context of the action
    amount = fields.Float(string='Amount', digits=0, required=True)

    @api.multi
    def run(self):
        context = dict(self._context or {})
        active_model = context.get('active_model', False)
        active_ids = context.get('active_ids', [])

        records = self.env[active_model].browse(active_ids)

        return self._run(records)

    @api.multi
    def _run(self, records):
        for box in self:
            for record in records:
                if not record.journal_id:
                    raise UserError(_("Please check that the field 'Journal' is set on the Bank Statement"))
<<<<<<< HEAD
                if not record.journal_id.company_id.transfer_account_id:
                    raise UserError(_("Please check that the field 'Transfer Account' is set on the company."))
                box._create_bank_statement_line(record)
        return {}

    @api.one
    def _create_bank_statement_line(self, record):
        values = self._calculate_values_for_statement_line(record)
        return self.env['account.bank.statement.line'].create(values[0])
=======
                if not record.journal_id.internal_account_id:
                    raise UserError(_("Please check that the field 'Internal Transfers Account' is set on the payment method '%s'.") % (record.journal_id.name,))

                self._create_bank_statement_line(cr, uid, box, record, context=context)

        return {}

    def _create_bank_statement_line(self, cr, uid, box, record, context=None):
        if record.state == 'confirm':
            raise UserError(_("You cannot put/take money in/out for a bank statement which is closed."))
        values = self._compute_values_for_statement_line(cr, uid, box, record, context=context)
        return self.pool.get('account.bank.statement').write(cr, uid, [record.id], {'line_ids': [(0, False, values)]}, context=context)
>>>>>>> a6694333


class CashBoxIn(CashBox):
    _name = 'cash.box.in'

    ref = fields.Char('Reference')

    @api.one
    def _calculate_values_for_statement_line(self, record):
        if not record.journal_id.company_id.transfer_account_id:
            raise UserError(_("You should have defined an 'Internal Transfer Account' in your cash register's journal!"))
        return {
            'date': record.date,
            'statement_id': record.id,
            'journal_id': record.journal_id.id,
            'amount': self.amount or 0.0,
            'account_id': record.journal_id.company_id.transfer_account_id.id,
            'ref': '%s' % (self.ref or ''),
            'name': self.name,
        }


class CashBoxOut(CashBox):
    _name = 'cash.box.out'

    @api.one
    def _calculate_values_for_statement_line(self, record):
        if not record.journal_id.company_id.transfer_account_id:
            raise UserError(_("You should have defined an 'Internal Transfer Account' in your cash register's journal!"))
        amount = self.amount or 0.0
        return {
            'date': record.date,
            'statement_id': record.id,
            'journal_id': record.journal_id.id,
            'amount': -amount if amount > 0.0 else amount,
            'account_id': record.journal_id.company_id.transfer_account_id.id,
            'name': self.name,
        }<|MERGE_RESOLUTION|>--- conflicted
+++ resolved
@@ -25,7 +25,6 @@
             for record in records:
                 if not record.journal_id:
                     raise UserError(_("Please check that the field 'Journal' is set on the Bank Statement"))
-<<<<<<< HEAD
                 if not record.journal_id.company_id.transfer_account_id:
                     raise UserError(_("Please check that the field 'Transfer Account' is set on the company."))
                 box._create_bank_statement_line(record)
@@ -33,22 +32,10 @@
 
     @api.one
     def _create_bank_statement_line(self, record):
-        values = self._calculate_values_for_statement_line(record)
-        return self.env['account.bank.statement.line'].create(values[0])
-=======
-                if not record.journal_id.internal_account_id:
-                    raise UserError(_("Please check that the field 'Internal Transfers Account' is set on the payment method '%s'.") % (record.journal_id.name,))
-
-                self._create_bank_statement_line(cr, uid, box, record, context=context)
-
-        return {}
-
-    def _create_bank_statement_line(self, cr, uid, box, record, context=None):
         if record.state == 'confirm':
             raise UserError(_("You cannot put/take money in/out for a bank statement which is closed."))
-        values = self._compute_values_for_statement_line(cr, uid, box, record, context=context)
-        return self.pool.get('account.bank.statement').write(cr, uid, [record.id], {'line_ids': [(0, False, values)]}, context=context)
->>>>>>> a6694333
+        values = self._calculate_values_for_statement_line(record)
+        return record.write({'line_ids': [(0, False, values[0])]})
 
 
 class CashBoxIn(CashBox):
