--- conflicted
+++ resolved
@@ -5,11 +5,8 @@
 
 from openerp.osv import expression
 from openerp.tools.float_utils import float_round as round
-<<<<<<< HEAD
+from openerp.tools.safe_eval import safe_eval as eval
 from openerp.tools import DEFAULT_SERVER_DATETIME_FORMAT
-=======
-from openerp.tools.safe_eval import safe_eval as eval
->>>>>>> bf1e9996
 from openerp.exceptions import UserError
 from openerp import api, fields, models, _
 
@@ -47,179 +44,7 @@
 class AccountAccount(models.Model):
     _name = "account.account"
     _description = "Account"
-<<<<<<< HEAD
     _order = "code"
-=======
-    _parent_store = True
-
-    def _where_calc(self, cr, uid, domain, active_test=True, context=None):
-        """ Convert domains to allow easier filtering:
-                code: force case insensitive and right side matching search
-                journal_id: restrict to the accounts sharing the same account.account.type
-        """
-        pos = 0
-        while pos < len(domain):
-            if domain[pos][0] == 'code' and domain[pos][1] in ('like', 'ilike') and domain[pos][2]:
-                domain[pos] = ('code', '=like', tools.ustr(domain[pos][2].replace('%', '')) + '%')
-            if domain[pos][0] == 'journal_id':
-                if not domain[pos][2]:
-                    del domain[pos]
-                    continue
-                jour = self.pool.get('account.journal').browse(cr, uid, domain[pos][2], context=context)
-                if (not (jour.account_control_ids or jour.type_control_ids)) or not domain[pos][2]:
-                    domain[pos] = ('type', 'not in', ('consolidation', 'view'))
-                    continue
-                ids3 = map(lambda x: x.id, jour.type_control_ids)
-                ids1 = super(account_account, self).search(cr, uid, [('user_type', 'in', ids3)])
-                ids1 += map(lambda x: x.id, jour.account_control_ids)
-                domain[pos] = ('id', 'in', ids1)
-            pos += 1
-
-        return super(account_account, self)._where_calc(cr, uid, domain, active_test, context)
-
-    def search(self, cr, uid, args, offset=0, limit=None, order=None,
-            context=None, count=False):
-        """ Check presence of key 'consolidate_children' in context to include also the Consolidated Children
-            of found accounts into the result of the search
-        """
-
-        if context and context.has_key('consolidate_children'): #add consolidated children of accounts
-            ids = super(account_account, self).search(cr, uid, args, offset, limit,
-                order, context=context, count=count)
-            for consolidate_child in self.browse(cr, uid, context['account_id'], context=context).child_consol_ids:
-                ids.append(consolidate_child.id)
-            return ids
-
-        return super(account_account, self).search(cr, uid, args, offset, limit,
-                order, context=context, count=count)
-
-    def _get_children_and_consol(self, cr, uid, ids, context=None):
-        #this function search for all the children and all consolidated children (recursively) of the given account ids
-        ids2 = self.search(cr, uid, [('parent_id', 'child_of', ids)], context=context)
-        ids3 = []
-        for rec in self.browse(cr, uid, ids2, context=context):
-            for child in rec.child_consol_ids:
-                ids3.append(child.id)
-        if ids3:
-            ids3 = self._get_children_and_consol(cr, uid, ids3, context)
-        return ids2 + ids3
-
-    def __compute(self, cr, uid, ids, field_names, arg=None, context=None,
-                  query='', query_params=()):
-        """ compute the balance, debit and/or credit for the provided
-        account ids
-        Arguments:
-        `ids`: account ids
-        `field_names`: the fields to compute (a list of any of
-                       'balance', 'debit' and 'credit')
-        `arg`: unused fields.function stuff
-        `query`: additional query filter (as a string)
-        `query_params`: parameters for the provided query string
-                        (__compute will handle their escaping) as a
-                        tuple
-        """
-        mapping = {
-            'balance': "COALESCE(SUM(l.debit),0) - COALESCE(SUM(l.credit), 0) as balance",
-            'debit': "COALESCE(SUM(l.debit), 0) as debit",
-            'credit': "COALESCE(SUM(l.credit), 0) as credit",
-            # by convention, foreign_balance is 0 when the account has no secondary currency, because the amounts may be in different currencies
-            'foreign_balance': "(SELECT CASE WHEN currency_id IS NULL THEN 0 ELSE COALESCE(SUM(l.amount_currency), 0) END FROM account_account WHERE id IN (l.account_id)) as foreign_balance",
-        }
-        #get all the necessary accounts
-        children_and_consolidated = self._get_children_and_consol(cr, uid, ids, context=context)
-        #compute for each account the balance/debit/credit from the move lines
-        accounts = {}
-        res = {}
-        null_result = dict((fn, 0.0) for fn in field_names)
-        if children_and_consolidated:
-            aml_query = self.pool.get('account.move.line')._query_get(cr, uid, context=context)
-
-            wheres = [""]
-            if query.strip():
-                wheres.append(query.strip())
-            if aml_query.strip():
-                wheres.append(aml_query.strip())
-            filters = " AND ".join(wheres)
-            # IN might not work ideally in case there are too many
-            # children_and_consolidated, in that case join on a
-            # values() e.g.:
-            # SELECT l.account_id as id FROM account_move_line l
-            # INNER JOIN (VALUES (id1), (id2), (id3), ...) AS tmp (id)
-            # ON l.account_id = tmp.id
-            # or make _get_children_and_consol return a query and join on that
-            request = ("SELECT l.account_id as id, " +\
-                       ', '.join(mapping.values()) +
-                       " FROM account_move_line l" \
-                       " WHERE l.account_id IN %s " \
-                            + filters +
-                       " GROUP BY l.account_id")
-            params = (tuple(children_and_consolidated),) + query_params
-            cr.execute(request, params)
-
-            for row in cr.dictfetchall():
-                accounts[row['id']] = row
-
-            # consolidate accounts with direct children
-            children_and_consolidated.reverse()
-            brs = list(self.browse(cr, uid, children_and_consolidated, context=context))
-            sums = {}
-            currency_obj = self.pool.get('res.currency')
-            while brs:
-                current = brs.pop(0)
-#                can_compute = True
-#                for child in current.child_id:
-#                    if child.id not in sums:
-#                        can_compute = False
-#                        try:
-#                            brs.insert(0, brs.pop(brs.index(child)))
-#                        except ValueError:
-#                            brs.insert(0, child)
-#                if can_compute:
-                for fn in field_names:
-                    sums.setdefault(current.id, {})[fn] = accounts.get(current.id, {}).get(fn, 0.0)
-                    for child in current.child_id:
-                        if child.company_id.currency_id.id == current.company_id.currency_id.id:
-                            sums[current.id][fn] += sums[child.id][fn]
-                        else:
-                            sums[current.id][fn] += currency_obj.compute(cr, uid, child.company_id.currency_id.id, current.company_id.currency_id.id, sums[child.id][fn], context=context)
-
-                # as we have to relay on values computed before this is calculated separately than previous fields
-                if current.currency_id and current.exchange_rate and \
-                            ('adjusted_balance' in field_names or 'unrealized_gain_loss' in field_names):
-                    # Computing Adjusted Balance and Unrealized Gains and losses
-                    # Adjusted Balance = Foreign Balance / Exchange Rate
-                    # Unrealized Gains and losses = Adjusted Balance - Balance
-                    adj_bal = sums[current.id].get('foreign_balance', 0.0) / current.exchange_rate
-                    sums[current.id].update({'adjusted_balance': adj_bal, 'unrealized_gain_loss': adj_bal - sums[current.id].get('balance', 0.0)})
-
-            for id in ids:
-                res[id] = sums.get(id, null_result)
-        else:
-            for id in ids:
-                res[id] = null_result
-        return res
-
-    def _get_company_currency(self, cr, uid, ids, field_name, arg, context=None):
-        result = {}
-        for rec in self.browse(cr, uid, ids, context=context):
-            result[rec.id] = (rec.company_id.currency_id.id,rec.company_id.currency_id.symbol)
-        return result
-
-    def _get_child_ids(self, cr, uid, ids, field_name, arg, context=None):
-        result = {}
-        for record in self.browse(cr, uid, ids, context=context):
-            if record.child_parent_ids:
-                result[record.id] = [x.id for x in record.child_parent_ids]
-            else:
-                result[record.id] = []
-
-            if record.child_consol_ids:
-                for acc in record.child_consol_ids:
-                    if acc.id not in result[record.id]:
-                        result[record.id].append(acc.id)
-
-        return result
->>>>>>> bf1e9996
 
     #@api.multi
     #def _compute_has_unreconciled_entries(self):
@@ -581,180 +406,11 @@
 #----------------------------------------------------------
 # Tax
 #----------------------------------------------------------
-<<<<<<< HEAD
-=======
-"""
-a documenter
-child_depend: la taxe depend des taxes filles
-"""
-class account_tax_code(osv.osv):
-    """
-    A code for the tax object.
-
-    This code is used for some tax declarations.
-    """
-    def _sum(self, cr, uid, ids, name, args, context, where ='', where_params=()):
-        parent_ids = tuple(self.search(cr, uid, [('parent_id', 'child_of', ids)]))
-        if context.get('based_on', 'invoices') == 'payments':
-            cr.execute('SELECT line.tax_code_id, sum(line.tax_amount) \
-                    FROM account_move_line AS line, \
-                        account_move AS move \
-                        LEFT JOIN account_invoice invoice ON \
-                            (invoice.move_id = move.id) \
-                    WHERE line.tax_code_id IN %s '+where+' \
-                        AND move.id = line.move_id \
-                        AND ((invoice.state = \'paid\') \
-                            OR (invoice.id IS NULL)) \
-                            GROUP BY line.tax_code_id',
-                                (parent_ids,) + where_params)
-        else:
-            cr.execute('SELECT line.tax_code_id, sum(line.tax_amount) \
-                    FROM account_move_line AS line, \
-                    account_move AS move \
-                    WHERE line.tax_code_id IN %s '+where+' \
-                    AND move.id = line.move_id \
-                    GROUP BY line.tax_code_id',
-                       (parent_ids,) + where_params)
-        res=dict(cr.fetchall())
-        obj_precision = self.pool.get('decimal.precision')
-        res2 = {}
-        for record in self.browse(cr, uid, ids, context=context):
-            def _rec_get(record):
-                amount = res.get(record.id) or 0.0
-                for rec in record.child_ids:
-                    amount += _rec_get(rec) * rec.sign
-                return amount
-            res2[record.id] = round(_rec_get(record), obj_precision.precision_get(cr, uid, 'Account'))
-        return res2
-
-    def _sum_year(self, cr, uid, ids, name, args, context=None):
-        if context is None:
-            context = {}
-        move_state = ('posted', )
-        if context.get('state', 'all') == 'all':
-            move_state = ('draft', 'posted', )
-        if context.get('fiscalyear_id', False):
-            fiscalyear_id = [context['fiscalyear_id']]
-        else:
-            fiscalyear_id = self.pool.get('account.fiscalyear').finds(cr, uid, exception=False)
-        where = ''
-        where_params = ()
-        if fiscalyear_id:
-            pids = []
-            for fy in fiscalyear_id:
-                pids += map(lambda x: str(x.id), self.pool.get('account.fiscalyear').browse(cr, uid, fy).period_ids)
-            if pids:
-                where = ' AND line.period_id IN %s AND move.state IN %s '
-                where_params = (tuple(pids), move_state)
-        return self._sum(cr, uid, ids, name, args, context,
-                where=where, where_params=where_params)
-
-    def _sum_period(self, cr, uid, ids, name, args, context):
-        if context is None:
-            context = {}
-        move_state = ('posted', )
-        if context.get('state', False) == 'all':
-            move_state = ('draft', 'posted', )
-        if context.get('period_id', False):
-            period_id = context['period_id']
-        else:
-            period_id = self.pool.get('account.period').find(cr, uid, context=context)
-            if not period_id:
-                return dict.fromkeys(ids, 0.0)
-            period_id = period_id[0]
-        return self._sum(cr, uid, ids, name, args, context,
-                where=' AND line.period_id=%s AND move.state IN %s', where_params=(period_id, move_state))
-
-    _name = 'account.tax.code'
-    _description = 'Tax Code'
-    _rec_name = 'code'
-    _order = 'sequence, code'
-    _columns = {
-        'name': fields.char('Tax Case Name', required=True, translate=True),
-        'code': fields.char('Case Code', size=64),
-        'info': fields.text('Description'),
-        'sum': fields.function(_sum_year, string="Year Sum"),
-        'sum_period': fields.function(_sum_period, string="Period Sum"),
-        'parent_id': fields.many2one('account.tax.code', 'Parent Code', select=True),
-        'child_ids': fields.one2many('account.tax.code', 'parent_id', 'Child Codes'),
-        'line_ids': fields.one2many('account.move.line', 'tax_code_id', 'Lines'),
-        'company_id': fields.many2one('res.company', 'Company', required=True),
-        'sign': fields.float('Coefficent for parent', required=True, help='You can specify here the coefficient that will be used when consolidating the amount of this case into its parent. For example, set 1/-1 if you want to add/substract it.'),
-        'notprintable':fields.boolean("Not Printable in Invoice", help="Check this box if you don't want any tax related to this tax code to appear on invoices"),
-        'sequence': fields.integer('Sequence', help="Determine the display order in the report 'Accounting \ Reporting \ Generic Reporting \ Taxes \ Taxes Report'"),
-    }
-
-    def name_search(self, cr, user, name, args=None, operator='ilike', context=None, limit=80):
-        if not args:
-            args = []
-        if operator in expression.NEGATIVE_TERM_OPERATORS:
-            domain = [('code', operator, name), ('name', operator, name)]
-        else:
-            domain = ['|', ('code', operator, name), ('name', operator, name)]
-        ids = self.search(cr, user, expression.AND([domain, args]), limit=limit, context=context)
-        return self.name_get(cr, user, ids, context=context)
-
-    def name_get(self, cr, uid, ids, context=None):
-        if isinstance(ids, (int, long)):
-            ids = [ids]
-        if not ids:
-            return []
-        if isinstance(ids, (int, long)):
-            ids = [ids]
-        reads = self.read(cr, uid, ids, ['name','code'], context=context, load='_classic_write')
-        return [(x['id'], (x['code'] and (x['code'] + ' - ') or '') + x['name']) \
-                for x in reads]
-
-    def _default_company(self, cr, uid, context=None):
-        user = self.pool.get('res.users').browse(cr, uid, uid, context=context)
-        if user.company_id:
-            return user.company_id.id
-        return self.pool.get('res.company').search(cr, uid, [('parent_id', '=', False)])[0]
-
-    _defaults = {
-        'company_id': _default_company,
-        'sign': 1.0,
-        'notprintable': False,
-    }
-
-    _check_recursion = check_cycle
-    _constraints = [
-        (_check_recursion, 'Error!\nYou cannot create recursive accounts.', ['parent_id'])
-    ]
-    _order = 'code'
-
-
-def get_precision_tax():
-    def change_digit_tax(cr):
-        res = openerp.registry(cr.dbname)['decimal.precision'].precision_get(cr, SUPERUSER_ID, 'Account')
-        return (16, res+3)
-    return change_digit_tax
-
-class account_tax(osv.osv):
-    """
-    A tax object.
-
-    Type: percent, fixed, none, code
-        PERCENT: tax = price * amount
-        FIXED: tax = price + amount
-        NONE: no tax line
-        CODE: execute python code. localcontext = {'price_unit':pu}
-            return result in the context
-            Ex: result=round(price_unit*0.21,4)
-    """
-    def copy_data(self, cr, uid, id, default=None, context=None):
-        if default is None:
-            default = {}
-        this = self.browse(cr, uid, id, context=context)
-        tmp_default = dict(default, name=_("%s (Copy)") % this.name)
-        return super(account_tax, self).copy_data(cr, uid, id, default=tmp_default, context=context)
->>>>>>> bf1e9996
 
 
 class AccountTax(models.Model):
     _name = 'account.tax'
     _description = 'Tax'
-<<<<<<< HEAD
     _order = 'sequence'
 
     name = fields.Char(string='Tax Name', required=True, translate=True)
@@ -780,50 +436,6 @@
     analytic = fields.Boolean(string="Analytic Cost", help="If set, the amount computed by this tax will be assigned to the same analytic account as the invoice line (if any)")
     tag_ids = fields.Many2many('account.account.tag', 'account_tax_account_tag', string='Account tag', help="Optional tags you may want to assign for custom reporting")
 
-=======
-    _columns = {
-        'name': fields.char('Tax Name', required=True, translate=True, help="This name will be displayed on reports"),
-        'sequence': fields.integer('Sequence', required=True, help="The sequence field is used to order the tax lines from the lowest sequences to the higher ones. The order is important if you have a tax with several tax children. In this case, the evaluation order is important."),
-        'amount': fields.float('Amount', required=True, digits_compute=get_precision_tax(), help="For taxes of type percentage, enter % ratio between 0-1."),
-        'active': fields.boolean('Active', help="If the active field is set to False, it will allow you to hide the tax without removing it."),
-        'type': fields.selection( [('percent','Percentage'), ('fixed','Fixed Amount'), ('none','None'), ('code','Python Code'), ('balance','Balance')], 'Tax Type', required=True,
-            help="The computation method for the tax amount."),
-        'applicable_type': fields.selection( [('true','Always'), ('code','Given by Python Code')], 'Applicability', required=True,
-            help="If not applicable (computed through a Python code), the tax won't appear on the invoice."),
-        'domain':fields.char('Domain', help="This field is only used if you develop your own module allowing developers to create specific taxes in a custom domain."),
-        'account_collected_id':fields.many2one('account.account', 'Invoice Tax Account', ondelete='restrict', help="Set the account that will be set by default on invoice tax lines for invoices. Leave empty to use the expense account."),
-        'account_paid_id':fields.many2one('account.account', 'Refund Tax Account', ondelete='restrict', help="Set the account that will be set by default on invoice tax lines for refunds. Leave empty to use the expense account."),
-        'account_analytic_collected_id':fields.many2one('account.analytic.account', 'Invoice Tax Analytic Account', help="Set the analytic account that will be used by default on the invoice tax lines for invoices. Leave empty if you don't want to use an analytic account on the invoice tax lines by default."),
-        'account_analytic_paid_id':fields.many2one('account.analytic.account', 'Refund Tax Analytic Account', help="Set the analytic account that will be used by default on the invoice tax lines for refunds. Leave empty if you don't want to use an analytic account on the invoice tax lines by default."),
-        'parent_id':fields.many2one('account.tax', 'Parent Tax Account', select=True),
-        'child_ids':fields.one2many('account.tax', 'parent_id', 'Child Tax Accounts', copy=True),
-        'child_depend':fields.boolean('Tax on Children', help="Set if the tax computation is based on the computation of child taxes rather than on the total amount."),
-        'python_compute':fields.text('Python Code'),
-        'python_compute_inv':fields.text('Python Code (reverse)'),
-        'python_applicable':fields.text('Applicable Code'),
-
-        #
-        # Fields used for the Tax declaration
-        #
-        'base_code_id': fields.many2one('account.tax.code', 'Account Base Code', help="Use this code for the tax declaration."),
-        'tax_code_id': fields.many2one('account.tax.code', 'Account Tax Code', help="Use this code for the tax declaration."),
-        'base_sign': fields.float('Base Code Sign', help="Usually 1 or -1.", digits_compute=get_precision_tax()),
-        'tax_sign': fields.float('Tax Code Sign', help="Usually 1 or -1.", digits_compute=get_precision_tax()),
-
-        # Same fields for refund invoices
-
-        'ref_base_code_id': fields.many2one('account.tax.code', 'Refund Base Code', help="Use this code for the tax declaration."),
-        'ref_tax_code_id': fields.many2one('account.tax.code', 'Refund Tax Code', help="Use this code for the tax declaration."),
-        'ref_base_sign': fields.float('Refund Base Code Sign', help="Usually 1 or -1.", digits_compute=get_precision_tax()),
-        'ref_tax_sign': fields.float('Refund Tax Code Sign', help="Usually 1 or -1.", digits_compute=get_precision_tax()),
-        'include_base_amount': fields.boolean('Included in base amount', help="Indicates if the amount of tax must be included in the base amount for the computation of the next taxes"),
-        'company_id': fields.many2one('res.company', 'Company', required=True),
-        'description': fields.char('Tax Code'),
-        'price_include': fields.boolean('Tax Included in Price', help="Check this if the price you use on the product and invoices includes this tax."),
-        'type_tax_use': fields.selection([('sale','Sale'),('purchase','Purchase'),('all','All')], 'Tax Application', required=True)
-
-    }
->>>>>>> bf1e9996
     _sql_constraints = [
         ('name_company_uniq', 'unique(name, company_id)', 'Tax names must be unique !'),
     ]
@@ -878,7 +490,6 @@
     def onchange_account_id(self):
         self.refund_account_id = self.account_id
 
-<<<<<<< HEAD
     @api.onchange('price_include')
     def onchange_price_include(self):
         if self.price_include:
@@ -897,87 +508,6 @@
             return base_amount - (base_amount / (1 + self.amount / 100))
         if self.amount_type == 'division' and not self.price_include:
             return base_amount / (1 - self.amount / 100) - base_amount
-=======
-    def _applicable(self, cr, uid, taxes, price_unit, product=None, partner=None):
-        res = []
-        for tax in taxes:
-            if tax.applicable_type=='code':
-                localdict = {'price_unit':price_unit, 'product':product, 'partner':partner}
-                eval(tax.python_applicable, localdict, mode="exec", nocopy=True)
-                if localdict.get('result', False):
-                    res.append(tax)
-            else:
-                res.append(tax)
-        return res
-
-    def _unit_compute(self, cr, uid, taxes, price_unit, product=None, partner=None, quantity=0):
-        taxes = self._applicable(cr, uid, taxes, price_unit ,product, partner)
-        res = []
-        cur_price_unit=price_unit
-        for tax in taxes:
-            # we compute the amount for the current tax object and append it to the result
-            data = {'id':tax.id,
-                    'name': tax.name,
-                    'account_collected_id':tax.account_collected_id.id,
-                    'account_paid_id':tax.account_paid_id.id,
-                    'account_analytic_collected_id': tax.account_analytic_collected_id.id,
-                    'account_analytic_paid_id': tax.account_analytic_paid_id.id,
-                    'base_code_id': tax.base_code_id.id,
-                    'ref_base_code_id': tax.ref_base_code_id.id,
-                    'sequence': tax.sequence,
-                    'base_sign': tax.base_sign,
-                    'tax_sign': tax.tax_sign,
-                    'ref_base_sign': tax.ref_base_sign,
-                    'ref_tax_sign': tax.ref_tax_sign,
-                    'price_unit': cur_price_unit,
-                    'tax_code_id': tax.tax_code_id.id,
-                    'ref_tax_code_id': tax.ref_tax_code_id.id,
-            }
-            res.append(data)
-            if tax.type=='percent':
-                amount = cur_price_unit * tax.amount
-                data['amount'] = amount
-
-            elif tax.type=='fixed':
-                data['amount'] = tax.amount
-                data['tax_amount']=quantity
-               # data['amount'] = quantity
-            elif tax.type=='code':
-                localdict = {'price_unit':cur_price_unit, 'product':product, 'partner':partner, 'quantity': quantity}
-                eval(tax.python_compute, localdict, mode="exec", nocopy=True)
-                amount = localdict['result']
-                data['amount'] = amount
-            elif tax.type=='balance':
-                data['amount'] = cur_price_unit - reduce(lambda x,y: y.get('amount',0.0)+x, res, 0.0)
-                data['balance'] = cur_price_unit
-
-            amount2 = data.get('amount', 0.0)
-            if tax.child_ids:
-                if tax.child_depend:
-                    latest = res.pop()
-                amount = amount2
-                child_tax = self._unit_compute(cr, uid, tax.child_ids, amount, product, partner, quantity)
-                res.extend(child_tax)
-                for child in child_tax:
-                    amount2 += child.get('amount', 0.0)
-                if tax.child_depend:
-                    for r in res:
-                        for name in ('base','ref_base'):
-                            if latest[name+'_code_id'] and latest[name+'_sign'] and not r[name+'_code_id']:
-                                r[name+'_code_id'] = latest[name+'_code_id']
-                                r[name+'_sign'] = latest[name+'_sign']
-                                r['price_unit'] = latest['price_unit']
-                                latest[name+'_code_id'] = False
-                        for name in ('tax','ref_tax'):
-                            if latest[name+'_code_id'] and latest[name+'_sign'] and not r[name+'_code_id']:
-                                r[name+'_code_id'] = latest[name+'_code_id']
-                                r[name+'_sign'] = latest[name+'_sign']
-                                r['amount'] = data['amount']
-                                latest[name+'_code_id'] = False
-            if tax.include_base_amount:
-                cur_price_unit+=amount2
-        return res
->>>>>>> bf1e9996
 
     @api.v8
     def compute_all(self, price_unit, currency=None, quantity=1.0, product=None, partner=None):
@@ -1015,7 +545,6 @@
         # precision when we round the tax amount for each line (we use
         # the 'Account' decimal precision + 5), and that way it's like
         # rounding after the sum of the tax amounts of each line
-<<<<<<< HEAD
         prec = currency.decimal_places
         if company_id.tax_calculation_rounding_method == 'round_globally':
             prec += 5
@@ -1029,494 +558,6 @@
                 total_included = ret['total_included']
                 tax_amount = total_included - total_excluded
                 taxes += ret['taxes']
-=======
-        precision = self.pool.get('decimal.precision').precision_get(cr, uid, 'Account')
-        tax_compute_precision = precision
-        if taxes and taxes[0].company_id.tax_calculation_rounding_method == 'round_globally':
-            tax_compute_precision += 5
-        totalin = totalex = round(price_unit * quantity, precision)
-        tin = []
-        tex = []
-        for tax in taxes:
-            if not tax.price_include or force_excluded:
-                tex.append(tax)
-            else:
-                tin.append(tax)
-        tin = self.compute_inv(cr, uid, tin, price_unit, quantity, product=product, partner=partner, precision=tax_compute_precision)
-        for r in tin:
-            totalex -= r.get('amount', 0.0)
-        totlex_qty = 0.0
-        try:
-            totlex_qty = totalex/quantity
-        except:
-            pass
-        tex = self._compute(cr, uid, tex, totlex_qty, quantity, product=product, partner=partner, precision=tax_compute_precision)
-        for r in tex:
-            totalin += r.get('amount', 0.0)
-        return {
-            'total': totalex,
-            'total_included': totalin,
-            'taxes': tin + tex
-        }
-
-    @api.v8
-    def compute_all(self, price_unit, quantity, product=None, partner=None, force_excluded=False):
-        return self._model.compute_all(
-            self._cr, self._uid, self, price_unit, quantity,
-            product=product, partner=partner, force_excluded=force_excluded)
-
-    def compute(self, cr, uid, taxes, price_unit, quantity,  product=None, partner=None):
-        _logger.info("Deprecated, use compute_all(...)['taxes'] instead of compute(...) to manage prices with tax included.")
-        return self._compute(cr, uid, taxes, price_unit, quantity, product, partner)
-
-    def _compute(self, cr, uid, taxes, price_unit, quantity, product=None, partner=None, precision=None):
-        """
-        Compute tax values for given PRICE_UNIT, QUANTITY and a buyer/seller ADDRESS_ID.
-
-        RETURN:
-            [ tax ]
-            tax = {'name':'', 'amount':0.0, 'account_collected_id':1, 'account_paid_id':2}
-            one tax for each tax id in IDS and their children
-        """
-        if not precision:
-            precision = self.pool.get('decimal.precision').precision_get(cr, uid, 'Account')
-        res = self._unit_compute(cr, uid, taxes, price_unit, product, partner, quantity)
-        total = 0.0
-        for r in res:
-            if r.get('balance',False):
-                r['amount'] = round(r.get('balance', 0.0) * quantity, precision) - total
-            else:
-                r['amount'] = round(r.get('amount', 0.0) * quantity, precision)
-                total += r['amount']
-        return res
-
-    def _unit_compute_inv(self, cr, uid, taxes, price_unit, product=None, partner=None):
-        taxes = self._applicable(cr, uid, taxes, price_unit,  product, partner)
-        res = []
-        taxes.reverse()
-        cur_price_unit = price_unit
-
-        tax_parent_tot = 0.0
-        for tax in taxes:
-            if (tax.type=='percent') and not tax.include_base_amount:
-                tax_parent_tot += tax.amount
-
-        for tax in taxes:
-            if (tax.type=='fixed') and not tax.include_base_amount:
-                cur_price_unit -= tax.amount
-
-        for tax in taxes:
-            if tax.type=='percent':
-                if tax.include_base_amount:
-                    amount = cur_price_unit - (cur_price_unit / (1 + tax.amount))
-                else:
-                    amount = (cur_price_unit / (1 + tax_parent_tot)) * tax.amount
-
-            elif tax.type=='fixed':
-                amount = tax.amount
-
-            elif tax.type=='code':
-                localdict = {'price_unit':cur_price_unit, 'product':product, 'partner':partner}
-                eval(tax.python_compute_inv, localdict, mode="exec", nocopy=True)
-                amount = localdict['result']
-            elif tax.type=='balance':
-                amount = cur_price_unit - reduce(lambda x,y: y.get('amount',0.0)+x, res, 0.0)
-
-            if tax.include_base_amount:
-                cur_price_unit -= amount
-                todo = 0
-            else:
-                todo = 1
-            res.append({
-                'id': tax.id,
-                'todo': todo,
-                'name': tax.name,
-                'amount': amount,
-                'account_collected_id': tax.account_collected_id.id,
-                'account_paid_id': tax.account_paid_id.id,
-                'account_analytic_collected_id': tax.account_analytic_collected_id.id,
-                'account_analytic_paid_id': tax.account_analytic_paid_id.id,
-                'base_code_id': tax.base_code_id.id,
-                'ref_base_code_id': tax.ref_base_code_id.id,
-                'sequence': tax.sequence,
-                'base_sign': tax.base_sign,
-                'tax_sign': tax.tax_sign,
-                'ref_base_sign': tax.ref_base_sign,
-                'ref_tax_sign': tax.ref_tax_sign,
-                'price_unit': cur_price_unit,
-                'tax_code_id': tax.tax_code_id.id,
-                'ref_tax_code_id': tax.ref_tax_code_id.id,
-            })
-            if tax.child_ids:
-                if tax.child_depend:
-                    del res[-1]
-                    amount = price_unit
-
-            parent_tax = self._unit_compute_inv(cr, uid, tax.child_ids, amount, product, partner)
-            res.extend(parent_tax)
-
-        total = 0.0
-        for r in res:
-            if r['todo']:
-                total += r['amount']
-        for r in res:
-            r['price_unit'] -= total
-            r['todo'] = 0
-        return res
-
-    def compute_inv(self, cr, uid, taxes, price_unit, quantity, product=None, partner=None, precision=None):
-        """
-        Compute tax values for given PRICE_UNIT, QUANTITY and a buyer/seller ADDRESS_ID.
-        Price Unit is a Tax included price
-
-        RETURN:
-            [ tax ]
-            tax = {'name':'', 'amount':0.0, 'account_collected_id':1, 'account_paid_id':2}
-            one tax for each tax id in IDS and their children
-        """
-        if not precision:
-            precision = self.pool.get('decimal.precision').precision_get(cr, uid, 'Account')
-        res = self._unit_compute_inv(cr, uid, taxes, price_unit, product, partner=None)
-        total = 0.0
-        for r in res:
-            if r.get('balance',False):
-                r['amount'] = round(r['balance'] * quantity, precision) - total
-            else:
-                r['amount'] = round(r['amount'] * quantity, precision)
-                total += r['amount']
-        return res
-
-
-# ---------------------------------------------------------
-# Account Entries Models
-# ---------------------------------------------------------
-
-class account_model(osv.osv):
-    _name = "account.model"
-    _description = "Account Model"
-    _columns = {
-        'name': fields.char('Model Name', required=True, help="This is a model for recurring accounting entries"),
-        'journal_id': fields.many2one('account.journal', 'Journal', required=True),
-        'company_id': fields.related('journal_id', 'company_id', type='many2one', relation='res.company', string='Company', store=True, readonly=True),
-        'lines_id': fields.one2many('account.model.line', 'model_id', 'Model Entries', copy=True),
-        'legend': fields.text('Legend', readonly=True, size=100),
-    }
-
-    _defaults = {
-        'legend': lambda self, cr, uid, context:_('You can specify year, month and date in the name of the model using the following labels:\n\n%(year)s: To Specify Year \n%(month)s: To Specify Month \n%(date)s: Current Date\n\ne.g. My model on %(date)s'),
-    }
-
-    def generate(self, cr, uid, ids, data=None, context=None):
-        if data is None:
-            data = {}
-        move_ids = []
-        entry = {}
-        account_move_obj = self.pool.get('account.move')
-        account_move_line_obj = self.pool.get('account.move.line')
-        pt_obj = self.pool.get('account.payment.term')
-        period_obj = self.pool.get('account.period')
-
-        if context is None:
-            context = {}
-
-        if data.get('date', False):
-            context = dict(context)
-            context.update({'date': data['date']})
-
-        move_date = context.get('date', time.strftime('%Y-%m-%d'))
-        move_date = datetime.strptime(move_date,"%Y-%m-%d")
-        for model in self.browse(cr, uid, ids, context=context):
-            ctx = context.copy()
-            ctx.update({'company_id': model.company_id.id})
-            period_ids = period_obj.find(cr, uid, dt=context.get('date', False), context=ctx)
-            period_id = period_ids and period_ids[0] or False
-            ctx.update({'journal_id': model.journal_id.id,'period_id': period_id})
-            try:
-                entry['name'] = model.name%{'year': move_date.strftime('%Y'), 'month': move_date.strftime('%m'), 'date': move_date.strftime('%Y-%m')}
-            except:
-                raise UserError(_('You have a wrong expression "%(...)s" in your model!'))
-            move_id = account_move_obj.create(cr, uid, {
-                'ref': entry['name'],
-                'period_id': period_id,
-                'journal_id': model.journal_id.id,
-                'date': context.get('date', fields.date.context_today(self,cr,uid,context=context))
-            })
-            move_ids.append(move_id)
-            for line in model.lines_id:
-                analytic_account_id = False
-                if line.analytic_account_id:
-                    if not model.journal_id.analytic_journal_id:
-                        raise UserError(_("You have to define an analytic journal on the '%s' journal!") % (model.journal_id.name,))
-                    analytic_account_id = line.analytic_account_id.id
-                val = {
-                    'move_id': move_id,
-                    'journal_id': model.journal_id.id,
-                    'period_id': period_id,
-                    'analytic_account_id': analytic_account_id
-                }
-
-                date_maturity = context.get('date',time.strftime('%Y-%m-%d'))
-                if line.date_maturity == 'partner':
-                    if not line.partner_id:
-                        raise UserError(_("Maturity date of entry line generated by model line '%s' of model '%s' is based on partner payment term!" \
-                                                                "\nPlease define partner on it!")%(line.name, model.name))
-
-                    payment_term_id = False
-                    if model.journal_id.type in ('purchase', 'purchase_refund') and line.partner_id.property_supplier_payment_term:
-                        payment_term_id = line.partner_id.property_supplier_payment_term.id
-                    elif line.partner_id.property_payment_term:
-                        payment_term_id = line.partner_id.property_payment_term.id
-                    if payment_term_id:
-                        pterm_list = pt_obj.compute(cr, uid, payment_term_id, value=1, date_ref=date_maturity)
-                        if pterm_list:
-                            pterm_list = [l[0] for l in pterm_list]
-                            pterm_list.sort()
-                            date_maturity = pterm_list[-1]
-
-                val.update({
-                    'name': line.name,
-                    'quantity': line.quantity,
-                    'debit': line.debit,
-                    'credit': line.credit,
-                    'account_id': line.account_id.id,
-                    'move_id': move_id,
-                    'partner_id': line.partner_id.id,
-                    'date': context.get('date', fields.date.context_today(self,cr,uid,context=context)),
-                    'date_maturity': date_maturity
-                })
-                account_move_line_obj.create(cr, uid, val, context=ctx)
-
-        return move_ids
-
-    def onchange_journal_id(self, cr, uid, ids, journal_id, context=None):
-        company_id = False
-
-        if journal_id:
-            journal = self.pool.get('account.journal').browse(cr, uid, journal_id, context=context)
-            if journal.company_id.id:
-                company_id = journal.company_id.id
-
-        return {'value': {'company_id': company_id}}
-
-
-class account_model_line(osv.osv):
-    _name = "account.model.line"
-    _description = "Account Model Entries"
-    _columns = {
-        'name': fields.char('Name', required=True),
-        'sequence': fields.integer('Sequence', required=True, help="The sequence field is used to order the resources from lower sequences to higher ones."),
-        'quantity': fields.float('Quantity', digits_compute=dp.get_precision('Account'), help="The optional quantity on entries."),
-        'debit': fields.float('Debit', digits_compute=dp.get_precision('Account')),
-        'credit': fields.float('Credit', digits_compute=dp.get_precision('Account')),
-        'account_id': fields.many2one('account.account', 'Account', required=True, ondelete="cascade"),
-        'analytic_account_id': fields.many2one('account.analytic.account', 'Analytic Account', ondelete="cascade"),
-        'model_id': fields.many2one('account.model', 'Model', required=True, ondelete="cascade", select=True),
-        'amount_currency': fields.float('Amount Currency', help="The amount expressed in an optional other currency."),
-        'currency_id': fields.many2one('res.currency', 'Currency'),
-        'partner_id': fields.many2one('res.partner', 'Partner'),
-        'date_maturity': fields.selection([('today','Date of the day'), ('partner','Partner Payment Term')], 'Maturity Date', help="The maturity date of the generated entries for this model. You can choose between the creation date or the creation date of the entries plus the partner payment terms."),
-    }
-    _order = 'sequence'
-    _sql_constraints = [
-        ('credit_debit1', 'CHECK (credit*debit=0)',  'Wrong credit or debit value in model, they must be positive!'),
-        ('credit_debit2', 'CHECK (credit+debit>=0)', 'Wrong credit or debit value in model, they must be positive!'),
-    ]
-
-# ---------------------------------------------------------
-# Account Subscription
-# ---------------------------------------------------------
-
-
-class account_subscription(osv.osv):
-    _name = "account.subscription"
-    _description = "Account Subscription"
-    _columns = {
-        'name': fields.char('Name', required=True),
-        'ref': fields.char('Reference'),
-        'model_id': fields.many2one('account.model', 'Model', required=True),
-        'date_start': fields.date('Start Date', required=True),
-        'period_total': fields.integer('Number of Periods', required=True),
-        'period_nbr': fields.integer('Period', required=True),
-        'period_type': fields.selection([('day','days'),('month','month'),('year','year')], 'Period Type', required=True),
-        'state': fields.selection([('draft','Draft'),('running','Running'),('done','Done')], 'Status', required=True, readonly=True, copy=False),
-        'lines_id': fields.one2many('account.subscription.line', 'subscription_id', 'Subscription Lines', copy=True)
-    }
-    _defaults = {
-        'date_start': fields.date.context_today,
-        'period_type': 'month',
-        'period_total': 12,
-        'period_nbr': 1,
-        'state': 'draft',
-    }
-    def state_draft(self, cr, uid, ids, context=None):
-        self.write(cr, uid, ids, {'state':'draft'})
-        return False
-
-    def check(self, cr, uid, ids, context=None):
-        todone = []
-        for sub in self.browse(cr, uid, ids, context=context):
-            ok = True
-            for line in sub.lines_id:
-                if not line.move_id.id:
-                    ok = False
-                    break
-            if ok:
-                todone.append(sub.id)
-        if todone:
-            self.write(cr, uid, todone, {'state':'done'})
-        return False
-
-    def remove_line(self, cr, uid, ids, context=None):
-        toremove = []
-        for sub in self.browse(cr, uid, ids, context=context):
-            for line in sub.lines_id:
-                if not line.move_id.id:
-                    toremove.append(line.id)
-        if toremove:
-            self.pool.get('account.subscription.line').unlink(cr, uid, toremove)
-        self.write(cr, uid, ids, {'state':'draft'})
-        return False
-
-    def compute(self, cr, uid, ids, context=None):
-        for sub in self.browse(cr, uid, ids, context=context):
-            ds = sub.date_start
-            for i in range(sub.period_total):
-                self.pool.get('account.subscription.line').create(cr, uid, {
-                    'date': ds,
-                    'subscription_id': sub.id,
-                })
-                if sub.period_type=='day':
-                    ds = (datetime.strptime(ds, '%Y-%m-%d') + relativedelta(days=sub.period_nbr)).strftime('%Y-%m-%d')
-                if sub.period_type=='month':
-                    ds = (datetime.strptime(ds, '%Y-%m-%d') + relativedelta(months=sub.period_nbr)).strftime('%Y-%m-%d')
-                if sub.period_type=='year':
-                    ds = (datetime.strptime(ds, '%Y-%m-%d') + relativedelta(years=sub.period_nbr)).strftime('%Y-%m-%d')
-        self.write(cr, uid, ids, {'state':'running'})
-        return True
-
-
-class account_subscription_line(osv.osv):
-    _name = "account.subscription.line"
-    _description = "Account Subscription Line"
-    _columns = {
-        'subscription_id': fields.many2one('account.subscription', 'Subscription', required=True, select=True),
-        'date': fields.date('Date', required=True),
-        'move_id': fields.many2one('account.move', 'Entry'),
-    }
-
-    def move_create(self, cr, uid, ids, context=None):
-        tocheck = {}
-        all_moves = []
-        obj_model = self.pool.get('account.model')
-        for line in self.browse(cr, uid, ids, context=context):
-            data = {
-                'date': line.date,
-            }
-            move_ids = obj_model.generate(cr, uid, [line.subscription_id.model_id.id], data, context)
-            tocheck[line.subscription_id.id] = True
-            self.write(cr, uid, [line.id], {'move_id':move_ids[0]})
-            all_moves.extend(move_ids)
-        if tocheck:
-            self.pool.get('account.subscription').check(cr, uid, tocheck.keys(), context)
-        return all_moves
-
-    _rec_name = 'date'
-
-
-#  ---------------------------------------------------------------
-#   Account Templates: Account, Tax, Tax Code and chart. + Wizard
-#  ---------------------------------------------------------------
-
-class account_tax_template(osv.osv):
-    _name = 'account.tax.template'
-
-class account_account_template(osv.osv):
-    _order = "code"
-    _name = "account.account.template"
-    _description ='Templates for Accounts'
-
-    _columns = {
-        'name': fields.char('Name', required=True, select=True),
-        'currency_id': fields.many2one('res.currency', 'Secondary Currency', help="Forces all moves for this account to have this secondary currency."),
-        'code': fields.char('Code', size=64, required=True, select=1),
-        'type': fields.selection([
-            ('receivable','Receivable'),
-            ('payable','Payable'),
-            ('view','View'),
-            ('consolidation','Consolidation'),
-            ('liquidity','Liquidity'),
-            ('other','Regular'),
-            ('closed','Closed'),
-            ], 'Internal Type', required=True,help="This type is used to differentiate types with "\
-            "special effects in Odoo: view can not have entries, consolidation are accounts that "\
-            "can have children accounts for multi-company consolidations, payable/receivable are for "\
-            "partners accounts (for debit/credit computations), closed for depreciated accounts."),
-        'user_type': fields.many2one('account.account.type', 'Account Type', required=True,
-            help="These types are defined according to your country. The type contains more information "\
-            "about the account and its specificities."),
-        'financial_report_ids': fields.many2many('account.financial.report', 'account_template_financial_report', 'account_template_id', 'report_line_id', 'Financial Reports'),
-        'reconcile': fields.boolean('Allow Reconciliation', help="Check this option if you want the user to reconcile entries in this account."),
-        'shortcut': fields.char('Shortcut', size=12),
-        'note': fields.text('Note'),
-        'parent_id': fields.many2one('account.account.template', 'Parent Account Template', ondelete='cascade', domain=[('type','=','view')]),
-        'child_parent_ids':fields.one2many('account.account.template', 'parent_id', 'Children'),
-        'tax_ids': fields.many2many('account.tax.template', 'account_account_template_tax_rel', 'account_id', 'tax_id', 'Default Taxes'),
-        'nocreate': fields.boolean('Optional create', help="If checked, the new chart of accounts will not contain this by default."),
-        'chart_template_id': fields.many2one('account.chart.template', 'Chart Template', help="This optional field allow you to link an account template to a specific chart template that may differ from the one its root parent belongs to. This allow you to define chart templates that extend another and complete it with few new accounts (You don't need to define the whole structure that is common to both several times)."),
-    }
-
-    _defaults = {
-        'reconcile': False,
-        'type': 'view',
-        'nocreate': False,
-    }
-
-    _check_recursion = check_cycle
-    _constraints = [
-        (_check_recursion, 'Error!\nYou cannot create recursive account templates.', ['parent_id']),
-    ]
-
-    def name_get(self, cr, uid, ids, context=None):
-        if not ids:
-            return []
-        reads = self.read(cr, uid, ids, ['name','code'], context=context)
-        res = []
-        for record in reads:
-            name = record['name']
-            if record['code']:
-                name = record['code']+' '+name
-            res.append((record['id'],name ))
-        return res
-
-    def generate_account(self, cr, uid, chart_template_id, tax_template_ref, acc_template_ref, code_digits, company_id, context=None):
-        """
-        This method for generating accounts from templates.
-
-        :param chart_template_id: id of the chart template chosen in the wizard
-        :param tax_template_ref: Taxes templates reference for write taxes_id in account_account.
-        :paramacc_template_ref: dictionary with the mappping between the account templates and the real accounts.
-        :param code_digits: number of digits got from wizard.multi.charts.accounts, this is use for account code.
-        :param company_id: company_id selected from wizard.multi.charts.accounts.
-        :returns: return acc_template_ref for reference purpose.
-        :rtype: dict
-        """
-        if context is None:
-            context = {}
-        obj_acc = self.pool.get('account.account')
-        company_name = self.pool.get('res.company').browse(cr, uid, company_id, context=context).name
-        template = self.pool.get('account.chart.template').browse(cr, uid, chart_template_id, context=context)
-        #deactivate the parent_store functionnality on account_account for rapidity purpose
-        ctx = context.copy()
-        ctx.update({'defer_parent_store_computation': True})
-        level_ref = {}
-        children_acc_criteria = [('chart_template_id','=', chart_template_id)]
-        if template.account_root_id.id:
-            children_acc_criteria = ['|'] + children_acc_criteria + ['&',('parent_id','child_of', [template.account_root_id.id]),('chart_template_id','=', False)]
-        children_acc_template = self.search(cr, uid, [('nocreate','!=',True)] + children_acc_criteria, order='id')
-        for account_template in self.browse(cr, uid, children_acc_template, context=context):
-            # skip the root of COA if it's not the main one
-            if (template.account_root_id.id == account_template.id) and template.parent_id:
->>>>>>> bf1e9996
                 continue
 
             tax_amount = tax._compute_amount(base, price_unit, quantity, product, partner)
