--- conflicted
+++ resolved
@@ -2820,7 +2820,6 @@
         if 'seq_journal' in fields:
             res.update({'seq_journal': True})
 
-<<<<<<< HEAD
         ids = self.pool.get('account.chart.template').search(cr, uid, [('visible', '=', True)], context=context)
         if ids:
             if 'chart_template_id' in fields:
@@ -2833,13 +2832,6 @@
                 purchase_tax_ids = tax_templ_obj.search(cr, uid, [("chart_template_id"
                                           , "=", ids[0]), ('type_tax_use', 'in', ('purchase','all')), ('installable', '=', True)], order="sequence")
                 res.update({'purchase_tax': purchase_tax_ids and purchase_tax_ids[0] or False})
-=======
-    def _get_default_accounts(self, cr, uid, context=None):
-        return [
-            {'acc_name': _('Bank Account'),'account_type':'bank'},
-            {'acc_name': _('Cash'),'account_type':'cash'}
-        ]
->>>>>>> 415ff15c
 
         return res
 
