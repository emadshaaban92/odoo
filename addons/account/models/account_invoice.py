# -*- coding: utf-8 -*-

import json
from lxml import etree
from datetime import datetime
from dateutil.relativedelta import relativedelta

from odoo import api, fields, models, _
from odoo.tools import float_is_zero, float_compare, pycompat

from odoo.exceptions import UserError, RedirectWarning, ValidationError, Warning

from odoo.addons import decimal_precision as dp
import logging

_logger = logging.getLogger(__name__)

# mapping invoice type to journal type
TYPE2JOURNAL = {
    'out_invoice': 'sale',
    'in_invoice': 'purchase',
    'out_refund': 'sale',
    'in_refund': 'purchase',
}

# mapping invoice type to refund type
TYPE2REFUND = {
    'out_invoice': 'out_refund',        # Customer Invoice
    'in_invoice': 'in_refund',          # Vendor Bill
    'out_refund': 'out_invoice',        # Customer Credit Note
    'in_refund': 'in_invoice',          # Vendor Credit Note
}

MAGIC_COLUMNS = ('id', 'create_uid', 'create_date', 'write_uid', 'write_date')


class AccountInvoice(models.Model):
    _name = "account.invoice"
    _inherit = ['mail.thread', 'mail.activity.mixin']
    _description = "Invoice"
    _order = "date_invoice desc, number desc, id desc"

    @api.one
    @api.depends('invoice_line_ids.price_subtotal', 'tax_line_ids.amount', 'currency_id', 'company_id', 'date_invoice', 'type')
    def _compute_amount(self):
        self.amount_untaxed = sum(line.price_subtotal for line in self.invoice_line_ids)
        self.amount_tax = sum(line.amount for line in self.tax_line_ids)
        self.amount_total = self.amount_untaxed + self.amount_tax
        amount_total_company_signed = self.amount_total
        amount_untaxed_signed = self.amount_untaxed
        if self.currency_id and self.company_id and self.currency_id != self.company_id.currency_id:
            currency_id = self.currency_id.with_context(date=self.date_invoice)
            amount_total_company_signed = currency_id.compute(self.amount_total, self.company_id.currency_id)
            amount_untaxed_signed = currency_id.compute(self.amount_untaxed, self.company_id.currency_id)
        sign = self.type in ['in_refund', 'out_refund'] and -1 or 1
        self.amount_total_company_signed = amount_total_company_signed * sign
        self.amount_total_signed = self.amount_total * sign
        self.amount_untaxed_signed = amount_untaxed_signed * sign

    @api.onchange('amount_total')
    def _onchange_amount_total(self):
        for inv in self:
            if inv.amount_total < 0:
                raise Warning(_('You cannot validate an invoice with a negative total amount. You should create a credit note instead.'))

    @api.model
    def _default_journal(self):
        if self._context.get('default_journal_id', False):
            return self.env['account.journal'].browse(self._context.get('default_journal_id'))
        inv_type = self._context.get('type', 'out_invoice')
        inv_types = inv_type if isinstance(inv_type, list) else [inv_type]
        company_id = self._context.get('company_id', self.env.user.company_id.id)
        domain = [
            ('type', 'in', [TYPE2JOURNAL[ty] for ty in inv_types if ty in TYPE2JOURNAL]),
            ('company_id', '=', company_id),
        ]
        return self.env['account.journal'].search(domain, limit=1)

    @api.model
    def _default_currency(self):
        journal = self._default_journal()
        return journal.currency_id or journal.company_id.currency_id or self.env.user.company_id.currency_id

    @api.model
    def _get_reference_type(self):
        return [('none', _('Free Reference'))]

    @api.one
    @api.depends(
        'state', 'currency_id', 'invoice_line_ids.price_subtotal',
        'move_id.line_ids.amount_residual',
        'move_id.line_ids.currency_id')
    def _compute_residual(self):
        residual = 0.0
        residual_company_signed = 0.0
        sign = self.type in ['in_refund', 'out_refund'] and -1 or 1
        for line in self.sudo().move_id.line_ids:
            if line.account_id == self.account_id:
                residual_company_signed += line.amount_residual
                if line.currency_id == self.currency_id:
                    residual += line.amount_residual_currency if line.currency_id else line.amount_residual
                else:
                    from_currency = (line.currency_id and line.currency_id.with_context(date=line.date)) or line.company_id.currency_id.with_context(date=line.date)
                    residual += from_currency.compute(line.amount_residual, self.currency_id)
        self.residual_company_signed = abs(residual_company_signed) * sign
        self.residual_signed = abs(residual) * sign
        self.residual = abs(residual)
        digits_rounding_precision = self.currency_id.rounding
        if float_is_zero(self.residual, precision_rounding=digits_rounding_precision):
            self.reconciled = True
        else:
            self.reconciled = False

    @api.one
    def _get_outstanding_info_JSON(self):
        self.outstanding_credits_debits_widget = json.dumps(False)
        if self.state == 'open':
            domain = [('account_id', '=', self.account_id.id), ('partner_id', '=', self.env['res.partner']._find_accounting_partner(self.partner_id).id), ('reconciled', '=', False), ('amount_residual', '!=', 0.0)]
            if self.type in ('out_invoice', 'in_refund'):
                domain.extend([('credit', '>', 0), ('debit', '=', 0)])
                type_payment = _('Outstanding credits')
            else:
                domain.extend([('credit', '=', 0), ('debit', '>', 0)])
                type_payment = _('Outstanding debits')
            info = {'title': '', 'outstanding': True, 'content': [], 'invoice_id': self.id}
            lines = self.env['account.move.line'].search(domain)
            currency_id = self.currency_id
            if len(lines) != 0:
                for line in lines:
                    # get the outstanding residual value in invoice currency
                    if line.currency_id and line.currency_id == self.currency_id:
                        amount_to_show = abs(line.amount_residual_currency)
                    else:
                        amount_to_show = line.company_id.currency_id.with_context(date=line.date).compute(abs(line.amount_residual), self.currency_id)
                    if float_is_zero(amount_to_show, precision_rounding=self.currency_id.rounding):
                        continue
                    info['content'].append({
                        'journal_name': line.ref or line.move_id.name,
                        'amount': amount_to_show,
                        'currency': currency_id.symbol,
                        'id': line.id,
                        'position': currency_id.position,
                        'digits': [69, self.currency_id.decimal_places],
                    })
                info['title'] = type_payment
                self.outstanding_credits_debits_widget = json.dumps(info)
                self.has_outstanding = True

    @api.model
    def _get_payments_vals(self):
        if not self.payment_move_line_ids:
            return []
        payment_vals = []
        currency_id = self.currency_id
        for payment in self.payment_move_line_ids:
            payment_currency_id = False
            if self.type in ('out_invoice', 'in_refund'):
                amount = sum([p.amount for p in payment.matched_debit_ids if p.debit_move_id in self.move_id.line_ids])
                amount_currency = sum(
                    [p.amount_currency for p in payment.matched_debit_ids if p.debit_move_id in self.move_id.line_ids])
                if payment.matched_debit_ids:
                    payment_currency_id = all([p.currency_id == payment.matched_debit_ids[0].currency_id for p in
                                               payment.matched_debit_ids]) and payment.matched_debit_ids[
                                              0].currency_id or False
            elif self.type in ('in_invoice', 'out_refund'):
                amount = sum(
                    [p.amount for p in payment.matched_credit_ids if p.credit_move_id in self.move_id.line_ids])
                amount_currency = sum([p.amount_currency for p in payment.matched_credit_ids if
                                       p.credit_move_id in self.move_id.line_ids])
                if payment.matched_credit_ids:
                    payment_currency_id = all([p.currency_id == payment.matched_credit_ids[0].currency_id for p in
                                               payment.matched_credit_ids]) and payment.matched_credit_ids[
                                              0].currency_id or False
            # get the payment value in invoice currency
            if payment_currency_id and payment_currency_id == self.currency_id:
                amount_to_show = amount_currency
            else:
                amount_to_show = payment.company_id.currency_id.with_context(date=payment.date).compute(amount,
                                                                                                        self.currency_id)
            if float_is_zero(amount_to_show, precision_rounding=self.currency_id.rounding):
                continue
            payment_ref = payment.move_id.name
            if payment.move_id.ref:
                payment_ref += ' (' + payment.move_id.ref + ')'
            payment_vals.append({
                'name': payment.name,
                'journal_name': payment.journal_id.name,
                'amount': amount_to_show,
                'currency': currency_id.symbol,
                'digits': [69, currency_id.decimal_places],
                'position': currency_id.position,
                'date': payment.date,
                'payment_id': payment.id,
                'move_id': payment.move_id.id,
                'ref': payment_ref,
            })
        return payment_vals

    @api.one
    @api.depends('payment_move_line_ids.amount_residual')
    def _get_payment_info_JSON(self):
        self.payments_widget = json.dumps(False)
        if self.payment_move_line_ids:
            info = {'title': _('Less Payment'), 'outstanding': False, 'content': self._get_payments_vals()}
            self.payments_widget = json.dumps(info)

    @api.one
    @api.depends('move_id.line_ids.amount_residual')
    def _compute_payments(self):
        payment_lines = set()
        for line in self.move_id.line_ids:
            payment_lines.update(line.mapped('matched_credit_ids.credit_move_id.id'))
            payment_lines.update(line.mapped('matched_debit_ids.debit_move_id.id'))
        self.payment_move_line_ids = self.env['account.move.line'].browse(list(payment_lines))

    name = fields.Char(string='Reference/Description', index=True,
        readonly=True, states={'draft': [('readonly', False)]}, copy=False, help='The name that will be used on account move lines')
    origin = fields.Char(string='Source Document',
        help="Reference of the document that produced this invoice.",
        readonly=True, states={'draft': [('readonly', False)]})
    type = fields.Selection([
            ('out_invoice','Customer Invoice'),
            ('in_invoice','Vendor Bill'),
            ('out_refund','Customer Credit Note'),
            ('in_refund','Vendor Credit Note'),
        ], readonly=True, index=True, change_default=True,
        default=lambda self: self._context.get('type', 'out_invoice'),
        track_visibility='always')

    refund_invoice_id = fields.Many2one('account.invoice', string="Invoice for which this invoice is the credit note")
    number = fields.Char(related='move_id.name', store=True, readonly=True, copy=False)
    move_name = fields.Char(string='Journal Entry Name', readonly=False,
        default=False, copy=False,
        help="Technical field holding the number given to the invoice, automatically set when the invoice is validated then stored to set the same number again if the invoice is cancelled, set to draft and re-validated.")
    reference = fields.Char(string='Vendor Reference',
        help="The partner reference of this invoice.", readonly=True, states={'draft': [('readonly', False)]})
    reference_type = fields.Selection('_get_reference_type', string='Payment Reference',
        required=True, readonly=True, states={'draft': [('readonly', False)]},
        default='none')
    comment = fields.Text('Additional Information', readonly=True, states={'draft': [('readonly', False)]})

    state = fields.Selection([
            ('draft','Draft'),
            ('open', 'Open'),
            ('paid', 'Paid'),
            ('cancel', 'Cancelled'),
        ], string='Status', index=True, readonly=True, default='draft',
        track_visibility='onchange', copy=False,
        help=" * The 'Draft' status is used when a user is encoding a new and unconfirmed Invoice.\n"
             " * The 'Pro-forma' status is used when the invoice does not have an invoice number.\n"
             " * The 'Open' status is used when user creates invoice, an invoice number is generated. It stays in the open status till the user pays the invoice.\n"
             " * The 'Paid' status is set automatically when the invoice is paid. Its related journal entries may or may not be reconciled.\n"
             " * The 'Cancelled' status is used when user cancel invoice.")
    sent = fields.Boolean(readonly=True, default=False, copy=False,
        help="It indicates that the invoice has been sent.")
    date_invoice = fields.Date(string='Invoice Date',
        readonly=True, states={'draft': [('readonly', False)]}, index=True,
        help="Keep empty to use the current date", copy=False)
    date_due = fields.Date(string='Due Date',
        readonly=True, states={'draft': [('readonly', False)]}, index=True, copy=False,
        help="If you use payment terms, the due date will be computed automatically at the generation "
             "of accounting entries. The Payment terms may compute several due dates, for example 50% "
             "now and 50% in one month, but if you want to force a due date, make sure that the payment "
             "term is not set on the invoice. If you keep the Payment terms and the due date empty, it "
             "means direct payment.")
    partner_id = fields.Many2one('res.partner', string='Partner', change_default=True,
        required=True, readonly=True, states={'draft': [('readonly', False)]},
        track_visibility='always')
    payment_term_id = fields.Many2one('account.payment.term', string='Payment Terms', oldname='payment_term',
        readonly=True, states={'draft': [('readonly', False)]},
        help="If you use payment terms, the due date will be computed automatically at the generation "
             "of accounting entries. If you keep the payment terms and the due date empty, it means direct payment. "
             "The payment terms may compute several due dates, for example 50% now, 50% in one month.")
    date = fields.Date(string='Accounting Date',
        copy=False,
        help="Keep empty to use the invoice date.",
        readonly=True, states={'draft': [('readonly', False)]})

    account_id = fields.Many2one('account.account', string='Account',
        required=True, readonly=True, states={'draft': [('readonly', False)]},
        domain=[('deprecated', '=', False)], help="The partner account used for this invoice.")
    invoice_line_ids = fields.One2many('account.invoice.line', 'invoice_id', string='Invoice Lines', oldname='invoice_line',
        readonly=True, states={'draft': [('readonly', False)]}, copy=True)
    tax_line_ids = fields.One2many('account.invoice.tax', 'invoice_id', string='Tax Lines', oldname='tax_line',
        readonly=True, states={'draft': [('readonly', False)]}, copy=True)
    move_id = fields.Many2one('account.move', string='Journal Entry',
        readonly=True, index=True, ondelete='restrict', copy=False,
        help="Link to the automatically generated Journal Items.")

    amount_untaxed = fields.Monetary(string='Untaxed Amount',
        store=True, readonly=True, compute='_compute_amount', track_visibility='always')
    amount_untaxed_signed = fields.Monetary(string='Untaxed Amount in Company Currency', currency_field='company_currency_id',
        store=True, readonly=True, compute='_compute_amount')
    amount_tax = fields.Monetary(string='Tax',
        store=True, readonly=True, compute='_compute_amount')
    amount_total = fields.Monetary(string='Total',
        store=True, readonly=True, compute='_compute_amount')
    amount_total_signed = fields.Monetary(string='Total in Invoice Currency', currency_field='currency_id',
        store=True, readonly=True, compute='_compute_amount',
        help="Total amount in the currency of the invoice, negative for credit notes.")
    amount_total_company_signed = fields.Monetary(string='Total in Company Currency', currency_field='company_currency_id',
        store=True, readonly=True, compute='_compute_amount',
        help="Total amount in the currency of the company, negative for credit notes.")
    currency_id = fields.Many2one('res.currency', string='Currency',
        required=True, readonly=True, states={'draft': [('readonly', False)]},
        default=_default_currency, track_visibility='always')
    company_currency_id = fields.Many2one('res.currency', related='company_id.currency_id', string="Company Currency", readonly=True)
    journal_id = fields.Many2one('account.journal', string='Journal',
        required=True, readonly=True, states={'draft': [('readonly', False)]},
        default=_default_journal,
        domain="[('type', 'in', {'out_invoice': ['sale'], 'out_refund': ['sale'], 'in_refund': ['purchase'], 'in_invoice': ['purchase']}.get(type, [])), ('company_id', '=', company_id)]")
    company_id = fields.Many2one('res.company', string='Company', change_default=True,
        required=True, readonly=True, states={'draft': [('readonly', False)]},
        default=lambda self: self.env['res.company']._company_default_get('account.invoice'))

    reconciled = fields.Boolean(string='Paid/Reconciled', store=True, readonly=True, compute='_compute_residual',
        help="It indicates that the invoice has been paid and the journal entry of the invoice has been reconciled with one or several journal entries of payment.")
    partner_bank_id = fields.Many2one('res.partner.bank', string='Bank Account',
        help='Bank Account Number to which the invoice will be paid. A Company bank account if this is a Customer Invoice or Vendor Credit Note, otherwise a Partner bank account number.',
        readonly=True, states={'draft': [('readonly', False)]}) #Default value computed in default_get for out_invoices

    residual = fields.Monetary(string='Amount Due',
        compute='_compute_residual', store=True, help="Remaining amount due.")
    residual_signed = fields.Monetary(string='Amount Due in Invoice Currency', currency_field='currency_id',
        compute='_compute_residual', store=True, help="Remaining amount due in the currency of the invoice.")
    residual_company_signed = fields.Monetary(string='Amount Due in Company Currency', currency_field='company_currency_id',
        compute='_compute_residual', store=True, help="Remaining amount due in the currency of the company.")
    payment_ids = fields.Many2many('account.payment', 'account_invoice_payment_rel', 'invoice_id', 'payment_id', string="Payments", copy=False, readonly=True)
    payment_move_line_ids = fields.Many2many('account.move.line', string='Payment Move Lines', compute='_compute_payments', store=True)
    user_id = fields.Many2one('res.users', string='Salesperson', track_visibility='onchange',
        readonly=True, states={'draft': [('readonly', False)]},
        default=lambda self: self.env.user)
    fiscal_position_id = fields.Many2one('account.fiscal.position', string='Fiscal Position', oldname='fiscal_position',
        readonly=True, states={'draft': [('readonly', False)]})
    commercial_partner_id = fields.Many2one('res.partner', string='Commercial Entity', compute_sudo=True,
        related='partner_id.commercial_partner_id', store=True, readonly=True,
        help="The commercial entity that will be used on Journal Entries for this invoice")

    outstanding_credits_debits_widget = fields.Text(compute='_get_outstanding_info_JSON')
    payments_widget = fields.Text(compute='_get_payment_info_JSON')
    has_outstanding = fields.Boolean(compute='_get_outstanding_info_JSON')

    _sql_constraints = [
        ('number_uniq', 'unique(number, company_id, journal_id, type)', 'Invoice Number must be unique per Company!'),
    ]

    @api.model
    def create(self, vals):
        onchanges = {
            '_onchange_partner_id': ['account_id', 'payment_term_id', 'fiscal_position_id', 'partner_bank_id'],
            '_onchange_journal_id': ['currency_id'],
        }
        for onchange_method, changed_fields in pycompat.items(onchanges):
            if any(f not in vals for f in changed_fields):
                invoice = self.new(vals)
                getattr(invoice, onchange_method)()
                for field in changed_fields:
                    if field not in vals and invoice[field]:
                        vals[field] = invoice._fields[field].convert_to_write(invoice[field], invoice)
        if not vals.get('account_id',False):
            raise UserError(_('Configuration error!\nCould not find any account to create the invoice, are you sure you have a chart of account installed?'))

        invoice = super(AccountInvoice, self.with_context(mail_create_nolog=True)).create(vals)

        if any(line.invoice_line_tax_ids for line in invoice.invoice_line_ids) and not invoice.tax_line_ids:
            invoice.compute_taxes()

        return invoice

    @api.multi
    def _write(self, vals):
        pre_not_reconciled = self.filtered(lambda invoice: not invoice.reconciled)
        pre_reconciled = self - pre_not_reconciled
        res = super(AccountInvoice, self)._write(vals)
        reconciled = self.filtered(lambda invoice: invoice.reconciled)
        not_reconciled = self - reconciled
        (reconciled & pre_reconciled).filtered(lambda invoice: invoice.state == 'open').action_invoice_paid()
        (not_reconciled & pre_not_reconciled).filtered(lambda invoice: invoice.state == 'paid').action_invoice_re_open()
        return res

    @api.model
    def default_get(self,default_fields):
        """ Compute default partner_bank_id field for 'out_invoice' type,
        using the default values computed for the other fields.
        """
        res = super(AccountInvoice, self).default_get(default_fields)

        if not res.get('type', False) == 'out_invoice' or not 'company_id' in res:
            return res

        company = self.env['res.company'].browse(res['company_id'])
        if company.partner_id:
            partner_bank_result = self.env['res.partner.bank'].search([('partner_id', '=', company.partner_id.id)], limit=1)
            if partner_bank_result:
                res['partner_bank_id'] = partner_bank_result.id
        return res

    @api.model
    def fields_view_get(self, view_id=None, view_type='form', toolbar=False, submenu=False):
        def get_view_id(xid, name):
            try:
                return self.env.ref('account.' + xid)
            except ValueError:
                view = self.env['ir.ui.view'].search([('name', '=', name)], limit=1)
                if not view:
                    return False
                return view.id

        context = self._context
        if context.get('active_model') == 'res.partner' and context.get('active_ids'):
            partner = self.env['res.partner'].browse(context['active_ids'])[0]
            if not view_type:
                view_id = get_view_id('invoice_tree', 'account.invoice.tree')
                view_type = 'tree'
            elif view_type == 'form':
                if partner.supplier and not partner.customer:
                    view_id = get_view_id('invoice_supplier_form', 'account.invoice.supplier.form').id
                elif partner.customer and not partner.supplier:
                    view_id = get_view_id('invoice_form', 'account.invoice.form').id
        return super(AccountInvoice, self).fields_view_get(view_id=view_id, view_type=view_type, toolbar=toolbar, submenu=submenu)

    @api.multi
    def invoice_print(self):
        """ Print the invoice and mark it as sent, so that we can see more
            easily the next step of the workflow
        """
        self.ensure_one()
        self.sent = True
        return self.env.ref('account.account_invoices').report_action(self)

    @api.multi
    def action_invoice_sent(self):
        """ Open a window to compose an email, with the edi invoice template
            message loaded by default
        """
        self.ensure_one()
        template = self.env.ref('account.email_template_edi_invoice', False)
        compose_form = self.env.ref('mail.email_compose_message_wizard_form', False)
        ctx = dict(
            default_model='account.invoice',
            default_res_id=self.id,
            default_use_template=bool(template),
            default_template_id=template and template.id or False,
            default_composition_mode='comment',
            mark_invoice_as_sent=True,
            custom_layout="account.mail_template_data_notification_email_account_invoice"
        )
        return {
            'name': _('Compose Email'),
            'type': 'ir.actions.act_window',
            'view_type': 'form',
            'view_mode': 'form',
            'res_model': 'mail.compose.message',
            'views': [(compose_form.id, 'form')],
            'view_id': compose_form.id,
            'target': 'new',
            'context': ctx,
        }

    @api.multi
    def compute_taxes(self):
        """Function used in other module to compute the taxes on a fresh invoice created (onchanges did not applied)"""
        account_invoice_tax = self.env['account.invoice.tax']
        ctx = dict(self._context)
        for invoice in self:
            # Delete non-manual tax lines
            self._cr.execute("DELETE FROM account_invoice_tax WHERE invoice_id=%s AND manual is False", (invoice.id,))
            self.invalidate_cache()

            # Generate one tax line per tax, however many invoice lines it's applied to
            tax_grouped = invoice.get_taxes_values()

            # Create new tax lines
            for tax in pycompat.values(tax_grouped):
                account_invoice_tax.create(tax)

        # dummy write on self to trigger recomputations
        return self.with_context(ctx).write({'invoice_line_ids': []})

    @api.multi
    def unlink(self):
        for invoice in self:
            if invoice.state not in ('draft', 'cancel'):
                raise UserError(_('You cannot delete an invoice which is not draft or cancelled. You should create a credit note instead.'))
            elif invoice.move_name:
                raise UserError(_('You cannot delete an invoice after it has been validated (and received a number). You can set it back to "Draft" state and modify its content, then re-confirm it.'))
        return super(AccountInvoice, self).unlink()

    @api.onchange('invoice_line_ids')
    def _onchange_invoice_line_ids(self):
        taxes_grouped = self.get_taxes_values()
<<<<<<< HEAD
        tax_lines = self.tax_line_ids.browse([])
        for tax in pycompat.values(taxes_grouped):
=======
        tax_lines = self.tax_line_ids.filtered('manual')
        for tax in taxes_grouped.values():
>>>>>>> 0f2b2c4e
            tax_lines += tax_lines.new(tax)
        self.tax_line_ids = tax_lines
        return

    @api.onchange('partner_id', 'company_id')
    def _onchange_partner_id(self):
        account_id = False
        payment_term_id = False
        fiscal_position = False
        bank_id = False
        warning = {}
        domain = {}
        company_id = self.company_id.id
        p = self.partner_id if not company_id else self.partner_id.with_context(force_company=company_id)
        type = self.type
        if p:
            rec_account = p.property_account_receivable_id
            pay_account = p.property_account_payable_id
            if not rec_account and not pay_account:
                action = self.env.ref('account.action_account_config')
                msg = _('Cannot find a chart of accounts for this company, You should configure it. \nPlease go to Account Configuration.')
                raise RedirectWarning(msg, action.id, _('Go to the configuration panel'))

            if type in ('out_invoice', 'out_refund'):
                account_id = rec_account.id
                payment_term_id = p.property_payment_term_id.id
            else:
                account_id = pay_account.id
                payment_term_id = p.property_supplier_payment_term_id.id

            delivery_partner_id = self.get_delivery_partner_id()
            fiscal_position = self.env['account.fiscal.position'].get_fiscal_position(self.partner_id.id, delivery_id=delivery_partner_id)

            # If partner has no warning, check its company
            if p.invoice_warn == 'no-message' and p.parent_id:
                p = p.parent_id
            if p.invoice_warn != 'no-message':
                # Block if partner only has warning but parent company is blocked
                if p.invoice_warn != 'block' and p.parent_id and p.parent_id.invoice_warn == 'block':
                    p = p.parent_id
                warning = {
                    'title': _("Warning for %s") % p.name,
                    'message': p.invoice_warn_msg
                    }
                if p.invoice_warn == 'block':
                    self.partner_id = False

        self.account_id = account_id
        self.payment_term_id = payment_term_id
        self.fiscal_position_id = fiscal_position

        if type in ('in_invoice', 'out_refund'):
            bank_ids = p.commercial_partner_id.bank_ids
            bank_id = bank_ids[0].id if bank_ids else False
            self.partner_bank_id = bank_id
            domain = {'partner_bank_id': [('id', 'in', bank_ids.ids)]}

        res = {}
        if warning:
            res['warning'] = warning
        if domain:
            res['domain'] = domain
        return res

    @api.multi
    def get_delivery_partner_id(self):
        self.ensure_one()
        return self.partner_id.address_get(['delivery'])['delivery']

    @api.onchange('journal_id')
    def _onchange_journal_id(self):
        if self.journal_id:
            self.currency_id = self.journal_id.currency_id.id or self.journal_id.company_id.currency_id.id

    @api.onchange('payment_term_id', 'date_invoice')
    def _onchange_payment_term_date_invoice(self):
        date_invoice = self.date_invoice
        if not date_invoice:
            date_invoice = fields.Date.context_today(self)
        if not self.payment_term_id:
            # When no payment terms defined
            self.date_due = self.date_due or self.date_invoice
        else:
            pterm = self.payment_term_id
            pterm_list = pterm.with_context(currency_id=self.company_id.currency_id.id).compute(value=1, date_ref=date_invoice)[0]
            self.date_due = max(line[0] for line in pterm_list)

    @api.multi
    def action_invoice_draft(self):
        if self.filtered(lambda inv: inv.state != 'cancel'):
            raise UserError(_("Invoice must be cancelled in order to reset it to draft."))
        # go from canceled state to draft state
        self.write({'state': 'draft', 'date': False})
        # Delete former printed invoice
        try:
            report_invoice = self.env['ir.actions.report']._get_report_from_name('account.report_invoice')
        except IndexError:
            report_invoice = False
        if report_invoice and report_invoice.attachment:
            for invoice in self:
                with invoice.env.do_in_draft():
                    invoice.number, invoice.state = invoice.move_name, 'open'
                    attachment = self.env.ref('account.account_invoices').retrieve_attachment(invoice)
                if attachment:
                    attachment.unlink()
        return True

    @api.multi
    def action_invoice_open(self):
        # lots of duplicate calls to action_invoice_open, so we remove those already open
        to_open_invoices = self.filtered(lambda inv: inv.state != 'open')
        if to_open_invoices.filtered(lambda inv: inv.state != 'draft'):
            raise UserError(_("Invoice must be in draft state in order to validate it."))
        if to_open_invoices.filtered(lambda inv: inv.amount_total < 0):
            raise UserError(_("You cannot validate an invoice with a negative total amount. You should create a credit note instead."))
        to_open_invoices.action_date_assign()
        to_open_invoices.action_move_create()
        return to_open_invoices.invoice_validate()

    @api.multi
    def action_invoice_paid(self):
        # lots of duplicate calls to action_invoice_paid, so we remove those already paid
        to_pay_invoices = self.filtered(lambda inv: inv.state != 'paid')
        if to_pay_invoices.filtered(lambda inv: inv.state != 'open'):
            raise UserError(_('Invoice must be validated in order to set it to register payment.'))
        if to_pay_invoices.filtered(lambda inv: not inv.reconciled):
            raise UserError(_('You cannot pay an invoice which is partially paid. You need to reconcile payment entries first.'))
        return to_pay_invoices.write({'state': 'paid'})

    @api.multi
    def action_invoice_re_open(self):
        if self.filtered(lambda inv: inv.state != 'paid'):
            raise UserError(_('Invoice must be paid in order to set it to register payment.'))
        return self.write({'state': 'open'})

    @api.multi
    def action_invoice_cancel(self):
        if self.filtered(lambda inv: inv.state not in ['draft', 'open']):
            raise UserError(_("Invoice must be in draft or open state in order to be cancelled."))
        return self.action_cancel()

    @api.multi
    def get_formview_id(self, access_uid=None):
        """ Update form view id of action to open the invoice """
        if self.type in ('in_invoice', 'in_refund'):
            return self.env.ref('account.invoice_supplier_form').id
        else:
            return self.env.ref('account.invoice_form').id

    def _prepare_tax_line_vals(self, line, tax):
        """ Prepare values to create an account.invoice.tax line

        The line parameter is an account.invoice.line, and the
        tax parameter is the output of account.tax.compute_all().
        """
        vals = {
            'invoice_id': self.id,
            'name': tax['name'],
            'tax_id': tax['id'],
            'amount': tax['amount'],
            'base': tax['base'],
            'manual': False,
            'sequence': tax['sequence'],
            'account_analytic_id': tax['analytic'] and line.account_analytic_id.id or False,
            'account_id': self.type in ('out_invoice', 'in_invoice') and (tax['account_id'] or line.account_id.id) or (tax['refund_account_id'] or line.account_id.id),
        }

        # If the taxes generate moves on the same financial account as the invoice line,
        # propagate the analytic account from the invoice line to the tax line.
        # This is necessary in situations were (part of) the taxes cannot be reclaimed,
        # to ensure the tax move is allocated to the proper analytic account.
        if not vals.get('account_analytic_id') and line.account_analytic_id and vals['account_id'] == line.account_id.id:
            vals['account_analytic_id'] = line.account_analytic_id.id

        return vals

    @api.multi
    def get_taxes_values(self):
        tax_grouped = {}
        for line in self.invoice_line_ids:
            price_unit = line.price_unit * (1 - (line.discount or 0.0) / 100.0)
            taxes = line.invoice_line_tax_ids.compute_all(price_unit, self.currency_id, line.quantity, line.product_id, self.partner_id)['taxes']
            for tax in taxes:
                val = self._prepare_tax_line_vals(line, tax)
                key = self.env['account.tax'].browse(tax['id']).get_grouping_key(val)

                if key not in tax_grouped:
                    tax_grouped[key] = val
                else:
                    tax_grouped[key]['amount'] += val['amount']
                    tax_grouped[key]['base'] += val['base']
        return tax_grouped

    @api.multi
    def register_payment(self, payment_line, writeoff_acc_id=False, writeoff_journal_id=False):
        """ Reconcile payable/receivable lines from the invoice with payment_line """
        line_to_reconcile = self.env['account.move.line']
        for inv in self:
            line_to_reconcile += inv.move_id.line_ids.filtered(lambda r: not r.reconciled and r.account_id.internal_type in ('payable', 'receivable'))
        return (line_to_reconcile + payment_line).reconcile(writeoff_acc_id, writeoff_journal_id)

    @api.multi
    def assign_outstanding_credit(self, credit_aml_id):
        self.ensure_one()
        credit_aml = self.env['account.move.line'].browse(credit_aml_id)
        if not credit_aml.currency_id and self.currency_id != self.company_id.currency_id:
            credit_aml.with_context(allow_amount_currency=True).write({
                'amount_currency': self.company_id.currency_id.with_context(date=credit_aml.date).compute(credit_aml.balance, self.currency_id),
                'currency_id': self.currency_id.id})
        if credit_aml.payment_id:
            credit_aml.payment_id.write({'invoice_ids': [(4, self.id, None)]})
        return self.register_payment(credit_aml)

    @api.multi
    def action_date_assign(self):
        for inv in self:
            # Here the onchange will automatically write to the database
            inv._onchange_payment_term_date_invoice()
        return True

    @api.multi
    def finalize_invoice_move_lines(self, move_lines):
        """ finalize_invoice_move_lines(move_lines) -> move_lines

            Hook method to be overridden in additional modules to verify and
            possibly alter the move lines to be created by an invoice, for
            special cases.
            :param move_lines: list of dictionaries with the account.move.lines (as for create())
            :return: the (possibly updated) final move_lines to create for this invoice
        """
        return move_lines

    @api.multi
    def compute_invoice_totals(self, company_currency, invoice_move_lines):
        total = 0
        total_currency = 0
        for line in invoice_move_lines:
            if self.currency_id != company_currency:
                currency = self.currency_id.with_context(date=self.date_invoice or fields.Date.context_today(self))
                if not (line.get('currency_id') and line.get('amount_currency')):
                    line['currency_id'] = currency.id
                    line['amount_currency'] = currency.round(line['price'])
                    line['price'] = currency.compute(line['price'], company_currency)
            else:
                line['currency_id'] = False
                line['amount_currency'] = False
                line['price'] = self.currency_id.round(line['price'])
            if self.type in ('out_invoice', 'in_refund'):
                total += line['price']
                total_currency += line['amount_currency'] or line['price']
                line['price'] = - line['price']
            else:
                total -= line['price']
                total_currency -= line['amount_currency'] or line['price']
        return total, total_currency, invoice_move_lines

    @api.model
    def invoice_line_move_line_get(self):
        res = []
        for line in self.invoice_line_ids:
            if line.quantity==0:
                continue
            tax_ids = []
            for tax in line.invoice_line_tax_ids:
                tax_ids.append((4, tax.id, None))
                for child in tax.children_tax_ids:
                    if child.type_tax_use != 'none':
                        tax_ids.append((4, child.id, None))
            analytic_tag_ids = [(4, analytic_tag.id, None) for analytic_tag in line.analytic_tag_ids]

            move_line_dict = {
                'invl_id': line.id,
                'type': 'src',
                'name': line.name.split('\n')[0][:64],
                'price_unit': line.price_unit,
                'quantity': line.quantity,
                'price': line.price_subtotal,
                'account_id': line.account_id.id,
                'product_id': line.product_id.id,
                'uom_id': line.uom_id.id,
                'account_analytic_id': line.account_analytic_id.id,
                'tax_ids': tax_ids,
                'invoice_id': self.id,
                'analytic_tag_ids': analytic_tag_ids
            }
            if line['account_analytic_id']:
                move_line_dict['analytic_line_ids'] = [(0, 0, line._get_analytic_line())]
            res.append(move_line_dict)
        return res

    @api.model
    def tax_line_move_line_get(self):
        res = []
        # keep track of taxes already processed
        done_taxes = []
        # loop the invoice.tax.line in reversal sequence
        for tax_line in sorted(self.tax_line_ids, key=lambda x: -x.sequence):
            if tax_line.amount:
                tax = tax_line.tax_id
                if tax.amount_type == "group":
                    for child_tax in tax.children_tax_ids:
                        done_taxes.append(child_tax.id)
                done_taxes.append(tax.id)
                res.append({
                    'invoice_tax_line_id': tax_line.id,
                    'tax_line_id': tax_line.tax_id.id,
                    'type': 'tax',
                    'name': tax_line.name,
                    'price_unit': tax_line.amount,
                    'quantity': 1,
                    'price': tax_line.amount,
                    'account_id': tax_line.account_id.id,
                    'account_analytic_id': tax_line.account_analytic_id.id,
                    'invoice_id': self.id,
                    'tax_ids': [(6, 0, done_taxes)] if tax_line.tax_id.include_base_amount else []
                })
        return res

    def inv_line_characteristic_hashcode(self, invoice_line):
        """Overridable hashcode generation for invoice lines. Lines having the same hashcode
        will be grouped together if the journal has the 'group line' option. Of course a module
        can add fields to invoice lines that would need to be tested too before merging lines
        or not."""
        return "%s-%s-%s-%s-%s-%s-%s" % (
            invoice_line['account_id'],
            invoice_line.get('tax_ids', 'False'),
            invoice_line.get('tax_line_id', 'False'),
            invoice_line.get('product_id', 'False'),
            invoice_line.get('analytic_account_id', 'False'),
            invoice_line.get('date_maturity', 'False'),
            invoice_line.get('analytic_tag_ids', 'False'),
        )

    def group_lines(self, iml, line):
        """Merge account move lines (and hence analytic lines) if invoice line hashcodes are equals"""
        if self.journal_id.group_invoice_lines:
            line2 = {}
            for x, y, l in line:
                tmp = self.inv_line_characteristic_hashcode(l)
                if tmp in line2:
                    am = line2[tmp]['debit'] - line2[tmp]['credit'] + (l['debit'] - l['credit'])
                    line2[tmp]['debit'] = (am > 0) and am or 0.0
                    line2[tmp]['credit'] = (am < 0) and -am or 0.0
                    line2[tmp]['amount_currency'] += l['amount_currency']
                    line2[tmp]['analytic_line_ids'] += l['analytic_line_ids']
                    qty = l.get('quantity')
                    if qty:
                        line2[tmp]['quantity'] = line2[tmp].get('quantity', 0.0) + qty
                else:
                    line2[tmp] = l
            line = []
            for key, val in pycompat.items(line2):
                line.append((0, 0, val))
        return line

    @api.multi
    def action_move_create(self):
        """ Creates invoice related analytics and financial move lines """
        account_move = self.env['account.move']

        for inv in self:
            if not inv.journal_id.sequence_id:
                raise UserError(_('Please define sequence on the journal related to this invoice.'))
            if not inv.invoice_line_ids:
                raise UserError(_('Please create some invoice lines.'))
            if inv.move_id:
                continue

            ctx = dict(self._context, lang=inv.partner_id.lang)

            if not inv.date_invoice:
                inv.with_context(ctx).write({'date_invoice': fields.Date.context_today(self)})
            date_invoice = inv.date_invoice
            company_currency = inv.company_id.currency_id

            # create move lines (one per invoice line + eventual taxes and analytic lines)
            iml = inv.invoice_line_move_line_get()
            iml += inv.tax_line_move_line_get()

            diff_currency = inv.currency_id != company_currency
            # create one move line for the total and possibly adjust the other lines amount
            total, total_currency, iml = inv.with_context(ctx).compute_invoice_totals(company_currency, iml)

            name = inv.name or '/'
            if inv.payment_term_id:
                totlines = inv.with_context(ctx).payment_term_id.with_context(currency_id=company_currency.id).compute(total, date_invoice)[0]
                res_amount_currency = total_currency
                ctx['date'] = date_invoice
                for i, t in enumerate(totlines):
                    if inv.currency_id != company_currency:
                        amount_currency = company_currency.with_context(ctx).compute(t[1], inv.currency_id)
                    else:
                        amount_currency = False

                    # last line: add the diff
                    res_amount_currency -= amount_currency or 0
                    if i + 1 == len(totlines):
                        amount_currency += res_amount_currency

                    iml.append({
                        'type': 'dest',
                        'name': name,
                        'price': t[1],
                        'account_id': inv.account_id.id,
                        'date_maturity': t[0],
                        'amount_currency': diff_currency and amount_currency,
                        'currency_id': diff_currency and inv.currency_id.id,
                        'invoice_id': inv.id
                    })
            else:
                iml.append({
                    'type': 'dest',
                    'name': name,
                    'price': total,
                    'account_id': inv.account_id.id,
                    'date_maturity': inv.date_due,
                    'amount_currency': diff_currency and total_currency,
                    'currency_id': diff_currency and inv.currency_id.id,
                    'invoice_id': inv.id
                })
            part = self.env['res.partner']._find_accounting_partner(inv.partner_id)
            line = [(0, 0, self.line_get_convert(l, part.id)) for l in iml]
            line = inv.group_lines(iml, line)

            journal = inv.journal_id.with_context(ctx)
            line = inv.finalize_invoice_move_lines(line)

            date = inv.date or date_invoice
            move_vals = {
                'ref': inv.reference,
                'line_ids': line,
                'journal_id': journal.id,
                'date': date,
                'narration': inv.comment,
            }
            ctx['company_id'] = inv.company_id.id
            ctx['invoice'] = inv
            ctx_nolang = ctx.copy()
            ctx_nolang.pop('lang', None)
            move = account_move.with_context(ctx_nolang).create(move_vals)
            # Pass invoice in context in method post: used if you want to get the same
            # account move reference when creating the same invoice after a cancelled one:
            move.post()
            # make the invoice point to that move
            vals = {
                'move_id': move.id,
                'date': date,
                'move_name': move.name,
            }
            inv.with_context(ctx).write(vals)
            move.message_post_with_view('mail.message_origin_link',
                    values={'self': move, 'origin': inv},
                    subtype_id=self.env.ref('mail.mt_note').id)
        return True

    @api.multi
    def _check_duplicate_supplier_reference(self):
        for invoice in self:
            # refuse to validate a vendor bill/credit note if there already exists one with the same reference for the same partner,
            # because it's probably a double encoding of the same bill/credit note
            if invoice.type in ('in_invoice', 'in_refund') and invoice.reference:
                if self.search([('type', '=', invoice.type), ('reference', '=', invoice.reference), ('company_id', '=', invoice.company_id.id), ('commercial_partner_id', '=', invoice.commercial_partner_id.id), ('id', '!=', invoice.id)]):
                    raise UserError(_("Duplicated vendor reference detected. You probably encoded twice the same vendor bill/credit note."))

    @api.multi
    def invoice_validate(self):
        for invoice in self.filtered(lambda invoice: invoice.partner_id not in invoice.message_partner_ids):
            invoice.message_subscribe([invoice.partner_id.id])
        self._check_duplicate_supplier_reference()
        return self.write({'state': 'open'})

    @api.model
    def line_get_convert(self, line, part):
        return {
            'date_maturity': line.get('date_maturity', False),
            'partner_id': part,
            'name': line['name'][:64],
            'debit': line['price'] > 0 and line['price'],
            'credit': line['price'] < 0 and -line['price'],
            'account_id': line['account_id'],
            'analytic_line_ids': line.get('analytic_line_ids', []),
            'amount_currency': line['price'] > 0 and abs(line.get('amount_currency', False)) or -abs(line.get('amount_currency', False)),
            'currency_id': line.get('currency_id', False),
            'quantity': line.get('quantity', 1.00),
            'product_id': line.get('product_id', False),
            'product_uom_id': line.get('uom_id', False),
            'analytic_account_id': line.get('account_analytic_id', False),
            'invoice_id': line.get('invoice_id', False),
            'tax_ids': line.get('tax_ids', False),
            'tax_line_id': line.get('tax_line_id', False),
            'analytic_tag_ids': line.get('analytic_tag_ids', False),
        }

    @api.multi
    def action_cancel(self):
        moves = self.env['account.move']
        for inv in self:
            if inv.move_id:
                moves += inv.move_id
            if inv.payment_move_line_ids:
                raise UserError(_('You cannot cancel an invoice which is partially paid. You need to unreconcile related payment entries first.'))

        # First, set the invoices as cancelled and detach the move ids
        self.write({'state': 'cancel', 'move_id': False})
        if moves:
            # second, invalidate the move(s)
            moves.button_cancel()
            # delete the move this invoice was pointing to
            # Note that the corresponding move_lines and move_reconciles
            # will be automatically deleted too
            moves.unlink()
        return True

    ###################

    @api.multi
    def name_get(self):
        TYPES = {
            'out_invoice': _('Invoice'),
            'in_invoice': _('Vendor Bill'),
            'out_refund': _('Credit Note'),
            'in_refund': _('Vendor Credit note'),
        }
        result = []
        for inv in self:
            result.append((inv.id, "%s %s" % (inv.number or TYPES[inv.type], inv.name or '')))
        return result

    @api.model
    def name_search(self, name, args=None, operator='ilike', limit=100):
        args = args or []
        recs = self.browse()
        if name:
            recs = self.search([('number', '=', name)] + args, limit=limit)
        if not recs:
            recs = self.search([('name', operator, name)] + args, limit=limit)
        return recs.name_get()

    @api.model
    def _refund_cleanup_lines(self, lines):
        """ Convert records to dict of values suitable for one2many line creation

            :param recordset lines: records to convert
            :return: list of command tuple for one2many line creation [(0, 0, dict of valueis), ...]
        """
        result = []
        for line in lines:
            values = {}
            for name, field in pycompat.items(line._fields):
                if name in MAGIC_COLUMNS:
                    continue
                elif field.type == 'many2one':
                    values[name] = line[name].id
                elif field.type not in ['many2many', 'one2many']:
                    values[name] = line[name]
                elif name == 'invoice_line_tax_ids':
                    values[name] = [(6, 0, line[name].ids)]
            result.append((0, 0, values))
        return result

    def _get_refund_common_fields(self):
        return ['partner_id', 'payment_term_id', 'account_id', 'currency_id', 'journal_id']

    def _get_refund_prepare_fields(self):
        return ['name', 'reference', 'comment', 'date_due']

    def _get_refund_modify_read_fields(self):
        read_fields = ['type', 'number', 'invoice_line_ids', 'tax_line_ids', 'date']
        return self._get_refund_common_fields() + self._get_refund_prepare_fields() + read_fields

    def _get_refund_copy_fields(self):
        copy_fields = ['company_id', 'user_id', 'fiscal_position_id']
        return self._get_refund_common_fields() + self._get_refund_prepare_fields() + copy_fields

    @api.model
    def _get_refund_common_fields(self):
        return ['partner_id', 'payment_term_id', 'account_id', 'currency_id', 'journal_id']

    @api.model
    def _get_refund_prepare_fields(self):
        return ['name', 'reference', 'comment', 'date_due']

    @api.model
    def _get_refund_modify_read_fields(self):
        read_fields = ['type', 'number', 'invoice_line_ids', 'tax_line_ids',
                       'date', 'partner_insite', 'partner_contact', 'partner_ref']
        return self._get_refund_common_fields() + self._get_refund_prepare_fields() + read_fields

    @api.model
    def _get_refund_copy_fields(self):
        copy_fields = ['company_id', 'user_id', 'fiscal_position_id']
        return self._get_refund_common_fields() + self._get_refund_prepare_fields() + copy_fields

    @api.model
    def _prepare_refund(self, invoice, date_invoice=None, date=None, description=None, journal_id=None):
        """ Prepare the dict of values to create the new credit note from the invoice.
            This method may be overridden to implement custom
            credit note generation (making sure to call super() to establish
            a clean extension chain).

            :param record invoice: invoice as credit note
            :param string date_invoice: credit note creation date from the wizard
            :param integer date: force date from the wizard
            :param string description: description of the credit note from the wizard
            :param integer journal_id: account.journal from the wizard
            :return: dict of value to create() the credit note
        """
        values = {}
        for field in self._get_refund_copy_fields():
            if invoice._fields[field].type == 'many2one':
                values[field] = invoice[field].id
            else:
                values[field] = invoice[field] or False

        values['invoice_line_ids'] = self._refund_cleanup_lines(invoice.invoice_line_ids)

        tax_lines = invoice.tax_line_ids
        values['tax_line_ids'] = self._refund_cleanup_lines(tax_lines)

        if journal_id:
            journal = self.env['account.journal'].browse(journal_id)
        elif invoice['type'] == 'in_invoice':
            journal = self.env['account.journal'].search([('type', '=', 'purchase')], limit=1)
        else:
            journal = self.env['account.journal'].search([('type', '=', 'sale')], limit=1)
        values['journal_id'] = journal.id

        values['type'] = TYPE2REFUND[invoice['type']]
        values['date_invoice'] = date_invoice or fields.Date.context_today(invoice)
        values['state'] = 'draft'
        values['number'] = False
        values['origin'] = invoice.number
        values['refund_invoice_id'] = invoice.id

        if date:
            values['date'] = date
        if description:
            values['name'] = description
        return values

    @api.multi
    @api.returns('self')
    def refund(self, date_invoice=None, date=None, description=None, journal_id=None):
        new_invoices = self.browse()
        for invoice in self:
            # create the new invoice
            values = self._prepare_refund(invoice, date_invoice=date_invoice, date=date,
                                    description=description, journal_id=journal_id)
            refund_invoice = self.create(values)
            invoice_type = {'out_invoice': ('customer invoices credit note'),
                'in_invoice': ('vendor bill credit note')}
            message = _("This %s has been created from: <a href=# data-oe-model=account.invoice data-oe-id=%d>%s</a>") % (invoice_type[invoice.type], invoice.id, invoice.number)
            refund_invoice.message_post(body=message)
            new_invoices += refund_invoice
        return new_invoices

    @api.multi
    def pay_and_reconcile(self, pay_journal, pay_amount=None, date=None, writeoff_acc=None):
        """ Create and post an account.payment for the invoice self, which creates a journal entry that reconciles the invoice.

            :param pay_journal: journal in which the payment entry will be created
            :param pay_amount: amount of the payment to register, defaults to the residual of the invoice
            :param date: payment date, defaults to fields.Date.context_today(self)
            :param writeoff_acc: account in which to create a writeoff if pay_amount < self.residual, so that the invoice is fully paid
        """
        if isinstance(pay_journal, pycompat.integer_types):
            pay_journal = self.env['account.journal'].browse([pay_journal])
        assert len(self) == 1, "Can only pay one invoice at a time."
        payment_type = self.type in ('out_invoice', 'in_refund') and 'inbound' or 'outbound'
        if payment_type == 'inbound':
            payment_method = self.env.ref('account.account_payment_method_manual_in')
            journal_payment_methods = pay_journal.inbound_payment_method_ids
        else:
            payment_method = self.env.ref('account.account_payment_method_manual_out')
            journal_payment_methods = pay_journal.outbound_payment_method_ids
        if payment_method not in journal_payment_methods:
            raise UserError(_('No appropriate payment method enabled on journal %s') % pay_journal.name)

        communication = self.type in ('in_invoice', 'in_refund') and self.reference or self.number
        if self.origin:
            communication = '%s (%s)' % (communication, self.origin)

        payment = self.env['account.payment'].create({
            'invoice_ids': [(6, 0, self.ids)],
            'amount': pay_amount or self.residual,
            'payment_date': date or fields.Date.context_today(self),
            'communication': communication,
            'partner_id': self.partner_id.id,
            'partner_type': self.type in ('out_invoice', 'out_refund') and 'customer' or 'supplier',
            'journal_id': pay_journal.id,
            'payment_type': payment_type,
            'payment_method_id': payment_method.id,
            'payment_difference_handling': writeoff_acc and 'reconcile' or 'open',
            'writeoff_account_id': writeoff_acc and writeoff_acc.id or False,
        })
        payment.post()

        return True

    @api.multi
    def _track_subtype(self, init_values):
        self.ensure_one()
        if 'state' in init_values and self.state == 'paid' and self.type in ('out_invoice', 'out_refund'):
            return 'account.mt_invoice_paid'
        elif 'state' in init_values and self.state == 'open' and self.type in ('out_invoice', 'out_refund'):
            return 'account.mt_invoice_validated'
        elif 'state' in init_values and self.state == 'draft' and self.type in ('out_invoice', 'out_refund'):
            return 'account.mt_invoice_created'
        return super(AccountInvoice, self)._track_subtype(init_values)

    @api.multi
    def _get_tax_amount_by_group(self):
        self.ensure_one()
        res = {}
        currency = self.currency_id or self.company_id.currency_id
        for line in self.tax_line_ids:
            res.setdefault(line.tax_id.tax_group_id, 0.0)
            res[line.tax_id.tax_group_id] += line.amount
        res = sorted(pycompat.items(res), key=lambda l: l[0].sequence)
        res = [(l[0].name, l[1]) for l in res]
        return res


class AccountInvoiceLine(models.Model):
    _name = "account.invoice.line"
    _description = "Invoice Line"
    _order = "invoice_id,sequence,id"

    @api.multi
    def _get_analytic_line(self):
        ref = self.invoice_id.number
        return {
            'name': self.name,
            'date': self.invoice_id.date_invoice,
            'account_id': self.account_analytic_id.id,
            'unit_amount': self.quantity,
            'amount': self.price_subtotal_signed,
            'product_id': self.product_id.id,
            'product_uom_id': self.uom_id.id,
            'general_account_id': self.account_id.id,
            'ref': ref,
        }

    @api.one
    @api.depends('price_unit', 'discount', 'invoice_line_tax_ids', 'quantity',
        'product_id', 'invoice_id.partner_id', 'invoice_id.currency_id', 'invoice_id.company_id',
        'invoice_id.date_invoice')
    def _compute_price(self):
        currency = self.invoice_id and self.invoice_id.currency_id or None
        price = self.price_unit * (1 - (self.discount or 0.0) / 100.0)
        taxes = False
        if self.invoice_line_tax_ids:
            taxes = self.invoice_line_tax_ids.compute_all(price, currency, self.quantity, product=self.product_id, partner=self.invoice_id.partner_id)
        self.price_subtotal = price_subtotal_signed = taxes['total_excluded'] if taxes else self.quantity * price
        if self.invoice_id.currency_id and self.invoice_id.company_id and self.invoice_id.currency_id != self.invoice_id.company_id.currency_id:
            price_subtotal_signed = self.invoice_id.currency_id.with_context(date=self.invoice_id.date_invoice).compute(price_subtotal_signed, self.invoice_id.company_id.currency_id)
        sign = self.invoice_id.type in ['in_refund', 'out_refund'] and -1 or 1
        self.price_subtotal_signed = price_subtotal_signed * sign

    @api.model
    def _default_account(self):
        if self._context.get('journal_id'):
            journal = self.env['account.journal'].browse(self._context.get('journal_id'))
            if self._context.get('type') in ('out_invoice', 'in_refund'):
                return journal.default_credit_account_id.id
            return journal.default_debit_account_id.id

    name = fields.Text(string='Description', required=True)
    origin = fields.Char(string='Source Document',
        help="Reference of the document that produced this invoice.")
    sequence = fields.Integer(default=10,
        help="Gives the sequence of this line when displaying the invoice.")
    invoice_id = fields.Many2one('account.invoice', string='Invoice Reference',
        ondelete='cascade', index=True)
    uom_id = fields.Many2one('product.uom', string='Unit of Measure',
        ondelete='set null', index=True, oldname='uos_id')
    product_id = fields.Many2one('product.product', string='Product',
        ondelete='restrict', index=True)
    account_id = fields.Many2one('account.account', string='Account',
        required=True, domain=[('deprecated', '=', False)],
        default=_default_account,
        help="The income or expense account related to the selected product.")
    price_unit = fields.Float(string='Unit Price', required=True, digits=dp.get_precision('Product Price'))
    price_subtotal = fields.Monetary(string='Amount',
        store=True, readonly=True, compute='_compute_price')
    price_subtotal_signed = fields.Monetary(string='Amount Signed', currency_field='company_currency_id',
        store=True, readonly=True, compute='_compute_price',
        help="Total amount in the currency of the company, negative for credit note.")
    quantity = fields.Float(string='Quantity', digits=dp.get_precision('Product Unit of Measure'),
        required=True, default=1)
    discount = fields.Float(string='Discount (%)', digits=dp.get_precision('Discount'),
        default=0.0)
    invoice_line_tax_ids = fields.Many2many('account.tax',
        'account_invoice_line_tax', 'invoice_line_id', 'tax_id',
        string='Taxes', domain=[('type_tax_use','!=','none'), '|', ('active', '=', False), ('active', '=', True)], oldname='invoice_line_tax_id')
    account_analytic_id = fields.Many2one('account.analytic.account',
        string='Analytic Account')
    analytic_tag_ids = fields.Many2many('account.analytic.tag', string='Analytic Tags')
    company_id = fields.Many2one('res.company', string='Company',
        related='invoice_id.company_id', store=True, readonly=True, related_sudo=False)
    partner_id = fields.Many2one('res.partner', string='Partner',
        related='invoice_id.partner_id', store=True, readonly=True, related_sudo=False)
    currency_id = fields.Many2one('res.currency', related='invoice_id.currency_id', store=True, related_sudo=False)
    company_currency_id = fields.Many2one('res.currency', related='invoice_id.company_currency_id', readonly=True, related_sudo=False)

    @api.model
    def fields_view_get(self, view_id=None, view_type='form', toolbar=False, submenu=False):
        res = super(AccountInvoiceLine, self).fields_view_get(
            view_id=view_id, view_type=view_type, toolbar=toolbar, submenu=submenu)
        if self._context.get('type'):
            doc = etree.XML(res['arch'])
            for node in doc.xpath("//field[@name='product_id']"):
                if self._context['type'] in ('in_invoice', 'in_refund'):
                    # Hack to fix the stable version 8.0 -> saas-12
                    # purchase_ok will be moved from purchase to product in master #13271
                    if 'purchase_ok' in self.env['product.template']._fields:
                        node.set('domain', "[('purchase_ok', '=', True)]")
                else:
                    node.set('domain', "[('sale_ok', '=', True)]")
            res['arch'] = etree.tostring(doc)
        return res

    @api.v8
    def get_invoice_line_account(self, type, product, fpos, company):
        accounts = product.product_tmpl_id.get_product_accounts(fpos)
        if type in ('out_invoice', 'out_refund'):
            return accounts['income']
        return accounts['expense']

    def _set_taxes(self):
        """ Used in on_change to set taxes and price."""
        if self.invoice_id.type in ('out_invoice', 'out_refund'):
            taxes = self.product_id.taxes_id or self.account_id.tax_ids
        else:
            taxes = self.product_id.supplier_taxes_id or self.account_id.tax_ids

        # Keep only taxes of the company
        company_id = self.company_id or self.env.user.company_id
        taxes = taxes.filtered(lambda r: r.company_id == company_id)

        self.invoice_line_tax_ids = fp_taxes = self.invoice_id.fiscal_position_id.map_tax(taxes, self.product_id, self.invoice_id.partner_id)

        fix_price = self.env['account.tax']._fix_tax_included_price
        if self.invoice_id.type in ('in_invoice', 'in_refund'):
            prec = self.env['decimal.precision'].precision_get('Product Price')
            if not self.price_unit or float_compare(self.price_unit, self.product_id.standard_price, precision_digits=prec) == 0:
                self.price_unit = fix_price(self.product_id.standard_price, taxes, fp_taxes)
        else:
            self.price_unit = fix_price(self.product_id.lst_price, taxes, fp_taxes)

    @api.onchange('product_id')
    def _onchange_product_id(self):
        domain = {}
        if not self.invoice_id:
            return

        part = self.invoice_id.partner_id
        fpos = self.invoice_id.fiscal_position_id
        company = self.invoice_id.company_id
        currency = self.invoice_id.currency_id
        type = self.invoice_id.type

        if not part:
            warning = {
                    'title': _('Warning!'),
                    'message': _('You must first select a partner!'),
                }
            return {'warning': warning}

        if not self.product_id:
            if type not in ('in_invoice', 'in_refund'):
                self.price_unit = 0.0
            domain['uom_id'] = []
        else:
            if part.lang:
                product = self.product_id.with_context(lang=part.lang)
            else:
                product = self.product_id

            self.name = product.partner_ref
            account = self.get_invoice_line_account(type, product, fpos, company)
            if account:
                self.account_id = account.id
            self._set_taxes()

            if type in ('in_invoice', 'in_refund'):
                if product.description_purchase:
                    self.name += '\n' + product.description_purchase
            else:
                if product.description_sale:
                    self.name += '\n' + product.description_sale

            if not self.uom_id or product.uom_id.category_id.id != self.uom_id.category_id.id:
                self.uom_id = product.uom_id.id
            domain['uom_id'] = [('category_id', '=', product.uom_id.category_id.id)]

            if company and currency:
                if company.currency_id != currency:
                    self.price_unit = self.price_unit * currency.with_context(dict(self._context or {}, date=self.invoice_id.date_invoice)).rate

                if self.uom_id and self.uom_id.id != product.uom_id.id:
                    self.price_unit = product.uom_id._compute_price(self.price_unit, self.uom_id)
        return {'domain': domain}

    @api.onchange('account_id')
    def _onchange_account_id(self):
        if not self.account_id:
            return
        if not self.product_id:
            fpos = self.invoice_id.fiscal_position_id
            self.invoice_line_tax_ids = fpos.map_tax(self.account_id.tax_ids, partner=self.partner_id).ids
        elif not self.price_unit:
            self._set_taxes()

    @api.onchange('uom_id')
    def _onchange_uom_id(self):
        warning = {}
        result = {}
        if not self.uom_id:
            self.price_unit = 0.0
        if self.product_id and self.uom_id:
            if self.product_id.uom_id.category_id.id != self.uom_id.category_id.id:
                warning = {
                    'title': _('Warning!'),
                    'message': _('The selected unit of measure is not compatible with the unit of measure of the product.'),
                }
                self.uom_id = self.product_id.uom_id.id
        if warning:
            result['warning'] = warning
        return result

    def _set_additional_fields(self, invoice):
        """ Some modules, such as Purchase, provide a feature to add automatically pre-filled
            invoice lines. However, these modules might not be aware of extra fields which are
            added by extensions of the accounting module.
            This method is intended to be overridden by these extensions, so that any new field can
            easily be auto-filled as well.
            :param invoice : account.invoice corresponding record
            :rtype line : account.invoice.line record
        """
        pass

    @api.multi
    def unlink(self):
        if self.filtered(lambda r: r.invoice_id and r.invoice_id.state != 'draft'):
            raise UserError(_('You can only delete an invoice line if the invoice is in draft state.'))
        return super(AccountInvoiceLine, self).unlink()

class AccountInvoiceTax(models.Model):
    _name = "account.invoice.tax"
    _description = "Invoice Tax"
    _order = 'sequence'

    @api.depends('invoice_id.invoice_line_ids')
    def _compute_base_amount(self):
        tax_grouped = {}
        for invoice in self.mapped('invoice_id'):
            tax_grouped[invoice.id] = invoice.get_taxes_values()
        for tax in self:
            tax.base = 0.0
            if tax.tax_id:
                key = tax.tax_id.get_grouping_key({
                    'tax_id': tax.tax_id.id,
                    'account_id': tax.account_id.id,
                    'account_analytic_id': tax.account_analytic_id.id,
                })
                if tax.invoice_id and key in tax_grouped[tax.invoice_id.id]:
                    tax.base = tax_grouped[tax.invoice_id.id][key]['base']
                else:
                    _logger.warning('Tax Base Amount not computable probably due to a change in an underlying tax (%s).', tax.tax_id.name)

    invoice_id = fields.Many2one('account.invoice', string='Invoice', ondelete='cascade', index=True)
    name = fields.Char(string='Tax Description', required=True)
    tax_id = fields.Many2one('account.tax', string='Tax', ondelete='restrict')
    account_id = fields.Many2one('account.account', string='Tax Account', required=True, domain=[('deprecated', '=', False)])
    account_analytic_id = fields.Many2one('account.analytic.account', string='Analytic account')
    amount = fields.Monetary()
    manual = fields.Boolean(default=True)
    sequence = fields.Integer(help="Gives the sequence order when displaying a list of invoice tax.")
    company_id = fields.Many2one('res.company', string='Company', related='account_id.company_id', store=True, readonly=True)
    currency_id = fields.Many2one('res.currency', related='invoice_id.currency_id', store=True, readonly=True)
    base = fields.Monetary(string='Base', compute='_compute_base_amount', store=True)




class AccountPaymentTerm(models.Model):
    _name = "account.payment.term"
    _description = "Payment Terms"
    _order = "name"

    def _default_line_ids(self):
        return [(0, 0, {'value': 'balance', 'value_amount': 0.0, 'sequence': 9, 'days': 0, 'option': 'day_after_invoice_date'})]

    name = fields.Char(string='Payment Terms', translate=True, required=True)
    active = fields.Boolean(default=True, help="If the active field is set to False, it will allow you to hide the payment terms without removing it.")
    note = fields.Text(string='Description on the Invoice', translate=True)
    line_ids = fields.One2many('account.payment.term.line', 'payment_id', string='Terms', copy=True, default=_default_line_ids)
    company_id = fields.Many2one('res.company', string='Company', required=True, default=lambda self: self.env.user.company_id)

    @api.constrains('line_ids')
    @api.one
    def _check_lines(self):
        payment_term_lines = self.line_ids.sorted()
        if payment_term_lines and payment_term_lines[-1].value != 'balance':
            raise ValidationError(_('A Payment Terms should have its last line of type Balance.'))
        lines = self.line_ids.filtered(lambda r: r.value == 'balance')
        if len(lines) > 1:
            raise ValidationError(_('A Payment Terms should have only one line of type Balance.'))

    @api.one
    def compute(self, value, date_ref=False):
        date_ref = date_ref or fields.Date.today()
        amount = value
        result = []
        if self.env.context.get('currency_id'):
            currency = self.env['res.currency'].browse(self.env.context['currency_id'])
        else:
            currency = self.env.user.company_id.currency_id
        prec = currency.decimal_places
        for line in self.line_ids:
            if line.value == 'fixed':
                amt = round(line.value_amount, prec)
            elif line.value == 'percent':
                amt = round(value * (line.value_amount / 100.0), prec)
            elif line.value == 'balance':
                amt = round(amount, prec)
            if amt:
                next_date = fields.Date.from_string(date_ref)
                if line.option == 'day_after_invoice_date':
                    next_date += relativedelta(days=line.days)
                elif line.option == 'fix_day_following_month':
                    next_first_date = next_date + relativedelta(day=1, months=1)  # Getting 1st of next month
                    next_date = next_first_date + relativedelta(days=line.days - 1)
                elif line.option == 'last_day_following_month':
                    next_date += relativedelta(day=31, months=1)  # Getting last day of next month
                elif line.option == 'last_day_current_month':
                    next_date += relativedelta(day=31, months=0)  # Getting last day of next month
                result.append((fields.Date.to_string(next_date), amt))
                amount -= amt
        amount = sum(amt for _, amt in result)
        dist = round(value - amount, prec)
        if dist:
            last_date = result and result[-1][0] or fields.Date.today()
            result.append((last_date, dist))
        return result


class AccountPaymentTermLine(models.Model):
    _name = "account.payment.term.line"
    _description = "Payment Terms Line"
    _order = "sequence, id"

    value = fields.Selection([
            ('balance', 'Balance'),
            ('percent', 'Percent'),
            ('fixed', 'Fixed Amount')
        ], string='Type', required=True, default='balance',
        help="Select here the kind of valuation related to this payment terms line.")
    value_amount = fields.Float(string='Value', digits=dp.get_precision('Payment Terms'), help="For percent enter a ratio between 0-100.")
    days = fields.Integer(string='Number of Days', required=True, default=0)
    option = fields.Selection([
            ('day_after_invoice_date', 'Day(s) after the invoice date'),
            ('fix_day_following_month', 'Day(s) after the end of the invoice month (Net EOM)'),
            ('last_day_following_month', 'Last day of following month'),
            ('last_day_current_month', 'Last day of current month'),
        ],
        default='day_after_invoice_date', required=True, string='Options'
        )
    payment_id = fields.Many2one('account.payment.term', string='Payment Terms', required=True, index=True, ondelete='cascade')
    sequence = fields.Integer(default=10, help="Gives the sequence order when displaying a list of payment terms lines.")

    @api.one
    @api.constrains('value', 'value_amount')
    def _check_percent(self):
        if self.value == 'percent' and (self.value_amount < 0.0 or self.value_amount > 100.0):
            raise ValidationError(_('Percentages for Payment Terms Line must be between 0 and 100.'))

    @api.onchange('option')
    def _onchange_option(self):
        if self.option in ('last_day_current_month', 'last_day_following_month'):
            self.days = 0

class MailComposeMessage(models.TransientModel):
    _inherit = 'mail.compose.message'

    @api.multi
    def send_mail(self, auto_commit=False):
        context = self._context
        if context.get('default_model') == 'account.invoice' and \
                context.get('default_res_id') and context.get('mark_invoice_as_sent'):
            invoice = self.env['account.invoice'].browse(context['default_res_id'])
            invoice = invoice.with_context(mail_post_autofollow=True)
            invoice.sent = True
            invoice.message_post(body=_("Invoice sent"))
        return super(MailComposeMessage, self).send_mail(auto_commit=auto_commit)<|MERGE_RESOLUTION|>--- conflicted
+++ resolved
@@ -489,13 +489,8 @@
     @api.onchange('invoice_line_ids')
     def _onchange_invoice_line_ids(self):
         taxes_grouped = self.get_taxes_values()
-<<<<<<< HEAD
-        tax_lines = self.tax_line_ids.browse([])
+        tax_lines = self.tax_line_ids.filtered('manual')
         for tax in pycompat.values(taxes_grouped):
-=======
-        tax_lines = self.tax_line_ids.filtered('manual')
-        for tax in taxes_grouped.values():
->>>>>>> 0f2b2c4e
             tax_lines += tax_lines.new(tax)
         self.tax_line_ids = tax_lines
         return
