--- conflicted
+++ resolved
@@ -36,17 +36,8 @@
     module_account_budget = fields.Boolean(string='Budget Management')
     module_account_payment = fields.Boolean(string='Online Payment')
     module_account_reports = fields.Boolean("Dynamic Reports")
-<<<<<<< HEAD
-    module_account_reports_followup = fields.Boolean("Enable payment followup management")
+    module_account_reports_followup = fields.Boolean("Follow-up Levels")
     module_account_check_printing = fields.Boolean("Allow check printing and deposits")
-=======
-    module_account_reports_followup = fields.Boolean("Follow-up Levels")
-    default_sale_tax_id = fields.Many2one('account.tax', string="Default Sale Tax",
-        company_dependent=True, oldname="default_sale_tax")
-    default_purchase_tax_id = fields.Many2one('account.tax', string="Default Purchase Tax",
-        company_dependent=True, oldname="default_purchase_tax")
-    module_l10n_us_check_printing = fields.Boolean("Allow check printing and deposits")
->>>>>>> 2835d299
     module_account_batch_deposit = fields.Boolean(string='Use batch deposit',
         help='This allows you to group received checks before you deposit them to the bank.\n'
              '-This installs the module account_batch_deposit.')
