<?xml version="1.0"?>
<document filename="test.pdf">
  <template pageSize="(1120.0,770.0)" title="Profit and Loss" author="Openerp" allowSplitting="20" >
    <pageTemplate id="first">
      <frame id="first" x1="22.0" y1="15.0" width="1080" height="680"/>
	
    </pageTemplate>
  </template>
  <stylesheet>
    <blockTableStyle id="Standard_Outline">
      <blockAlignment value="LEFT"/>
      <blockValign value="TOP"/>
    </blockTableStyle>
    <blockTableStyle id="Table_Heading">
      <blockAlignment value="LEFT"/>
      <blockValign value="TOP"/>
    </blockTableStyle>
    <blockTableStyle id="Table_Company_Name">
      <blockAlignment value="LEFT"/>
      <blockValign value="TOP"/>
    </blockTableStyle>
    <blockTableStyle id="Table_Date_from_To">
      <blockAlignment value="LEFT"/>
      <blockValign value="TOP"/>
    </blockTableStyle>
    <blockTableStyle id="Table_debit_credit">
      <blockAlignment value="LEFT"/>
      <blockValign value="TOP"/>
    </blockTableStyle>
    <blockTableStyle id="Table_Account_Line_Title">
      <blockAlignment value="LEFT"/>
      <blockValign value="TOP"/>
      <lineStyle kind="LINEBEFORE" colorName="#cccccc" start="0,0" stop="0,-1"/>
      <lineStyle kind="LINEABOVE" colorName="#cccccc" start="0,0" stop="0,0"/>
      <lineStyle kind="LINEBELOW" colorName="#cccccc" start="0,0" stop="0,-1"/>
      <lineStyle kind="LINEBEFORE" colorName="#cccccc" start="1,0" stop="1,-1"/>
      <lineStyle kind="LINEABOVE" colorName="#cccccc" start="1,0" stop="1,0"/>
      <lineStyle kind="LINEBELOW" colorName="#cccccc" start="1,0" stop="1,-1"/>
      <lineStyle kind="LINEBEFORE" colorName="#cccccc" start="2,0" stop="2,-1"/>
      <lineStyle kind="LINEABOVE" colorName="#cccccc" start="2,0" stop="2,0"/>
      <lineStyle kind="LINEBELOW" colorName="#cccccc" start="2,0" stop="2,-1"/>
      <lineStyle kind="LINEBEFORE" colorName="#cccccc" start="3,0" stop="3,-1"/>
      <lineStyle kind="LINEABOVE" colorName="#cccccc" start="3,0" stop="3,0"/>
      <lineStyle kind="LINEBELOW" colorName="#cccccc" start="3,0" stop="3,-1"/>
      <lineStyle kind="LINEBEFORE" colorName="#cccccc" start="4,0" stop="4,-1"/>
      <lineStyle kind="LINEABOVE" colorName="#cccccc" start="4,0" stop="4,0"/>
      <lineStyle kind="LINEBELOW" colorName="#cccccc" start="4,0" stop="4,-1"/>
      <lineStyle kind="LINEBEFORE" colorName="#cccccc" start="5,0" stop="5,-1"/>
      <lineStyle kind="LINEABOVE" colorName="#cccccc" start="5,0" stop="5,0"/>
      <lineStyle kind="LINEBELOW" colorName="#cccccc" start="5,0" stop="5,-1"/>
      <lineStyle kind="LINEBEFORE" colorName="#cccccc" start="6,0" stop="6,-1"/>
      <lineStyle kind="LINEABOVE" colorName="#cccccc" start="6,0" stop="6,0"/>
      <lineStyle kind="LINEBELOW" colorName="#cccccc" start="6,0" stop="6,-1"/>
      <lineStyle kind="LINEBEFORE" colorName="#cccccc" start="7,0" stop="7,-1"/>
      <lineStyle kind="LINEAFTER" colorName="#cccccc" start="7,0" stop="7,-1"/>
      <lineStyle kind="LINEABOVE" colorName="#cccccc" start="7,0" stop="7,0"/>
      <lineStyle kind="LINEBELOW" colorName="#cccccc" start="7,0" stop="7,-1"/>
    </blockTableStyle>
    <blockTableStyle id="Table_Main_Content">
      <blockAlignment value="LEFT"/>
      <blockValign value="TOP"/>
    </blockTableStyle>
    <blockTableStyle id="Table_Expense_Content">
      <blockAlignment value="LEFT"/>
      <blockValign value="TOP"/>
    </blockTableStyle>
    <blockTableStyle id="Table_Income_Content">
      <blockAlignment value="LEFT"/>
      <blockValign value="TOP"/>
    </blockTableStyle>
     <blockTableStyle id="Table3">
      <blockAlignment value="LEFT"/>
      <lineStyle kind="LINEBEFORE" colorName="#cccccc" start="1,0" stop="1,-1"/>
    </blockTableStyle>        
    <blockTableStyle id="Table_Net_Profit_Loss">
      <blockAlignment value="LEFT"/>
      <blockValign value="TOP"/>
      <lineStyle kind="LINEBEFORE" colorName="#cccccc" start="0,0" stop="0,-1"/>
      <lineStyle kind="LINEABOVE" colorName="#cccccc" start="0,0" stop="0,0"/>
      <lineStyle kind="LINEBELOW" colorName="#cccccc" start="0,-1" stop="0,-1"/>
      <lineStyle kind="LINEBEFORE" colorName="#cccccc" start="1,0" stop="1,-1"/>
      <lineStyle kind="LINEABOVE" colorName="#cccccc" start="1,0" stop="1,0"/>
      <lineStyle kind="LINEBELOW" colorName="#cccccc" start="1,-1" stop="1,-1"/>
      <lineStyle kind="LINEBEFORE" colorName="#cccccc" start="2,0" stop="2,-1"/>
      <lineStyle kind="LINEABOVE" colorName="#cccccc" start="2,0" stop="2,0"/>
      <lineStyle kind="LINEBELOW" colorName="#cccccc" start="2,-1" stop="2,-1"/>
      <lineStyle kind="LINEBEFORE" colorName="#cccccc" start="3,0" stop="3,-1"/>
      <lineStyle kind="LINEABOVE" colorName="#cccccc" start="3,0" stop="3,0"/>
      <lineStyle kind="LINEBELOW" colorName="#cccccc" start="3,-1" stop="3,-1"/>
      <lineStyle kind="LINEBEFORE" colorName="#cccccc" start="4,0" stop="4,-1"/>
      <lineStyle kind="LINEABOVE" colorName="#cccccc" start="4,0" stop="4,0"/>
      <lineStyle kind="LINEBELOW" colorName="#cccccc" start="4,-1" stop="4,-1"/>
      <lineStyle kind="LINEBEFORE" colorName="#cccccc" start="5,0" stop="5,-1"/>
      <lineStyle kind="LINEABOVE" colorName="#cccccc" start="5,0" stop="5,0"/>
      <lineStyle kind="LINEBELOW" colorName="#cccccc" start="5,-1" stop="5,-1"/>
      <lineStyle kind="LINEBEFORE" colorName="#cccccc" start="6,0" stop="6,-1"/>
      <lineStyle kind="LINEABOVE" colorName="#cccccc" start="6,0" stop="6,0"/>
      <lineStyle kind="LINEBELOW" colorName="#cccccc" start="6,-1" stop="6,-1"/>
      <lineStyle kind="LINEBEFORE" colorName="#cccccc" start="7,0" stop="7,-1"/>
      <lineStyle kind="LINEAFTER" colorName="#cccccc" start="7,0" stop="7,-1"/>
      <lineStyle kind="LINEABOVE" colorName="#cccccc" start="7,0" stop="7,0"/>
      <lineStyle kind="LINEBELOW" colorName="#cccccc" start="7,-1" stop="7,-1"/>
    </blockTableStyle>
    <blockTableStyle id="Table_Final_Result">
      <blockAlignment value="LEFT"/>
      <blockValign value="TOP"/>
      <lineStyle kind="LINEBEFORE" colorName="#cccccc" start="0,0" stop="0,-1"/>
      <lineStyle kind="LINEABOVE" colorName="#cccccc" start="0,0" stop="0,0"/>
      <lineStyle kind="LINEBELOW" colorName="#cccccc" start="0,-1" stop="0,-1"/>
      <lineStyle kind="LINEBEFORE" colorName="#cccccc" start="1,0" stop="1,-1"/>
      <lineStyle kind="LINEAFTER" colorName="#cccccc" start="1,0" stop="1,-1"/>
      <lineStyle kind="LINEABOVE" colorName="#cccccc" start="1,0" stop="1,0"/>
      <lineStyle kind="LINEBELOW" colorName="#cccccc" start="1,-1" stop="1,-1"/>
    </blockTableStyle>
   <blockTableStyle id="Table2_header">
      <blockAlignment value="LEFT"/>
      <blockValign value="TOP"/>
    <lineStyle kind="LINEBELOW" colorName="#000000" start="0,0" stop="-1,0"/>
      <lineStyle kind="LINEBEFORE" colorName="#cccccc" start="0,0" stop="0,-1"/>
      <lineStyle kind="LINEABOVE" colorName="#cccccc" start="0,0" stop="0,0"/>
      <lineStyle kind="LINEBELOW" colorName="#cccccc" start="0,-1" stop="0,-1"/>
      <lineStyle kind="LINEBEFORE" colorName="#cccccc" start="1,0" stop="1,-1"/>
      <lineStyle kind="LINEABOVE" colorName="#cccccc" start="1,0" stop="1,0"/>
      <lineStyle kind="LINEBELOW" colorName="#cccccc" start="1,-1" stop="1,-1"/>
      <lineStyle kind="LINEBEFORE" colorName="#cccccc" start="2,0" stop="2,-1"/>
      <lineStyle kind="LINEAFTER" colorName="#cccccc" start="2,0" stop="2,-1"/>
      <lineStyle kind="LINEABOVE" colorName="#cccccc" start="2,0" stop="2,0"/>
      <lineStyle kind="LINEBELOW" colorName="#cccccc" start="2,-1" stop="2,-1"/>
      <lineStyle kind="LINEBEFORE" colorName="#cccccc" start="3,0" stop="3,-1"/>
      <lineStyle kind="LINEAFTER" colorName="#cccccc" start="3,0" stop="3,-1"/>
      <lineStyle kind="LINEABOVE" colorName="#cccccc" start="3,0" stop="3,0"/>
      <lineStyle kind="LINEBELOW" colorName="#cccccc" start="3,-1" stop="3,-1"/>
      <lineStyle kind="LINEBEFORE" colorName="#cccccc" start="4,0" stop="4,-1"/>
      <lineStyle kind="LINEABOVE" colorName="#cccccc" start="4,0" stop="4,0"/>
      <lineStyle kind="LINEBELOW" colorName="#cccccc" start="4,-1" stop="4,-1"/>
      <lineStyle kind="LINEBEFORE" colorName="#cccccc" start="5,0" stop="5,-1"/>
      <lineStyle kind="LINEABOVE" colorName="#cccccc" start="5,0" stop="5,0"/>
      <lineStyle kind="LINEBELOW" colorName="#cccccc" start="5,-1" stop="5,-1"/>
      <lineStyle kind="LINEBEFORE" colorName="#cccccc" start="6,0" stop="6,-1"/>
      <lineStyle kind="LINEAFTER" colorName="#cccccc" start="6,0" stop="6,-1"/>
      <lineStyle kind="LINEABOVE" colorName="#cccccc" start="6,0" stop="6,0"/>
      <lineStyle kind="LINEBELOW" colorName="#cccccc" start="6,-1" stop="6,-1"/>
      <lineStyle kind="LINEBEFORE" colorName="#cccccc" start="7,0" stop="7,-1"/>
      <lineStyle kind="LINEAFTER" colorName="#cccccc" start="7,0" stop="7,-1"/>
      <lineStyle kind="LINEABOVE" colorName="#cccccc" start="7,0" stop="7,0"/>     
    </blockTableStyle>      
    
    <initialize>
      <paraStyle name="all" alignment="justify"/>
    </initialize>
    <paraStyle name="P1" rightIndent="2.0" leftIndent="0.0" fontName="Helvetica-Bold" fontSize="9.0" leading="11" alignment="RIGHT" spaceBefore="6.0" spaceAfter="6.0"/>
    <paraStyle name="P2" fontName="Helvetica" fontSize="9.0" leading="11" alignment="LEFT" spaceBefore="0.0" spaceAfter="0.0"/>
    <paraStyle name="Standard" fontName="Times-Roman"/>
    <paraStyle name="Heading" fontName="Helvetica" fontSize="12.0" leading="15" spaceBefore="12.0" spaceAfter="6.0"/>
    <paraStyle name="Text body" fontName="Times-Roman" spaceBefore="0.0" spaceAfter="6.0"/>
    <paraStyle name="List" fontName="Helvetica" spaceBefore="0.0" spaceAfter="6.0"/>
    <paraStyle name="Caption" fontName="Helvetica-Oblique" fontSize="8.0" leading="10" spaceBefore="6.0" spaceAfter="6.0"/>
    <paraStyle name="Index" fontName="Helvetica" fontSize="9.0" leading="11"/>
    <paraStyle name="Footer" fontName="Times-Roman"/>
    <paraStyle name="Table Contents" fontName="Times-Roman"/>
    <paraStyle name="Table Heading" fontName="Times-Roman" alignment="CENTER"/>
    <paraStyle name="Horizontal Line" fontName="Times-Roman" fontSize="6.0" leading="8" spaceBefore="0.0" spaceAfter="14.0"/>
    <paraStyle name="terp_header" fontName="Helvetica-Bold" fontSize="15.0" leading="19" alignment="LEFT" spaceBefore="12.0" spaceAfter="6.0"/>
    <paraStyle name="Heading 9" fontName="Helvetica-Bold" fontSize="75%" leading="NaN" spaceBefore="12.0" spaceAfter="6.0"/>
    <paraStyle name="terp_tblheader_General" fontName="Helvetica-Bold" fontSize="8.0" leading="10" alignment="LEFT" spaceBefore="6.0" spaceAfter="6.0"/>
    <paraStyle name="terp_tblheader_Details" fontName="Helvetica-Bold" fontSize="9.0" leading="11" alignment="LEFT" spaceBefore="6.0" spaceAfter="6.0"/>
    <paraStyle name="terp_default_8" fontName="Helvetica" fontSize="8.0" leading="10" alignment="LEFT" spaceBefore="0.0" spaceAfter="0.0"/>
    <paraStyle name="terp_default_Bold_8" fontName="Helvetica-Bold" fontSize="8.0" leading="10" alignment="LEFT" spaceBefore="0.0" spaceAfter="0.0"/>
    <paraStyle name="terp_tblheader_General_Centre" fontName="Helvetica-Bold" fontSize="8.0" leading="10" alignment="CENTER" spaceBefore="6.0" spaceAfter="6.0"/>
    <paraStyle name="terp_tblheader_General_Right" fontName="Helvetica-Bold" fontSize="8.0" leading="10" alignment="RIGHT" spaceBefore="6.0" spaceAfter="6.0"/>
    <paraStyle name="terp_tblheader_Details_Centre" fontName="Helvetica-Bold" fontSize="9.0" leading="11" alignment="CENTER" spaceBefore="6.0" spaceAfter="6.0"/>
    <paraStyle name="terp_tblheader_Details_Right" fontName="Helvetica-Bold" fontSize="9.0" leading="11" alignment="RIGHT" spaceBefore="6.0" spaceAfter="6.0"/>
    <paraStyle name="terp_default_Right_8" fontName="Helvetica" fontSize="8.0" leading="10" alignment="RIGHT" spaceBefore="0.0" spaceAfter="0.0"/>
    <paraStyle name="terp_default_Centre_8" fontName="Helvetica" fontSize="8.0" leading="10" alignment="CENTER" spaceBefore="0.0" spaceAfter="0.0"/>
    <paraStyle name="terp_header_Right" fontName="Helvetica-Bold" fontSize="15.0" leading="19" alignment="LEFT" spaceBefore="12.0" spaceAfter="6.0"/>
    <paraStyle name="terp_header_Centre" fontName="Helvetica-Bold" fontSize="15.0" leading="19" alignment="CENTER" spaceBefore="12.0" spaceAfter="6.0"/>
    <paraStyle name="terp_default_address" fontName="Helvetica" fontSize="10.0" leading="13" alignment="LEFT" spaceBefore="0.0" spaceAfter="0.0"/>
    <paraStyle name="terp_default_9" fontName="Helvetica" fontSize="9.0" leading="11" alignment="LEFT" spaceBefore="0.0" spaceAfter="0.0"/>
    <paraStyle name="terp_default_Bold_9" fontName="Helvetica-Bold" fontSize="9.0" leading="11" alignment="LEFT" spaceBefore="0.0" spaceAfter="0.0"/>
    <paraStyle name="terp_default_Centre_9" fontName="Helvetica" fontSize="9.0" leading="11" alignment="CENTER" spaceBefore="0.0" spaceAfter="0.0"/>
    <paraStyle name="terp_default_Right_9" fontName="Helvetica" fontSize="9.0" leading="11" alignment="RIGHT" spaceBefore="0.0" spaceAfter="0.0"/>
    <paraStyle name="terp_default_Right_9_Bold" fontName="Helvetica-Bold" fontSize="9.0" leading="11" alignment="RIGHT" spaceBefore="0.0" spaceAfter="0.0"/>
    <paraStyle name="terp_default_2" fontName="Helvetica" fontSize="2.0" leading="3" alignment="LEFT" spaceBefore="0.0" spaceAfter="0.0"/>
  </stylesheet>
  <images/>
  <story>
    <para style="Standard">
      <font color="white"> </font>
    </para>
    <blockTable colWidths="539.0" style="Table_Heading">
      <tr>
        <td>
          <para style="terp_header_Centre">[[ get_company(data) ]]</para>
        </td>
      </tr>
    </blockTable>
    <blockTable colWidths="539.0" style="Table_Company_Name">
      <tr>
        <td>
          <para style="terp_header_Centre">Profit And Loss Account</para>
        </td>
      </tr>
    </blockTable>
        <para style="Standard">
      <font color="white"> </font>
    </para>
 		<para style="P2">[[ get_data(data) or removeParentNode('para')]]</para>    
      <blockTable colWidths="80.0,80.0,80.0,140.0,80.0,80.0" style="Table2_header">
      <tr>
      	<td><para style="terp_tblheader_General_Centre">Chart of Account </para></td>
        <td><para style="terp_tblheader_General_Centre">Fiscal Year</para></td>
    	<td><para style="terp_tblheader_General_Centre">Journals</para></td>        
        <td><para style="terp_tblheader_General_Centre">Filters By <font>[[ get_filter(data)!='No Filter' and '' or removeParentNode('font') ]]</font></para></td>
		<td><para style="terp_tblheader_General_Centre">Display Account</para></td>  
        <td><para style="terp_tblheader_General_Centre">Printing Date</para></td>
      </tr>
	<tr>
	   <td><para style="terp_default_Centre_8">[[ get_account(data) or removeParentNode('para') ]]</para></td>
       <td><para style="terp_default_Centre_8">[[ get_fiscalyear(data)  or '' ]]</para></td>
		<td> <para style="terp_default_Centre_8">[[', '.join([ lt or '' for lt in get_journal(data) ]) ]] </para></td>       
        <td><para style="terp_default_Centre_8">[[ get_filter(data)=='No Filter' and get_filter(data) or removeParentNode('para') ]] </para>
        	<blockTable colWidths="60.0,60.0" style="Table3">[[ get_filter(data)=='Date' or removeParentNode('blockTable') ]]
				<tr>
	               <td><para style="terp_tblheader_Details_Centre">Start Date</para></td>
	        		<td><para style="terp_tblheader_Details_Centre">End Date</para></td>        	
	        	</tr>        	
	        	<tr>
	        		<td><para style="terp_default_Centre_8">[[ get_start_date(data)]]</para></td>
	        		<td><para style="terp_default_Centre_8">[[get_end_date(data) ]]</para></td>        	
	        	</tr>
        	</blockTable>
        	<blockTable colWidths="70.0,70.0" style="Table3">[[ get_filter(data)=='Periods' or removeParentNode('blockTable') ]]
				<tr>
			        <td><para style="terp_tblheader_Details_Centre">Start Period</para></td>
			        <td><para style="terp_tblheader_Details_Centre">End Period</para></td>      	
	        	</tr>        	
	        	<tr>
			        <td><para style="terp_default_Centre_8">[[ get_start_period(data) or removeParentNode('para') ]]</para></td>
			        <td><para style="terp_default_Centre_8">[[ get_end_period(data) or removeParentNode('para') ]]</para></td>
	        	</tr>
        	 </blockTable>        	 
        	</td>
		<td><para style="terp_default_Centre_8">[[ (data['form']['display_account']=='bal_all' and 'All') or  (data['form']['display_account']=='bal_movement' and 'With movements') or 'With balance is not equal to 0']]</para></td>        	
		<td><para style="terp_default_Centre_8">[[ formatLang(time.strftime('%Y-%m-%d %H:%M:%S'), date_time = True) ]] </para></td>
	</tr>
	</blockTable>
        <para style="Standard">
      <font color="white"> </font>
    </para>
        <para style="Standard">
      <font color="white"> </font>
    </para>
    <blockTable colWidths="100.0,308.16,116.32,100.0,308.16,116.32" style="Table_Account_Line_Title" repeatRows="1">
      <tr>
        <td>
          <para style="terp_default_Bold_9">Code</para>
        </td>
        <td>
          <para style="terp_default_Bold_9">Perticular</para>
        </td>
        <td>
          <para style="terp_tblheader_Details_Right">Total Amount([[ get_currency(data) ]])</para>
        </td>
        <td>
          <para style="terp_default_Bold_9">Code</para>
        </td>
        <td>
          <para style="terp_default_Bold_9">Perticular</para>
        </td>
        <td>
          <para style="P1">Total Amount([[ get_currency(data) ]])</para>
        </td>
      </tr>
        <tr>
          <td>
            <para style="terp_default_9">
              <font face="Times-Roman">[[ repeatIn(get_lines(),'a' ) ]] </font>[[ a['code'] ]]<font>[[ a['level']&lt;3 and ( setTag('para','para',{'style':'terp_default_Bold_9'})) or removeParentNode('font') ]]</font>
            </para>
          </td>
          <td>
            <para style="terp_default_9">
              <font color="white">[[  '. '*(a['level']-1) ]]</font><font>[[ a['level']&lt;3 and ( setTag('para','para',{'style':'terp_default_Bold_9'})) or  removeParentNode('font')  ]][[ a['name'] ]]</font>
            </para>
          </td>
          <td>
<<<<<<< HEAD
            <para style="terp_default_Right_9_Bold">[[ a['balance'] and formatLang(a['balance']) or 0.0 ]]</para>
=======
            <para style="terp_default_Right_9_Bold">[[ a['balance'] and formatLang(get_abs(a['balance'])) or 0.0 ]]</para>
>>>>>>> d67d7487
          </td>
          <td>
            <para style="terp_default_9">
              [[ a['code1'] ]]<font>[[ a['level1']&lt;3 and ( setTag('para','para',{'style':'terp_default_Bold_9'})) or  removeParentNode('font') ]]</font>
            </para>
          </td>
          <td>
            <para style="terp_default_9">
              <font color="white">[[  '. '*(a['level1']-1) ]]</font><font>[[ a['level1']&lt;3 and ( setTag('para','para',{'style':'terp_default_Bold_9'})) or  removeParentNode('font')  ]][[ a['name1'] ]]</font>
            </para>
          </td>
          <td>
<<<<<<< HEAD
            <para style="terp_default_Right_9_Bold">[[ formatLang(a['balance1'])  or  0.0 ]]</para>
=======
            <para style="terp_default_Right_9_Bold">[[ a['balance1'] and formatLang(get_abs(a['balance1'])) or 0.0 ]]</para>
>>>>>>> d67d7487
          </td>
        </tr>
      </blockTable>
    <blockTable colWidths="100.0,308.16,116.32,100.0,308.16,116.32" style="Table_Net_Profit_Loss">
      <tr>
        <td>
          <para style="terp_default_Bold_9"></para>
        </td>
        <td>
          <para style="terp_default_Bold_9">[[ final_result()['type'] == 'Net Profit C.F.B.L.' and final_result()['type'] or '' ]]</para>
        </td>
        <td>
<<<<<<< HEAD
          <para style="terp_default_Right_9_Bold">[[ final_result()['balance'] and final_result()['type'] == 'Net Profit C.F.B.L.' and  formatLang(final_result()['balance']) or 0.0 ]]</para>
=======
          <para style="terp_default_Right_9_Bold">[[ final_result()['balance'] and final_result()['type'] == 'Net Profit C.F.B.L.' and  formatLang(get_abs(final_result()['balance'])) or 0.0 ]]</para>
>>>>>>> d67d7487
        </td>
        <td>
          <para style="terp_default_Bold_9"></para>
        </td>
        <td>
          <para style="terp_default_Bold_9">[[ final_result()['type'] == 'Net Loss C.F.B.L.' and final_result()['type'] or '' ]]</para>
        </td>
        <td>
<<<<<<< HEAD
          <para style="terp_default_Right_9_Bold">[[ final_result()['balance'] and final_result()['type'] == 'Net Loss C.F.B.L.' and  formatLang(final_result()['balance']) or 0.0 ]]</para>
=======
          <para style="terp_default_Right_9_Bold">[[ final_result()['balance'] and final_result()['type'] == 'Net Loss C.F.B.L.' and  formatLang(get_abs(final_result()['balance'])) or 0.0 ]]</para>
>>>>>>> d67d7487
        </td>
      </tr>
    </blockTable>

    <blockTable colWidths="408.16,116.32,408.16,116.32" style="Table_Net_Profit_Loss">
      <tr>
        <td>
          <para style="terp_default_Bold_9">Total:([[ get_currency(data) ]])</para>
        </td>
        <td>
<<<<<<< HEAD
          <para style="terp_default_Right_9_Bold"><u>[[ sum_dr() and formatLang(sum_dr()) or 0.0 ]]</u></para>
=======
          <para style="terp_default_Right_9_Bold"><u>[[ sum_dr() and formatLang(get_abs(sum_dr())) or 0.0 ]]</u></para>
>>>>>>> d67d7487
        </td>
        <td>
          <para style="terp_default_Bold_9">Total:([[ get_currency(data) ]])</para>
        </td>
        <td>
<<<<<<< HEAD
          <para style="terp_default_Right_9_Bold"><u>[[ sum_cr() and formatLang(sum_cr()) or 0.0 ]]</u></para>
=======
          <para style="terp_default_Right_9_Bold"><u>[[ sum_cr() and formatLang(get_abs(sum_cr())) or 0.0 ]]</u></para>
>>>>>>> d67d7487
        </td>
      </tr>
    </blockTable>
    <para style="terp_default_8">
      <font color="white"> </font>
    </para>
  </story>
</document>
<|MERGE_RESOLUTION|>--- conflicted
+++ resolved
@@ -274,37 +274,30 @@
         <tr>
           <td>
             <para style="terp_default_9">
-              <font face="Times-Roman">[[ repeatIn(get_lines(),'a' ) ]] </font>[[ a['code'] ]]<font>[[ a['level']&lt;3 and ( setTag('para','para',{'style':'terp_default_Bold_9'})) or removeParentNode('font') ]]</font>
+
+              <font face="Times-Roman">[[ repeatIn(get_lines(),'a' ) ]] </font>[[ a['code'] ]]<font>[[ a['level']&lt;3 and ( setTag('para','para',{'style':'terp_default_Bold_9'})) ]]</font>
             </para>
           </td>
           <td>
             <para style="terp_default_9">
-              <font color="white">[[  '. '*(a['level']-1) ]]</font><font>[[ a['level']&lt;3 and ( setTag('para','para',{'style':'terp_default_Bold_9'})) or  removeParentNode('font')  ]][[ a['name'] ]]</font>
+              <font color="white">[[  '. '*(a['level']-1) ]]</font><font>[[ a['level']&lt;3 and ( setTag('para','para',{'style':'terp_default_Bold_9'})) ]][[ a['name'] ]]</font>
             </para>
           </td>
           <td>
-<<<<<<< HEAD
-            <para style="terp_default_Right_9_Bold">[[ a['balance'] and formatLang(a['balance']) or 0.0 ]]</para>
-=======
             <para style="terp_default_Right_9_Bold">[[ a['balance'] and formatLang(get_abs(a['balance'])) or 0.0 ]]</para>
->>>>>>> d67d7487
           </td>
           <td>
             <para style="terp_default_9">
-              [[ a['code1'] ]]<font>[[ a['level1']&lt;3 and ( setTag('para','para',{'style':'terp_default_Bold_9'})) or  removeParentNode('font') ]]</font>
+              [[ a['code1'] ]]<font>[[ a['level1']&lt;3 and ( setTag('para','para',{'style':'terp_default_Bold_9'})) ]]</font>
             </para>
           </td>
           <td>
             <para style="terp_default_9">
-              <font color="white">[[  '. '*(a['level1']-1) ]]</font><font>[[ a['level1']&lt;3 and ( setTag('para','para',{'style':'terp_default_Bold_9'})) or  removeParentNode('font')  ]][[ a['name1'] ]]</font>
+              <font color="white">[[  '. '*(a['level1']-1) ]]</font><font>[[ a['level1']&lt;3 and ( setTag('para','para',{'style':'terp_default_Bold_9'})) ]][[ a['name1'] ]]</font>
             </para>
           </td>
           <td>
-<<<<<<< HEAD
-            <para style="terp_default_Right_9_Bold">[[ formatLang(a['balance1'])  or  0.0 ]]</para>
-=======
             <para style="terp_default_Right_9_Bold">[[ a['balance1'] and formatLang(get_abs(a['balance1'])) or 0.0 ]]</para>
->>>>>>> d67d7487
           </td>
         </tr>
       </blockTable>
@@ -317,11 +310,7 @@
           <para style="terp_default_Bold_9">[[ final_result()['type'] == 'Net Profit C.F.B.L.' and final_result()['type'] or '' ]]</para>
         </td>
         <td>
-<<<<<<< HEAD
-          <para style="terp_default_Right_9_Bold">[[ final_result()['balance'] and final_result()['type'] == 'Net Profit C.F.B.L.' and  formatLang(final_result()['balance']) or 0.0 ]]</para>
-=======
           <para style="terp_default_Right_9_Bold">[[ final_result()['balance'] and final_result()['type'] == 'Net Profit C.F.B.L.' and  formatLang(get_abs(final_result()['balance'])) or 0.0 ]]</para>
->>>>>>> d67d7487
         </td>
         <td>
           <para style="terp_default_Bold_9"></para>
@@ -330,11 +319,7 @@
           <para style="terp_default_Bold_9">[[ final_result()['type'] == 'Net Loss C.F.B.L.' and final_result()['type'] or '' ]]</para>
         </td>
         <td>
-<<<<<<< HEAD
-          <para style="terp_default_Right_9_Bold">[[ final_result()['balance'] and final_result()['type'] == 'Net Loss C.F.B.L.' and  formatLang(final_result()['balance']) or 0.0 ]]</para>
-=======
           <para style="terp_default_Right_9_Bold">[[ final_result()['balance'] and final_result()['type'] == 'Net Loss C.F.B.L.' and  formatLang(get_abs(final_result()['balance'])) or 0.0 ]]</para>
->>>>>>> d67d7487
         </td>
       </tr>
     </blockTable>
@@ -342,24 +327,16 @@
     <blockTable colWidths="408.16,116.32,408.16,116.32" style="Table_Net_Profit_Loss">
       <tr>
         <td>
-          <para style="terp_default_Bold_9">Total:([[ get_currency(data) ]])</para>
-        </td>
-        <td>
-<<<<<<< HEAD
-          <para style="terp_default_Right_9_Bold"><u>[[ sum_dr() and formatLang(sum_dr()) or 0.0 ]]</u></para>
-=======
+          <para style="terp_default_Bold_9">Total:([[ get_currency(data['form']) ]])</para>
+        </td>
+        <td>
           <para style="terp_default_Right_9_Bold"><u>[[ sum_dr() and formatLang(get_abs(sum_dr())) or 0.0 ]]</u></para>
->>>>>>> d67d7487
-        </td>
-        <td>
-          <para style="terp_default_Bold_9">Total:([[ get_currency(data) ]])</para>
-        </td>
-        <td>
-<<<<<<< HEAD
-          <para style="terp_default_Right_9_Bold"><u>[[ sum_cr() and formatLang(sum_cr()) or 0.0 ]]</u></para>
-=======
+        </td>
+        <td>
+          <para style="terp_default_Bold_9">Total:([[ get_currency(data['form']) ]])</para>
+        </td>
+        <td>
           <para style="terp_default_Right_9_Bold"><u>[[ sum_cr() and formatLang(get_abs(sum_cr())) or 0.0 ]]</u></para>
->>>>>>> d67d7487
         </td>
       </tr>
     </blockTable>
