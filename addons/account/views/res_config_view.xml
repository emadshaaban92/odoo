--- conflicted
+++ resolved
@@ -163,11 +163,7 @@
                                 <div class="o_setting_right_pane">
                                     <label for="module_print_docsaway"/>
                                     <div class="text-muted">
-<<<<<<< HEAD
                                         Mail your invoices in one-click using <a target="_blank" href="https://www.docsaway.com/">Docsaway</a>
-=======
-                                        Mail your invoices in one-click using <a href="https://www.docsaway.com/" target="_blank">Docsaway</a>
->>>>>>> be9dfb33
                                     </div>
                                 </div>
                             </div>
