--- conflicted
+++ resolved
@@ -1214,17 +1214,11 @@
     
         changePartnerClickHandler: function() {
             var self = this;
-<<<<<<< HEAD
+            var partner_name = self.st_line.partner_name;
             $.when(self.changePartner(false)).then(function(){
                 self.$(".change_partner_container").show();
                 self.$(".partner_name").hide();
-=======
-            var partner_name = self.st_line.partner_name;
-            self.$(".change_partner_container").show();
-            self.$(".partner_name").hide();
-            self.changePartner(false).then(function(){
                 self.$(".change_partner_container").find("input").attr("placeholder", partner_name);
->>>>>>> d744923b
                 self.change_partner_field.$drop_down.trigger("click");
             })
         },
