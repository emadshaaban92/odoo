# Translation of Odoo Server.
# This file contains the translation of the following modules:
#	* membership
#
msgid ""
msgstr ""
<<<<<<< HEAD
"Project-Id-Version: Odoo Server 10.0alpha1e\n"
"Report-Msgid-Bugs-To: \n"
"POT-Creation-Date: 2016-08-18 08:37+0000\n"
"PO-Revision-Date: 2016-08-18 08:37+0000\n"
=======
"Project-Id-Version: Odoo Server 9.saas~10c\n"
"Report-Msgid-Bugs-To: \n"
"POT-Creation-Date: 2016-08-18 14:07+0000\n"
"PO-Revision-Date: 2016-08-18 14:07+0000\n"
>>>>>>> 9ad5f26b
"Last-Translator: <>\n"
"Language-Team: \n"
"MIME-Version: 1.0\n"
"Content-Type: text/plain; charset=UTF-8\n"
"Content-Transfer-Encoding: \n"
"Plural-Forms: \n"

#. module: membership
#: model:ir.model.fields,field_description:membership.field_report_membership_num_invoiced
msgid "# Invoiced"
msgstr ""

#. module: membership
#: model:ir.model.fields,field_description:membership.field_report_membership_num_paid
msgid "# Paid"
msgstr ""

#. module: membership
#: model:ir.model.fields,field_description:membership.field_report_membership_num_waiting
msgid "# Waiting"
msgstr ""

#. module: membership
#: model:ir.model.fields,help:membership.field_res_partner_associate_member
msgid "A member with whom you want to associate your membership. It will consider the membership state of the associated member."
msgstr ""

#. module: membership
#: model:ir.model.fields,field_description:membership.field_membership_membership_line_account_invoice_line
msgid "Account Invoice line"
msgstr ""

#. module: membership
#: model:ir.ui.view,arch_db:membership.membership_products_form
msgid "Add a description..."
msgstr ""

#. module: membership
#: model:ir.ui.view,arch_db:membership.view_res_partner_member_filter
msgid "All Members"
msgstr ""

#. module: membership
#: model:ir.ui.view,arch_db:membership.view_res_partner_member_filter
msgid "All non Members"
msgstr ""

#. module: membership
#: model:ir.model.fields,help:membership.field_membership_membership_line_member_price
msgid "Amount for the membership"
msgstr ""

#. module: membership
#: model:ir.model.fields,field_description:membership.field_report_membership_associate_member_id
#: model:ir.model.fields,field_description:membership.field_res_partner_associate_member
#: model:ir.ui.view,arch_db:membership.view_res_partner_member_filter
msgid "Associate Member"
msgstr ""

#. module: membership
#: model:ir.ui.view,arch_db:membership.view_report_membership_search
msgid "Associated Partner"
msgstr ""

#. module: membership
#: model:ir.ui.view,arch_db:membership.view_partner_form
msgid "Buy Membership"
msgstr ""

#. module: membership
#: model:ir.ui.view,arch_db:membership.view_membership_invoice_view
msgid "Cancel"
msgstr ""

#. module: membership
#: model:ir.model.fields,field_description:membership.field_res_partner_membership_cancel
msgid "Cancel Membership Date"
msgstr ""

#. module: membership
#: model:ir.model.fields,field_description:membership.field_membership_membership_line_date_cancel
msgid "Cancel date"
msgstr ""

#. module: membership
#: selection:membership.membership_line,state:0
#: selection:report.membership,membership_state:0
#: selection:res.partner,membership_state:0
msgid "Cancelled Member"
msgstr ""

#. module: membership
#: model:ir.ui.view,arch_db:membership.membership_product_search_form_view
msgid "Category"
msgstr ""

#. module: membership
#: model:ir.model.fields,help:membership.field_product_template_membership
msgid "Check if the product is eligible for membership."
msgstr ""

#. module: membership
#: model:ir.actions.act_window,help:membership.action_membership_members
msgid "Click to add a new Member"
msgstr ""

#. module: membership
#: model:ir.model.fields,field_description:membership.field_membership_membership_line_company_id
#: model:ir.model.fields,field_description:membership.field_report_membership_company_id
#: model:ir.ui.view,arch_db:membership.view_report_membership_search
msgid "Company"
msgstr ""

#. module: membership
#: model:ir.ui.view,arch_db:membership.view_partner_tree
msgid "Contacts"
msgstr ""

#. module: membership
#: model:ir.model.fields,field_description:membership.field_membership_invoice_create_uid
#: model:ir.model.fields,field_description:membership.field_membership_membership_line_create_uid
msgid "Created by"
msgstr ""

#. module: membership
#: model:ir.model.fields,field_description:membership.field_membership_invoice_create_date
#: model:ir.model.fields,field_description:membership.field_membership_membership_line_create_date
msgid "Created on"
msgstr ""

#. module: membership
#: model:ir.model.fields,field_description:membership.field_report_membership_membership_state
#: model:ir.ui.view,arch_db:membership.view_report_membership_search
msgid "Current Membership State"
msgstr ""

#. module: membership
#: model:ir.model.fields,field_description:membership.field_res_partner_membership_state
msgid "Current Membership Status"
msgstr ""

#. module: membership
#: model:ir.ui.view,arch_db:membership.view_res_partner_member_filter
msgid "Customers"
msgstr ""

#. module: membership
#: model:ir.model.fields,help:membership.field_product_template_membership_date_from
#: model:ir.model.fields,help:membership.field_res_partner_membership_start
msgid "Date from which membership becomes active."
msgstr ""

#. module: membership
#: model:ir.model.fields,help:membership.field_membership_membership_line_date
msgid "Date on which member has joined the membership"
msgstr ""

#. module: membership
#: model:ir.model.fields,help:membership.field_res_partner_membership_cancel
msgid "Date on which membership has been cancelled"
msgstr ""

#. module: membership
#: model:ir.model.fields,help:membership.field_product_template_membership_date_to
#: model:ir.model.fields,help:membership.field_res_partner_membership_stop
msgid "Date until which membership remains active."
msgstr ""

#. module: membership
#: model:ir.model.fields,field_description:membership.field_membership_invoice_display_name
#: model:ir.model.fields,field_description:membership.field_membership_membership_line_display_name
#: model:ir.model.fields,field_description:membership.field_report_membership_display_name
msgid "Display Name"
msgstr ""

#. module: membership
#: model:ir.model.fields,field_description:membership.field_report_membership_tot_earned
msgid "Earned Amount"
msgstr ""

#. module: membership
#: model:ir.model.fields,field_description:membership.field_report_membership_date_to
msgid "End Date"
msgstr ""

#. module: membership
#: model:ir.ui.view,arch_db:membership.view_res_partner_member_filter
msgid "End Membership Date"
msgstr ""

#. module: membership
#: model:ir.ui.view,arch_db:membership.view_res_partner_member_filter
msgid "End Month"
msgstr ""

#. module: membership
#: model:ir.model.fields,help:membership.field_report_membership_date_to
msgid "End membership date"
msgstr ""

#. module: membership
#: model:ir.ui.view,arch_db:membership.view_res_partner_member_filter
msgid "Ending Month Of Membership"
msgstr ""

#. module: membership
#: sql_constraint:product.template:0
msgid "Error ! Ending Date cannot be set before Beginning Date."
msgstr ""

#. module: membership
#: code:addons/membership/models/partner.py:159
#, python-format
msgid "Error ! You cannot create recursive associated members."
msgstr ""

#. module: membership
#: model:ir.ui.view,arch_db:membership.view_report_membership_search
msgid "Forecast"
msgstr ""

#. module: membership
#: model:ir.model.fields,field_description:membership.field_res_partner_free_member
#: selection:membership.membership_line,state:0
#: selection:report.membership,membership_state:0
#: selection:res.partner,membership_state:0
msgid "Free Member"
msgstr ""

#. module: membership
#: model:ir.model.fields,field_description:membership.field_membership_membership_line_date_from
msgid "From"
msgstr ""

#. module: membership
#: model:ir.ui.view,arch_db:membership.membership_product_search_form_view
msgid "From Month"
msgstr ""

#. module: membership
#: model:ir.ui.view,arch_db:membership.view_report_membership_search
#: model:ir.ui.view,arch_db:membership.view_res_partner_member_filter
msgid "Group By"
msgstr ""

#. module: membership
#: model:ir.ui.view,arch_db:membership.membership_product_search_form_view
msgid "Group by..."
msgstr ""

#. module: membership
#: model:ir.model.fields,field_description:membership.field_membership_invoice_id
#: model:ir.model.fields,field_description:membership.field_membership_membership_line_id
#: model:ir.model.fields,field_description:membership.field_report_membership_id
msgid "ID"
msgstr ""

#. module: membership
#: model:ir.ui.view,arch_db:membership.membership_product_search_form_view
msgid "Inactive"
msgstr ""

#. module: membership
#: model:ir.model,name:membership.model_account_invoice
#: model:ir.model.fields,field_description:membership.field_membership_membership_line_account_invoice_id
msgid "Invoice"
msgstr ""

#. module: membership
#: model:ir.model,name:membership.model_account_invoice_line
msgid "Invoice Line"
msgstr ""

#. module: membership
#: model:ir.actions.act_window,name:membership.action_membership_invoice_view
#: model:ir.ui.view,arch_db:membership.view_membership_invoice_view
msgid "Invoice Membership"
msgstr ""

#. module: membership
#: selection:membership.membership_line,state:0
#: selection:report.membership,membership_state:0
#: selection:res.partner,membership_state:0
msgid "Invoiced Member"
msgstr ""

#. module: membership
#: model:ir.ui.view,arch_db:membership.view_res_partner_member_filter
msgid "Invoiced/Paid/Free"
msgstr ""

#. module: membership
#: model:ir.model.fields,help:membership.field_res_partner_membership_state
msgid "It indicates the membership state.\n"
"-Non Member: A partner who has not applied for any membership.\n"
"-Cancelled Member: A member who has cancelled his membership.\n"
"-Old Member: A member whose membership date has expired.\n"
"-Waiting Member: A member who has applied for the membership and whose invoice is going to be created.\n"
"-Invoiced Member: A member whose invoice has been created.\n"
"-Paying member: A member who has paid the membership fee."
msgstr ""

#. module: membership
#: model:ir.model.fields,help:membership.field_membership_membership_line_state
msgid "It indicates the membership status.\n"
"-Non Member: A member who has not applied for any membership.\n"
"-Cancelled Member: A member who has cancelled his membership.\n"
"-Old Member: A member whose membership date has expired.\n"
"-Waiting Member: A member who has applied for the membership and whose invoice is going to be created.\n"
"-Invoiced Member: A member whose invoice has been created.\n"
"-Paid Member: A member who has paid the membership amount."
msgstr ""

#. module: membership
#: model:ir.model.fields,field_description:membership.field_membership_membership_line_date
msgid "Join Date"
msgstr ""

#. module: membership
#: model:ir.model.fields,field_description:membership.field_membership_invoice___last_update
#: model:ir.model.fields,field_description:membership.field_membership_membership_line___last_update
#: model:ir.model.fields,field_description:membership.field_report_membership___last_update
msgid "Last Modified on"
msgstr ""

#. module: membership
#: model:ir.model.fields,field_description:membership.field_membership_invoice_write_uid
#: model:ir.model.fields,field_description:membership.field_membership_membership_line_write_uid
msgid "Last Updated by"
msgstr ""

#. module: membership
#: model:ir.model.fields,field_description:membership.field_membership_invoice_write_date
#: model:ir.model.fields,field_description:membership.field_membership_membership_line_write_date
msgid "Last Updated on"
msgstr ""

#. module: membership
#: model:ir.model.fields,field_description:membership.field_report_membership_partner_id
msgid "Member"
msgstr ""

#. module: membership
#: model:ir.model.fields,field_description:membership.field_membership_invoice_member_price
msgid "Member Price"
msgstr ""

#. module: membership
#: model:ir.actions.act_window,name:membership.action_membership_members
#: model:ir.ui.menu,name:membership.menu_membership
#: model:ir.ui.view,arch_db:membership.membership_members_tree
msgid "Members"
msgstr ""

#. module: membership
#: model:ir.actions.act_window,name:membership.action_report_membership_tree
msgid "Members Analysis"
msgstr ""

#. module: membership
#: model:ir.model.fields,field_description:membership.field_membership_invoice_product_id
#: model:ir.model.fields,field_description:membership.field_membership_membership_line_membership_id
#: model:ir.model.fields,field_description:membership.field_product_template_membership
#: model:ir.model.fields,field_description:membership.field_res_partner_member_lines
#: model:ir.ui.view,arch_db:membership.view_partner_form
#: model:ir.ui.view,arch_db:membership.view_report_membership_graph1
#: model:ir.ui.view,arch_db:membership.view_report_membership_pivot
#: model:ir.ui.view,arch_db:membership.view_report_membership_search
msgid "Membership"
msgstr ""

#. module: membership
#: model:ir.model.fields,field_description:membership.field_res_partner_membership_amount
msgid "Membership Amount"
msgstr ""

#. module: membership
#: model:ir.model,name:membership.model_report_membership
msgid "Membership Analysis"
msgstr ""

#. module: membership
#: model:ir.ui.view,arch_db:membership.membership_products_form
msgid "Membership Duration"
msgstr ""

#. module: membership
#: model:ir.model.fields,field_description:membership.field_product_template_membership_date_to
#: model:ir.model.fields,field_description:membership.field_res_partner_membership_stop
msgid "Membership End Date"
msgstr ""

#. module: membership
#: model:ir.model.fields,field_description:membership.field_membership_membership_line_member_price
#: model:ir.ui.view,arch_db:membership.membership_products_form
#: model:ir.ui.view,arch_db:membership.membership_products_tree
msgid "Membership Fee"
msgstr ""

#. module: membership
#: model:ir.model,name:membership.model_membership_invoice
#: model:ir.ui.view,arch_db:membership.view_membership_invoice_view
msgid "Membership Invoice"
msgstr ""

#. module: membership
#: model:ir.ui.view,arch_db:membership.view_res_partner_member_filter
msgid "Membership Partners"
msgstr ""

#. module: membership
#: model:ir.model.fields,field_description:membership.field_report_membership_membership_id
#: model:ir.ui.view,arch_db:membership.membership_product_search_form_view
#: model:ir.ui.view,arch_db:membership.view_report_membership_search
msgid "Membership Product"
msgstr ""

#. module: membership
#: model:ir.actions.act_window,name:membership.action_membership_products
#: model:ir.ui.view,arch_db:membership.membership_product_search_form_view
msgid "Membership Products"
msgstr ""

#. module: membership
#: model:ir.model.fields,field_description:membership.field_product_template_membership_date_from
#: model:ir.model.fields,field_description:membership.field_res_partner_membership_start
msgid "Membership Start Date"
msgstr ""

#. module: membership
#: model:ir.ui.view,arch_db:membership.view_res_partner_member_filter
msgid "Membership State"
msgstr ""

#. module: membership
#: model:ir.model.fields,field_description:membership.field_membership_membership_line_state
msgid "Membership Status"
msgstr ""

#. module: membership
#: model:ir.ui.view,arch_db:membership.membership_products_form
#: model:ir.ui.view,arch_db:membership.membership_products_tree
msgid "Membership products"
msgstr ""

#. module: membership
#: model:ir.ui.view,arch_db:membership.view_partner_form
msgid "Memberships"
msgstr ""

#. module: membership
#: model:ir.ui.view,arch_db:membership.view_report_membership_search
msgid "Month"
msgstr ""

#. module: membership
#: selection:membership.membership_line,state:0
#: selection:report.membership,membership_state:0
#: selection:res.partner,membership_state:0
msgid "Non Member"
msgstr ""

#. module: membership
#: model:ir.ui.view,arch_db:membership.view_res_partner_member_filter
msgid "None/Canceled/Old/Waiting"
msgstr ""

#. module: membership
#: model:ir.actions.act_window,help:membership.action_membership_members
msgid "Odoo helps you easily track all activities related to a member: \n"
"                 Current Membership Status, Discussions and History of Membership, etc."
msgstr ""

#. module: membership
#: selection:membership.membership_line,state:0
#: selection:report.membership,membership_state:0
#: selection:res.partner,membership_state:0
msgid "Old Member"
msgstr ""

#. module: membership
#: selection:membership.membership_line,state:0
#: selection:report.membership,membership_state:0
#: selection:res.partner,membership_state:0
msgid "Paid Member"
msgstr ""

#. module: membership
#: model:ir.model,name:membership.model_res_partner
#: model:ir.model.fields,field_description:membership.field_membership_membership_line_partner
msgid "Partner"
msgstr ""

#. module: membership
#: code:addons/membership/models/partner.py:182
#, python-format
msgid "Partner doesn't have an address to make the invoice."
msgstr ""

#. module: membership
#: code:addons/membership/models/partner.py:180
#, python-format
msgid "Partner is a free Member."
msgstr ""

#. module: membership
#: model:ir.model.fields,field_description:membership.field_report_membership_tot_pending
msgid "Pending Amount"
msgstr ""

#. module: membership
#: model:ir.model,name:membership.model_product_template
msgid "Product Template"
msgstr ""

#. module: membership
#: model:ir.model.fields,field_description:membership.field_report_membership_quantity
msgid "Quantity"
msgstr ""

#. module: membership
#: model:ir.ui.menu,name:membership.menu_report_membership
msgid "Reports"
msgstr ""

#. module: membership
#: model:ir.ui.view,arch_db:membership.view_report_membership_search
msgid "Revenue Done"
msgstr ""

#. module: membership
#: model:ir.model.fields,field_description:membership.field_report_membership_user_id
#: model:ir.ui.view,arch_db:membership.view_report_membership_search
#: model:ir.ui.view,arch_db:membership.view_res_partner_member_filter
msgid "Salesperson"
msgstr ""

#. module: membership
#: model:ir.model.fields,help:membership.field_res_partner_free_member
msgid "Select if you want to give free membership."
msgstr ""

#. module: membership
#: model:ir.model.fields,field_description:membership.field_report_membership_start_date
msgid "Start Date"
msgstr ""

#. module: membership
#: model:ir.ui.view,arch_db:membership.view_res_partner_member_filter
msgid "Start Month"
msgstr ""

#. module: membership
#: model:ir.ui.view,arch_db:membership.view_res_partner_member_filter
msgid "Starting Month Of Membership"
msgstr ""

#. module: membership
#: model:ir.ui.view,arch_db:membership.membership_products_form
msgid "Taxes"
msgstr ""

#. module: membership
#: model:ir.model.fields,help:membership.field_res_partner_membership_amount
msgid "The price negotiated by the partner"
msgstr ""

#. module: membership
#: model:ir.ui.view,arch_db:membership.membership_products_form
msgid "This note will be displayed on quotations..."
msgstr ""

#. module: membership
#: model:ir.ui.view,arch_db:membership.view_report_membership_search
msgid "This will display paid, old and total earned columns"
msgstr ""

#. module: membership
#: model:ir.ui.view,arch_db:membership.view_report_membership_search
msgid "This will display waiting, invoiced and total pending columns"
msgstr ""

#. module: membership
#: model:ir.model.fields,field_description:membership.field_membership_membership_line_date_to
msgid "To"
msgstr ""

#. module: membership
#: model:ir.ui.view,arch_db:membership.view_res_partner_member_filter
msgid "Vendors"
msgstr ""

#. module: membership
#: selection:membership.membership_line,state:0
#: selection:report.membership,membership_state:0
#: selection:res.partner,membership_state:0
msgid "Waiting Member"
msgstr ""

#. module: membership
#: model:ir.model,name:membership.model_membership_membership_line
msgid "membership.membership_line"
msgstr ""
<|MERGE_RESOLUTION|>--- conflicted
+++ resolved
@@ -4,17 +4,10 @@
 #
 msgid ""
 msgstr ""
-<<<<<<< HEAD
-"Project-Id-Version: Odoo Server 10.0alpha1e\n"
-"Report-Msgid-Bugs-To: \n"
-"POT-Creation-Date: 2016-08-18 08:37+0000\n"
-"PO-Revision-Date: 2016-08-18 08:37+0000\n"
-=======
 "Project-Id-Version: Odoo Server 9.saas~10c\n"
 "Report-Msgid-Bugs-To: \n"
 "POT-Creation-Date: 2016-08-18 14:07+0000\n"
 "PO-Revision-Date: 2016-08-18 14:07+0000\n"
->>>>>>> 9ad5f26b
 "Last-Translator: <>\n"
 "Language-Team: \n"
 "MIME-Version: 1.0\n"
@@ -39,7 +32,7 @@
 
 #. module: membership
 #: model:ir.model.fields,help:membership.field_res_partner_associate_member
-msgid "A member with whom you want to associate your membership. It will consider the membership state of the associated member."
+msgid "A member with whom you want to associate your membership.It will consider the membership state of the associated member."
 msgstr ""
 
 #. module: membership
@@ -226,9 +219,13 @@
 msgstr ""
 
 #. module: membership
-#: code:addons/membership/models/partner.py:159
-#, python-format
+#: constraint:res.partner:0
 msgid "Error ! You cannot create recursive associated members."
+msgstr ""
+
+#. module: membership
+#: constraint:membership.membership_line:0
+msgid "Error, this membership product is out of date"
 msgstr ""
 
 #. module: membership
@@ -320,12 +317,12 @@
 #. module: membership
 #: model:ir.model.fields,help:membership.field_membership_membership_line_state
 msgid "It indicates the membership status.\n"
-"-Non Member: A member who has not applied for any membership.\n"
-"-Cancelled Member: A member who has cancelled his membership.\n"
-"-Old Member: A member whose membership date has expired.\n"
-"-Waiting Member: A member who has applied for the membership and whose invoice is going to be created.\n"
-"-Invoiced Member: A member whose invoice has been created.\n"
-"-Paid Member: A member who has paid the membership amount."
+"                        -Non Member: A member who has not applied for any membership.\n"
+"                        -Cancelled Member: A member who has cancelled his membership.\n"
+"                        -Old Member: A member whose membership date has expired.\n"
+"                        -Waiting Member: A member who has applied for the membership and whose invoice is going to be created.\n"
+"                        -Invoiced Member: A member whose invoice has been created.\n"
+"                        -Paid Member: A member who has paid the membership amount."
 msgstr ""
 
 #. module: membership
@@ -509,13 +506,13 @@
 msgstr ""
 
 #. module: membership
-#: code:addons/membership/models/partner.py:182
+#: code:addons/membership/membership.py:351
 #, python-format
 msgid "Partner doesn't have an address to make the invoice."
 msgstr ""
 
 #. module: membership
-#: code:addons/membership/models/partner.py:180
+#: code:addons/membership/membership.py:349
 #, python-format
 msgid "Partner is a free Member."
 msgstr ""
