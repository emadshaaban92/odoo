# Brazilian Portuguese translation for openobject-addons
# Copyright (c) 2014 Rosetta Contributors and Canonical Ltd 2014
# This file is distributed under the same license as the openobject-addons package.
# FIRST AUTHOR <EMAIL@ADDRESS>, 2014.
#
msgid ""
msgstr ""
<<<<<<< HEAD
"Project-Id-Version: openobject-addons\n"
"Report-Msgid-Bugs-To: FULL NAME <EMAIL@ADDRESS>\n"
"POT-Creation-Date: 2014-09-23 16:27+0000\n"
"PO-Revision-Date: 2014-09-08 20:19+0000\n"
"Last-Translator: Rafael Reuber <rafaelreuber@gmail.com>\n"
"Language-Team: Brazilian Portuguese <pt_BR@li.org>\n"
=======
"Project-Id-Version: Odoo 8.0\n"
"Report-Msgid-Bugs-To: \n"
"POT-Creation-Date: 2015-12-16 13:15+0000\n"
"PO-Revision-Date: 2015-12-17 08:25+0000\n"
"Last-Translator: Martin Trigaux\n"
"Language-Team: Portuguese (Brazil) (http://www.transifex.com/odoo/odoo-8/language/pt_BR/)\n"
>>>>>>> 6efc3712
"MIME-Version: 1.0\n"
"Content-Type: text/plain; charset=UTF-8\n"
"Content-Transfer-Encoding: 8bit\n"
"X-Launchpad-Export-Date: 2014-09-24 08:58+0000\n"
"X-Generator: Launchpad (build 17196)\n"

#. module: auth_signup
#: model:email.template,body_html:auth_signup.set_password_email
msgid ""
"\n"
"                \n"
"                    <p>\n"
"                        ${object.name},\n"
"                    </p>\n"
"                    <p>\n"
"                        You have been invited to connect to "
"\"${object.company_id.name}\" in order to get access to your documents in "
"Odoo.\n"
"                    </p>\n"
"                    <p>\n"
"                        To accept the invitation, click on the following "
"link:\n"
"                    </p>\n"
"                    <ul>\n"
"                        <li><a href=\"${object.signup_url}\">Accept "
"invitation to \"${object.company_id.name}\"</a></li>\n"
"                    </ul>\n"
"                    <p>\n"
"                        Thanks,\n"
"                    </p>\n"
"                    <pre>\n"
"--\n"
"${object.company_id.name or ''}\n"
"${object.company_id.email or ''}\n"
"${object.company_id.phone or ''}\n"
"                    </pre>\n"
"                \n"
"            "
msgstr ""

#. module: auth_signup
#: model:email.template,body_html:auth_signup.reset_password_email
msgid ""
"\n"
"<p>A password reset was requested for the Odoo account linked to this "
"email.</p>\n"
"\n"
"<p>You may change your password by following <a "
"href=\"${object.signup_url}\">this link</a>.</p>\n"
"\n"
"<p>Note: If you do not expect this, you can safely ignore this email.</p>"
msgstr ""

#. module: auth_signup
#: model:email.template,subject:auth_signup.set_password_email
msgid "${object.company_id.name} invitation to connect on Odoo"
msgstr "${object.company_id.name} convite para conectar-se ao Odoo"

#. module: auth_signup
#: view:res.users:auth_signup.res_users_form_view
msgid ""
"A password reset has been requested for this user. An email containing the "
"following link has been sent:"
msgstr ""
"A redefinição de senha foi solicitada para este usuário. Um e-mail contendo "
"o seguinte link foi enviado:"

#. module: auth_signup
#: selection:res.users,state:0
msgid "Activated"
msgstr "Ativado"

#. module: auth_signup
#: field:base.config.settings,auth_signup_uninvited:0
msgid "Allow external users to sign up"
msgstr "Permitir inscrição de usuários externos"

#. module: auth_signup
#: code:addons/auth_signup/controllers/main.py:78
#, python-format
msgid "An email has been sent with credentials to reset your password"
msgstr "Um email foi enviado com as credenciais para resetar sua senha"

#. module: auth_signup
#: view:res.users:auth_signup.res_users_form_view
msgid ""
"An invitation email containing the following subscription link has been sent:"
msgstr "Um e-mail convite contendo a seguinte link de inscrição foi enviada:"

#. module: auth_signup
#: code:addons/auth_signup/controllers/main.py:58
#, python-format
msgid "Another user is already registered using this email address."
msgstr ""

#. module: auth_signup
#: code:addons/auth_signup/controllers/main.py:130
#, python-format
msgid "Authentification Failed."
msgstr "A Autenticação Falhou"

#. module: auth_signup
#: view:website:auth_signup.reset_password
#: view:website:auth_signup.signup
msgid "Back to Login"
msgstr "Voltar para a Página de Autenticação"

#. module: auth_signup
#: code:addons/auth_signup/res_users.py:295
#, python-format
msgid "Cannot send email: user has no email address."
msgstr ""
"Não foi possível enviar e-mail: o usuário não tem um endereço de e-mail"

#. module: auth_signup
#: view:website:auth_signup.fields
msgid "Confirm Password"
msgstr "Confirmar Senha"

#. module: auth_signup
#: code:addons/auth_signup/controllers/main.py:61
#, python-format
msgid "Could not create a new account."
msgstr ""

#. module: auth_signup
#: code:addons/auth_signup/controllers/main.py:84
#, python-format
msgid "Could not reset your password"
msgstr "Não foi possível resetar sua senha"

#. module: auth_signup
#: field:base.config.settings,auth_signup_reset_password:0
msgid "Enable password reset from Login page"
msgstr "Habilitar redefinição de senha a partir da página de autenticação"

#. module: auth_signup
#: help:base.config.settings,auth_signup_uninvited:0
msgid "If unchecked, only invited users may sign up."
msgstr "Se não marcado, somente usuários convidados poderão inscrever-se"

#. module: auth_signup
#: code:addons/auth_signup/controllers/main.py:109
#, python-format
msgid "Invalid signup token"
msgstr "Token de inscrição inválido"

#. module: auth_signup
#: selection:res.users,state:0
msgid "Never Connected"
msgstr "Nunca Conectado"

#. module: auth_signup
#: model:ir.model,name:auth_signup.model_res_partner
msgid "Partner"
msgstr "Parceiro"

#. module: auth_signup
#: view:website:auth_signup.fields
msgid "Password"
msgstr "Senha"

#. module: auth_signup
#: model:email.template,subject:auth_signup.reset_password_email
msgid "Password reset"
msgstr "Redefinir Senha"

#. module: auth_signup
#: view:website:web.login
msgid "Reset Password"
msgstr "Redefinir Senha"

#. module: auth_signup
#: view:website:auth_signup.reset_password
msgid "Reset password"
msgstr "Redefinir Senha"

#. module: auth_signup
#: code:addons/auth_signup/res_users.py:267
#, python-format
msgid "Reset password: invalid username or email"
msgstr ""

#. module: auth_signup
#: view:res.users:auth_signup.res_users_form_view
msgid "Send Reset Password Instructions"
msgstr "Enviar informações de recuperação de senha"

#. module: auth_signup
#: view:res.users:auth_signup.res_users_form_view
msgid "Send an Invitation Email"
msgstr "Enviar um Convite por Email"

#. module: auth_signup
#: view:website:auth_signup.signup
#: view:website:web.login
msgid "Sign up"
msgstr "Inscreva-se"

#. module: auth_signup
#: field:res.partner,signup_expiration:0
msgid "Signup Expiration"
msgstr "Expiração de Inscrição"

#. module: auth_signup
#: field:res.partner,signup_token:0
msgid "Signup Token"
msgstr "Token de Inscrição"

#. module: auth_signup
#: field:res.partner,signup_type:0
msgid "Signup Token Type"
msgstr "Tipo de token para Inscrição"

#. module: auth_signup
#: field:res.partner,signup_valid:0
msgid "Signup Token is Valid"
msgstr "Token de Inscrição é Válido"

#. module: auth_signup
#: field:res.partner,signup_url:0
msgid "Signup URL"
msgstr "URL de inscrição"

#. module: auth_signup
#: field:res.users,state:0
msgid "Status"
msgstr "Situação"

#. module: auth_signup
#: field:base.config.settings,auth_signup_template_user_id:0
msgid "Template user for new users created through signup"
msgstr "Modelo de usuário para novos usuários criados através de inscrição"

#. module: auth_signup
#: help:base.config.settings,auth_signup_reset_password:0
msgid "This allows users to trigger a password reset from the Login page."
msgstr ""
"Permite aos usuários disparar a redefinição de senha a partir da página de "
"autenticação."

#. module: auth_signup
#: model:ir.model,name:auth_signup.model_res_users
msgid "Users"
msgstr "Usuários"

#. module: auth_signup
#: view:website:auth_signup.fields
#: view:website:auth_signup.reset_password
msgid "Your Email"
msgstr "Seu email"

#. module: auth_signup
#: view:website:auth_signup.fields
msgid "Your Name"
msgstr "Seu Nome"

#. module: auth_signup
#: view:website:auth_signup.fields
msgid "e.g. John Doe"
msgstr "Ex. João da Silva"

#~ msgid ""
#~ "<p>A password reset was requested for the Odoo account linked to this "
#~ "email.</p>\n"
#~ "\n"
#~ "<p>You may change your password by following <a "
#~ "href=\"${object.signup_url}\">this link</a>.</p>\n"
#~ "\n"
#~ "<p>Note: If you do not expect this, you can safely ignore this email.</p>"
#~ msgstr ""
#~ "<p>Foi solicitado a alteração de senha na conta Odoo vinculada a este "
#~ "email.</p>\n"
#~ "\n"
#~ "<p>Você pode alterar a senha <a href=\"${object.signup_url}\">nesse "
#~ "link</a>.</p>\n"
#~ "\n"
#~ "<p>Observação: Se você não esperava por isso, você pode ignorar este "
#~ "email.</p>"

#~ msgid ""
#~ "<p>\n"
#~ "                        ${object.name},\n"
#~ "                    </p>\n"
#~ "                    <p>\n"
#~ "                        You have been invited to connect to "
#~ "\"${object.company_id.name}\" in order to get access to your documents in "
#~ "Odoo.\n"
#~ "                    </p>\n"
#~ "                    <p>\n"
#~ "                        To accept the invitation, click on the following "
#~ "link:\n"
#~ "                    </p>\n"
#~ "                    <ul>\n"
#~ "                        <li><a href=\"${object.signup_url}\">Accept "
#~ "invitation to \"${object.company_id.name}\"</a></li>\n"
#~ "                    </ul>\n"
#~ "                    <p>\n"
#~ "                        Thanks,\n"
#~ "                    </p>\n"
#~ "                    <pre>\n"
#~ "--\n"
#~ "${object.company_id.name or ''}\n"
#~ "${object.company_id.email or ''}\n"
#~ "${object.company_id.phone or ''}\n"
#~ "                    </pre>\n"
#~ "                \n"
#~ "            "
#~ msgstr ""
#~ "<p>\n"
#~ "                        ${object.name},\n"
#~ "                    </p>\n"
#~ "                    <p>\n"
#~ "                        Você foi convidado para se conectar à "
#~ "\"${object.company_id.name}\" para acessar seus documentos no Odoo.\n"
#~ "                    </p>\n"
#~ "                    <p>\n"
#~ "                        Para aceitar o convite, clique no link a seguir:\n"
#~ "                    </p>\n"
#~ "                    <ul>\n"
#~ "                        <li><a href=\"${object.signup_url}\">Aceitar convite "
#~ "de \"${object.company_id.name}\"</a></li>\n"
#~ "                    </ul>\n"
#~ "                    <p>\n"
#~ "                        Obrigado,\n"
#~ "                    </p>\n"
#~ "                    <pre>\n"
#~ "--\n"
#~ "${object.company_id.name or ''}\n"
#~ "${object.company_id.email or ''}\n"
#~ "${object.company_id.phone or ''}\n"
#~ "                    </pre>\n"
#~ "                \n"
#~ "            "<|MERGE_RESOLUTION|>--- conflicted
+++ resolved
@@ -1,30 +1,24 @@
-# Brazilian Portuguese translation for openobject-addons
-# Copyright (c) 2014 Rosetta Contributors and Canonical Ltd 2014
-# This file is distributed under the same license as the openobject-addons package.
-# FIRST AUTHOR <EMAIL@ADDRESS>, 2014.
-#
-msgid ""
-msgstr ""
-<<<<<<< HEAD
-"Project-Id-Version: openobject-addons\n"
-"Report-Msgid-Bugs-To: FULL NAME <EMAIL@ADDRESS>\n"
-"POT-Creation-Date: 2014-09-23 16:27+0000\n"
-"PO-Revision-Date: 2014-09-08 20:19+0000\n"
-"Last-Translator: Rafael Reuber <rafaelreuber@gmail.com>\n"
-"Language-Team: Brazilian Portuguese <pt_BR@li.org>\n"
-=======
+# Translation of Odoo Server.
+# This file contains the translation of the following modules:
+# * auth_signup
+# 
+# Translators:
+# danimaribeiro <danimaribeiro@gmail.com>, 2015
+# FIRST AUTHOR <EMAIL@ADDRESS>, 2014
+# Wagner Pereira <wagner@wagner.pereira.nom.br>, 2015
+msgid ""
+msgstr ""
 "Project-Id-Version: Odoo 8.0\n"
 "Report-Msgid-Bugs-To: \n"
 "POT-Creation-Date: 2015-12-16 13:15+0000\n"
 "PO-Revision-Date: 2015-12-17 08:25+0000\n"
 "Last-Translator: Martin Trigaux\n"
 "Language-Team: Portuguese (Brazil) (http://www.transifex.com/odoo/odoo-8/language/pt_BR/)\n"
->>>>>>> 6efc3712
 "MIME-Version: 1.0\n"
 "Content-Type: text/plain; charset=UTF-8\n"
-"Content-Transfer-Encoding: 8bit\n"
-"X-Launchpad-Export-Date: 2014-09-24 08:58+0000\n"
-"X-Generator: Launchpad (build 17196)\n"
+"Content-Transfer-Encoding: \n"
+"Language: pt_BR\n"
+"Plural-Forms: nplurals=2; plural=(n > 1);\n"
 
 #. module: auth_signup
 #: model:email.template,body_html:auth_signup.set_password_email
@@ -35,17 +29,13 @@
 "                        ${object.name},\n"
 "                    </p>\n"
 "                    <p>\n"
-"                        You have been invited to connect to "
-"\"${object.company_id.name}\" in order to get access to your documents in "
-"Odoo.\n"
-"                    </p>\n"
-"                    <p>\n"
-"                        To accept the invitation, click on the following "
-"link:\n"
+"                        You have been invited to connect to \"${object.company_id.name}\" in order to get access to your documents in Odoo.\n"
+"                    </p>\n"
+"                    <p>\n"
+"                        To accept the invitation, click on the following link:\n"
 "                    </p>\n"
 "                    <ul>\n"
-"                        <li><a href=\"${object.signup_url}\">Accept "
-"invitation to \"${object.company_id.name}\"</a></li>\n"
+"                        <li><a href=\"${object.signup_url}\">Accept invitation to \"${object.company_id.name}\"</a></li>\n"
 "                    </ul>\n"
 "                    <p>\n"
 "                        Thanks,\n"
@@ -58,20 +48,18 @@
 "                    </pre>\n"
 "                \n"
 "            "
-msgstr ""
+msgstr "\n\n<p>\n${object.name},\n</p>\n<p>\nVocê foi convidado a se conectar a \"${object.company_id.name}\" para obter acesso aos seus documentos no Odoo.\n</p>\n<p>\nPara aceitar o convite, clique no link abaixo:\n</p>\n<ul>\n<li><a href=\"${object.signup_url}\">Aceitar convite de \"${object.company_id.name}\"</a>\n</li>\n</ul>\n<p>\nObrigado,\n</p>\n<pre>\n--\n${object.company_id.name or ''}\n${object.company_id.email or ''}\n${object.company_id.phone or ''}\n</pre>"
 
 #. module: auth_signup
 #: model:email.template,body_html:auth_signup.reset_password_email
 msgid ""
 "\n"
-"<p>A password reset was requested for the Odoo account linked to this "
-"email.</p>\n"
-"\n"
-"<p>You may change your password by following <a "
-"href=\"${object.signup_url}\">this link</a>.</p>\n"
+"<p>A password reset was requested for the Odoo account linked to this email.</p>\n"
+"\n"
+"<p>You may change your password by following <a href=\"${object.signup_url}\">this link</a>.</p>\n"
 "\n"
 "<p>Note: If you do not expect this, you can safely ignore this email.</p>"
-msgstr ""
+msgstr "\n<p>Uma troca de senha foi requerida para sua conta do Odoo atrelada a este email.</p>\n\n<p>Você pode trocar a sua senha seguindo este link <a href=\"${object.signup_url}\"></a>.\n</p>\n\n<p>Atenção: Se você não estava esperando este email, você pode ignorá-lo sem problemas.</p>"
 
 #. module: auth_signup
 #: model:email.template,subject:auth_signup.set_password_email
@@ -83,9 +71,7 @@
 msgid ""
 "A password reset has been requested for this user. An email containing the "
 "following link has been sent:"
-msgstr ""
-"A redefinição de senha foi solicitada para este usuário. Um e-mail contendo "
-"o seguinte link foi enviado:"
+msgstr "A redefinição de senha foi solicitada para este usuário. Um e-mail contendo o seguinte link foi enviado:"
 
 #. module: auth_signup
 #: selection:res.users,state:0
@@ -106,7 +92,8 @@
 #. module: auth_signup
 #: view:res.users:auth_signup.res_users_form_view
 msgid ""
-"An invitation email containing the following subscription link has been sent:"
+"An invitation email containing the following subscription link has been "
+"sent:"
 msgstr "Um e-mail convite contendo a seguinte link de inscrição foi enviada:"
 
 #. module: auth_signup
@@ -122,17 +109,15 @@
 msgstr "A Autenticação Falhou"
 
 #. module: auth_signup
-#: view:website:auth_signup.reset_password
-#: view:website:auth_signup.signup
+#: view:website:auth_signup.reset_password view:website:auth_signup.signup
 msgid "Back to Login"
 msgstr "Voltar para a Página de Autenticação"
 
 #. module: auth_signup
-#: code:addons/auth_signup/res_users.py:295
+#: code:addons/auth_signup/res_users.py:294
 #, python-format
 msgid "Cannot send email: user has no email address."
-msgstr ""
-"Não foi possível enviar e-mail: o usuário não tem um endereço de e-mail"
+msgstr "Não foi possível enviar e-mail: o usuário não tem um endereço de e-mail"
 
 #. module: auth_signup
 #: view:website:auth_signup.fields
@@ -214,8 +199,7 @@
 msgstr "Enviar um Convite por Email"
 
 #. module: auth_signup
-#: view:website:auth_signup.signup
-#: view:website:web.login
+#: view:website:auth_signup.signup view:website:web.login
 msgid "Sign up"
 msgstr "Inscreva-se"
 
@@ -257,9 +241,7 @@
 #. module: auth_signup
 #: help:base.config.settings,auth_signup_reset_password:0
 msgid "This allows users to trigger a password reset from the Login page."
-msgstr ""
-"Permite aos usuários disparar a redefinição de senha a partir da página de "
-"autenticação."
+msgstr "Permite aos usuários disparar a redefinição de senha a partir da página de autenticação."
 
 #. module: auth_signup
 #: model:ir.model,name:auth_signup.model_res_users
@@ -267,8 +249,7 @@
 msgstr "Usuários"
 
 #. module: auth_signup
-#: view:website:auth_signup.fields
-#: view:website:auth_signup.reset_password
+#: view:website:auth_signup.fields view:website:auth_signup.reset_password
 msgid "Your Email"
 msgstr "Seu email"
 
@@ -280,77 +261,4 @@
 #. module: auth_signup
 #: view:website:auth_signup.fields
 msgid "e.g. John Doe"
-msgstr "Ex. João da Silva"
-
-#~ msgid ""
-#~ "<p>A password reset was requested for the Odoo account linked to this "
-#~ "email.</p>\n"
-#~ "\n"
-#~ "<p>You may change your password by following <a "
-#~ "href=\"${object.signup_url}\">this link</a>.</p>\n"
-#~ "\n"
-#~ "<p>Note: If you do not expect this, you can safely ignore this email.</p>"
-#~ msgstr ""
-#~ "<p>Foi solicitado a alteração de senha na conta Odoo vinculada a este "
-#~ "email.</p>\n"
-#~ "\n"
-#~ "<p>Você pode alterar a senha <a href=\"${object.signup_url}\">nesse "
-#~ "link</a>.</p>\n"
-#~ "\n"
-#~ "<p>Observação: Se você não esperava por isso, você pode ignorar este "
-#~ "email.</p>"
-
-#~ msgid ""
-#~ "<p>\n"
-#~ "                        ${object.name},\n"
-#~ "                    </p>\n"
-#~ "                    <p>\n"
-#~ "                        You have been invited to connect to "
-#~ "\"${object.company_id.name}\" in order to get access to your documents in "
-#~ "Odoo.\n"
-#~ "                    </p>\n"
-#~ "                    <p>\n"
-#~ "                        To accept the invitation, click on the following "
-#~ "link:\n"
-#~ "                    </p>\n"
-#~ "                    <ul>\n"
-#~ "                        <li><a href=\"${object.signup_url}\">Accept "
-#~ "invitation to \"${object.company_id.name}\"</a></li>\n"
-#~ "                    </ul>\n"
-#~ "                    <p>\n"
-#~ "                        Thanks,\n"
-#~ "                    </p>\n"
-#~ "                    <pre>\n"
-#~ "--\n"
-#~ "${object.company_id.name or ''}\n"
-#~ "${object.company_id.email or ''}\n"
-#~ "${object.company_id.phone or ''}\n"
-#~ "                    </pre>\n"
-#~ "                \n"
-#~ "            "
-#~ msgstr ""
-#~ "<p>\n"
-#~ "                        ${object.name},\n"
-#~ "                    </p>\n"
-#~ "                    <p>\n"
-#~ "                        Você foi convidado para se conectar à "
-#~ "\"${object.company_id.name}\" para acessar seus documentos no Odoo.\n"
-#~ "                    </p>\n"
-#~ "                    <p>\n"
-#~ "                        Para aceitar o convite, clique no link a seguir:\n"
-#~ "                    </p>\n"
-#~ "                    <ul>\n"
-#~ "                        <li><a href=\"${object.signup_url}\">Aceitar convite "
-#~ "de \"${object.company_id.name}\"</a></li>\n"
-#~ "                    </ul>\n"
-#~ "                    <p>\n"
-#~ "                        Obrigado,\n"
-#~ "                    </p>\n"
-#~ "                    <pre>\n"
-#~ "--\n"
-#~ "${object.company_id.name or ''}\n"
-#~ "${object.company_id.email or ''}\n"
-#~ "${object.company_id.phone or ''}\n"
-#~ "                    </pre>\n"
-#~ "                \n"
-#~ "            "+msgstr "Ex. João da Silva"