# -*- coding: utf-8 -*-
##################################################################################
#
# Copyright (c) 2005-2006 Axelor SARL. (http://www.axelor.com)
# and 2004-2010 Tiny SPRL (<http://tiny.be>).
#
# $Id: hr.py 4656 2006-11-24 09:58:42Z Cyp $
#
#     This program is free software: you can redistribute it and/or modify
#     it under the terms of the GNU Affero General Public License as
#     published by the Free Software Foundation, either version 3 of the
#     License, or (at your option) any later version.
#
#     This program is distributed in the hope that it will be useful,
#     but WITHOUT ANY WARRANTY; without even the implied warranty of
#     MERCHANTABILITY or FITNESS FOR A PARTICULAR PURPOSE.  See the
#     GNU Affero General Public License for more details.
#
#     You should have received a copy of the GNU Affero General Public License
#     along with this program.  If not, see <http://www.gnu.org/licenses/>.
#
##############################################################################


import calendar
import datetime
from datetime import date
import math
import time
from operator import attrgetter

from openerp.exceptions import UserError, AccessError
from openerp import tools
from openerp.osv import fields, osv
from openerp.tools import float_compare
from openerp.tools.translate import _


class hr_holidays_status(osv.osv):
    _name = "hr.holidays.status"
    _description = "Leave Type"

    def get_days(self, cr, uid, ids, employee_id, context=None):
        result = dict((id, dict(max_leaves=0, leaves_taken=0, remaining_leaves=0,
                                virtual_remaining_leaves=0)) for id in ids)
        holiday_ids = self.pool['hr.holidays'].search(cr, uid, [('employee_id', '=', employee_id),
                                                                ('state', 'in', ['confirm', 'validate1', 'validate']),
                                                                ('holiday_status_id', 'in', ids)
                                                                ], context=context)
        for holiday in self.pool['hr.holidays'].browse(cr, uid, holiday_ids, context=context):
            status_dict = result[holiday.holiday_status_id.id]
            if holiday.type == 'add':
                if holiday.state == 'validate':
                    # note: add only validated allocation even for the virtual
                    # count; otherwise pending then refused allocation allow
                    # the employee to create more leaves than possible
                    status_dict['virtual_remaining_leaves'] += holiday.number_of_days_temp
                    status_dict['max_leaves'] += holiday.number_of_days_temp
                    status_dict['remaining_leaves'] += holiday.number_of_days_temp
            elif holiday.type == 'remove':  # number of days is negative
                status_dict['virtual_remaining_leaves'] -= holiday.number_of_days_temp
                if holiday.state == 'validate':
                    status_dict['leaves_taken'] += holiday.number_of_days_temp
                    status_dict['remaining_leaves'] -= holiday.number_of_days_temp
        return result

    def _user_left_days(self, cr, uid, ids, name, args, context=None):
        employee_id = False
        if context and 'employee_id' in context:
            employee_id = context['employee_id']
        else:
            employee_ids = self.pool.get('hr.employee').search(cr, uid, [('user_id', '=', uid)], context=context)
            if employee_ids:
                employee_id = employee_ids[0]
        if employee_id:
            res = self.get_days(cr, uid, ids, employee_id, context=context)
        else:
            res = dict((res_id, {'leaves_taken': 0, 'remaining_leaves': 0, 'max_leaves': 0}) for res_id in ids)
        return res

    _columns = {
        'name': fields.char('Leave Type', size=64, required=True, translate=True),
        'categ_id': fields.many2one('calendar.event.type', 'Meeting Type',
            help='Once a leave is validated, Odoo will create a corresponding meeting of this type in the calendar.'),
        'color_name': fields.selection([('red', 'Red'),('blue','Blue'), ('lightgreen', 'Light Green'), ('lightblue','Light Blue'), ('lightyellow', 'Light Yellow'), ('magenta', 'Magenta'),('lightcyan', 'Light Cyan'),('black', 'Black'),('lightpink', 'Light Pink'),('brown', 'Brown'),('violet', 'Violet'),('lightcoral', 'Light Coral'),('lightsalmon', 'Light Salmon'),('lavender', 'Lavender'),('wheat', 'Wheat'),('ivory', 'Ivory')],'Color in Report', required=True, help='This color will be used in the leaves summary located in Reporting\Leaves by Department.'),
        'limit': fields.boolean('Allow to Override Limit', help='If you select this check box, the system allows the employees to take more leaves than the available ones for this type and will not take them into account for the "Remaining Legal Leaves" defined on the employee form.'),
        'active': fields.boolean('Active', help="If the active field is set to false, it will allow you to hide the leave type without removing it."),
        'max_leaves': fields.function(_user_left_days, string='Maximum Allowed', help='This value is given by the sum of all holidays requests with a positive value.', multi='user_left_days'),
        'leaves_taken': fields.function(_user_left_days, string='Leaves Already Taken', help='This value is given by the sum of all holidays requests with a negative value.', multi='user_left_days'),
        'remaining_leaves': fields.function(_user_left_days, string='Remaining Leaves', help='Maximum Leaves Allowed - Leaves Already Taken', multi='user_left_days'),
        'virtual_remaining_leaves': fields.function(_user_left_days, string='Virtual Remaining Leaves', help='Maximum Leaves Allowed - Leaves Already Taken - Leaves Waiting Approval', multi='user_left_days'),
        'double_validation': fields.boolean('Apply Double Validation', help="When selected, the Allocation/Leave Requests for this type require a second validation to be approved."),
    }
    _defaults = {
        'color_name': 'red',
        'active': True,
    }

    def name_get(self, cr, uid, ids, context=None):
        if context is None:
            context = {}
        if not context.get('employee_id'):
            # leave counts is based on employee_id, would be inaccurate if not based on correct employee
            return super(hr_holidays_status, self).name_get(cr, uid, ids, context=context)
        res = []
        for record in self.browse(cr, uid, ids, context=context):
            name = record.name
            if not record.limit:
                name = name + ('  (%g/%g)' % (record.virtual_remaining_leaves or 0.0, record.max_leaves or 0.0))
            res.append((record.id, name))
        return res

    def _search(self, cr, uid, args, offset=0, limit=None, order=None, context=None, count=False, access_rights_uid=None):
        """ Override _search to order the results, according to some employee.
        The order is the following

         - limit (limited leaves first, such as Legal Leaves)
         - virtual remaining leaves (higher the better, so using reverse on sorted)

        This override is necessary because those fields are not stored and depends
        on an employee_id given in context. This sort will be done when there
        is an employee_id in context and that no other order has been given
        to the method. """
        if context is None:
            context = {}
        ids = super(hr_holidays_status, self)._search(cr, uid, args, offset=offset, limit=limit, order=order, context=context, count=count, access_rights_uid=access_rights_uid)
        if not count and not order and context.get('employee_id'):
            leaves = self.browse(cr, uid, ids, context=context)
            sort_key = lambda l: (not l.limit, l.virtual_remaining_leaves)
            return map(int, leaves.sorted(key=sort_key, reverse=True))
        return ids


class hr_holidays(osv.osv):
    _name = "hr.holidays"
    _description = "Leave"
    _order = "type desc, date_from asc"
    _inherit = ['mail.thread', 'ir.needaction_mixin']
    _track = {
        'state': {
            'hr_holidays.mt_holidays_confirmed': lambda self, cr, uid, obj, ctx=None: obj.state == 'confirm',
            'hr_holidays.mt_holidays_first_validated': lambda self, cr, uid, obj, ctx=None: obj.state == 'validate1',
            'hr_holidays.mt_holidays_approved': lambda self, cr, uid, obj, ctx=None: obj.state == 'validate',
            'hr_holidays.mt_holidays_refused': lambda self, cr, uid, obj, ctx=None: obj.state == 'refuse',
        },
    }

    def _employee_get(self, cr, uid, context=None):
        emp_id = context.get('default_employee_id', False)
        if emp_id:
            return emp_id
        ids = self.pool.get('hr.employee').search(cr, uid, [('user_id', '=', uid)], context=context)
        if ids:
            return ids[0]
        return False

    def _compute_number_of_days(self, cr, uid, ids, name, args, context=None):
        result = {}
        for hol in self.browse(cr, uid, ids, context=context):
            if hol.type=='remove':
                result[hol.id] = -hol.number_of_days_temp
            else:
                result[hol.id] = hol.number_of_days_temp
        return result

    def _get_can_reset(self, cr, uid, ids, name, arg, context=None):
        """User can reset a leave request if it is its own leave request or if
        he is an Hr Manager. """
        user = self.pool['res.users'].browse(cr, uid, uid, context=context)
        group_hr_manager_id = self.pool.get('ir.model.data').get_object_reference(cr, uid, 'base', 'group_hr_manager')[1]
        if group_hr_manager_id in [g.id for g in user.groups_id]:
            return dict.fromkeys(ids, True)
        result = dict.fromkeys(ids, False)
        for holiday in self.browse(cr, uid, ids, context=context):
            if holiday.employee_id and holiday.employee_id.user_id and holiday.employee_id.user_id.id == uid:
                result[holiday.id] = True
        return result

    def _check_date(self, cr, uid, ids, context=None):
        for holiday in self.browse(cr, uid, ids, context=context):
            domain = [
                ('date_from', '<=', holiday.date_to),
                ('date_to', '>=', holiday.date_from),
                ('employee_id', '=', holiday.employee_id.id),
                ('id', '!=', holiday.id),
                ('state', 'not in', ['cancel', 'refuse']),
            ]
            nholidays = self.search_count(cr, uid, domain, context=context)
            if nholidays:
                return False
        return True

    _check_holidays = lambda self, cr, uid, ids, context=None: self.check_holidays(cr, uid, ids, context=context)

    _columns = {
        'name': fields.char('Description', size=64),
        'state': fields.selection([('draft', 'To Submit'), ('cancel', 'Cancelled'),('confirm', 'To Approve'), ('refuse', 'Refused'), ('validate1', 'Second Approval'), ('validate', 'Approved')],
            'Status', readonly=True, track_visibility='onchange', copy=False,
            help='The status is set to \'To Submit\', when a holiday request is created.\
            \nThe status is \'To Approve\', when holiday request is confirmed by user.\
            \nThe status is \'Refused\', when holiday request is refused by manager.\
            \nThe status is \'Approved\', when holiday request is approved by manager.'),
        'payslip_status': fields.boolean(string='Reported in last payslips',
            help='Green this button when the leave has been taken into account in the payslip.'),
        'report_note': fields.text('HR Comments'),
        'user_id':fields.related('employee_id', 'user_id', type='many2one', relation='res.users', string='User', store=True),
        'date_from': fields.datetime('Start Date', readonly=True, states={'draft':[('readonly',False)], 'confirm':[('readonly',False)]}, select=True, copy=False),
        'date_to': fields.datetime('End Date', readonly=True, states={'draft':[('readonly',False)], 'confirm':[('readonly',False)]}, copy=False),
        'holiday_status_id': fields.many2one("hr.holidays.status", "Leave Type", required=True,readonly=True, states={'draft':[('readonly',False)], 'confirm':[('readonly',False)]}),
        'employee_id': fields.many2one('hr.employee', "Employee", select=True, invisible=False, readonly=True, states={'draft':[('readonly',False)], 'confirm':[('readonly',False)]}),
        'manager_id': fields.many2one('hr.employee', 'First Approval', invisible=False, readonly=True, copy=False,
                                      help='This area is automatically filled by the user who validate the leave'),
        'notes': fields.text('Reasons',readonly=True, states={'draft':[('readonly',False)], 'confirm':[('readonly',False)]}),
        'number_of_days_temp': fields.float('Allocation', readonly=True, states={'draft':[('readonly',False)], 'confirm':[('readonly',False)]}, copy=False),
        'number_of_days': fields.function(_compute_number_of_days, string='Number of Days', store=True),
        'meeting_id': fields.many2one('calendar.event', 'Meeting'),
        'type': fields.selection([('remove','Leave Request'),('add','Allocation Request')], 'Request Type', required=True, readonly=True, states={'draft':[('readonly',False)], 'confirm':[('readonly',False)]}, help="Choose 'Leave Request' if someone wants to take an off-day. \nChoose 'Allocation Request' if you want to increase the number of leaves available for someone", select=True),
        'parent_id': fields.many2one('hr.holidays', 'Parent'),
        'linked_request_ids': fields.one2many('hr.holidays', 'parent_id', 'Linked Requests',),
        'department_id':fields.related('employee_id', 'department_id', string='Department', type='many2one', relation='hr.department', readonly=True, store=True),
        'category_id': fields.many2one('hr.employee.category', "Employee Tag", help='Category of Employee', readonly=True, states={'draft':[('readonly',False)], 'confirm':[('readonly',False)]}),
        'holiday_type': fields.selection([('employee','By Employee'),('category','By Employee Tag')], 'Allocation Mode', readonly=True, states={'draft':[('readonly',False)], 'confirm':[('readonly',False)]}, help='By Employee: Allocation/Request for individual Employee, By Employee Tag: Allocation/Request for group of employees in category', required=True),
        'manager_id2': fields.many2one('hr.employee', 'Second Approval', readonly=True, copy=False,
                                       help='This area is automaticly filled by the user who validate the leave with second level (If Leave type need second validation)'),
        'double_validation': fields.related('holiday_status_id', 'double_validation', type='boolean', relation='hr.holidays.status', string='Apply Double Validation'),
        'can_reset': fields.function(
            _get_can_reset, string="Can reset",
            type='boolean'),
    }
    _defaults = {
        'employee_id': _employee_get,
        'state': 'confirm',
        'type': 'remove',
        'user_id': lambda obj, cr, uid, context: uid,
        'holiday_type': 'employee',
        'payslip_status': False,
    }
    _constraints = [
        (_check_date, 'You can not have 2 leaves that overlaps on same day!', ['date_from', 'date_to']),
        (_check_holidays, 'The number of remaining leaves is not sufficient for this leave type.\n'
                          'Please verify also the leaves waiting for validation.', ['state', 'number_of_days_temp'])
    ]

    _sql_constraints = [
        ('type_value', "CHECK( (holiday_type='employee' AND employee_id IS NOT NULL) or (holiday_type='category' AND category_id IS NOT NULL))", 
         "The employee or employee category of this request is missing. Please make sure that your user login is linked to an employee."),
        ('date_check2', "CHECK ( (type='add') OR (date_from <= date_to))", "The start date must be anterior to the end date."),
        ('date_check', "CHECK ( number_of_days_temp >= 0 )", "The number of days must be greater than 0."),
    ]

    def _create_resource_leave(self, cr, uid, leaves, context=None):
        '''This method will create entry in resource calendar leave object at the time of holidays validated '''
        obj_res_leave = self.pool.get('resource.calendar.leaves')
        for leave in leaves:
            vals = {
                'name': leave.name,
                'date_from': leave.date_from,
                'holiday_id': leave.id,
                'date_to': leave.date_to,
                'resource_id': leave.employee_id.resource_id.id,
                'calendar_id': leave.employee_id.resource_id.calendar_id.id
            }
            obj_res_leave.create(cr, uid, vals, context=context)
        return True

    def _remove_resource_leave(self, cr, uid, ids, context=None):
        '''This method will create entry in resource calendar leave object at the time of holidays cancel/removed'''
        obj_res_leave = self.pool.get('resource.calendar.leaves')
        leave_ids = obj_res_leave.search(cr, uid, [('holiday_id', 'in', ids)], context=context)
        return obj_res_leave.unlink(cr, uid, leave_ids, context=context)

    def onchange_type(self, cr, uid, ids, holiday_type, employee_id=False, context=None):
        result = {}
        if holiday_type == 'employee' and not employee_id:
            ids_employee = self.pool.get('hr.employee').search(cr, uid, [('user_id','=', uid)])
            if ids_employee:
                result['value'] = {
                    'employee_id': ids_employee[0]
                }
        elif holiday_type != 'employee':
            result['value'] = {
                    'employee_id': False
                }
        return result

    def onchange_employee(self, cr, uid, ids, employee_id):
        result = {'value': {'department_id': False}}
        if employee_id:
            employee = self.pool.get('hr.employee').browse(cr, uid, employee_id)
            result['value'] = {'department_id': employee.department_id.id}
        return result

    # TODO: can be improved using resource calendar method
    def _get_number_of_days(self, date_from, date_to):
        """Returns a float equals to the timedelta between two dates given as string."""

        DATETIME_FORMAT = "%Y-%m-%d %H:%M:%S"
        from_dt = datetime.datetime.strptime(date_from, DATETIME_FORMAT)
        to_dt = datetime.datetime.strptime(date_to, DATETIME_FORMAT)
        timedelta = to_dt - from_dt
        diff_day = timedelta.days + float(timedelta.seconds) / 86400
        return diff_day

    def unlink(self, cr, uid, ids, context=None):
        for rec in self.browse(cr, uid, ids, context=context):
            if rec.state not in ['draft', 'cancel', 'confirm']:
                raise UserError(_('You cannot delete a leave which is in %s state.') % (rec.state,))
        return super(hr_holidays, self).unlink(cr, uid, ids, context)

    def onchange_date_from(self, cr, uid, ids, date_to, date_from):
        """
        If there are no date set for date_to, automatically set one 8 hours later than
        the date_from.
        Also update the number_of_days.
        """
        # date_to has to be greater than date_from
        if (date_from and date_to) and (date_from > date_to):
            raise UserError(_('The start date must be anterior to the end date.'))

        result = {'value': {}}

        # No date_to set so far: automatically compute one 8 hours later
        if date_from and not date_to:
            date_to_with_delta = datetime.datetime.strptime(date_from, tools.DEFAULT_SERVER_DATETIME_FORMAT) + datetime.timedelta(hours=8)
            result['value']['date_to'] = str(date_to_with_delta)

        # Compute and update the number of days
        if (date_to and date_from) and (date_from <= date_to):
            diff_day = self._get_number_of_days(date_from, date_to)
            result['value']['number_of_days_temp'] = round(math.floor(diff_day))+1
        else:
            result['value']['number_of_days_temp'] = 0

        return result

    def onchange_date_to(self, cr, uid, ids, date_to, date_from):
        """
        Update the number_of_days.
        """
        # date_to has to be greater than date_from
        if (date_from and date_to) and (date_from > date_to):
            raise UserError(_('The start date must be anterior to the end date.'))

        result = {'value': {}}

        # Compute and update the number of days
        if (date_to and date_from) and (date_from <= date_to):
            diff_day = self._get_number_of_days(date_from, date_to)
            result['value']['number_of_days_temp'] = round(math.floor(diff_day))+1
        else:
            result['value']['number_of_days_temp'] = 0
        return result

    def add_follower(self, cr, uid, ids, employee_id, context=None):
        employee = self.pool['hr.employee'].browse(cr, uid, employee_id, context=context)
        if employee.user_id:
            self.message_subscribe(cr, uid, ids, [employee.user_id.partner_id.id], context=context)

    def create(self, cr, uid, values, context=None):
        """ Override to avoid automatic logging of creation """
        if context is None:
            context = {}
        employee_id = values.get('employee_id', False)
        context = dict(context, mail_create_nolog=True, mail_create_nosubscribe=True)
        if values.get('state') and values['state'] not in ['draft', 'confirm', 'cancel'] and not self.pool['res.users'].has_group(cr, uid, 'base.group_hr_user'):
            raise AccessError(_('You cannot set a leave request as \'%s\'. Contact a human resource manager.') % values.get('state'))
        hr_holiday_id = super(hr_holidays, self).create(cr, uid, values, context=context)
        self.add_follower(cr, uid, [hr_holiday_id], employee_id, context=context)
        return hr_holiday_id

    def write(self, cr, uid, ids, vals, context=None):
        employee_id = vals.get('employee_id', False)
        if vals.get('state') and vals['state'] not in ['draft', 'confirm', 'cancel'] and not self.pool['res.users'].has_group(cr, uid, 'base.group_hr_user'):
            raise AccessError(_('You cannot set a leave request as \'%s\'. Contact a human resource manager.') % vals.get('state'))
        hr_holiday_id = super(hr_holidays, self).write(cr, uid, ids, vals, context=context)
        self.add_follower(cr, uid, ids, employee_id, context=context)
        return hr_holiday_id

    def holidays_reset(self, cr, uid, ids, context=None):
        self.write(cr, uid, ids, {
            'state': 'draft',
            'manager_id': False,
            'manager_id2': False,
        })
        to_unlink = []
        for record in self.browse(cr, uid, ids, context=context):
            for record2 in record.linked_request_ids:
                self.holidays_reset(cr, uid, [record2.id], context=context)
                to_unlink.append(record2.id)
        if to_unlink:
            self.unlink(cr, uid, to_unlink, context=context)
        return True

    def holidays_first_validate(self, cr, uid, ids, context=None):
        obj_emp = self.pool.get('hr.employee')
        ids2 = obj_emp.search(cr, uid, [('user_id', '=', uid)])
        manager = ids2 and ids2[0] or False
        return self.write(cr, uid, ids, {'state': 'validate1', 'manager_id': manager}, context=context)

    def holidays_validate(self, cr, uid, ids, context=None):
        obj_emp = self.pool.get('hr.employee')
        ids2 = obj_emp.search(cr, uid, [('user_id', '=', uid)])
        manager = ids2 and ids2[0] or False
        self.write(cr, uid, ids, {'state': 'validate'}, context=context)
        data_holiday = self.browse(cr, uid, ids)
        for record in data_holiday:
            if record.double_validation:
                self.write(cr, uid, [record.id], {'manager_id2': manager})
            else:
                self.write(cr, uid, [record.id], {'manager_id': manager})
            if record.holiday_type == 'employee' and record.type == 'remove':
                meeting_obj = self.pool.get('calendar.event')
                meeting_vals = {
                    'name': record.name or _('Leave Request'),
                    'categ_ids': record.holiday_status_id.categ_id and [(6,0,[record.holiday_status_id.categ_id.id])] or [],
                    'duration': record.number_of_days_temp * 8,
                    'description': record.notes,
                    'user_id': record.user_id.id,
                    'start': record.date_from,
                    'stop': record.date_to,
                    'allday': False,
                    'state': 'open',            # to block that meeting date in the calendar
                    'class': 'confidential'
                }   
                #Add the partner_id (if exist) as an attendee             
                if record.user_id and record.user_id.partner_id:
                    meeting_vals['partner_ids'] = [(4,record.user_id.partner_id.id)]
                    
                ctx_no_email = dict(context or {}, no_email=True)
                meeting_id = meeting_obj.create(cr, uid, meeting_vals, context=ctx_no_email)
                self._create_resource_leave(cr, uid, [record], context=context)
                self.write(cr, uid, ids, {'meeting_id': meeting_id})
            elif record.holiday_type == 'category':
                emp_ids = obj_emp.search(cr, uid, [('category_ids', 'child_of', [record.category_id.id])])
                leave_ids = []
                batch_context = dict(context, mail_notify_force_send=False)
                for emp in obj_emp.browse(cr, uid, emp_ids, context=context):
                    vals = {
                        'name': record.name,
                        'type': record.type,
                        'holiday_type': 'employee',
                        'holiday_status_id': record.holiday_status_id.id,
                        'date_from': record.date_from,
                        'date_to': record.date_to,
                        'notes': record.notes,
                        'number_of_days_temp': record.number_of_days_temp,
                        'parent_id': record.id,
                        'employee_id': emp.id
                    }
                    leave_ids.append(self.create(cr, uid, vals, context=batch_context))
                for leave_id in leave_ids:
                    # TODO is it necessary to interleave the calls?
                    for sig in ('confirm', 'validate', 'second_validate'):
                        self.signal_workflow(cr, uid, [leave_id], sig)
        return True

    def holidays_confirm(self, cr, uid, ids, context=None):
        for record in self.browse(cr, uid, ids, context=context):
            if record.employee_id and record.employee_id.parent_id and record.employee_id.parent_id.user_id:
                self.message_subscribe_users(cr, uid, [record.id], user_ids=[record.employee_id.parent_id.user_id.id], context=context)
        return self.write(cr, uid, ids, {'state': 'confirm'})

    def holidays_refuse(self, cr, uid, ids, context=None):
        obj_emp = self.pool.get('hr.employee')
        ids2 = obj_emp.search(cr, uid, [('user_id', '=', uid)])
        manager = ids2 and ids2[0] or False
        for holiday in self.browse(cr, uid, ids, context=context):
            if holiday.state == 'validate1':
                self.write(cr, uid, [holiday.id], {'state': 'refuse', 'manager_id': manager})
            else:
                self.write(cr, uid, [holiday.id], {'state': 'refuse', 'manager_id2': manager})
        self.holidays_cancel(cr, uid, ids, context=context)
        return True

    def holidays_cancel(self, cr, uid, ids, context=None):
        for record in self.browse(cr, uid, ids, context=context):
            # Delete the meeting
            if record.meeting_id:
                record.meeting_id.unlink()

            # If a category that created several holidays, cancel all related
            self.signal_workflow(cr, uid, map(attrgetter('id'), record.linked_request_ids or []), 'refuse')

        self._remove_resource_leave(cr, uid, ids, context=context)
        return True

    def check_holidays(self, cr, uid, ids, context=None):
        for record in self.browse(cr, uid, ids, context=context):
            if record.holiday_type != 'employee' or record.type != 'remove' or not record.employee_id or record.holiday_status_id.limit:
                continue
            leave_days = self.pool.get('hr.holidays.status').get_days(cr, uid, [record.holiday_status_id.id], record.employee_id.id, context=context)[record.holiday_status_id.id]
<<<<<<< HEAD
            if leave_days['remaining_leaves'] < 0 or leave_days['virtual_remaining_leaves'] < 0:
                return False
=======
            if float_compare(leave_days['remaining_leaves'], 0, precision_digits=2) == -1 or \
              float_compare(leave_days['virtual_remaining_leaves'], 0, precision_digits=2) == -1:
                # Raising a warning gives a more user-friendly feedback than the default constraint error
                raise Warning(_('The number of remaining leaves is not sufficient for this leave type.\n'
                                'Please verify also the leaves waiting for validation.'))
>>>>>>> 2b8fcfc0
        return True

    def toggle_payslip_status(self, cr, uid, ids, context=None):
        ids_to_set_true = self.search(cr, uid, [('id', 'in', ids), ('payslip_status', '=', False)], context=context)
        ids_to_set_false = list(set(ids) - set(ids_to_set_true))
        return self.write(cr, uid, ids_to_set_true, {'payslip_status': True}, context=context) and self.write(cr, uid, ids_to_set_false, {'payslip_status': False}, context=context)


class resource_calendar_leaves(osv.osv):
    _inherit = "resource.calendar.leaves"
    _description = "Leave Detail"
    _columns = {
        'holiday_id': fields.many2one("hr.holidays", "Leave Request"),
    }


class hr_employee(osv.Model):
    _inherit = "hr.employee"

    def create(self, cr, uid, vals, context=None):
        # don't pass the value of remaining leave if it's 0 at the creation time, otherwise it will trigger the inverse
        # function _set_remaining_days and the system may not be configured for. Note that we don't have this problem on
        # the write because the clients only send the fields that have been modified.
        if 'remaining_leaves' in vals and not vals['remaining_leaves']:
            del(vals['remaining_leaves'])
        return super(hr_employee, self).create(cr, uid, vals, context=context)

    def _set_remaining_days(self, cr, uid, empl_id, name, value, arg, context=None):
        employee = self.browse(cr, uid, empl_id, context=context)
        diff = value - employee.remaining_leaves
        type_obj = self.pool.get('hr.holidays.status')
        holiday_obj = self.pool.get('hr.holidays')
        # Find for holidays status
        status_ids = type_obj.search(cr, uid, [('limit', '=', False)], context=context)
        if len(status_ids) != 1 :
            raise UserError(_("The feature behind the field 'Remaining Legal Leaves' can only be used when there is only one leave type with the option 'Allow to Override Limit' unchecked. (%s Found). Otherwise, the update is ambiguous as we cannot decide on which leave type the update has to be done. \nYou may prefer to use the classic menus 'Leave Requests' and 'Allocation Requests' located in 'Human Resources \ Leaves' to manage the leave days of the employees if the configuration does not allow to use this field.") % (len(status_ids)))
        status_id = status_ids and status_ids[0] or False
        if not status_id:
            return False
        if diff > 0:
            leave_id = holiday_obj.create(cr, uid, {'name': _('Allocation for %s') % employee.name, 'employee_id': employee.id, 'holiday_status_id': status_id, 'type': 'add', 'holiday_type': 'employee', 'number_of_days_temp': diff}, context=context)
        elif diff < 0:
            raise UserError(_('You cannot reduce validated allocation requests'))
        else:
            return False
        for sig in ('confirm', 'validate', 'second_validate'):
            holiday_obj.signal_workflow(cr, uid, [leave_id], sig)
        return True

    def _get_remaining_days(self, cr, uid, ids, name, args, context=None):
        cr.execute("""SELECT
                sum(h.number_of_days) as days,
                h.employee_id
            from
                hr_holidays h
                join hr_holidays_status s on (s.id=h.holiday_status_id)
            where
                h.state='validate' and
                s.limit=False and
                h.employee_id in %s
            group by h.employee_id""", (tuple(ids),))
        res = cr.dictfetchall()
        remaining = {}
        for r in res:
            remaining[r['employee_id']] = r['days']
        for employee_id in ids:
            if not remaining.get(employee_id):
                remaining[employee_id] = 0.0
        return remaining

    def _get_leave_status(self, cr, uid, ids, name, args, context=None):
        holidays_obj = self.pool.get('hr.holidays')
        holidays_id = holidays_obj.search(cr, uid,
           [('employee_id', 'in', ids), ('date_from','<=',time.strftime('%Y-%m-%d %H:%M:%S')),
           ('date_to','>=',time.strftime('%Y-%m-%d 23:59:59')),('type','=','remove'),('state','not in',('cancel','refuse'))],
           context=context)
        result = {}
        for id in ids:
            result[id] = {
                'current_leave_state': False,
                'current_leave_id': False,
                'leave_date_from':False,
                'leave_date_to':False,
            }
        for holiday in self.pool.get('hr.holidays').browse(cr, uid, holidays_id, context=context):
            result[holiday.employee_id.id]['leave_date_from'] = holiday.date_from
            result[holiday.employee_id.id]['leave_date_to'] = holiday.date_to
            result[holiday.employee_id.id]['current_leave_state'] = holiday.state
            result[holiday.employee_id.id]['current_leave_id'] = holiday.holiday_status_id.id
        return result

    def _leaves_count(self, cr, uid, ids, field_name, arg, context=None):
        res = {}
        Holidays = self.pool['hr.holidays']
        date_begin = date.today().replace(day=1)
        date_end = date_begin.replace(day=calendar.monthrange(date_begin.year, date_begin.month)[1])
        for employee_id in ids:
            leaves = Holidays.search_count(cr, uid, [('employee_id', '=', employee_id), ('type', '=', 'remove')], context=context)
            approved_leaves = Holidays.search_count(cr, uid, [('employee_id', '=', employee_id), ('type', '=', 'remove'), ('date_from', '>=', date_begin.strftime(tools.DEFAULT_SERVER_DATE_FORMAT)), ('date_from', '<=', date_end.strftime(tools.DEFAULT_SERVER_DATE_FORMAT)), ('state', '=', 'validate'), ('payslip_status', '=', False)], context=context)
            res[employee_id] = {'leaves_count': leaves, 'approved_leaves_count': approved_leaves}
        return res

    _columns = {
        'remaining_leaves': fields.function(_get_remaining_days, string='Remaining Legal Leaves', fnct_inv=_set_remaining_days, type="float", help='Total number of legal leaves allocated to this employee, change this value to create allocation/leave request. Total based on all the leave types without overriding limit.'),
        'current_leave_state': fields.function(
            _get_leave_status, multi="leave_status", string="Current Leave Status", type="selection",
            selection=[('draft', 'New'), ('confirm', 'Waiting Approval'), ('refuse', 'Refused'),
                       ('validate1', 'Waiting Second Approval'), ('validate', 'Approved'), ('cancel', 'Cancelled')]),
        'current_leave_id': fields.function(_get_leave_status, multi="leave_status", string="Current Leave Type", type='many2one', relation='hr.holidays.status'),
        'leave_date_from': fields.function(_get_leave_status, multi='leave_status', type='date', string='From Date'),
        'leave_date_to': fields.function(_get_leave_status, multi='leave_status', type='date', string='To Date'),
        'leaves_count': fields.function(_leaves_count, multi='_leaves_count', type='integer', string='Number of Leaves (current month)'),
        'approved_leaves_count': fields.function(_leaves_count, multi='_leaves_count', type='integer', string='Approved Leaves not in Payslip', help="These leaves are approved but not taken into account for payslip"),
    }<|MERGE_RESOLUTION|>--- conflicted
+++ resolved
@@ -489,16 +489,9 @@
             if record.holiday_type != 'employee' or record.type != 'remove' or not record.employee_id or record.holiday_status_id.limit:
                 continue
             leave_days = self.pool.get('hr.holidays.status').get_days(cr, uid, [record.holiday_status_id.id], record.employee_id.id, context=context)[record.holiday_status_id.id]
-<<<<<<< HEAD
-            if leave_days['remaining_leaves'] < 0 or leave_days['virtual_remaining_leaves'] < 0:
-                return False
-=======
             if float_compare(leave_days['remaining_leaves'], 0, precision_digits=2) == -1 or \
               float_compare(leave_days['virtual_remaining_leaves'], 0, precision_digits=2) == -1:
-                # Raising a warning gives a more user-friendly feedback than the default constraint error
-                raise Warning(_('The number of remaining leaves is not sufficient for this leave type.\n'
-                                'Please verify also the leaves waiting for validation.'))
->>>>>>> 2b8fcfc0
+                return False
         return True
 
     def toggle_payslip_status(self, cr, uid, ids, context=None):
