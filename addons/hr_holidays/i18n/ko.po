--- conflicted
+++ resolved
@@ -7,11 +7,7 @@
 msgstr ""
 "Project-Id-Version: Odoo 9.0\n"
 "Report-Msgid-Bugs-To: \n"
-<<<<<<< HEAD
-"POT-Creation-Date: 2016-08-19 10:24+0000\n"
-=======
 "POT-Creation-Date: 2016-08-18 14:06+0000\n"
->>>>>>> bc1a0a32
 "PO-Revision-Date: 2016-04-26 05:53+0000\n"
 "Last-Translator: Martin Trigaux\n"
 "Language-Team: Korean (http://www.transifex.com/odoo/odoo-9/language/ko/)\n"
@@ -48,11 +44,7 @@
 
 #. module: hr_holidays
 #: code:addons/hr_holidays/hr_holidays.py:234
-<<<<<<< HEAD
-#: code:addons/hr_holidays/hr_holidays.py:375
-=======
 #: code:addons/hr_holidays/hr_holidays.py:361
->>>>>>> bc1a0a32
 #, python-format
 msgid "%s on %s"
 msgstr ""
@@ -101,13 +93,6 @@
 #. module: hr_holidays
 #: model:ir.model.fields,field_description:hr_holidays.field_hr_department_absence_of_today
 msgid "Absence by Today"
-msgstr ""
-
-#. module: hr_holidays
-#: model:ir.ui.view,arch_db:hr_holidays.hr_department_view_kanban
-msgid ""
-"Absent Employee(s), Whose leaves request are either confirmed or validated "
-"on today"
 msgstr ""
 
 #. module: hr_holidays
@@ -188,11 +173,7 @@
 msgstr "할당 요청 승인"
 
 #. module: hr_holidays
-<<<<<<< HEAD
-#: code:addons/hr_holidays/hr_holidays.py:605
-=======
 #: code:addons/hr_holidays/hr_holidays.py:575
->>>>>>> bc1a0a32
 #, python-format
 msgid "Allocation for %s"
 msgstr "%s에 할당"
@@ -253,17 +234,6 @@
 msgstr "휴가 할당"
 
 #. module: hr_holidays
-#: model:ir.model.fields,help:hr_holidays.field_resource_calendar_uom_id
-msgid ""
-"Average hours of work per day.\n"
-"                    It is used in an employee leave request to compute the "
-"number of days consumed based on the resource calendar.\n"
-"                    It can be used to handle various contract types, e.g.:\n"
-"                    - 38 Hours/Week, 5 Days/Week: 1 Day = 7.6 Hours\n"
-"                    - 45 Hours/Week, 5 Days/Week: 1 Day = 9.0 Hours"
-msgstr ""
-
-#. module: hr_holidays
 #: selection:hr.holidays.status,color_name:0
 msgid "Black"
 msgstr "검정색"
@@ -423,10 +393,7 @@
 msgstr "알림"
 
 #. module: hr_holidays
-<<<<<<< HEAD
-=======
 #: model:ir.model,name:hr_holidays.model_hr_department
->>>>>>> bc1a0a32
 #: model:ir.model.fields,field_description:hr_holidays.field_hr_holidays_department_id
 msgid "Department"
 msgstr "부서"
@@ -546,17 +513,6 @@
 msgstr "임직원별 휴가 요약 보고서"
 
 #. module: hr_holidays
-#: model:ir.model.fields,field_description:hr_holidays.field_resource_calendar_uom_id
-msgid "Hours per Day"
-msgstr ""
-
-#. module: hr_holidays
-#: model:ir.model,name:hr_holidays.model_hr_department
-#, fuzzy
-msgid "Hr Department"
-msgstr "부서"
-
-#. module: hr_holidays
 #: model:ir.model.fields,field_description:hr_holidays.field_hr_holidays_id
 #: model:ir.model.fields,field_description:hr_holidays.field_hr_holidays_remaining_leaves_user_id
 #: model:ir.model.fields,field_description:hr_holidays.field_hr_holidays_status_id
@@ -1044,11 +1000,6 @@
 msgstr "기안으로 재설정"
 
 #. module: hr_holidays
-#: model:ir.model,name:hr_holidays.model_resource_calendar
-msgid "Resource Calendar"
-msgstr ""
-
-#. module: hr_holidays
 #: model:ir.ui.view,arch_db:hr_holidays.view_hr_holidays_filter
 msgid "Search Leave"
 msgstr "휴가 검색"
@@ -1104,11 +1055,7 @@
 "확인하십시오."
 
 #. module: hr_holidays
-<<<<<<< HEAD
-#: code:addons/hr_holidays/hr_holidays.py:600
-=======
 #: code:addons/hr_holidays/hr_holidays.py:570
->>>>>>> bc1a0a32
 #, python-format
 msgid ""
 "The feature behind the field 'Remaining Legal Leaves' can only be used when "
@@ -1141,8 +1088,8 @@
 "또한 휴가를 확인하고 승인을 기다리십시오."
 
 #. module: hr_holidays
-#: code:addons/hr_holidays/hr_holidays.py:318
-#: code:addons/hr_holidays/hr_holidays.py:342 sql_constraint:hr.holidays:0
+#: code:addons/hr_holidays/hr_holidays.py:304
+#: code:addons/hr_holidays/hr_holidays.py:328 sql_constraint:hr.holidays:0
 #, python-format
 msgid "The start date must be anterior to the end date."
 msgstr "시작일은 종료일보다 앞서야 합니다."
@@ -1321,29 +1268,20 @@
 msgstr "동일 날짜에 2개의 휴가를 가질 수 없습니다!"
 
 #. module: hr_holidays
-#: code:addons/hr_holidays/hr_holidays.py:307
+#: code:addons/hr_holidays/hr_holidays.py:293
 #, python-format
 msgid "You cannot delete a leave which is in %s state."
 msgstr "%s 상태에 있는 휴가는 삭제할 수 없습니다."
 
 #. module: hr_holidays
-<<<<<<< HEAD
-#: code:addons/hr_holidays/hr_holidays.py:607
-=======
 #: code:addons/hr_holidays/hr_holidays.py:577
->>>>>>> bc1a0a32
 #, python-format
 msgid "You cannot reduce validated allocation requests"
 msgstr "승인된 할당 요청은 줄일 수 없습니다."
 
 #. module: hr_holidays
-<<<<<<< HEAD
-#: code:addons/hr_holidays/hr_holidays.py:371
-#: code:addons/hr_holidays/hr_holidays.py:383
-=======
 #: code:addons/hr_holidays/hr_holidays.py:357
 #: code:addons/hr_holidays/hr_holidays.py:369
->>>>>>> bc1a0a32
 #, python-format
 msgid ""
 "You cannot set a leave request as '%s'. Contact a human resource manager."
