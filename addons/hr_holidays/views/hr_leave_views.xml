--- conflicted
+++ resolved
@@ -313,11 +313,7 @@
                 <field name="name"/>
                 <field name="date_from"/>
                 <field name="date_to"/>
-<<<<<<< HEAD
-                <field name="number_of_days" string="Number of Days" sum="Total time off"/>
-=======
                 <field name="duration_display"/>
->>>>>>> d785adba
                 <field name="state"/>
                 <field name="payslip_status" widget="toggle_button" options='{"active": "Reported in last payslips", "inactive": "To Report in Payslip"}' groups="hr_holidays.group_hr_holidays_manager"/>
                 <field name="category_id" invisible="1"/>
