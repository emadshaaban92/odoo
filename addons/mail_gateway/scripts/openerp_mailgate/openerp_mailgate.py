#!/usr/bin/env python
# -*- coding: utf-8 -*-
##############################################################################
#    
#    OpenERP, Open Source Management Solution
#    Copyright (C) 2004-2009 Tiny SPRL (<http://tiny.be>).
#    Copyright (C) 2010-TODAY OpenERP S.A. (http://www.openerp.com)
#
#    This program is free software: you can redistribute it and/or modify
#    it under the terms of the GNU Affero General Public License as
#    published by the Free Software Foundation, either version 3 of the
#    License, or (at your option) any later version.
#
#    This program is distributed in the hope that it will be useful,
#    but WITHOUT ANY WARRANTY; without even the implied warranty of
#    MERCHANTABILITY or FITNESS FOR A PARTICULAR PURPOSE.  See the
#    GNU Affero General Public License for more details.
#
#    You should have received a copy of the GNU Affero General Public License
#    along with this program.  If not, see <http://www.gnu.org/licenses/>.     
#
###########################################################################################

from email.header import decode_header
import email as EMAIL
import re
import smtplib
<<<<<<< HEAD
import time, socket
import xmlrpclib

=======
import email
import mimetypes
from email.Header import decode_header
from email.MIMEText import MIMEText
import xmlrpclib
import os
import binascii
import time
import socket
import logging
import sys
import optparse
>>>>>>> 49554033

email_re = re.compile(r"([A-Za-z0-9._%+-]+@[A-Za-z0-9.-]+\.[A-Za-z]{2,6})")
case_re = re.compile(r"\[([0-9]+)\]", re.UNICODE)
command_re = re.compile("^Set-([a-z]+) *: *(.+)$", re.I + re.UNICODE)
reference_re = re.compile("<.*-openobject-(\\d+)@(.*)>", re.UNICODE)

priorities = {
    '1': '1 (Highest)', 
    '2': '2 (High)', 
    '3': '3 (Normal)', 
    '4': '4 (Low)', 
    '5': '5 (Lowest)', 
}

<<<<<<< HEAD
=======
def html2plaintext(html, body_id=None, encoding='utf-8'):
    ## (c) Fry-IT, www.fry-it.com, 2007
    ## <peter@fry-it.com>
    ## download here: http://www.peterbe.com/plog/html2plaintext
    
    
    """ from an HTML text, convert the HTML to plain text.
    If @body_id is provided then this is the tag where the 
    body (not necessarily <body>) starts.
    """
    try:
        from BeautifulSoup import BeautifulSoup, SoupStrainer, Comment
    except:
        return html
            
    urls = []
    if body_id is not None:
        strainer = SoupStrainer(id=body_id)
    else:
        strainer = SoupStrainer('body')
    
    soup = BeautifulSoup(html, parseOnlyThese=strainer, fromEncoding=encoding)
    for link in soup.findAll('a'):
        title = unicode(link)
        for url in [x[1] for x in link.attrs if x[0]=='href']:
            urls.append(dict(url=url, tag=unicode(link), title=title))

    html = unicode(soup)
            
    url_index = []
    i = 0
    for d in urls:
        if d['title'] == d['url'] or 'http://'+d['title'] == d['url']:
            html = html.replace(d['tag'], d['url'])
        else:
            i += 1
            html = html.replace(d['tag'], '%s [%s]' % (d['title'], i))
            url_index.append(d['url'])

    html = html.replace('<strong>', '*').replace('</strong>', '*')
    html = html.replace('<b>', '*').replace('</b>', '*')
    html = html.replace('<h3>', '*').replace('</h3>', '*')
    html = html.replace('<h2>', '**').replace('</h2>', '**')
    html = html.replace('<h1>', '**').replace('</h1>', '**')
    html = html.replace('<em>', '/').replace('</em>', '/')

    # the only line breaks we respect is those of ending tags and 
    # breaks
    
    html = html.replace('\n', ' ')
    html = html.replace('<br>', '\n')
    html = html.replace('<tr>', '\n')
    html = html.replace('</p>', '\n\n')
    html = re.sub('<br\s*/>', '\n', html)
    html = html.replace(' ' * 2, ' ')

    html = re.sub('<.*?>', ' ', html)

    # lstrip all lines
    html = '\n'.join([x.lstrip() for x in html.splitlines()])

    for i, url in enumerate(url_index):
        if i == 0:
            html += '\n\n'
        html += '[%s] %s\n' % (i+1, url)       
    return html

>>>>>>> 49554033
class rpc_proxy(object):
    def __init__(self, uid, passwd, host='localhost', port=8069, path='object', dbname='terp'):
        self.rpc = xmlrpclib.ServerProxy('http://%s:%s/xmlrpc/%s' % (host, port, path), allow_none=True)
        self.user_id = uid
        self.passwd = passwd
        self.dbname = dbname

    def __call__(self, *request, **kwargs):
        return self.rpc.execute(self.dbname, self.user_id, self.passwd, *request, **kwargs)

class email_parser(object):
    def __init__(self, uid, password, model, email, email_default, dbname, host, port, smtp_server=None, smtp_port=None, smtp_ssl=None, smtp_user=None, smtp_password=None):
        self.rpc = rpc_proxy(uid, password, host=host, port=port, dbname=dbname)
        try:
            self.model_id = int(model)
            self.model = str(model)
        except:
            self.model_id = self.rpc('ir.model', 'search', [('model', '=', model)])[0]
            self.model = str(model)
        self.email = email
        self.email_default = email_default
        self.canal_id = False
        self.smtp_server = smtp_server
        self.smtp_port = smtp_port
        self.smtp_ssl = smtp_ssl
        self.smtp_user = smtp_user
        self.smtp_password = smtp_password
        
        
    def email_get(self, email_from):
        return self.rpc('email.server.tools', 'to_email', email_from)

    def _to_decode(self, s, charsets):
        for charset in charsets:
            if charset:
                try:
                    return s.decode(charset)
                except UnicodeError:
                    pass
        return s.decode('latin1')

    def _decode_header(self, s):
        if s:
            s = decode_header(s.replace('\r', '')) 
        return ''.join(map(lambda x:self._to_decode(x[0], [x[1]]), s or []))
<<<<<<< HEAD
=======
    
    def history(self, model, new_id, msg_id, ref_id, subject, msg_to, msg_from, body, attach):
        try:
            thread_id = self.rpc(model, 'read', new_id, ['thread_id'])['thread_id'][0]
        except Exception, e:
            thread_id = None
        msg_data = {
                    'name': subject, 
                    'history': True, 
                    'model': model, 
                    'res_id': new_id, 
                    'thread_id': thread_id, 
                    'message_id': msg_id, 
                    'ref_id': ref_id or '', 
                    'user_id': self.rpc.user_id, 
                    'date': time.strftime('%Y-%m-%d %H:%M:%S'), 
                    'email_from': msg_from, 
                    'email_to': msg_to, 
                    'description': body, 
                    'attachment_ids': [(6, 0, attach)]
        }
        msg_id = self.rpc('mailgate.message', 'create', msg_data)
        return True
    
    def msg_new(self, msg):
        message = self.msg_body_get(msg)
        msg_subject = self._decode_header(msg['Subject'])
        msg_from = self._decode_header(msg['From'])
        msg_to = self._decode_header(msg['To'])
        msg_cc = self._decode_header(msg['Cc'] or '')
        
        data = {
            'name': msg_subject, 
            'email_from': msg_from, 
            'email_cc': msg_cc,             
            'user_id': False, 
            'description': message['body'], 
            'state' : 'draft',
        }
        data.update(self.partner_get(msg_from))

        try:
            att_ids = []
            new_id = self.rpc(self.model, 'create', data)
            attachments = message['attachment']        
            for attach in attachments or []:
                data_attach = {
                    'name': str(attach), 
                    'datas': binascii.b2a_base64(str(attachments[attach])), 
                    'datas_fname': str(attach), 
                    'description': 'Mail attachment', 
                    'res_model': self.model, 
                    'res_id': new_id
                }
                att_ids.append(self.rpc('ir.attachment', 'create', data_attach))
            try:
                self.rpc(self.model, 'history', [new_id], 'Receive', True, msg_to, message['body'], msg_from, False, {'model' : self.model})
            except Exception, e:
                self.history(self.model, new_id, msg['Message-Id'], msg['References'], msg_subject, msg_to, msg_from, message['body'], att_ids)
        except Exception, e:
            if getattr(e, 'faultCode', '') and 'AccessError' in e.faultCode:
                e = '\n\nThe Specified user does not have an access to the Model.'
            print e
        

        return new_id

#   #change the return type format to dictionary
#   {
#       'body':'body part',
#       'attachment':{
#                       'file_name':'file data',
#                       'file_name':'file data',
#                       'file_name':'file data',
#                   }
#   }

    def msg_body_get(self, msg):
        message = {
            'body' : '',
            'attachment' : {},
        }
        attachment = message['attachment'];
        counter = 1;

        for part in msg.walk():
            if part.get_content_maintype() == 'multipart':
                continue

            if part.get_content_maintype()=='text':
                buf = part.get_payload(decode=True)
                if buf:
                    txt = self._to_decode(buf, part.get_charsets())
                    txt = re.sub("<\/?(\w)>", '', txt)
                if txt and part.get_content_subtype() == 'plain':
                    message['body'] += txt 
                elif txt and part.get_content_subtype() == 'html':
                    message['body'] += html2plaintext(txt)  

                filename = part.get_filename();
                if filename :
                    attachment[filename] = part.get_payload(decode=True);

            elif part.get_content_maintype() in ('application', 'image', 'text'):
                filename = part.get_filename();
                if not filename :
                    filename = 'attach_file'+str(counter);
                    counter += 1;

                attachment[filename] = part.get_payload(decode=True);
            message['attachment'] = attachment
        #end for        
        return message
>>>>>>> 49554033

    def msg_send(self, msg, emails, priority=None):
        if not emails:
            return False

        msg['To'] = emails[0]
        if len(emails)>1:
            if 'Cc' in msg:
                del msg['Cc']
            msg['Cc'] = ','.join(emails[1:])
<<<<<<< HEAD

        del msg['Reply-To']
=======
>>>>>>> 49554033
        msg['Reply-To'] = self.email
        if self.smtp_user and self.smtp_password:
            s = smtplib.SMTP(self.smtp_server, self.smtp_port)
            s.ehlo()
            s.starttls()
            s.ehlo()
            s.login(self.smtp_user, self.smtp_password)
            s.sendmail(self.email, emails, msg.as_string())
            s.close()
            return True
        return False


    def parse(self, message):
        try:
            res_id = self.rpc('email.server.tools', 'process_email', self.model, message)
        except Exception, e:
            res_id = False

        msg = EMAIL.message_from_string(str(message))
        subject = self._decode_header(msg['Subject'])
        if msg.get('Subject', ''):
            del msg['Subject']

       #Changed for sending reply mail
        if res_id:
            msg['Subject'] = '['+str(res_id)+'] '+subject
            msg['Message-Id'] = '<'+str(time.time())+'-openerpcrm-'+str(res_id)+'@'+socket.gethostname()+'>'

        mm = [self._decode_header(msg['From']), self._decode_header(msg['To'])]+self._decode_header(msg.get('Cc', '')).split(',')
        msg_mails = map(self.email_get, filter(None, mm))

        try:
            self.msg_send(msg, msg_mails)
        except Exception, e:
            if self.email_default:
                a = self._decode_header(msg['Subject'])
                del msg['Subject']
                msg['Subject'] = '[OpenERP-FetchError] ' + a
                self.msg_send(msg, self.email_default.split(','))
        return res_id, msg_mails

if __name__ == '__main__':
    parser = optparse.OptionParser(usage='usage: %prog [options]', version='%prog v1.0')
    group = optparse.OptionGroup(parser, "Note", 
        "This program parse a mail from standard input and communicate "
        "with the Open ERP server for case management in the CRM module.")
    parser.add_option_group(group)
    parser.add_option("-u", "--user", dest="userid", help="ID of the user in Open ERP", default=1, type='int')
    parser.add_option("-p", "--password", dest="password", help="Password of the user in Open ERP", default='admin')
    parser.add_option("-e", "--email", dest="email", help="Email address used in the From field of outgoing messages")
    parser.add_option("-o", "--model", dest="model", help="Name or ID of crm model", default="crm.lead")
    parser.add_option("-m", "--default", dest="default", help="Default eMail in case of any trouble.", default=None)
    parser.add_option("-d", "--dbname", dest="dbname", help="Database name (default: terp)", default='terp')
    parser.add_option("--host", dest="host", help="Hostname of the Open ERP Server", default="localhost")
    parser.add_option("--port", dest="port", help="Port of the Open ERP Server", default="8069")
    parser.add_option('--smtp', dest='smtp_server', default='', help='specify the SMTP server for sending email')
    parser.add_option('--smtp-port', dest='smtp_port', default='25', help='specify the SMTP port', type="int")
    parser.add_option('--smtp-ssl', dest='smtp_ssl', default='', help='specify the SMTP server support SSL or not')
    parser.add_option('--smtp-user', dest='smtp_user', default='', help='specify the SMTP username for sending email')
    parser.add_option('--smtp-password', dest='smtp_password', default='', help='specify the SMTP password for sending email')

    (options, args) = parser.parse_args()
    parser = email_parser(options.userid, options.password, options.model, options.email, options.default, dbname=options.dbname, host=options.host, port=options.port, smtp_server=options.smtp_server, smtp_port=options.smtp_port, smtp_ssl=options.smtp_ssl, smtp_user=options.smtp_user, smtp_password=options.smtp_password)

    msg_txt = sys.stdin.read().decode('utf8')

    parser.parse(msg_txt)
 
# vim:expandtab:smartindent:tabstop=4:softtabstop=4:shiftwidth=4:<|MERGE_RESOLUTION|>--- conflicted
+++ resolved
@@ -25,24 +25,9 @@
 import email as EMAIL
 import re
 import smtplib
-<<<<<<< HEAD
 import time, socket
 import xmlrpclib
 
-=======
-import email
-import mimetypes
-from email.Header import decode_header
-from email.MIMEText import MIMEText
-import xmlrpclib
-import os
-import binascii
-import time
-import socket
-import logging
-import sys
-import optparse
->>>>>>> 49554033
 
 email_re = re.compile(r"([A-Za-z0-9._%+-]+@[A-Za-z0-9.-]+\.[A-Za-z]{2,6})")
 case_re = re.compile(r"\[([0-9]+)\]", re.UNICODE)
@@ -57,76 +42,6 @@
     '5': '5 (Lowest)', 
 }
 
-<<<<<<< HEAD
-=======
-def html2plaintext(html, body_id=None, encoding='utf-8'):
-    ## (c) Fry-IT, www.fry-it.com, 2007
-    ## <peter@fry-it.com>
-    ## download here: http://www.peterbe.com/plog/html2plaintext
-    
-    
-    """ from an HTML text, convert the HTML to plain text.
-    If @body_id is provided then this is the tag where the 
-    body (not necessarily <body>) starts.
-    """
-    try:
-        from BeautifulSoup import BeautifulSoup, SoupStrainer, Comment
-    except:
-        return html
-            
-    urls = []
-    if body_id is not None:
-        strainer = SoupStrainer(id=body_id)
-    else:
-        strainer = SoupStrainer('body')
-    
-    soup = BeautifulSoup(html, parseOnlyThese=strainer, fromEncoding=encoding)
-    for link in soup.findAll('a'):
-        title = unicode(link)
-        for url in [x[1] for x in link.attrs if x[0]=='href']:
-            urls.append(dict(url=url, tag=unicode(link), title=title))
-
-    html = unicode(soup)
-            
-    url_index = []
-    i = 0
-    for d in urls:
-        if d['title'] == d['url'] or 'http://'+d['title'] == d['url']:
-            html = html.replace(d['tag'], d['url'])
-        else:
-            i += 1
-            html = html.replace(d['tag'], '%s [%s]' % (d['title'], i))
-            url_index.append(d['url'])
-
-    html = html.replace('<strong>', '*').replace('</strong>', '*')
-    html = html.replace('<b>', '*').replace('</b>', '*')
-    html = html.replace('<h3>', '*').replace('</h3>', '*')
-    html = html.replace('<h2>', '**').replace('</h2>', '**')
-    html = html.replace('<h1>', '**').replace('</h1>', '**')
-    html = html.replace('<em>', '/').replace('</em>', '/')
-
-    # the only line breaks we respect is those of ending tags and 
-    # breaks
-    
-    html = html.replace('\n', ' ')
-    html = html.replace('<br>', '\n')
-    html = html.replace('<tr>', '\n')
-    html = html.replace('</p>', '\n\n')
-    html = re.sub('<br\s*/>', '\n', html)
-    html = html.replace(' ' * 2, ' ')
-
-    html = re.sub('<.*?>', ' ', html)
-
-    # lstrip all lines
-    html = '\n'.join([x.lstrip() for x in html.splitlines()])
-
-    for i, url in enumerate(url_index):
-        if i == 0:
-            html += '\n\n'
-        html += '[%s] %s\n' % (i+1, url)       
-    return html
-
->>>>>>> 49554033
 class rpc_proxy(object):
     def __init__(self, uid, passwd, host='localhost', port=8069, path='object', dbname='terp'):
         self.rpc = xmlrpclib.ServerProxy('http://%s:%s/xmlrpc/%s' % (host, port, path), allow_none=True)
@@ -172,122 +87,6 @@
         if s:
             s = decode_header(s.replace('\r', '')) 
         return ''.join(map(lambda x:self._to_decode(x[0], [x[1]]), s or []))
-<<<<<<< HEAD
-=======
-    
-    def history(self, model, new_id, msg_id, ref_id, subject, msg_to, msg_from, body, attach):
-        try:
-            thread_id = self.rpc(model, 'read', new_id, ['thread_id'])['thread_id'][0]
-        except Exception, e:
-            thread_id = None
-        msg_data = {
-                    'name': subject, 
-                    'history': True, 
-                    'model': model, 
-                    'res_id': new_id, 
-                    'thread_id': thread_id, 
-                    'message_id': msg_id, 
-                    'ref_id': ref_id or '', 
-                    'user_id': self.rpc.user_id, 
-                    'date': time.strftime('%Y-%m-%d %H:%M:%S'), 
-                    'email_from': msg_from, 
-                    'email_to': msg_to, 
-                    'description': body, 
-                    'attachment_ids': [(6, 0, attach)]
-        }
-        msg_id = self.rpc('mailgate.message', 'create', msg_data)
-        return True
-    
-    def msg_new(self, msg):
-        message = self.msg_body_get(msg)
-        msg_subject = self._decode_header(msg['Subject'])
-        msg_from = self._decode_header(msg['From'])
-        msg_to = self._decode_header(msg['To'])
-        msg_cc = self._decode_header(msg['Cc'] or '')
-        
-        data = {
-            'name': msg_subject, 
-            'email_from': msg_from, 
-            'email_cc': msg_cc,             
-            'user_id': False, 
-            'description': message['body'], 
-            'state' : 'draft',
-        }
-        data.update(self.partner_get(msg_from))
-
-        try:
-            att_ids = []
-            new_id = self.rpc(self.model, 'create', data)
-            attachments = message['attachment']        
-            for attach in attachments or []:
-                data_attach = {
-                    'name': str(attach), 
-                    'datas': binascii.b2a_base64(str(attachments[attach])), 
-                    'datas_fname': str(attach), 
-                    'description': 'Mail attachment', 
-                    'res_model': self.model, 
-                    'res_id': new_id
-                }
-                att_ids.append(self.rpc('ir.attachment', 'create', data_attach))
-            try:
-                self.rpc(self.model, 'history', [new_id], 'Receive', True, msg_to, message['body'], msg_from, False, {'model' : self.model})
-            except Exception, e:
-                self.history(self.model, new_id, msg['Message-Id'], msg['References'], msg_subject, msg_to, msg_from, message['body'], att_ids)
-        except Exception, e:
-            if getattr(e, 'faultCode', '') and 'AccessError' in e.faultCode:
-                e = '\n\nThe Specified user does not have an access to the Model.'
-            print e
-        
-
-        return new_id
-
-#   #change the return type format to dictionary
-#   {
-#       'body':'body part',
-#       'attachment':{
-#                       'file_name':'file data',
-#                       'file_name':'file data',
-#                       'file_name':'file data',
-#                   }
-#   }
-
-    def msg_body_get(self, msg):
-        message = {
-            'body' : '',
-            'attachment' : {},
-        }
-        attachment = message['attachment'];
-        counter = 1;
-
-        for part in msg.walk():
-            if part.get_content_maintype() == 'multipart':
-                continue
-
-            if part.get_content_maintype()=='text':
-                buf = part.get_payload(decode=True)
-                if buf:
-                    txt = self._to_decode(buf, part.get_charsets())
-                    txt = re.sub("<\/?(\w)>", '', txt)
-                if txt and part.get_content_subtype() == 'plain':
-                    message['body'] += txt 
-                elif txt and part.get_content_subtype() == 'html':
-                    message['body'] += html2plaintext(txt)  
-
-                filename = part.get_filename();
-                if filename :
-                    attachment[filename] = part.get_payload(decode=True);
-
-            elif part.get_content_maintype() in ('application', 'image', 'text'):
-                filename = part.get_filename();
-                if not filename :
-                    filename = 'attach_file'+str(counter);
-                    counter += 1;
-
-                attachment[filename] = part.get_payload(decode=True);
-            message['attachment'] = attachment
-        #end for        
-        return message
->>>>>>> 49554033
 
     def msg_send(self, msg, emails, priority=None):
         if not emails:
@@ -298,11 +97,8 @@
             if 'Cc' in msg:
                 del msg['Cc']
             msg['Cc'] = ','.join(emails[1:])
-<<<<<<< HEAD
 
         del msg['Reply-To']
-=======
->>>>>>> 49554033
         msg['Reply-To'] = self.email
         if self.smtp_user and self.smtp_password:
             s = smtplib.SMTP(self.smtp_server, self.smtp_port)
