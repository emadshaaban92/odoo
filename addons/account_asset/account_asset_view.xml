<?xml version="1.0"?>
<openerp>
<data>

    <record model="ir.ui.view" id="view_account_asset_category_form">
        <field name="name">account.asset.category.form</field>
        <field name="model">account.asset.category</field>
        <field name="type">form</field>
        <field name="arch" type="xml">
            <form string="Asset category">
                <field name="name" select="1"/>
                <field name="company_id" widget="selection" groups="base.group_multi_company"/>
                <separator string="Accounting information" colspan="4" />
                <field name="journal_id"/>
                <field name="account_asset_id"/>
                <field name="account_depreciation_id"/>
                <field name="account_expense_depreciation_id"/>
                <group colspan="2" col="2">
                    <separator string="Depreciation Dates" colspan="2" />
                    <field name="method_time"/>
                    <field name="method_delay"/>
                    <field name="method_period" attrs="{'invisible':[('method_time','=','end')]}"/>                
                </group>
                <group colspan="2" col="2">
                    <separator string="Depreciation Method" colspan="2" />
                    <field name="method"/>
                    <field name="method_progress_factor" attrs="{'invisible':[('method','=','linear')]}"/>
                    <field name="prorata"/>
                    <field name="open_asset"/>
                </group>
        	<group col="4" colspan="4" groups="analytic.group_analytic_accounting">
        	    <separator string="Analytic information" colspan="4" />
        	    <newline/>
        	    <field name="account_analytic_id" />
        	    <field name="journal_analytic_id" />
        	</group>
                <separator string="Notes" colspan="4"/>
                <field name="note" colspan="4" nolabel="1"/>
            </form>
        </field>
    </record>

    <record model="ir.ui.view" id="view_account_asset_category_tree">
        <field name="name">account.asset.category.tree</field>
        <field name="model">account.asset.category</field>
        <field name="type">tree</field>
        <field name="arch" type="xml">
            <tree string="Asset category">
                <field name="name"/>
                <field name="journal_id"/>
                <field name="account_asset_id"/>
                <field name="account_depreciation_id"/>
                <field name="company_id" groups="base.group_multi_company"/>
            </tree>
        </field>
    </record>

    <record model="ir.ui.view" id="view_account_asset_asset_form">
        <field name="name">account.asset.asset.form</field>
        <field name="model">account.asset.asset</field>
        <field name="type">form</field>
        <field name="arch" type="xml">
           <form string="Asset">
              <group col="6" colspan="4">
                 <field name="name" select="1"/>
                 <field name="category_id" select="1" on_change="onchange_category_id(category_id)"/>
                 <field name="code" select="1"/>
                 <field name="purchase_value" select="1"/>
                 <field name="currency_id" select="1"/>
                 <field name="company_id" select="1" widget="selection" groups="base.group_multi_company"/>
                 <field name="value_residual"/>
              </group>
              <notebook colspan="4">
                 <page string="Depreciation">
                    <separator string="Other Information" colspan="4"/>
                    <field name="partner_id"/>
                    <field name="purchase_date"/>
                    <separator string="Depreciation duration" colspan="4"/>
                    <button 
                         name="%(wizard_asset_modify)d" 
                         states="open" 
                         string="Change duration" 
                         type="action" 
                         colspan="2"/>
                    <newline/>
                    <field name="method"/>
                    <field name="method_progress_factor" attrs="{'invisible':[('method','=','linear')]}"/>
                    <newline/>
                    <field name="method_time"/>
                    <field name="method_period" attrs="{'invisible':[('method_time','=','end')]}"/>
                    <field name="prorata" colspan="1"/>
                    <field name="method_delay"/>
                    <newline/>
                 </page>
                 <page string="Depreciation board">
<<<<<<< HEAD
                    <field name="depreciation_line_ids" colspan="4" nolabel="1" mode="tree,graph" >
                       <tree colors="blue:(move_check == False);black:(move_check == True)">
=======
                    <field name="depreciation_line_ids" colspan="4" nolabel="1" mode="tree,graph">
                       <tree string="Depreciation Lines">
>>>>>>> 26418de3
                          <field name="depreciation_date"/>
                          <field name="sequence" invisible="1"/>
                          <field name="amount"/>
                          <field name="depreciated_value"/>
                          <field name="remaining_value"/>
                          <field name="move_check"/>
                          <button name="create_move" attrs="{'invisible':[('move_check','!=',False)]}" icon="gtk-execute" string="Create Move" type="object"/>
                       </tree>
                       <graph type="bar">
                          <field name="name"/>
                          <field name="amount"/>
                          <field name="depreciated_value"/>
                       </graph>
                    </field>
                    <button type="object" attrs="{'invisible':[('state','&lt;&gt;','open')]}" name="compute_depreciation_board" string="Compute" icon="terp-stock_format-scientific" colspan="2"/>
                 </page>
                 <page string="History">
                    <field name="account_move_line_ids" colspan="4" nolabel="1" readonly="1"/>
                    <field name="history_ids" colspan="4" nolabel="1" readonly="1"/>
                 </page>
                 <page string="Notes">
                    <field name="note" nolabel="1"/>
                 </page>    
              </notebook>
              <field name="state" readonly="1"/>
              <group colspan="2" col="2">
                 <button name="validate" states="draft" string="Confirm asset" type="object"/>
              </group>
           </form>
       </field>
    </record>

    <record model="ir.ui.view" id="view_account_asset_history_form">
        <field name="name">account.asset.history.form</field>
        <field name="model">account.asset.history</field>
        <field name="type">form</field>
        <field name="arch" type="xml">
            <form string="Asset history">
                <field name="name" select="1"/>
                <field name="date" select="1"/>
                <field name="user_id" select="1"/>
                <field name="method_delay" select="2"/>
                <field name="method_period"/>
                <field name="method_end"/>
                <separator string="Notes" colspan="4"/>
                <field name="note" colspan="4" nolabel="1"/>
            </form>
        </field>
    </record>

    <record model="ir.ui.view" id="view_account_asset_history_tree">
        <field name="name">account.asset.history.tree</field>
        <field name="model">account.asset.history</field>
        <field name="type">tree</field>
        <field name="arch" type="xml">
            <tree string="Asset history">
                <field name="date" select="1"/>
                <field name="name" select="1"/>
                <field name="user_id" select="1"/>
                <field name="method_delay" select="2"/>
                <field name="method_period"/>
                <field name="method_end"/>
            </tree>
        </field>
    </record>

    <record model="ir.ui.view" id="view_account_asset_board_form">
        <field name="name">account.asset.board.form</field>
        <field name="model">account.asset.board</field>
        <field name="type">form</field>
        <field name="arch" type="xml">
            <form string="Asset board">
                <field name="name" select="1"/>
                <field name="asset_id" select="1"/>
                   <field name="value_gross" select="2"/>
                <field name="value_asset"/>
                <field name="value_asset_cumul"/>
                <field name="value_net"/>
        <field name="test"/>
            </form>
        </field>
    </record>

    <record model="ir.ui.view" id="view_account_asset_board_tree">
        <field name="name">account.asset.board.tree</field>
        <field name="model">account.asset.board</field>
        <field name="type">tree</field>
        <field name="arch" type="xml">
            <tree string="Asset board">
                <field name="name"/>
                <field name="asset_id"/>
                <field name="value_gross"/>
                <field name="value_asset"/>
                <field name="value_asset_cumul"/>
                <field name="value_net"/>
        <field name="test"/>
            </tree>
        </field>
    </record>

    <record model="ir.ui.view" id="view_account_asset_asset_tree">
        <field name="name">account.asset.asset.tree</field>
        <field name="model">account.asset.asset</field>
        <field name="type">tree</field>
        <field name="field_parent">child_ids</field>
        <field name="arch" type="xml">
            <tree string="Assets">
                <field name="name"/>
                <field name="code"/>
                <field name="purchase_date"/>
                <field name="company_id" groups="base.group_multi_company"/>
                <field name="state"/>
            </tree>
        </field>
    </record>

    <record model="ir.actions.act_window" id="action_account_asset_asset_tree">
        <field name="name">Asset Hierarchy</field>
        <field name="res_model">account.asset.asset</field>
        <field name="view_type">tree</field>
        <field name="domain">[('parent_id','=',False)]</field>
        <field name="view_id" ref="view_account_asset_asset_tree"/>
    </record>

    <menuitem id="menu_finance_assets" name="Assets" parent="account.menu_finance"/>
    <menuitem
        parent="menu_finance_assets"
        id="menu_action_account_asset_asset_tree"
        action="action_account_asset_asset_tree"/>
      <record model="ir.actions.act_window" id="action_account_asset_asset_form">
        <field name="name">Assets</field>
        <field name="res_model">account.asset.asset</field>
        <field name="view_type">form</field>
    </record>

    <menuitem
        parent="menu_finance_assets"
        id="menu_action_account_asset_asset_form"
        action="action_account_asset_asset_form"/>

    <menuitem id="menu_finance_config_assets" name="Assets" parent="account.menu_finance_accounting"/>
    <record model="ir.actions.act_window" id="action_account_asset_asset_list_normal">
        <field name="name">Asset Categories</field>
        <field name="res_model">account.asset.category</field>
        <field name="view_type">form</field>
        <field name="view_mode">tree,form</field>
    </record>

    <menuitem
        parent="menu_finance_config_assets"
        id="menu_action_account_asset_asset_list_normal"
        action="action_account_asset_asset_list_normal"/>
</data>
</openerp>
<|MERGE_RESOLUTION|>--- conflicted
+++ resolved
@@ -93,13 +93,8 @@
                     <newline/>
                  </page>
                  <page string="Depreciation board">
-<<<<<<< HEAD
                     <field name="depreciation_line_ids" colspan="4" nolabel="1" mode="tree,graph" >
-                       <tree colors="blue:(move_check == False);black:(move_check == True)">
-=======
-                    <field name="depreciation_line_ids" colspan="4" nolabel="1" mode="tree,graph">
-                       <tree string="Depreciation Lines">
->>>>>>> 26418de3
+                       <tree string="Depreciation Lines" colors="blue:(move_check == False);black:(move_check == True)">
                           <field name="depreciation_date"/>
                           <field name="sequence" invisible="1"/>
                           <field name="amount"/>
