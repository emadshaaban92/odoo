<?xml version="1.0" encoding="utf-8"?>
<odoo>

    <record model="ir.ui.view" id="action_account_asset_report_pivot">
        <field name="name">asset.asset.report.pivot</field>
        <field name="model">asset.asset.report</field>
        <field name="arch" type="xml">
            <pivot string="Assets Analysis" disable_linking="True">
                <field name="asset_category_id" type="row"/>
                <field name="date" type="col"/>
                <field name="posted_value" type="measure"/>
                <field name="gross_value" type="measure"/>
                <field name="depreciation_value" type="measure"/>
            </pivot>
        </field>
    </record>
    <record model="ir.ui.view" id="action_account_asset_report_graph">
        <field name="name">asset.asset.report.graph</field>
        <field name="model">asset.asset.report</field>
        <field name="arch" type="xml">
            <graph string="Assets Analysis" type="pivot">
                <field name="asset_category_id" type="row"/>
                <field name="date" type="col"/>
                <field name="gross_value" type="measure"/>
            </graph>
        </field>
    </record>
    
     <!--
        Asset Revenue Recognition Graph
     -->
    <record model="ir.ui.view" id="action_account_revenue_report_pivot">
        <field name="name">asset.asset.report.pivot</field>
        <field name="model">asset.asset.report</field>
        <field name="arch" type="xml">
            <pivot string="Deferred Revenue Analysis" disable_linking="True">
                <field name="asset_category_id" type="row"/>
                <field name="date" type="col"/>
                <field name="gross_value" type="measure"/>
            </pivot>
        </field>
    </record>
    <record model="ir.ui.view" id="action_account_revenue_report_graph">
        <field name="name">asset.revenue.report.graph</field>
        <field name="model">asset.asset.report</field>
        <field name="arch" type="xml">
            <graph string="Deferred Revenue Analysis" type="pivot">
                <field name="asset_id" type="row"/>
                <field name="installment_nbr" type="measure"/>
                <field name="gross_value" type="measure"/>
                <field name="installment_value" type="measure"/>
                <field name="posted_value" type="measure"/>
            </graph>
        </field>
    </record>
 
    <record id="view_asset_asset_report_search" model="ir.ui.view">
        <field name="name">asset.asset.report.search</field>
        <field name="model">asset.asset.report</field>
        <field name="arch" type="xml">
            <search string="Assets Analysis">
                <field name="date"/>
                <field name="depreciation_date"/>
                <filter string="Draft" domain="[('state','=','draft')]" help="Assets in draft state"/>
                <filter string="Running" domain="[('state','=','open')]" help="Assets in running state"/>
                <separator/>
                <filter string="Posted" name="posted" domain="[('move_check','=',True)]" help="Posted depreciation lines" context="{'unposted_value_visible': 0}"/>
                <field name="asset_id"/>
                <field name="asset_category_id"/>
                <group expand="0" string="Extended Filters...">
                    <field name="partner_id" filter_domain="[('partner_id','child_of',self)]"/>
                    <field name="company_id" groups="base.group_multi_company"/>
                </group>
                <group expand="1" string="Group By">
                    <filter string="Asset" name="asset" context="{'group_by':'asset_id'}"/>
                    <filter string="Asset Category" name="asset_category" context="{'group_by':'asset_category_id'}"/>
                    <filter string="Company" context="{'group_by':'company_id'}" groups="base.group_multi_company"/>
                    <separator/>
                    <filter string="Purchase Month" help="Date of asset purchase"
                        context="{'group_by':'date:month'}"/>
                    <filter string="Depreciation Month" help="Date of depreciation"
                        context="{'group_by':'depreciation_date:month'}"/>
                </group>
            </search>
        </field>
    </record>
    
    <!--
        Asset Revenue Recognition Search
    -->
    
     <record id="view_asset_revenue_report_search" model="ir.ui.view">
        <field name="name">asset.revenue.report.search</field>
        <field name="model">asset.asset.report</field>
        <field name="arch" type="xml">
            <search string="Deferred Revenue Analysis">
                <field name="date"/>
                <field name="depreciation_date"/>
                <filter string="Draft" domain="[('state','=','draft')]" help="Recognition in draft state"/>
                <filter string="Running" domain="[('state','=','open')]" help="Assets in running state"/>
                <separator/>
                <filter string="Posted" name="posted" domain="[('move_check','=',True)]" help="Posted depreciation lines" context="{'unposted_value_visible': 0}"/>
                <field name="asset_id"/>
                <field name="asset_category_id"/>
                <group expand="0" string="Extended Filters...">
                    <field name="partner_id" filter_domain="[('partner_id','child_of',self)]"/>
                    <field name="company_id" groups="base.group_multi_company"/>
                </group>
                <group expand="1" string="Group By...">
                    <filter string="Revenue Recognition" name="revenue" context="{'group_by':'asset_id'}"/>
                    <filter string="Category" name="category" context="{'group_by':'asset_category_id'}"/>
                    <filter string="Company" context="{'group_by':'company_id'}" groups="base.group_multi_company"/>
                    <filter string="Sales Month" domain="[('date','=',time.strftime('%%Y-%%m-%%d'))]" context="{'group_by':'date'}" help="Date of Revenue Sales"/>
                    <filter string="Revenue Month" name='rev_month' 
                            context="{'group_by':'depreciation_date'}" help="Revenue Month"/>
                </group>
            </search>    
        </field>
    </record>

    <record model="ir.actions.act_window" id="action_asset_asset_report">
        <field name="name">Assets Analysis</field>
        <field name="res_model">asset.asset.report</field>
        <field name="view_type">form</field>
        <field name="view_mode">pivot,graph</field>
        <field name="search_view_id" ref="view_asset_asset_report_search"/>
        <field name="domain">[('asset_category_id.type', '=', 'purchase')]</field>
        <field name="context">{}</field>  <!-- force empty -->
        <field name="help" type="html">
          <p>
            From this report, you can have an overview on all depreciations. The
            search bar can also be used to personalize your assets depreciation reporting.
          </p>
        </field>
    </record>
    
    <!--
        Asset Revenue Recognition Action
    -->
    
    <record model="ir.actions.act_window" id="action_asset_revenue_report">    
        <field name="name">Deferred Revenue Analysis</field>
        <field name="res_model">asset.asset.report</field>
        <field name="view_type">form</field>
        <field name="view_mode">pivot,graph</field>
        <field name="search_view_id" ref="view_asset_revenue_report_search"/>
        <field name="domain">[('asset_category_id.type', '=', 'sale')]</field>
        <field name="context">{}</field>
        <field name="help" type="html">
          <p>
            From this report, you can have an overview of your deferred revenue. The
            search bar can also be used to personalize your revenue recognition reporting.
          </p>
        </field>
    </record>
    
    <menuitem action="action_asset_asset_report"
              id="menu_action_asset_asset_report"
<<<<<<< HEAD
              parent="account.menu_finance_reports"/>
</data>
</openerp>
=======
              parent="account.menu_finance_reporting" sequence="21"/>
              
    <!--
        Asset Revenue Recognition Menu
    -->
    
    <menuitem action="action_asset_revenue_report"
          id="menu_action_asset_revenue_report"
          parent="account.menu_finance_reporting" sequence="20"/>
</odoo>
>>>>>>> bf1e9996
<|MERGE_RESOLUTION|>--- conflicted
+++ resolved
@@ -156,12 +156,7 @@
     
     <menuitem action="action_asset_asset_report"
               id="menu_action_asset_asset_report"
-<<<<<<< HEAD
-              parent="account.menu_finance_reports"/>
-</data>
-</openerp>
-=======
-              parent="account.menu_finance_reporting" sequence="21"/>
+              parent="account.menu_finance_reports" sequence="21"/>
               
     <!--
         Asset Revenue Recognition Menu
@@ -169,6 +164,5 @@
     
     <menuitem action="action_asset_revenue_report"
           id="menu_action_asset_revenue_report"
-          parent="account.menu_finance_reporting" sequence="20"/>
-</odoo>
->>>>>>> bf1e9996
+          parent="account.menu_finance_reports" sequence="20"/>
+</odoo>