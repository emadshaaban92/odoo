# -*- coding: utf-8 -*-
##############################################################################
#
#    OpenERP, Open Source Management Solution
#    Copyright (C) 2013-Today OpenERP SA (<http://www.openerp.com>).
#
#    This program is free software: you can redistribute it and/or modify
#    it under the terms of the GNU Affero General Public License as
#    published by the Free Software Foundation, either version 3 of the
#    License, or (at your option) any later version.
#
#    This program is distributed in the hope that it will be useful,
#    but WITHOUT ANY WARRANTY; without even the implied warranty of
#    MERCHANTABILITY or FITNESS FOR A PARTICULAR PURPOSE.  See the
#    GNU Affero General Public License for more details.
#
#    You should have received a copy of the GNU Affero General Public License
#    along with this program.  If not, see <http://www.gnu.org/licenses/>.
#
##############################################################################

import json
import logging
import werkzeug
from datetime import datetime
from math import ceil

from openerp import SUPERUSER_ID
from openerp.addons.web import http
from openerp.addons.web.http import request
from openerp.tools.misc import DEFAULT_SERVER_DATETIME_FORMAT as DTF
from openerp.tools.safe_eval import safe_eval


_logger = logging.getLogger(__name__)


class WebsiteSurvey(http.Controller):

    ## HELPER METHODS ##

    def _check_bad_cases(self, cr, uid, request, survey_obj, survey, user_input_obj, context=None):
        # In case of bad survey, redirect to surveys list
        if survey_obj.exists(cr, SUPERUSER_ID, survey.id, context=context) == []:
            return werkzeug.utils.redirect("/survey/")

        # In case of auth required, block public user
<<<<<<< HEAD
        if survey.auth_required and uid == request.website.user_id.id:
            return request.website.render("website.403")
=======
        if survey.auth_required and uid == request.registry['website'].get_public_user(cr, uid, context):
            return request.website.render("survey.auth_required", {'survey': survey})
>>>>>>> ad4c6cae

        # In case of non open surveys
        if survey.stage_id.closed:
            return request.website.render("survey.notopen")

        # If there is no pages
        if not survey.page_ids:
            return request.website.render("survey.nopages")

        # Everything seems to be ok
        return None

    def _check_deadline(self, cr, uid, user_input, context=None):
        '''Prevent opening of the survey if the deadline has turned out

        ! This will NOT disallow access to users who have already partially filled the survey !'''
        if user_input.deadline:
            dt_deadline = datetime.strptime(user_input.deadline, DTF)
            dt_now = datetime.now()
            if dt_now > dt_deadline:  # survey is not open anymore
                return request.website.render("survey.notopen")

        return None

    ## ROUTES HANDLERS ##

    # Survey start
    @http.route(['/survey/start/<model("survey.survey"):survey>',
                 '/survey/start/<model("survey.survey"):survey>/<string:token>'],
                type='http', auth='public', website=True)
    def start_survey(self, survey, token=None, **post):
        cr, uid, context = request.cr, request.uid, request.context
        survey_obj = request.registry['survey.survey']
        user_input_obj = request.registry['survey.user_input']

        # Test mode
        if token and token == "phantom":
            _logger.info("[survey] Phantom mode")
            user_input_id = user_input_obj.create(cr, uid, {'survey_id': survey.id, 'test_entry': True}, context=context)
            user_input = user_input_obj.browse(cr, uid, [user_input_id], context=context)[0]
            data = {'survey': survey, 'page': None, 'token': user_input.token}
            return request.website.render('survey.survey_init', data)
        # END Test mode

        # Controls if the survey can be displayed
        errpage = self._check_bad_cases(cr, uid, request, survey_obj, survey, user_input_obj, context=context)
        if errpage:
            return errpage

        # Manual surveying
        if not token:
            user_input_id = user_input_obj.create(cr, uid, {'survey_id': survey.id}, context=context)
            user_input = user_input_obj.browse(cr, uid, [user_input_id], context=context)[0]
        else:
            try:
                user_input_id = user_input_obj.search(cr, uid, [('token', '=', token)], context=context)[0]
            except IndexError:  # Invalid token
                return request.website.render("website.403")
            else:
                user_input = user_input_obj.browse(cr, uid, [user_input_id], context=context)[0]

        # Do not open expired survey
        errpage = self._check_deadline(cr, uid, user_input, context=context)
        if errpage:
            return errpage

        # Select the right page
        if user_input.state == 'new':  # Intro page
            data = {'survey': survey, 'page': None, 'token': user_input.token}
            return request.website.render('survey.survey_init', data)
        else:
            return request.redirect('/survey/fill/%s/%s' % (survey.id, user_input.token))

    # Survey displaying
    @http.route(['/survey/fill/<model("survey.survey"):survey>/<string:token>',
                 '/survey/fill/<model("survey.survey"):survey>/<string:token>/<string:prev>'],
                type='http', auth='public', website=True)
    def fill_survey(self, survey, token, prev=None, **post):
        '''Display and validates a survey'''
        cr, uid, context = request.cr, request.uid, request.context
        survey_obj = request.registry['survey.survey']
        user_input_obj = request.registry['survey.user_input']

        # Controls if the survey can be displayed
        errpage = self._check_bad_cases(cr, uid, request, survey_obj, survey, user_input_obj, context=context)
        if errpage:
            return errpage

        # Load the user_input
        try:
            user_input_id = user_input_obj.search(cr, uid, [('token', '=', token)])[0]
        except IndexError:  # Invalid token
            return request.website.render("website.403")
        else:
            user_input = user_input_obj.browse(cr, uid, [user_input_id], context=context)[0]

        # Do not display expired survey (even if some pages have already been
        # displayed -- There's a time for everything!)
        errpage = self._check_deadline(cr, uid, user_input, context=context)
        if errpage:
            return errpage

        # Select the right page
        if user_input.state == 'new':  # First page
            page, page_nr, last = survey_obj.next_page(cr, uid, user_input, 0, go_back=False, context=context)
            data = {'survey': survey, 'page': page, 'page_nr': page_nr, 'token': user_input.token}
            if last:
                data.update({'last': True})
            return request.website.render('survey.survey', data)
        elif user_input.state == 'done':  # Display success message
            return request.website.render('survey.sfinished', {'survey': survey,
                                                               'token': token,
                                                               'user_input': user_input})
        elif user_input.state == 'skip':
            flag = (True if prev and prev == 'prev' else False)
            page, page_nr, last = survey_obj.next_page(cr, uid, user_input, user_input.last_displayed_page_id.id, go_back=flag, context=context)
            data = {'survey': survey, 'page': page, 'page_nr': page_nr, 'token': user_input.token}
            if last:
                data.update({'last': True})
            return request.website.render('survey.survey', data)
        else:
            return request.website.render("website.403")

    # AJAX prefilling of a survey
    @http.route(['/survey/prefill/<model("survey.survey"):survey>/<string:token>',
                 '/survey/prefill/<model("survey.survey"):survey>/<string:token>/<model("survey.page"):page>'],
                type='http', auth='public', website=True)
    def prefill(self, survey, token, page=None, **post):
        cr, uid, context = request.cr, request.uid, request.context
        user_input_line_obj = request.registry['survey.user_input_line']
        ret = {}

        # Fetch previous answers
        if page:
            ids = user_input_line_obj.search(cr, uid, [('user_input_id.token', '=', token), ('page_id', '=', page.id)], context=context)
        else:
            ids = user_input_line_obj.search(cr, uid, [('user_input_id.token', '=', token)], context=context)
        previous_answers = user_input_line_obj.browse(cr, uid, ids, context=context)

        # Return non empty answers in a JSON compatible format
        for answer in previous_answers:
            if not answer.skipped:
                answer_tag = '%s_%s_%s' % (answer.survey_id.id, answer.page_id.id, answer.question_id.id)
                answer_value = None
                if answer.answer_type == 'free_text':
                    answer_value = answer.value_free_text
                elif answer.answer_type == 'text' and answer.question_id.type == 'textbox':
                    answer_value = answer.value_text
                elif answer.answer_type == 'text' and answer.question_id.type != 'textbox':
                    # here come comment answers for matrices, simple choice and multiple choice
                    answer_tag = "%s_%s" % (answer_tag, 'comment')
                    answer_value = answer.value_text
                elif answer.answer_type == 'number':
                    answer_value = answer.value_number.__str__()
                elif answer.answer_type == 'date':
                    answer_value = answer.value_date
                elif answer.answer_type == 'suggestion' and not answer.value_suggested_row:
                    answer_value = answer.value_suggested.id
                elif answer.answer_type == 'suggestion' and answer.value_suggested_row:
                    answer_tag = "%s_%s" % (answer_tag, answer.value_suggested_row.id)
                    answer_value = answer.value_suggested.id
                if answer_value:
                    dict_soft_update(ret, answer_tag, answer_value)
                else:
                    _logger.warning("[survey] No answer has been found for question %s marked as non skipped" % answer_tag)
        return json.dumps(ret)

    # AJAX scores loading for quiz correction mode
    @http.route(['/survey/scores/<model("survey.survey"):survey>/<string:token>'],
                type='http', auth='public', website=True)
    def get_scores(self, survey, token, page=None, **post):
        cr, uid, context = request.cr, request.uid, request.context
        user_input_line_obj = request.registry['survey.user_input_line']
        ret = {}

        # Fetch answers
        ids = user_input_line_obj.search(cr, uid, [('user_input_id.token', '=', token)], context=context)
        previous_answers = user_input_line_obj.browse(cr, uid, ids, context=context)

        # Compute score for each question
        for answer in previous_answers:
            tmp_score = ret.get(answer.question_id.id, 0.0)
            ret.update({answer.question_id.id: tmp_score + answer.quizz_mark})
        return json.dumps(ret)

    # AJAX submission of a page
    @http.route(['/survey/submit/<model("survey.survey"):survey>'],
                type='http', methods=['POST'], auth='public', website=True)
    def submit(self, survey, **post):
        _logger.debug('Incoming data: %s', post)
        page_id = int(post['page_id'])
        cr, uid, context = request.cr, request.uid, request.context
        survey_obj = request.registry['survey.survey']
        questions_obj = request.registry['survey.question']
        questions_ids = questions_obj.search(cr, uid, [('page_id', '=', page_id)], context=context)
        questions = questions_obj.browse(cr, uid, questions_ids, context=context)

        # Answer validation
        errors = {}
        for question in questions:
            answer_tag = "%s_%s_%s" % (survey.id, page_id, question.id)
            errors.update(questions_obj.validate_question(cr, uid, question, post, answer_tag, context=context))

        ret = {}
        if (len(errors) != 0):
            # Return errors messages to webpage
            ret['errors'] = errors
        else:
            # Store answers into database
            user_input_obj = request.registry['survey.user_input']

            user_input_line_obj = request.registry['survey.user_input_line']
            try:
                user_input_id = user_input_obj.search(cr, uid, [('token', '=', post['token'])], context=context)[0]
            except KeyError:  # Invalid token
                return request.website.render("website.403")
            for question in questions:
                answer_tag = "%s_%s_%s" % (survey.id, page_id, question.id)
                user_input_line_obj.save_lines(cr, uid, user_input_id, question, post, answer_tag, context=context)

            user_input = user_input_obj.browse(cr, uid, user_input_id, context=context)
            go_back = post['button_submit'] == 'previous'
            next_page, _, last = survey_obj.next_page(cr, uid, user_input, page_id, go_back=go_back, context=context)
            vals = {'last_displayed_page_id': page_id}
            if next_page is None and not go_back:
                vals.update({'state': 'done'})
            else:
                vals.update({'state': 'skip'})
            user_input_obj.write(cr, uid, user_input_id, vals, context=context)
            ret['redirect'] = '/survey/fill/%s/%s' % (survey.id, post['token'])
            if go_back:
                ret['redirect'] += '/prev'
        return json.dumps(ret)

    # Printing routes
    @http.route(['/survey/print/<model("survey.survey"):survey>',
                 '/survey/print/<model("survey.survey"):survey>/<string:token>'],
                type='http', auth='public', website=True)
    def print_survey(self, survey, token=None, **post):
        '''Display an survey in printable view; if <token> is set, it will
        grab the answers of the user_input_id that has <token>.'''
        return request.website.render('survey.survey_print',
                                      {'survey': survey,
                                       'token': token,
                                       'page_nr': 0,
                                       'quizz_correction': True if survey.quizz_mode and token else False})

    @http.route(['/survey/results/<model("survey.survey"):survey>'],
                type='http', auth='user', website=True)
    def survey_reporting(self, survey, token=None, **post):
        '''Display survey Results & Statistics for given survey.'''
        result_template, current_filters, filter_display_data, filter_finish = 'survey.result', [], [], False
        survey_obj = request.registry['survey.survey']
        if not survey.user_input_ids or not [input_id.id for input_id in survey.user_input_ids if input_id.state != 'new']:
            result_template = 'survey.no_result'
        if 'finished' in post:
            post.pop('finished')
            filter_finish = True
        if post or filter_finish:
            filter_data = self.get_filter_data(post)
            current_filters = survey_obj.filter_input_ids(request.cr, request.uid, filter_data, filter_finish, context=request.context)
            filter_display_data = survey_obj.get_filter_display_data(request.cr, request.uid, filter_data, context=request.context)
        return request.website.render(result_template,
                                      {'survey': survey,
                                       'survey_dict': self.prepare_result_dict(survey, current_filters),
                                       'page_range': self.page_range,
                                       'current_filters': current_filters,
                                       'filter_display_data': filter_display_data,
                                       'filter_finish': filter_finish
                                       })

    def prepare_result_dict(self,survey, current_filters=[]):
        """Returns dictionary having values for rendering template"""
        survey_obj = request.registry['survey.survey']
        result = {'survey':survey, 'page_ids': []}
        for page in survey.page_ids:
            page_dict = {'page': page, 'question_ids': []}
            for question in page.question_ids:
                question_dict = {'question':question, 'input_summary':survey_obj.get_input_summary(request.cr, request.uid, question, current_filters, context=request.context), 'prepare_result':survey_obj.prepare_result(request.cr, request.uid, question, current_filters, context=request.context), 'graph_data': self.get_graph_data(question, current_filters)}
                page_dict['question_ids'].append(question_dict)
            result['page_ids'].append(page_dict)
        return result

    def get_filter_data(self, post):
        """Returns data used for filtering the result"""
        filters = []
        for ids in post:
            #if user add some random data in query URI, ignore it
            try:
                row_id, answer_id = ids.split(',')
                filters.append({'row_id': int(row_id), 'answer_id': int(answer_id)})
            except:
                return filters
        return filters

    def page_range(self, total_record, limit):
        '''Returns number of pages required for pagination'''
        total = ceil(total_record / float(limit))
        return range(1, int(total + 1))

    def get_graph_data(self, question, current_filters=[]):
        '''Returns formatted data required by graph library on basis of filter'''
        survey_obj = request.registry['survey.survey']
        result = []
        if question.type == 'multiple_choice':
            result.append({'key': str(question.question),
                           'values': survey_obj.prepare_result(request.cr, request.uid, question, current_filters, context=request.context)})
        if question.type == 'simple_choice':
            result = survey_obj.prepare_result(request.cr, request.uid, question, current_filters, context=request.context)
        if question.type == 'matrix':
            data = survey_obj.prepare_result(request.cr, request.uid, question, current_filters, context=request.context)
            for answer in data['answers']:
                values = []
                for res in data['result']:
                    if res[1] == answer:
                        values.append({'text': data['rows'][res[0]], 'count': data['result'][res]})
                result.append({'key': data['answers'].get(answer), 'values': values})
        return json.dumps(result)

def dict_soft_update(dictionary, key, value):
    ''' Insert the pair <key>: <value> into the <dictionary>. If <key> is
    already present, this function will append <value> to the list of
    existing data (instead of erasing it) '''
    if key in dictionary:
        dictionary[key].append(value)
    else:
        dictionary.update({key: [value]})<|MERGE_RESOLUTION|>--- conflicted
+++ resolved
@@ -45,13 +45,8 @@
             return werkzeug.utils.redirect("/survey/")
 
         # In case of auth required, block public user
-<<<<<<< HEAD
         if survey.auth_required and uid == request.website.user_id.id:
-            return request.website.render("website.403")
-=======
-        if survey.auth_required and uid == request.registry['website'].get_public_user(cr, uid, context):
             return request.website.render("survey.auth_required", {'survey': survey})
->>>>>>> ad4c6cae
 
         # In case of non open surveys
         if survey.stage_id.closed:
