--- conflicted
+++ resolved
@@ -25,11 +25,6 @@
 import mail_thread
 import mail_group
 import mail_subscription
-<<<<<<< HEAD
-import res_users
-=======
-import ir_needaction
->>>>>>> 50275e9e
 import res_partner
 import res_users
 import report
