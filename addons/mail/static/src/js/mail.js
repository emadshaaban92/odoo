--- conflicted
+++ resolved
@@ -56,13 +56,9 @@
 
         /* Get an image in /web/binary/image?... */
         get_image: function (session, model, field, id, resize) {
-<<<<<<< HEAD
-            return session.prefix + '/web/binary/image?session_id=' + session.session_id + '&model=' + model + '&field=' + field + '&id=' + (id || '') + '&resize=' + (resize ? encodeURIComponent(resize) : '');
-=======
             var r = resize ? encodeURIComponent(resize) : '';
             id = id || '';
             return session.url('/web/binary/image', {model: model, field: field, id: id, resize: r});
->>>>>>> 6fe34606
         },
 
         /* Get the url of an attachment {'id': id} */
@@ -734,10 +730,6 @@
 
     mail.ThreadMessage = mail.MessageCommon.extend({
         template: 'mail.thread.message',
-<<<<<<< HEAD
-
-=======
->>>>>>> 6fe34606
         
         start: function () {
             this._super.apply(this, arguments);
@@ -1539,10 +1531,6 @@
                 'display_indented_thread': -1,
                 'show_reply_button': false,
                 'show_read_unread_button': false,
-<<<<<<< HEAD
-                'show_compose_message': this.view.is_action_enabled('edit'),
-=======
->>>>>>> 6fe34606
                 'show_compact_message': 1,
             }, this.node.params);
 
@@ -1568,16 +1556,10 @@
                 return;
             }
 
-<<<<<<< HEAD
-            this.node.params = _.extend({
-                'message_ids': this.getParent().fields.message_ids ? this.getParent().fields.message_ids.get_value() : undefined,
-            }, this.node.params);
-=======
             this.node.params = _.extend(this.node.params, {
                 'message_ids': this.get_value(),
                 'show_compose_message': this.view.is_action_enabled('edit'),
             });
->>>>>>> 6fe34606
             this.node.context = {
                 'default_res_id': this.view.datarecord.id || false,
                 'default_model': this.view.model || false,
@@ -1590,10 +1572,6 @@
             // create and render Thread widget
             this.root = new mail.Widget(this, _.extend(this.node, {
                 'domain' : (this.domain || []).concat([['model', '=', this.view.model], ['res_id', '=', this.view.datarecord.id]]),
-<<<<<<< HEAD
-                
-=======
->>>>>>> 6fe34606
             }));
 
             return this.root.replace(this.$('.oe_mail-placeholder'));
