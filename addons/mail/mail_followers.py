# -*- coding: utf-8 -*-
##############################################################################
#
#    OpenERP, Open Source Management Solution
#    Copyright (C) 2009-today OpenERP SA (<http://www.openerp.com>)
#
#    This program is free software: you can redistribute it and/or modify
#    it under the terms of the GNU Affero General Public License as
#    published by the Free Software Foundation, either version 3 of the
#    License, or (at your option) any later version
#
#    This program is distributed in the hope that it will be useful,
#    but WITHOUT ANY WARRANTY; without even the implied warranty of
#    MERCHANTABILITY or FITNESS FOR A PARTICULAR PURPOSE.  See the
#    GNU Affero General Public License for more details
#
#    You should have received a copy of the GNU Affero General Public License
#    along with this program.  If not, see <http://www.gnu.org/licenses/>
#
##############################################################################
from openerp.osv import osv, fields
from openerp import tools, SUPERUSER_ID
from openerp.tools.translate import _
from openerp.tools.mail import plaintext2html

class mail_followers(osv.Model):
    """ mail_followers holds the data related to the follow mechanism inside
        OpenERP. Partners can choose to follow documents (records) of any kind
        that inherits from mail.thread. Following documents allow to receive
        notifications for new messages.
        A subscription is characterized by:
            :param: res_model: model of the followed objects
            :param: res_id: ID of resource (may be 0 for every objects)
    """
    _name = 'mail.followers'
    _rec_name = 'partner_id'
    _log_access = False
    _description = 'Document Followers'
    _columns = {
        'res_model': fields.char('Related Document Model',
                        required=True, select=1,
                        help='Model of the followed resource'),
        'res_id': fields.integer('Related Document ID', select=1,
                        help='Id of the followed resource'),
        'partner_id': fields.many2one('res.partner', string='Related Partner',
                        ondelete='cascade', required=True, select=1),
        'subtype_ids': fields.many2many('mail.message.subtype', string='Subtype',
            help="Message subtypes followed, meaning subtypes that will be pushed onto the user's Wall."),
    }

    #
    # Modifying followers change access rights to individual documents. As the
    # cache may contain accessible/inaccessible data, one has to refresh it.
    #
    def create(self, cr, uid, vals, context=None):
        res = super(mail_followers, self).create(cr, uid, vals, context=context)
        self.invalidate_cache(cr, uid, context=context)
        return res

    def write(self, cr, uid, ids, vals, context=None):
        res = super(mail_followers, self).write(cr, uid, ids, vals, context=context)
        self.invalidate_cache(cr, uid, context=context)
        return res

    def unlink(self, cr, uid, ids, context=None):
        res = super(mail_followers, self).unlink(cr, uid, ids, context=context)
        self.invalidate_cache(cr, uid, context=context)
        return res


class mail_notification(osv.Model):
    """ Class holding notifications pushed to partners. Followers and partners
        added in 'contacts to notify' receive notifications. """
    _name = 'mail.notification'
    _rec_name = 'partner_id'
    _log_access = False
    _description = 'Notifications'

    _columns = {
        'partner_id': fields.many2one('res.partner', string='Contact',
                        ondelete='cascade', required=True, select=1),
        'is_read': fields.boolean('Read', select=1),
        'starred': fields.boolean('Starred', select=1,
            help='Starred message that goes into the todo mailbox'),
        'message_id': fields.many2one('mail.message', string='Message',
                        ondelete='cascade', required=True, select=1),
    }

    _defaults = {
        'is_read': False,
        'starred': False,
    }

    def init(self, cr):
        cr.execute('SELECT indexname FROM pg_indexes WHERE indexname = %s', ('mail_notification_partner_id_read_starred_message_id',))
        if not cr.fetchone():
            cr.execute('CREATE INDEX mail_notification_partner_id_read_starred_message_id ON mail_notification (partner_id, is_read, starred, message_id)')

    def get_partners_to_email(self, cr, uid, ids, message, context=None):
        """ Return the list of partners to notify, based on their preferences.

            :param browse_record message: mail.message to notify
            :param list partners_to_notify: optional list of partner ids restricting
                the notifications to process
        """
        notify_pids = []
        for notification in self.browse(cr, uid, ids, context=context):
            if notification.is_read:
                continue
            partner = notification.partner_id
            # Do not send to partners without email address defined
            if not partner.email:
                continue
            # Do not send to partners having same email address than the author (can cause loops or bounce effect due to messy database)
            if message.author_id and message.author_id.email == partner.email:
                continue
            # Partner does not want to receive any emails or is opt-out
            if partner.notify_email == 'none':
                continue
            notify_pids.append(partner.id)
        return notify_pids

    def get_signature_footer(self, cr, uid, user_id, res_model=None, res_id=None, context=None):
        """ Format a standard footer for notification emails (such as pushed messages
            notification or invite emails).
            Format:
                <p>--<br />
                    Administrator
                </p>
                <div>
                    <small>Sent from <a ...>Your Company</a> using <a ...>OpenERP</a>.</small>
                </div>
        """
        footer = ""
        if not user_id:
            return footer

        # add user signature
        user = self.pool.get("res.users").browse(cr, SUPERUSER_ID, [user_id], context=context)[0]
        if user.signature:
            signature = user.signature
        else:
            signature = "--<br />%s" % user.name
        footer = tools.append_content_to_html(footer, signature, plaintext=False)
        # add company signature
        if user.company_id.website:
            website_url = ('http://%s' % user.company_id.website) if not user.company_id.website.lower().startswith(('http:', 'https:')) \
                else user.company_id.website
            company = "<a style='color:inherit' href='%s'>%s</a>" % (website_url, user.company_id.name)
        else:
            company = user.company_id.name
        sent_by = _('Sent by %(company)s using %(odoo)s.')

        signature_company = '<small>%s</small>' % (sent_by % {
            'company': company,
<<<<<<< HEAD
            'openerp': "<a style='color:inherit' href='https://www.odoo.com/'>Odoo</a>"
=======
            'odoo': "<a style='color:inherit' href='https://www.odoo.com/'>Odoo</a>"
>>>>>>> a5f7891b
        })
        footer = tools.append_content_to_html(footer, signature_company, plaintext=False, container_tag='div')

        return footer

    def update_message_notification(self, cr, uid, ids, message_id, partner_ids, context=None):
        existing_pids = set()
        new_pids = set()
        new_notif_ids = []

        for notification in self.browse(cr, uid, ids, context=context):
            existing_pids.add(notification.partner_id.id)

        # update existing notifications
        self.write(cr, uid, ids, {'is_read': False}, context=context)

        # create new notifications
        new_pids = set(partner_ids) - existing_pids
        for new_pid in new_pids:
            new_notif_ids.append(self.create(cr, uid, {'message_id': message_id, 'partner_id': new_pid, 'is_read': False}, context=context))
        return new_notif_ids

    def _notify_email(self, cr, uid, ids, message_id, force_send=False, user_signature=True, context=None):
        message = self.pool['mail.message'].browse(cr, SUPERUSER_ID, message_id, context=context)

        # compute partners
        email_pids = self.get_partners_to_email(cr, uid, ids, message, context=None)
        if not email_pids:
            return True

        # compute email body (signature, company data)
        body_html = message.body
        # add user signature except for mail groups, where users are usually adding their own signatures already
        if user_signature and message.model != 'mail.group':
            user_id = message.author_id and message.author_id.user_ids and message.author_id.user_ids[0] and message.author_id.user_ids[0].id or None
            signature_company = self.get_signature_footer(cr, uid, user_id, res_model=message.model, res_id=message.res_id, context=context)
            body_html = tools.append_content_to_html(body_html, signature_company, plaintext=False, container_tag='div')

        # compute email references
        references = message.parent_id.message_id if message.parent_id else False

        # custom values
        custom_values = dict()
        if message.model and message.res_id and self.pool.get(message.model) and hasattr(self.pool[message.model], 'message_get_email_values'):
            custom_values = self.pool[message.model].message_get_email_values(cr, uid, message.res_id, message, context=context)

        # create email values
        max_recipients = 50
        chunks = [email_pids[x:x + max_recipients] for x in xrange(0, len(email_pids), max_recipients)]
        email_ids = []
        for chunk in chunks:
            mail_values = {
                'mail_message_id': message.id,
                'auto_delete': True,
                'body_html': body_html,
                'recipient_ids': [(4, id) for id in chunk],
                'references': references,
            }
            mail_values.update(custom_values)
            email_ids.append(self.pool.get('mail.mail').create(cr, uid, mail_values, context=context))
        if force_send and len(chunks) < 2:  # for more than 50 followers, use the queue system
            self.pool.get('mail.mail').send(cr, uid, email_ids, context=context)
        return True

    def _notify(self, cr, uid, message_id, partners_to_notify=None, context=None,
                force_send=False, user_signature=True):
        """ Send by email the notification depending on the user preferences

            :param list partners_to_notify: optional list of partner ids restricting
                the notifications to process
            :param bool force_send: if True, the generated mail.mail is
                immediately sent after being created, as if the scheduler
                was executed for this message only.
            :param bool user_signature: if True, the generated mail.mail body is
                the body of the related mail.message with the author's signature
        """
        notif_ids = self.search(cr, SUPERUSER_ID, [('message_id', '=', message_id), ('partner_id', 'in', partners_to_notify)], context=context)

        # update or create notifications
        new_notif_ids = self.update_message_notification(cr, SUPERUSER_ID, notif_ids, message_id, partners_to_notify, context=context)

        # mail_notify_noemail (do not send email) or no partner_ids: do not send, return
        if context and context.get('mail_notify_noemail'):
            return True

        # browse as SUPERUSER_ID because of access to res_partner not necessarily allowed
        self._notify_email(cr, SUPERUSER_ID, new_notif_ids, message_id, force_send, user_signature, context=context)<|MERGE_RESOLUTION|>--- conflicted
+++ resolved
@@ -153,11 +153,7 @@
 
         signature_company = '<small>%s</small>' % (sent_by % {
             'company': company,
-<<<<<<< HEAD
-            'openerp': "<a style='color:inherit' href='https://www.odoo.com/'>Odoo</a>"
-=======
             'odoo': "<a style='color:inherit' href='https://www.odoo.com/'>Odoo</a>"
->>>>>>> a5f7891b
         })
         footer = tools.append_content_to_html(footer, signature_company, plaintext=False, container_tag='div')
 
