--- conflicted
+++ resolved
@@ -135,18 +135,8 @@
         footer = tools.append_content_to_html(footer, signature, plaintext=False, container_tag='p')
 
         # add company signature
-<<<<<<< HEAD
-        if user.company_id:
-            company = user.company_id.website and "<a style='color:inherit' href='%s'>%s</a>" % (user.company_id.website, user.company_id.name) or user.company_id.name
-        else:
-            company = user.name
-        signature_company = _('<small>Sent by %(company)s using %(openerp)s.</small>') % {
-                'company': company,
-                'openerp': "<a style='color:inherit' href='https://www.openerp.com/'>OpenERP</a>"
-            }
-=======
         if user.company_id.website:
-            website_url = ('http://%s' % user.company_id.website) if not user.company_id.website.lower().startswith(('http:','https:')) \
+            website_url = ('http://%s' % user.company_id.website) if not user.company_id.website.lower().startswith(('http:', 'https:')) \
                 else user.company_id.website
             company = "<a style='color:inherit' href='%s'>%s</a>" % (website_url, user.company_id.name)
         else:
@@ -156,7 +146,6 @@
                 'company': company,
                 'openerp': "<a style='color:inherit' href='https://www.openerp.com/'>OpenERP</a>"
             })
->>>>>>> 176481a9
         footer = tools.append_content_to_html(footer, signature_company, plaintext=False, container_tag='div')
 
         return footer
