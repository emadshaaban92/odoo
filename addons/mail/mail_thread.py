--- conflicted
+++ resolved
@@ -520,21 +520,12 @@
         if ref_match:
             thread_id = int(ref_match.group(1))
             model = ref_match.group(2) or model
-<<<<<<< HEAD
             if thread_id and model in self.pool:
                 model_obj = self.pool[model]
                 if model_obj.exists(cr, uid, thread_id) and hasattr(model_obj, 'message_update'):
-                    _logger.debug('Routing mail with Message-Id %s: direct reply to model: %s, thread_id: %s, custom_values: %s, uid: %s',
-                                  message_id, model, thread_id, custom_values, uid)
+                    _logger.info('Routing mail from %s to %s with Message-Id %s: direct reply to model: %s, thread_id: %s, custom_values: %s, uid: %s',
+                                    email_from, email_to, message_id, model, thread_id, custom_values, uid)
                     return [(model, thread_id, custom_values, uid)]
-=======
-            model_pool = self.pool.get(model)
-            if thread_id and model and model_pool and model_pool.exists(cr, uid, thread_id) \
-                and hasattr(model_pool, 'message_update'):
-                _logger.info('Routing mail from %s to %s with Message-Id %s: direct reply to model: %s, thread_id: %s, custom_values: %s, uid: %s',
-                                email_from, email_to, message_id, model, thread_id, custom_values, uid)
-                return [(model, thread_id, custom_values, uid)]
->>>>>>> a0a9ae61
 
         # Verify whether this is a reply to a private message
         if in_reply_to:
