<?xml version="1.0" encoding="utf-8"?>
<odoo>
    <data noupdate="1">
        <!-- user root should not receive emails at creation -->
        <record id="base.user_root" model="res.users">
            <field name="notification_type">inbox</field>
        </record>

        <!-- Catchall Email Alias -->
        <record id="icp_mail_catchall_alias" model="ir.config_parameter">
            <field name="key">mail.catchall.alias</field>
            <field name="value">catchall</field>
        </record>

        <!-- Bounce Email Alias -->
        <record id="icp_mail_bounce_alias" model="ir.config_parameter">
            <field name="key">mail.bounce.alias</field>
            <field name="value">bounce</field>
        </record>

        <!-- Discussion subtype for messaging / Chatter -->
        <record id="mt_comment" model="mail.message.subtype">
            <field name="name">Discussions</field>
            <field name="sequence" eval="0"/>
        </record>
        <record id="mt_note" model="mail.message.subtype">
            <field name="name">Note</field>
            <field name="default" eval="False"/>
            <field name="internal" eval="True"/>
            <field name="sequence" eval="100"/>
        </record>
        <record id="mt_activities" model="mail.message.subtype">
            <field name="name">Activities</field>
            <field name="default" eval="False"/>
            <field name="internal" eval="True"/>
            <field name="sequence" eval="90"/>
        </record>

    </data>
    <data>
        <template id="message_notification_email">
<div>
<div t-if="has_button_access" itemscope="itemscope" itemtype="http://schema.org/EmailMessage">
    <div itemprop="potentialAction" itemscope="itemscope" itemtype="http://schema.org/ViewAction">
        <link itemprop="target" t-att-href="button_access['url']"/>
        <link itemprop="url" t-att-href="button_access['url']"/>
        <meta itemprop="name" t-att-content="button_access['title']"/>
    </div>
</div>
<div t-if="has_button_access or len(actions) &gt; 0 or not is_discussion"
        summary="o_mail_notification" style="padding: 0px; width:600px;">
    <table cellspacing="0" cellpadding="0" border="0" style="width: 600px; margin-top: 5px;">
    <tbody><tr>
    <td valign="center">
        <a t-if="has_button_access"
                t-att-href="button_access['url']"
                style="padding: 8px 12px; font-size: 12px; color: #FFFFFF; text-decoration: none !important; font-weight: 400; background-color: #875A7B; border: 0px solid #875A7B; border-radius:3px">
            <t t-esc="button_access['title']"/>
        </a>
        <t t-if="actions">
            <t t-foreach="actions" t-as="action">
                |
                <a t-att-href="action['url']" style="color: #875A7B; text-decoration:none !important;">
                    <t t-esc="action['title']"/>
                </a>
            </t>
        </t>
    </td>
    <td valign="center" align="right">
        <img t-att-src="'/logo.png?company=%s' % company.id" style="padding: 0px; margin: 0px; height: auto; max-width: 200px; max-height: 36px;" t-att-alt="'%s' % company.name"/>
    </td>
    </tr><tr>
    <td colspan="2" style="text-align:center;">
        <hr width="100%"
            style="background-color:rgb(204,204,204);border:medium none;clear:both;display:block;font-size:0px;min-height:1px;line-height:0; margin:4px 0 12px 0;"/>
        <p t-if="subtype.internal" style="background-color: #f2dede; padding: 5px; margin-bottom: 16px;">
            <strong>Internal communication</strong>: Replying will post an internal note. Followers won't receive any email notification.
        </p>
    </td>
    </tr></tbody>
    </table>
</div>
<div t-raw="message.body"/>
<ul t-if="tracking_values">
    <t t-foreach="tracking_values" t-as="tracking">
        <li><t t-esc="tracking[0]"/>: <t t-esc="tracking[1]"/> -&gt; <t t-esc="tracking[2]"/></li>
    </t>
</ul>
<div t-if="signature" t-raw="signature" class="font-size: 13px;"/>
<p style="color: #555555; margin-top:32px;">
    Sent
    <span t-if="company.name">
    by
    <a t-if="website_url" t-att-href="website_url" style="text-decoration:none; color: #875A7B;">
        <span t-esc="company.name"/>
    </a>
    <span t-if="not website_url" t-esc="company.name"/>
    </span>
    using
    <a target="_blank" href="https://www.odoo.com?utm_source=db&amp;utm_medium=email" style="text-decoration:none; color: #875A7B;">Odoo</a>.
</p>
</div>
        </template>

        <template id="mail_notification_borders">
<div>
<table border="0" width="100%" cellpadding="0" bgcolor="#ededed" style="padding: 20px; background-color: #ededed; border-collapse:separate;" summary="o_mail_notification">
<tbody>
    <!-- HEADER -->
    <tr>
        <td align="center" style="min-width: 590px;">
            <table width="590" border="0" cellpadding="0" bgcolor="#875A7B" style="min-width: 590px; background-color: rgb(135,90,123); padding: 20px; border-collapse:separate;">
                <tr><td valign="middle">
                    <span style="font-size:20px; color:white; font-weight: bold;">
                        <t t-esc="message.record_name"/>
                    </span>
                </td><td valign="middle" align="right">
                    <img t-att-src="'/logo.png?company=%s' % company.id" style="padding: 0px; margin: 0px; height: auto; width: 80px;" t-att-alt="'%s' % company.name"/>
                </td></tr>
            </table>
        </td>
    </tr>
    <!-- CONTENT -->
    <tr>
        <td align="center" style="min-width: 590px;">
            <table width="590" border="0" cellpadding="0" bgcolor="#ffffff" style="min-width: 590px; background-color: rgb(255, 255, 255); padding: 20px; border-collapse:separate;">
                <tbody><td valign="top" style="font-family:Arial,Helvetica,sans-serif; color: #555; font-size: 14px;">
                    <t t-raw="message.body"/>
                </td></tbody>
            </table>
        </td>
    </tr>
    <!-- FOOTER -->
    <tr>
        <td align="center" style="min-width: 590px;">
            <table width="590" border="0" cellpadding="0" bgcolor="#875A7B" style="min-width: 590px; background-color: rgb(135,90,123); padding: 20px; border-collapse:separate;">
                <tr><td valign="middle" align="left" style="color: #fff; padding-top: 10px; padding-bottom: 10px; font-size: 12px;">
                    <t t-esc="company.name"/><br/>
                    <t t-esc="company.phone"/>
                </td><td valign="middle" align="right" style="color: #fff; padding-top: 10px; padding-bottom: 10px; font-size: 12px;">
                    <t t-if="company.email">
                        <a t-att-href="'mailto:%s' % company.email" style="text-decoration:none; color: white;"><t t-esc="company.email"/></a><br/>
                    </t>
                    <t t-if="company.website">
                        <a t-att-href="'%s' % company.website" style="text-decoration:none; color: white;">
                            <t t-esc="company.website"/>
                        </a>
                    </t>
                </td></tr>
            </table>
        </td>
    </tr>
    <tr>
        <td align="center" style="padding: 8px; font-size:11px;">
            Powered by <a target="_blank" href="https://www.odoo.com?utm_source=db&amp;utm_medium=email">Odoo</a>.
        </td>
    </tr>
</tbody>
</table>
</div>
        </template>

        <template id="mail_notification_light">
<table border="0" cellpadding="0" cellspacing="0" style="padding-top: 16px; background-color: #F1F1F1; font-family:Verdana, Arial,sans-serif; color: #454748; width: 100%; border-collapse:separate;"><tr><td align="center">
<table border="0" cellpadding="0" cellspacing="0" width="590" style="padding: 24px; background-color: white; color: #454748; border-collapse:separate;">
<tbody>
    <!-- HEADER -->
    <tr>
        <td align="center" style="min-width: 590px;">
            <table border="0" cellpadding="0" cellspacing="0" width="100%" style="background-color: white; padding: 0; border-collapse:separate;">
                <tr><td valign="middle">
                    <span style="font-size: 10px;">Your <t t-esc="model_description or 'document'"/></span><br/>
                    <span style="font-size: 20px; font-weight: bold;">
                        <t t-esc="message.record_name and message.record_name.replace('/','-') or ''"/>
                    </span>
                </td><td valign="middle" align="right">
                    <img t-att-src="'/logo.png?company=%s' % company.id" style="padding: 0px; margin: 0px; height: 48px;" t-att-alt="'%s' % company.name"/>
                </td></tr>
                <tr><td colspan="2" style="text-align:center;">
                  <hr width="100%" style="background-color:rgb(204,204,204);border:medium none;clear:both;display:block;font-size:0px;min-height:1px;line-height:0; margin:4px 0px 32px 0px;"/>
                </td></tr>
            </table>
        </td>
    </tr>
    <!-- CONTENT -->
    <tr>
        <td style="min-width: 590px;">
            <t t-raw="message.body"/>
        </td>
    </tr>
    <!-- FOOTER -->
    <tr>
        <td align="center" style="min-width: 590px; padding: 0 8px 0 8px; font-size:11px;">
            <hr width="100%" style="background-color:rgb(204,204,204);border:medium none;clear:both;display:block;font-size:0px;min-height:1px;line-height:0; margin: 16px 0px 4px 0px;"/>
            <b t-esc="company.name"/><br/>
            <div style="color: #999999;">
                <t t-esc="company.phone"/>
                <t t-if="company.email"> |
                    <a t-att-href="'mailto:%s' % company.email" style="text-decoration:none; color: #999999;"><t t-esc="company.email"/></a>
                </t>
                <t t-if="company.website"> |
                    <a t-att-href="'%s' % company.website" style="text-decoration:none; color: #999999;">
                        <t t-esc="company.website"/>
                    </a>
                </t>
            </div>
        </td>
    </tr>
</tbody>
</table>
</td></tr>
<!-- POWERED BY -->
<tr><td align="center" style="min-width: 590px;">
        Powered by <a target="_blank" href="https://www.odoo.com?utm_source=db&amp;utm_medium=email" style="color: #875A7B;">Odoo</a>
</td></tr>
</table>
        </template>

        <!-- Information on model to use this notification template
          * if the record has an online access defined in get_access_action, having
            a _get_share_url methods is required (like sale order and invoice);
          * this template works best with portal-enable models although it is not
            a complete requirement currently;
        -->
        <template id="mail_notification_paynow" name="Mail: Pay Now mail notification template">
<table border="0" cellpadding="0" cellspacing="0" style="padding-top: 16px; background-color: #F1F1F1; font-family:Verdana, Arial,sans-serif; color: #454748; width: 100%; border-collapse:separate;"><tr><td align="center">
<table border="0" cellpadding="0" cellspacing="0" width="590" style="padding: 24px; background-color: white; color: #454748; border-collapse:separate;">
<tbody>
    <!-- HEADER -->
    <tr>
        <td align="center" style="min-width: 590px;">
            <t t-set="access_action" t-value="record.with_context(force_website=True).get_access_action()"/>
            <t t-set="is_online" t-value="access_action and access_action['type'] == 'ir.actions.act_url'"/>
            <t t-set="access_url" t-value="is_online and record._get_share_url(redirect=True, signup_partner=True) or ''"/>
            <t t-set="access_name">
                View <t t-esc="model_description or 'document'"/>
            </t>
            <table border="0" cellpadding="0" cellspacing="0" width="100%" style="background-color: white; padding: 0; border-collapse:separate;">
                <tr><td valign="middle">
                    <span style="font-size: 10px;">Your <t t-esc="model_description or 'document'"/></span><br/>
                    <span style="font-size: 20px; font-weight: bold;">
                        <t t-esc="message.record_name"/>
                    </span>
                </td><td valign="middle" align="right">
                    <img t-att-src="'/logo.png?company=%s' % company.id" style="padding: 0px; margin: 0px; height: 48px;" t-att-alt="'%s' % company.name"/>
                </td></tr>
                <tr><td colspan="2" style="text-align:center;">
                  <hr width="100%" style="background-color:rgb(204,204,204);border:medium none;clear:both;display:block;font-size:0px;min-height:1px;line-height:0; margin:4px 0px 32px 0px;"/>
                </td></tr>
            </table>
        </td>
    </tr>
    <!-- CONTENT -->
    <tr>
        <td style="padding: 0">
            <t t-raw="message.body"/>
            <div t-if="is_online and not record._context.get('proforma')" style="margin: 32px 0px 32px 0px; text-align: center;">
                <a t-att-href="access_url"
                    style="background-color: #875A7B; padding: 8px 16px 8px 16px; text-decoration: none; color: #fff; border-radius: 5px; font-size:13px;">
                    <t t-esc="access_name"/>
                </a>
            </div>
            <div style="margin: 0px; padding: 0px; font-size:13px;">
                Best regards,
            </div>
            <div>&amp;nbsp;</div>
            <div t-if="record.user_id and record.user_id.signature" style="font-size: 13px;">
                <div t-raw="record.user_id.signature"/>
            </div>
        </td>
    </tr>
    <!-- FOOTER -->
    <tr>
        <td style="padding: 0; font-size:11px;">
            <hr width="100%" style="background-color:rgb(204,204,204);border:medium none;clear:both;display:block;font-size:0px;min-height:1px;line-height:0; margin: 32px 0px 4px 0px;"/>
            <b t-esc="company.name"/><br/>
            <div style="color: #999999">
                <t t-esc="company.phone"/>
                <t t-if="company.email"> |
                    <a t-att-href="'mailto:%s' % company.email" style="text-decoration:none; color: #999999;"><t t-esc="company.email"/></a>
                </t>
                <t t-if="company.website"> |
                    <a t-att-href="'%s' % company.website" style="text-decoration:none; color: #999999;">
                        <t t-esc="company.website"/>
                    </a>
                </t>
            </div>
        </td>
    </tr>
</tbody>
</table>
</td></tr>
<!-- POWERED BY -->
<tr><td align="center" style="min-width: 590px; padding: 8px; font-size:11px;">
    Powered by <a target="_blank" href="https://www.odoo.com?utm_source=db&amp;utm_medium=email" style="color: #875A7B;">Odoo</a>
</td></tr>
</table>
        </template>

        <!-- Discuss utility templates for notifications -->
        <template id="message_user_assigned">
<p style="margin: 0px;">
    <span>Dear <t t-esc="object.user_id.sudo().name"/>,</span><br />
<<<<<<< HEAD
    <span style="margin-top: 8px;">You have been assigned to the <t t-esc="object._description.lower()"/> <t t-esc="object.display_name"/>.</span>
=======
    <span style="margin-top: 8px;">You have been assigned to the <t t-esc="model_description or 'document'"/> <t t-esc="object.name_get()[0][1]"/>.</span>
>>>>>>> 047e2b28
</p>
<p style="margin-top: 24px; margin-bottom: 16px;">
    <a t-att-href="'/mail/view?model=%s&amp;res_id=%s' % (object._name, object.id)" style="background-color:#875A7B; padding: 10px; text-decoration: none; color: #fff; border-radius: 5px;">
            View <t t-esc="model_description or 'document'"/>
    </a>
</p>
        </template>

        <template id="message_activity_done">
<div>
    <p>
        <strong><span t-attf-class="fa #{activity.activity_type_id.icon}"/></strong> <span t-field="activity.activity_type_id.name"/> done
        by <span t-field="activity.user_id.name"/><span t-if="activity.summary">:</span>
        <span t-if="activity.summary" t-field="activity.summary"/>
    </p>
    <div t-field="activity.note" style="margin-left: 8px;"/>
    <div t-if="activity.feedback" style="margin-top: 8px;">
        <strong> Feedback</strong>
    <div t-field="activity.feedback" style="margin-left: 8px;"></div>
    </div>
</div>
        </template>

        <template id="message_activity_assigned">
<div style="margin: 0px; padding: 0px; font-size: 13px;">
    <span t-field="activity.create_user_id.name"/> assigned you an activity <span t-field="activity.activity_type_id.name"/>
    <t t-if="activity.summary">(<span t-field="activity.summary"/>)</t>
    on <span t-field="activity.res_name"/>
    to close for <span t-field="activity.date_deadline"/>.<br />
    <p style="margin: 16px 0px 16px 0px;">
        <a t-att-href="'/mail/view?model=%s&amp;res_id=%s' % (activity.res_model, activity.res_id)"
            style="background-color:#875A7B; padding: 8px 16px 8px 16px; text-decoration: none; color: #fff; border-radius: 5px;">
            View <t t-esc="model_description or 'document'"/>
        </a>
    </p>
    <div t-if="activity.note" style="margin-top: 8px;" t-field="activity.note"/>
</div>
        </template>

        <!-- Mail gateway templates -->
        <template id="mail_bounce_catchall">
<div>
    <p>Hello <t t-esc="message['email_from']"/>,</p>
    <p>The email sent to <t t-esc="message['to']"/> cannot be processed. This address
    is used to collect replies and should not be used to directly contact <t t-esc="res_company.name"/>.</p>
    <p>Please contact us instead using <a t-att-href="'mailto:%s' % res_company.email"><t t-esc="res_company.email"/></a></p>
    <p>Regards,</p>
    <p>The <t t-esc="res_company.name"/> team.</p>
</div>
<blockquote><t t-esc="message['body']"/></blockquote>
        </template>

        <!-- Channel and moderation related data -->
        <template id="mail_channel_notify_moderation">
<div>
    <p>Hello <t t-esc='record.name'/></p>
    <p>You have messages to moderate, please go for the proceedings.</p><br/><br/>
    <div style="text-align: center;">
        <a href="/web#action=mail.action_discuss&amp;active_id=mailbox_moderation" style="background-color: #1abc9c; padding: 20px; text-decoration: none; color: #fff; border-radius: 5px; font-size: 16px;" class="o_default_snippet_text">Moderate Messages</a>
        <br/><br/><br/>
    </div>
    <p>Thank you!</p>
</div>
        </template>

       <template id="mail_channel_send_guidelines">
<div>
<p>Hello <t t-esc="partner.name"/>,</p>
<p>Please find below the guidelines of the <t t-esc="channel.name"/> channel.</p>
<p>
<t t-esc="channel.moderation_guidelines_msg"/>
</p>
<p></p>
</div>
        </template>
    </data>
</odoo><|MERGE_RESOLUTION|>--- conflicted
+++ resolved
@@ -301,11 +301,7 @@
         <template id="message_user_assigned">
 <p style="margin: 0px;">
     <span>Dear <t t-esc="object.user_id.sudo().name"/>,</span><br />
-<<<<<<< HEAD
-    <span style="margin-top: 8px;">You have been assigned to the <t t-esc="object._description.lower()"/> <t t-esc="object.display_name"/>.</span>
-=======
-    <span style="margin-top: 8px;">You have been assigned to the <t t-esc="model_description or 'document'"/> <t t-esc="object.name_get()[0][1]"/>.</span>
->>>>>>> 047e2b28
+    <span style="margin-top: 8px;">You have been assigned to the <t t-esc="model_description or 'document'"/> <t t-esc="object.display_name"/>.</span>
 </p>
 <p style="margin-top: 24px; margin-bottom: 16px;">
     <a t-att-href="'/mail/view?model=%s&amp;res_id=%s' % (object._name, object.id)" style="background-color:#875A7B; padding: 10px; text-decoration: none; color: #fff; border-radius: 5px;">
