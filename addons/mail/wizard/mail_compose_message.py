--- conflicted
+++ resolved
@@ -102,14 +102,9 @@
         'partner_ids': fields.many2many('res.partner',
             'mail_compose_message_res_partner_rel',
             'wizard_id', 'partner_id', 'Additional contacts'),
-<<<<<<< HEAD
-        'attachment_ids': fields.many2many('ir.attachment', 'mail_compose_message_ir_attachments_rel',
-            'wizard_id', 'attachment_id', string='Attachments'),
-=======
         'attachment_ids': fields.many2many('ir.attachment',
             'mail_compose_message_ir_attachments_rel',
             'wizard_id', 'attachment_id', 'Attachments'),
->>>>>>> 3edac349
         'filter_id': fields.many2one('ir.filters', 'Filters'),
     }
 
