# -*- coding: utf-8 -*-
##############################################################################
#
#    OpenERP, Open Source Management Solution
#    Copyright (C) 2010-today OpenERP SA (<http://www.openerp.com>)
#
#    This program is free software: you can redistribute it and/or modify
#    it under the terms of the GNU Affero General Public License as
#    published by the Free Software Foundation, either version 3 of the
#    License, or (at your option) any later version
#
#    This program is distributed in the hope that it will be useful,
#    but WITHOUT ANY WARRANTY; without even the implied warranty of
#    MERCHANTABILITY or FITNESS FOR A PARTICULAR PURPOSE.  See the
#    GNU Affero General Public License for more details
#
#    You should have received a copy of the GNU Affero General Public License
#    along with this program.  If not, see <http://www.gnu.org/licenses/>
#
##############################################################################

import logging
import re

from openerp import tools

from email.header import decode_header
from openerp import SUPERUSER_ID
from openerp.osv import osv, orm, fields
from openerp.tools import html_email_clean
from openerp.tools.translate import _
from HTMLParser import HTMLParser

_logger = logging.getLogger(__name__)

try:
    from mako.template import Template as MakoTemplate
except ImportError:
    _logger.warning("payment_acquirer: mako templates not available, payment acquirer will not work!")


""" Some tools for parsing / creating email fields """
def decode(text):
    """Returns unicode() string conversion of the the given encoded smtp header text"""
    if text:
        text = decode_header(text.replace('\r', ''))
        return ''.join([tools.ustr(x[0], x[1]) for x in text])

class MLStripper(HTMLParser):
    def __init__(self):
        self.reset()
        self.fed = []
    def handle_data(self, d):
        self.fed.append(d)
    def get_data(self):
        return ''.join(self.fed)

def strip_tags(html):
    s = MLStripper()
    s.feed(html)
    return s.get_data()

class mail_message(osv.Model):
    """ Messages model: system notification (replacing res.log notifications),
        comments (OpenChatter discussion) and incoming emails. """
    _name = 'mail.message'
    _description = 'Message'
    _inherit = ['ir.needaction_mixin']
    _order = 'id desc'
    _rec_name = 'record_name'

    _message_read_limit = 30
    _message_read_fields = ['id', 'parent_id', 'model', 'res_id', 'body', 'subject', 'date', 'to_read', 'email_from',
        'type', 'vote_user_ids', 'attachment_ids', 'author_id', 'partner_ids', 'record_name']
    _message_record_name_length = 18
    _message_read_more_limit = 1024

    def default_get(self, cr, uid, fields, context=None):
        # protection for `default_type` values leaking from menu action context (e.g. for invoices)
        if context and context.get('default_type') and context.get('default_type') not in self._columns['type'].selection:
            context = dict(context, default_type=None)
        return super(mail_message, self).default_get(cr, uid, fields, context=context)

    def _shorten_name(self, name):
        if len(name) <= (self._message_record_name_length + 3):
            return name
        return name[:self._message_record_name_length] + '...'

    def _get_record_name(self, cr, uid, ids, name, arg, context=None):
        """ Return the related document name, using name_get. It is done using
            SUPERUSER_ID, to be sure to have the record name correctly stored. """
        # TDE note: regroup by model/ids, to have less queries to perform
        result = dict.fromkeys(ids, False)
        for message in self.read(cr, uid, ids, ['model', 'res_id'], context=context):
            if not message.get('model') or not message.get('res_id') or message['model'] not in self.pool:
                continue
            result[message['id']] = self.pool[message['model']].name_get(cr, SUPERUSER_ID, [message['res_id']], context=context)[0][1]
        return result

    def _get_to_read(self, cr, uid, ids, name, arg, context=None):
        """ Compute if the message is unread by the current user. """
        res = dict((id, False) for id in ids)
        partner_id = self.pool['res.users'].browse(cr, SUPERUSER_ID, uid, context=context).partner_id.id
        notif_obj = self.pool.get('mail.notification')
        notif_ids = notif_obj.search(cr, uid, [
            ('partner_id', 'in', [partner_id]),
            ('message_id', 'in', ids),
            ('read', '=', False),
        ], context=context)
        for notif in notif_obj.browse(cr, uid, notif_ids, context=context):
            res[notif.message_id.id] = True
        return res

    def _search_to_read(self, cr, uid, obj, name, domain, context=None):
        """ Search for messages to read by the current user. Condition is
            inversed because we search unread message on a read column. """
        return ['&', ('notification_ids.partner_id.user_ids', 'in', [uid]), ('notification_ids.read', '=', not domain[0][2])]

    def _get_starred(self, cr, uid, ids, name, arg, context=None):
        """ Compute if the message is unread by the current user. """
        res = dict((id, False) for id in ids)
        partner_id = self.pool['res.users'].browse(cr, SUPERUSER_ID, uid, context=context).partner_id.id
        notif_obj = self.pool.get('mail.notification')
        notif_ids = notif_obj.search(cr, uid, [
            ('partner_id', 'in', [partner_id]),
            ('message_id', 'in', ids),
            ('starred', '=', True),
        ], context=context)
        for notif in notif_obj.browse(cr, uid, notif_ids, context=context):
            res[notif.message_id.id] = True
        return res

    def _search_starred(self, cr, uid, obj, name, domain, context=None):
        """ Search for messages to read by the current user. Condition is
            inversed because we search unread message on a read column. """
        return ['&', ('notification_ids.partner_id.user_ids', 'in', [uid]), ('notification_ids.starred', '=', domain[0][2])]

    def name_get(self, cr, uid, ids, context=None):
        # name_get may receive int id instead of an id list
        if isinstance(ids, (int, long)):
            ids = [ids]
        res = []
        for message in self.browse(cr, uid, ids, context=context):
            name = '%s: %s' % (message.subject or '', strip_tags(message.body or '') or '')
            res.append((message.id, self._shorten_name(name.lstrip(' :'))))
        return res

    _columns = {
        'type': fields.selection([
                        ('email', 'Email'),
                        ('comment', 'Comment'),
                        ('notification', 'System notification'),
                        ], 'Type',
            help="Message type: email for email message, notification for system "\
                 "message, comment for other messages such as user replies"),
        'email_from': fields.char('From',
            help="Email address of the sender. This field is set when no matching partner is found for incoming emails."),
        'reply_to': fields.char('Reply-To',
            help='Reply email address. Setting the reply_to bypasses the automatic thread creation.'),
        'author_id': fields.many2one('res.partner', 'Author', select=1,
            ondelete='set null',
            help="Author of the message. If not set, email_from may hold an email address that did not match any partner."),
        'author_avatar': fields.related('author_id', 'image_small', type="binary", string="Author's Avatar"),
        'partner_ids': fields.many2many('res.partner', string='Recipients'),
        'notified_partner_ids': fields.many2many('res.partner', 'mail_notification',
            'message_id', 'partner_id', 'Notified partners',
            help='Partners that have a notification pushing this message in their mailboxes'),
        'attachment_ids': fields.many2many('ir.attachment', 'message_attachment_rel',
            'message_id', 'attachment_id', 'Attachments'),
        'parent_id': fields.many2one('mail.message', 'Parent Message', select=True,
            ondelete='set null', help="Initial thread message."),
        'child_ids': fields.one2many('mail.message', 'parent_id', 'Child Messages'),
        'model': fields.char('Related Document Model', size=128, select=1),
        'res_id': fields.integer('Related Document ID', select=1),
        'record_name': fields.function(_get_record_name, type='char',
            store=True, string='Message Record Name',
            help="Name get of the related document."),
        'notification_ids': fields.one2many('mail.notification', 'message_id',
            string='Notifications', auto_join=True,
            help='Technical field holding the message notifications. Use notified_partner_ids to access notified partners.'),
        'subject': fields.char('Subject'),
        'date': fields.datetime('Date'),
        'message_id': fields.char('Message-Id', help='Message unique identifier', select=1, readonly=1),
        'body': fields.html('Contents', help='Automatically sanitized HTML contents'),
        'to_read': fields.function(_get_to_read, fnct_search=_search_to_read,
            type='boolean', string='To read',
            help='Current user has an unread notification linked to this message'),
        'starred': fields.function(_get_starred, fnct_search=_search_starred,
            type='boolean', string='Starred',
            help='Current user has a starred notification linked to this message'),
        'subtype_id': fields.many2one('mail.message.subtype', 'Subtype',
            ondelete='set null', select=1,),
        'vote_user_ids': fields.many2many('res.users', 'mail_vote',
            'message_id', 'user_id', string='Votes',
            help='Users that voted for this message'),
        'mail_server_id': fields.many2one('ir.mail_server', 'Outgoing mail server', readonly=1),
    }

    def _needaction_domain_get(self, cr, uid, context=None):
        return [('to_read', '=', True)]

    def _get_default_from(self, cr, uid, context=None):
        this = self.pool.get('res.users').browse(cr, SUPERUSER_ID, uid, context=context)
        if this.alias_name and this.alias_domain:
            return '%s <%s@%s>' % (this.name, this.alias_name, this.alias_domain)
        elif this.email:
            return '%s <%s>' % (this.name, this.email)
        raise osv.except_osv(_('Invalid Action!'), _("Unable to send email, please configure the sender's email address or alias."))

    def _get_default_author(self, cr, uid, context=None):
        return self.pool.get('res.users').browse(cr, SUPERUSER_ID, uid, context=context).partner_id.id

    _defaults = {
        'type': 'email',
        'date': fields.datetime.now,
        'author_id': lambda self, cr, uid, ctx=None: self._get_default_author(cr, uid, ctx),
        'body': '',
        'email_from': lambda self, cr, uid, ctx=None: self._get_default_from(cr, uid, ctx),
    }

    #------------------------------------------------------
    # Vote/Like
    #------------------------------------------------------

    def vote_toggle(self, cr, uid, ids, context=None):
        ''' Toggles vote. Performed using read to avoid access rights issues.
            Done as SUPERUSER_ID because uid may vote for a message he cannot modify. '''
        for message in self.read(cr, uid, ids, ['vote_user_ids'], context=context):
            new_has_voted = not (uid in message.get('vote_user_ids'))
            if new_has_voted:
                self.write(cr, SUPERUSER_ID, message.get('id'), {'vote_user_ids': [(4, uid)]}, context=context)
            else:
                self.write(cr, SUPERUSER_ID, message.get('id'), {'vote_user_ids': [(3, uid)]}, context=context)
        return new_has_voted or False

    #------------------------------------------------------
    # download an attachment
    #------------------------------------------------------

    def download_attachment(self, cr, uid, id_message, attachment_id, context=None):
        """ Return the content of linked attachments. """
        message = self.browse(cr, uid, id_message, context=context)
        if attachment_id in [attachment.id for attachment in message.attachment_ids]:
            attachment = self.pool.get('ir.attachment').browse(cr, SUPERUSER_ID, attachment_id, context=context)
            if attachment.datas and attachment.datas_fname:
                return {
                    'base64': attachment.datas,
                    'filename': attachment.datas_fname,
                }
        return False

    #------------------------------------------------------
    # Notification API
    #------------------------------------------------------

    def set_message_read(self, cr, uid, msg_ids, read, create_missing=True, context=None):
        """ Set messages as (un)read. Technically, the notifications related
            to uid are set to (un)read. If for some msg_ids there are missing
            notifications (i.e. due to load more or thread parent fetching),
            they are created.

            :param bool read: set notification as (un)read
            :param bool create_missing: create notifications for missing entries
                (i.e. when acting on displayed messages not notified)

            :return number of message mark as read
        """
        notification_obj = self.pool.get('mail.notification')
        user_pid = self.pool['res.users'].browse(cr, SUPERUSER_ID, uid, context=context).partner_id.id
        domain = [('partner_id', '=', user_pid), ('message_id', 'in', msg_ids)]
        if not create_missing:
            domain += [('read', '=', not read)]
        notif_ids = notification_obj.search(cr, uid, domain, context=context)

        # all message have notifications: already set them as (un)read
        if len(notif_ids) == len(msg_ids) or not create_missing:
            notification_obj.write(cr, uid, notif_ids, {'read': read}, context=context)
            return len(notif_ids)

        # some messages do not have notifications: find which one, create notification, update read status
        notified_msg_ids = [notification.message_id.id for notification in notification_obj.browse(cr, uid, notif_ids, context=context)]
        to_create_msg_ids = list(set(msg_ids) - set(notified_msg_ids))
        for msg_id in to_create_msg_ids:
            notification_obj.create(cr, uid, {'partner_id': user_pid, 'read': read, 'message_id': msg_id}, context=context)
        notification_obj.write(cr, uid, notif_ids, {'read': read}, context=context)
        return len(notif_ids)

    def set_message_starred(self, cr, uid, msg_ids, starred, create_missing=True, context=None):
        """ Set messages as (un)starred. Technically, the notifications related
            to uid are set to (un)starred.

            :param bool starred: set notification as (un)starred
            :param bool create_missing: create notifications for missing entries
                (i.e. when acting on displayed messages not notified)
        """
        notification_obj = self.pool.get('mail.notification')
        user_pid = self.pool['res.users'].browse(cr, SUPERUSER_ID, uid, context=context).partner_id.id
        domain = [('partner_id', '=', user_pid), ('message_id', 'in', msg_ids)]
        if not create_missing:
            domain += [('starred', '=', not starred)]
        values = {
            'starred': starred
        }
        if starred:
            values['read'] = False

        notif_ids = notification_obj.search(cr, uid, domain, context=context)

        # all message have notifications: already set them as (un)starred
        if len(notif_ids) == len(msg_ids) or not create_missing:
            notification_obj.write(cr, uid, notif_ids, values, context=context)
            return starred

        # some messages do not have notifications: find which one, create notification, update starred status
        notified_msg_ids = [notification.message_id.id for notification in notification_obj.browse(cr, uid, notif_ids, context=context)]
        to_create_msg_ids = list(set(msg_ids) - set(notified_msg_ids))
        for msg_id in to_create_msg_ids:
            notification_obj.create(cr, uid, dict(values, partner_id=user_pid, message_id=msg_id), context=context)
        notification_obj.write(cr, uid, notif_ids, values, context=context)
        return starred

    #------------------------------------------------------
    # Message loading for web interface
    #------------------------------------------------------

    def _message_read_dict_postprocess(self, cr, uid, messages, message_tree, context=None):
        """ Post-processing on values given by message_read. This method will
            handle partners in batch to avoid doing numerous queries.

            :param list messages: list of message, as get_dict result
            :param dict message_tree: {[msg.id]: msg browse record}
        """
        res_partner_obj = self.pool.get('res.partner')
        ir_attachment_obj = self.pool.get('ir.attachment')
        pid = self.pool['res.users'].browse(cr, SUPERUSER_ID, uid, context=context).partner_id.id

        # 1. Aggregate partners (author_id and partner_ids) and attachments
        partner_ids = set()
        attachment_ids = set()
        for key, message in message_tree.iteritems():
            if message.author_id:
                partner_ids |= set([message.author_id.id])
            if message.subtype_id and message.notified_partner_ids:  # take notified people of message with a subtype
                partner_ids |= set([partner.id for partner in message.notified_partner_ids])
            elif not message.subtype_id and message.partner_ids:  # take specified people of message without a subtype (log)
                partner_ids |= set([partner.id for partner in message.partner_ids])
            if message.attachment_ids:
                attachment_ids |= set([attachment.id for attachment in message.attachment_ids])
        # Read partners as SUPERUSER -> display the names like classic m2o even if no access
        partners = res_partner_obj.name_get(cr, SUPERUSER_ID, list(partner_ids), context=context)
        partner_tree = dict((partner[0], partner) for partner in partners)

        # 2. Attachments as SUPERUSER, because could receive msg and attachments for doc uid cannot see
        attachments = ir_attachment_obj.read(cr, SUPERUSER_ID, list(attachment_ids), ['id', 'datas_fname', 'name', 'file_type_icon'], context=context)
        attachments_tree = dict((attachment['id'], {
            'id': attachment['id'],
            'filename': attachment['datas_fname'],
            'name': attachment['name'],
            'file_type_icon': attachment['file_type_icon'],
        }) for attachment in attachments)

        # 3. Update message dictionaries
        for message_dict in messages:
            message_id = message_dict.get('id')
            message = message_tree[message_id]
            if message.author_id:
                author = partner_tree[message.author_id.id]
            else:
                author = (0, message.email_from)
            partner_ids = []
            if message.subtype_id:
                partner_ids = [partner_tree[partner.id] for partner in message.notified_partner_ids
                                if partner.id in partner_tree]
            else:
                partner_ids = [partner_tree[partner.id] for partner in message.partner_ids
                                if partner.id in partner_tree]
            attachment_ids = []
            for attachment in message.attachment_ids:
                if attachment.id in attachments_tree:
                    attachment_ids.append(attachments_tree[attachment.id])
            message_dict.update({
                'is_author': pid == author[0],
                'author_id': author,
                'partner_ids': partner_ids,
                'attachment_ids': attachment_ids,
                'user_pid': pid
                })
        return True

    def _message_read_dict(self, cr, uid, message, parent_id=False, context=None):
        """ Return a dict representation of the message. This representation is
            used in the JS client code, to display the messages. Partners and
            attachments related stuff will be done in post-processing in batch.

            :param dict message: mail.message browse record
        """
        # private message: no model, no res_id
        is_private = False
        if not message.model or not message.res_id:
            is_private = True
        # votes and favorites: res.users ids, no prefetching should be done
        vote_nb = len(message.vote_user_ids)
        has_voted = uid in [user.id for user in message.vote_user_ids]

        try:
            if parent_id:
                max_length = 300
            else:
                max_length = 100
            body_short = html_email_clean(message.body, remove=False, shorten=True, max_length=max_length)

        except Exception:
            body_short = '<p><b>Encoding Error : </b><br/>Unable to convert this message (id: %s).</p>' % message.id
            _logger.exception(Exception)

        return {'id': message.id,
                'type': message.type,
                'subtype': message.subtype_id.name if message.subtype_id else False,
                'body': message.body,
                'body_short': body_short,
                'model': message.model,
                'res_id': message.res_id,
                'record_name': message.record_name,
                'subject': message.subject,
                'date': message.date,
                'to_read': message.to_read,
                'parent_id': parent_id,
                'is_private': is_private,
                'author_id': False,
                'author_avatar': message.author_avatar,
                'is_author': False,
                'partner_ids': [],
                'vote_nb': vote_nb,
                'has_voted': has_voted,
                'is_favorite': message.starred,
                'attachment_ids': [],
            }

    def _message_read_add_expandables(self, cr, uid, messages, message_tree, parent_tree,
            message_unload_ids=[], thread_level=0, domain=[], parent_id=False, context=None):
        """ Create expandables for message_read, to load new messages.
            1. get the expandable for new threads
                if display is flat (thread_level == 0):
                    fetch message_ids < min(already displayed ids), because we
                    want a flat display, ordered by id
                else:
                    fetch message_ids that are not childs of already displayed
                    messages
            2. get the expandables for new messages inside threads if display
               is not flat
                for each thread header, search for its childs
                    for each hole in the child list based on message displayed,
                    create an expandable

            :param list messages: list of message structure for the Chatter
                widget to which expandables are added
            :param dict message_tree: dict [id]: browse record of this message
            :param dict parent_tree: dict [parent_id]: [child_ids]
            :param list message_unload_ids: list of message_ids we do not want
                to load
            :return bool: True
        """
        def _get_expandable(domain, message_nb, parent_id, max_limit):
            return {
                'domain': domain,
                'nb_messages': message_nb,
                'type': 'expandable',
                'parent_id': parent_id,
                'max_limit':  max_limit,
            }

        if not messages:
            return True
        message_ids = sorted(message_tree.keys())

        # 1. get the expandable for new threads
        if thread_level == 0:
            exp_domain = domain + [('id', '<', min(message_unload_ids + message_ids))]
        else:
            exp_domain = domain + ['!', ('id', 'child_of', message_unload_ids + parent_tree.keys())]
        ids = self.search(cr, uid, exp_domain, context=context, limit=1)
        if ids:
            # inside a thread: prepend
            if parent_id:
                messages.insert(0, _get_expandable(exp_domain, -1, parent_id, True))
            # new threads: append
            else:
                messages.append(_get_expandable(exp_domain, -1, parent_id, True))

        # 2. get the expandables for new messages inside threads if display is not flat
        if thread_level == 0:
            return True
        for message_id in message_ids:
            message = message_tree[message_id]

            # generate only for thread header messages (TDE note: parent_id may be False is uid cannot see parent_id, seems ok)
            if message.parent_id:
                continue

            # check there are message for expandable
            child_ids = set([child.id for child in message.child_ids]) - set(message_unload_ids)
            child_ids = sorted(list(child_ids), reverse=True)
            if not child_ids:
                continue

            # make groups of unread messages
            id_min, id_max, nb = max(child_ids), 0, 0
            for child_id in child_ids:
                if not child_id in message_ids:
                    nb += 1
                    if id_min > child_id:
                        id_min = child_id
                    if id_max < child_id:
                        id_max = child_id
                elif nb > 0:
                    exp_domain = [('id', '>=', id_min), ('id', '<=', id_max), ('id', 'child_of', message_id)]
                    idx = [msg.get('id') for msg in messages].index(child_id) + 1
                    # messages.append(_get_expandable(exp_domain, nb, message_id, False))
                    messages.insert(idx, _get_expandable(exp_domain, nb, message_id, False))
                    id_min, id_max, nb = max(child_ids), 0, 0
                else:
                    id_min, id_max, nb = max(child_ids), 0, 0
            if nb > 0:
                exp_domain = [('id', '>=', id_min), ('id', '<=', id_max), ('id', 'child_of', message_id)]
                idx = [msg.get('id') for msg in messages].index(message_id) + 1
                # messages.append(_get_expandable(exp_domain, nb, message_id, id_min))
                messages.insert(idx, _get_expandable(exp_domain, nb, message_id, False))

        return True

    def message_read(self, cr, uid, ids=None, domain=None, message_unload_ids=None,
                        thread_level=0, context=None, parent_id=False, limit=None):
        """ Read messages from mail.message, and get back a list of structured
            messages to be displayed as discussion threads. If IDs is set,
            fetch these records. Otherwise use the domain to fetch messages.
            After having fetch messages, their ancestors will be added to obtain
            well formed threads, if uid has access to them.

            After reading the messages, expandable messages are added in the
            message list (see ``_message_read_add_expandables``). It consists
            in messages holding the 'read more' data: number of messages to
            read, domain to apply.

            :param list ids: optional IDs to fetch
            :param list domain: optional domain for searching ids if ids not set
            :param list message_unload_ids: optional ids we do not want to fetch,
                because i.e. they are already displayed somewhere
            :param int parent_id: context of parent_id
                - if parent_id reached when adding ancestors, stop going further
                  in the ancestor search
                - if set in flat mode, ancestor_id is set to parent_id
            :param int limit: number of messages to fetch, before adding the
                ancestors and expandables
            :return list: list of message structure for the Chatter widget
        """
        assert thread_level in [0, 1], 'message_read() thread_level should be 0 (flat) or 1 (1 level of thread); given %s.' % thread_level
        domain = domain if domain is not None else []
        message_unload_ids = message_unload_ids if message_unload_ids is not None else []
        if message_unload_ids:
            domain += [('id', 'not in', message_unload_ids)]
        limit = limit or self._message_read_limit
        message_tree = {}
        message_list = []
        parent_tree = {}

        # no specific IDS given: fetch messages according to the domain, add their parents if uid has access to
        if ids is None:
            ids = self.search(cr, uid, domain, context=context, limit=limit)

        # fetch parent if threaded, sort messages
        for message in self.browse(cr, uid, ids, context=context):
            message_id = message.id
            if message_id in message_tree:
                continue
            message_tree[message_id] = message

            # find parent_id
            if thread_level == 0:
                tree_parent_id = parent_id
            else:
                tree_parent_id = message_id
                parent = message
                while parent.parent_id and parent.parent_id.id != parent_id:
                    parent = parent.parent_id
                    tree_parent_id = parent.id
                if not parent.id in message_tree:
                    message_tree[parent.id] = parent
            # newest messages first
            parent_tree.setdefault(tree_parent_id, [])
            if tree_parent_id != message_id:
                parent_tree[tree_parent_id].append(self._message_read_dict(cr, uid, message_tree[message_id], parent_id=tree_parent_id, context=context))

        if thread_level:
            for key, message_id_list in parent_tree.iteritems():
                message_id_list.sort(key=lambda item: item['id'])
                message_id_list.insert(0, self._message_read_dict(cr, uid, message_tree[key], context=context))

        # create final ordered message_list based on parent_tree
        parent_list = parent_tree.items()
        parent_list = sorted(parent_list, key=lambda item: max([msg.get('id') for msg in item[1]]) if item[1] else item[0], reverse=True)
        message_list = [message for (key, msg_list) in parent_list for message in msg_list]

        # get the child expandable messages for the tree
        self._message_read_dict_postprocess(cr, uid, message_list, message_tree, context=context)
        self._message_read_add_expandables(cr, uid, message_list, message_tree, parent_tree,
            thread_level=thread_level, message_unload_ids=message_unload_ids, domain=domain, parent_id=parent_id, context=context)
        return message_list

    #------------------------------------------------------
    # mail_message internals
    #------------------------------------------------------

    def init(self, cr):
        cr.execute("""SELECT indexname FROM pg_indexes WHERE indexname = 'mail_message_model_res_id_idx'""")
        if not cr.fetchone():
            cr.execute("""CREATE INDEX mail_message_model_res_id_idx ON mail_message (model, res_id)""")

    def _find_allowed_model_wise(self, cr, uid, doc_model, doc_dict, context=None):
        doc_ids = doc_dict.keys()
        allowed_doc_ids = self.pool[doc_model].search(cr, uid, [('id', 'in', doc_ids)], context=context)
        return set([message_id for allowed_doc_id in allowed_doc_ids for message_id in doc_dict[allowed_doc_id]])

    def _find_allowed_doc_ids(self, cr, uid, model_ids, context=None):
        model_access_obj = self.pool.get('ir.model.access')
        allowed_ids = set()
        for doc_model, doc_dict in model_ids.iteritems():
            if not model_access_obj.check(cr, uid, doc_model, 'read', False):
                continue
            allowed_ids |= self._find_allowed_model_wise(cr, uid, doc_model, doc_dict, context=context)
        return allowed_ids

    def _search(self, cr, uid, args, offset=0, limit=None, order=None,
        context=None, count=False, access_rights_uid=None):
        """ Override that adds specific access rights of mail.message, to remove
            ids uid could not see according to our custom rules. Please refer
            to check_access_rule for more details about those rules.

            After having received ids of a classic search, keep only:
            - if author_id == pid, uid is the author, OR
            - a notification (id, pid) exists, uid has been notified, OR
            - uid have read access to the related document is model, res_id
            - otherwise: remove the id
        """
        # Rules do not apply to administrator
        if uid == SUPERUSER_ID:
            return super(mail_message, self)._search(cr, uid, args, offset=offset, limit=limit, order=order,
                context=context, count=count, access_rights_uid=access_rights_uid)
        # Perform a super with count as False, to have the ids, not a counter
        ids = super(mail_message, self)._search(cr, uid, args, offset=offset, limit=limit, order=order,
            context=context, count=False, access_rights_uid=access_rights_uid)
        if not ids and count:
            return 0
        elif not ids:
            return ids

        pid = self.pool['res.users'].browse(cr, SUPERUSER_ID, uid, context=context).partner_id.id
        author_ids, partner_ids, allowed_ids = set([]), set([]), set([])
        model_ids = {}

        messages = super(mail_message, self).read(cr, uid, ids, ['author_id', 'model', 'res_id', 'notified_partner_ids'], context=context)
        for message in messages:
            if message.get('author_id') and message.get('author_id')[0] == pid:
                author_ids.add(message.get('id'))
            elif pid in message.get('notified_partner_ids'):
                partner_ids.add(message.get('id'))
            elif message.get('model') and message.get('res_id'):
                model_ids.setdefault(message.get('model'), {}).setdefault(message.get('res_id'), set()).add(message.get('id'))

        allowed_ids = self._find_allowed_doc_ids(cr, uid, model_ids, context=context)
        final_ids = author_ids | partner_ids | allowed_ids

        if count:
            return len(final_ids)
        else:
            # re-construct a list based on ids, because set did not keep the original order
            id_list = [id for id in ids if id in final_ids]
            return id_list

    def check_access_rule(self, cr, uid, ids, operation, context=None):
        """ Access rules of mail.message:
            - read: if
                - author_id == pid, uid is the author, OR
                - mail_notification (id, pid) exists, uid has been notified, OR
                - uid have read access to the related document if model, res_id
                - otherwise: raise
            - create: if
                - no model, no res_id, I create a private message OR
                - pid in message_follower_ids if model, res_id OR
                - mail_notification (parent_id.id, pid) exists, uid has been notified of the parent, OR
                - uid have write or create access on the related document if model, res_id, OR
                - otherwise: raise
            - write: if
                - author_id == pid, uid is the author, OR
                - uid has write or create access on the related document if model, res_id
                - otherwise: raise
            - unlink: if
                - uid has write or create access on the related document if model, res_id
                - otherwise: raise
        """
        def _generate_model_record_ids(msg_val, msg_ids=[]):
            """ :param model_record_ids: {'model': {'res_id': (msg_id, msg_id)}, ... }
                :param message_values: {'msg_id': {'model': .., 'res_id': .., 'author_id': ..}}
            """
            model_record_ids = {}
            for id in msg_ids:
                vals = msg_val.get(id, {})
                if vals.get('model') and vals.get('res_id'):
                    model_record_ids.setdefault(vals['model'], set()).add(vals['res_id'])
            return model_record_ids

        if uid == SUPERUSER_ID:
            return
        if isinstance(ids, (int, long)):
            ids = [ids]
        not_obj = self.pool.get('mail.notification')
        fol_obj = self.pool.get('mail.followers')
        partner_id = self.pool['res.users'].browse(cr, SUPERUSER_ID, uid, context=None).partner_id.id

        # Read mail_message.ids to have their values
        message_values = dict.fromkeys(ids, {})
        cr.execute('SELECT DISTINCT id, model, res_id, author_id, parent_id FROM "%s" WHERE id = ANY (%%s)' % self._table, (ids,))
        for id, rmod, rid, author_id, parent_id in cr.fetchall():
            message_values[id] = {'model': rmod, 'res_id': rid, 'author_id': author_id, 'parent_id': parent_id}

        # Author condition (READ, WRITE, CREATE (private)) -> could become an ir.rule ?
        author_ids = []
        if operation == 'read' or operation == 'write':
            author_ids = [mid for mid, message in message_values.iteritems()
                if message.get('author_id') and message.get('author_id') == partner_id]
        elif operation == 'create':
            author_ids = [mid for mid, message in message_values.iteritems()
                if not message.get('model') and not message.get('res_id')]

        # Parent condition, for create (check for received notifications for the created message parent)
        notified_ids = []
        if operation == 'create':
            parent_ids = [message.get('parent_id') for mid, message in message_values.iteritems()
                if message.get('parent_id')]
            not_ids = not_obj.search(cr, SUPERUSER_ID, [('message_id.id', 'in', parent_ids), ('partner_id', '=', partner_id)], context=context)
            not_parent_ids = [notif.message_id.id for notif in not_obj.browse(cr, SUPERUSER_ID, not_ids, context=context)]
            notified_ids += [mid for mid, message in message_values.iteritems()
                if message.get('parent_id') in not_parent_ids]

        # Notification condition, for read (check for received notifications and create (in message_follower_ids)) -> could become an ir.rule, but not till we do not have a many2one variable field
        other_ids = set(ids).difference(set(author_ids), set(notified_ids))
        model_record_ids = _generate_model_record_ids(message_values, other_ids)
        if operation == 'read':
            not_ids = not_obj.search(cr, SUPERUSER_ID, [
                ('partner_id', '=', partner_id),
                ('message_id', 'in', ids),
            ], context=context)
            notified_ids = [notification.message_id.id for notification in not_obj.browse(cr, SUPERUSER_ID, not_ids, context=context)]
        elif operation == 'create':
            for doc_model, doc_ids in model_record_ids.items():
                fol_ids = fol_obj.search(cr, SUPERUSER_ID, [
                    ('res_model', '=', doc_model),
                    ('res_id', 'in', list(doc_ids)),
                    ('partner_id', '=', partner_id),
                    ], context=context)
                fol_mids = [follower.res_id for follower in fol_obj.browse(cr, SUPERUSER_ID, fol_ids, context=context)]
                notified_ids += [mid for mid, message in message_values.iteritems()
                    if message.get('model') == doc_model and message.get('res_id') in fol_mids]

        # CRUD: Access rights related to the document
        other_ids = other_ids.difference(set(notified_ids))
        model_record_ids = _generate_model_record_ids(message_values, other_ids)
        document_related_ids = []
        for model, doc_ids in model_record_ids.items():
            model_obj = self.pool[model]
            mids = model_obj.exists(cr, uid, list(doc_ids))
            if hasattr(model_obj, 'check_mail_message_access'):
                model_obj.check_mail_message_access(cr, uid, mids, operation, context=context)
            else:
                self.pool['mail.thread'].check_mail_message_access(cr, uid, mids, operation, model_obj=model_obj, context=context)
            document_related_ids += [mid for mid, message in message_values.iteritems()
                if message.get('model') == model and message.get('res_id') in mids]

        # Calculate remaining ids: if not void, raise an error
        other_ids = other_ids.difference(set(document_related_ids))
        if not other_ids:
            return
        raise orm.except_orm(_('Access Denied'),
                            _('The requested operation cannot be completed due to security restrictions. Please contact your system administrator.\n\n(Document type: %s, Operation: %s)') % \
                            (self._description, operation))

    def _get_reply_to(self, cr, uid, values, context=None):
        """ Return a specific reply_to: alias of the document through message_get_reply_to
            or take the email_from
        """
        email_reply_to = None

        ir_config_parameter = self.pool.get("ir.config_parameter")
        catchall_domain = ir_config_parameter.get_param(cr, uid, "mail.catchall.domain", context=context)

        # model, res_id, email_from: comes from values OR related message
        model, res_id, email_from = values.get('model'), values.get('res_id'), values.get('email_from')

        # if model and res_id: try to use ``message_get_reply_to`` that returns the document alias
        if not email_reply_to and model and res_id and catchall_domain and hasattr(self.pool[model], 'message_get_reply_to'):
            email_reply_to = self.pool[model].message_get_reply_to(cr, uid, [res_id], context=context)[0]
        # no alias reply_to -> catchall alias
        if not email_reply_to and catchall_domain:
            catchall_alias = ir_config_parameter.get_param(cr, uid, "mail.catchall.alias", context=context)
            if catchall_alias:
                email_reply_to = '%s@%s' % (catchall_alias, catchall_domain)
        # still no reply_to -> reply_to will be the email_from
        if not email_reply_to and email_from:
            email_reply_to = email_from

        # format 'Document name <email_address>'
        if email_reply_to and model and res_id:
            emails = tools.email_split(email_reply_to)
            if emails:
                email_reply_to = emails[0]
            document_name = self.pool[model].name_get(cr, SUPERUSER_ID, [res_id], context=context)[0]
            if document_name:
                # sanitize document name
                sanitized_doc_name = re.sub(r'[^\w+.]+', '-', document_name[1])
                # generate reply to
                email_reply_to = _('"Followers of %s" <%s>') % (sanitized_doc_name, email_reply_to)

        return email_reply_to

    def _get_message_id(self, cr, uid, values, context=None):
        if values.get('reply_to'):
            message_id = tools.generate_tracking_message_id('reply_to')
        elif values.get('res_id') and values.get('model'):
            message_id = tools.generate_tracking_message_id('%(res_id)s-%(model)s' % values)
        else:
            message_id = tools.generate_tracking_message_id('private')
        return message_id

    def create(self, cr, uid, values, context=None):
        if context is None:
            context = {}
        default_starred = context.pop('default_starred', False)

        if 'email_from' not in values:  # needed to compute reply_to
            values['email_from'] = self._get_default_from(cr, uid, context=context)
        if 'message_id' not in values:
            values['message_id'] = self._get_message_id(cr, uid, values, context=context)
        if 'reply_to' not in values:
            values['reply_to'] = self._get_reply_to(cr, uid, values, context=context)

        newid = super(mail_message, self).create(cr, uid, values, context)
        self._notify(cr, uid, newid, context=context,
                     force_send=context.get('mail_notify_force_send', True),
                     user_signature=context.get('mail_notify_user_signature', True))
        # TDE FIXME: handle default_starred. Why not setting an inv on starred ?
        # Because starred will call set_message_starred, that looks for notifications.
        # When creating a new mail_message, it will create a notification to a message
        # that does not exist, leading to an error (key not existing). Also this
        # this means unread notifications will be created, yet we can not assure
        # this is what we want.
        if default_starred:
            self.set_message_starred(cr, uid, [newid], True, context=context)
        return newid

    def read(self, cr, uid, ids, fields=None, context=None, load='_classic_read'):
        """ Override to explicitely call check_access_rule, that is not called
            by the ORM. It instead directly fetches ir.rules and apply them. """
        self.check_access_rule(cr, uid, ids, 'read', context=context)
        res = super(mail_message, self).read(cr, uid, ids, fields=fields, context=context, load=load)
        return res

    def unlink(self, cr, uid, ids, context=None):
        # cascade-delete attachments that are directly attached to the message (should only happen
        # for mail.messages that act as parent for a standalone mail.mail record).
        self.check_access_rule(cr, uid, ids, 'unlink', context=context)
        attachments_to_delete = []
        for message in self.browse(cr, uid, ids, context=context):
            for attach in message.attachment_ids:
                if attach.res_model == self._name and (attach.res_id == message.id or attach.res_id == 0):
                    attachments_to_delete.append(attach.id)
        if attachments_to_delete:
            self.pool.get('ir.attachment').unlink(cr, uid, attachments_to_delete, context=context)
        return super(mail_message, self).unlink(cr, uid, ids, context=context)

    def copy(self, cr, uid, id, default=None, context=None):
        """ Overridden to avoid duplicating fields that are unique to each email """
        if default is None:
            default = {}
        default.update(message_id=False, headers=False)
        return super(mail_message, self).copy(cr, uid, id, default=default, context=context)

    #------------------------------------------------------
    # Messaging API
    #------------------------------------------------------

    # TDE note: this code is not used currently, will be improved in a future merge, when quoted context
    # will be added to email send for notifications. Currently only WIP.
    MAIL_TEMPLATE = """<div>
    % if message:
        ${display_message(message)}
    % endif
    % for ctx_msg in context_messages:
        ${display_message(ctx_msg)}
    % endfor
    % if add_expandable:
        ${display_expandable()}
    % endif
    ${display_message(header_message)}
    </div>

    <%def name="display_message(message)">
        <div>
            Subject: ${message.subject}<br />
            Body: ${message.body}
        </div>
    </%def>

    <%def name="display_expandable()">
        <div>This is an expandable.</div>
    </%def>
    """

    def message_quote_context(self, cr, uid, id, context=None, limit=3, add_original=False):
        """
            1. message.parent_id = False: new thread, no quote_context
            2. get the lasts messages in the thread before message
            3. get the message header
            4. add an expandable between them

            :param dict quote_context: options for quoting
            :return string: html quote
        """
        add_expandable = False

        message = self.browse(cr, uid, id, context=context)
        if not message.parent_id:
            return ''
        context_ids = self.search(cr, uid, [
            ('parent_id', '=', message.parent_id.id),
            ('id', '<', message.id),
            ], limit=limit, context=context)

        if len(context_ids) >= limit:
            add_expandable = True
            context_ids = context_ids[0:-1]

        context_ids.append(message.parent_id.id)
        context_messages = self.browse(cr, uid, context_ids, context=context)
        header_message = context_messages.pop()

        try:
            if not add_original:
                message = False
            result = MakoTemplate(self.MAIL_TEMPLATE).render_unicode(message=message,
                                                        context_messages=context_messages,
                                                        header_message=header_message,
                                                        add_expandable=add_expandable,
                                                        # context kw would clash with mako internals
                                                        ctx=context,
                                                        format_exceptions=True)
            result = result.strip()
            return result
        except Exception:
            _logger.exception("failed to render mako template for quoting message")
            return ''
        return result

    def _notify(self, cr, uid, newid, context=None, force_send=False, user_signature=True):
        """ Add the related record followers to the destination partner_ids if is not a private message.
            Call mail_notification.notify to manage the email sending
        """
        notification_obj = self.pool.get('mail.notification')
        message = self.browse(cr, uid, newid, context=context)
        partners_to_notify = set([])

        # all followers of the mail.message document have to be added as partners and notified if a subtype is defined (otherwise: log message)
        if message.subtype_id and message.model and message.res_id:
            fol_obj = self.pool.get("mail.followers")
            # browse as SUPERUSER because rules could restrict the search results
<<<<<<< HEAD
            fol_ids = fol_obj.search(
                cr, SUPERUSER_ID, [
                    ('res_model', '=', message.model),
                    ('res_id', '=', message.res_id),
                    ('subtype_ids', 'in', message.subtype_id.id)
                ], context=context)
            partners_to_notify |= set(fo.partner_id.id for fo in fol_obj.browse(cr, SUPERUSER_ID, fol_ids, context=context))
=======
            fol_ids = fol_obj.search(cr, SUPERUSER_ID, [
                ('res_model', '=', message.model),
                ('res_id', '=', message.res_id),
                ], context=context)
            partners_to_notify |= set(
                fo.partner_id for fo in fol_obj.browse(cr, SUPERUSER_ID, fol_ids, context=context)
                if message.subtype_id.id in [st.id for st in fo.subtype_ids]
            )
>>>>>>> 63ea0df7
        # remove me from notified partners, unless the message is written on my own wall
        if message.subtype_id and message.author_id and message.model == "res.partner" and message.res_id == message.author_id.id:
            partners_to_notify |= set([message.author_id.id])
        elif message.author_id:
            partners_to_notify -= set([message.author_id.id])

        # all partner_ids of the mail.message have to be notified regardless of the above (even the author if explicitly added!)
        if message.partner_ids:
            partners_to_notify |= set([p.id for p in message.partner_ids])

        # notify
        notification_obj._notify(
            cr, uid, newid, partners_to_notify=list(partners_to_notify), context=context,
            force_send=force_send, user_signature=user_signature
        )
        message.refresh()

        # An error appear when a user receive a notification without notifying
        # the parent message -> add a read notification for the parent
        if message.parent_id:
            # all notified_partner_ids of the mail.message have to be notified for the parented messages
            partners_to_parent_notify = set(message.notified_partner_ids).difference(message.parent_id.notified_partner_ids)
            for partner in partners_to_parent_notify:
                notification_obj.create(cr, uid, {
                        'message_id': message.parent_id.id,
                        'partner_id': partner.id,
                        'read': True,
                    }, context=context)

    #------------------------------------------------------
    # Tools
    #------------------------------------------------------

    def check_partners_email(self, cr, uid, partner_ids, context=None):
        """ Verify that selected partner_ids have an email_address defined.
            Otherwise throw a warning. """
        partner_wo_email_lst = []
        for partner in self.pool.get('res.partner').browse(cr, uid, partner_ids, context=context):
            if not partner.email:
                partner_wo_email_lst.append(partner)
        if not partner_wo_email_lst:
            return {}
        warning_msg = _('The following partners chosen as recipients for the email have no email address linked :')
        for partner in partner_wo_email_lst:
            warning_msg += '\n- %s' % (partner.name)
        return {'warning': {
                    'title': _('Partners email addresses not found'),
                    'message': warning_msg,
                    }
                }<|MERGE_RESOLUTION|>--- conflicted
+++ resolved
@@ -971,24 +971,15 @@
         if message.subtype_id and message.model and message.res_id:
             fol_obj = self.pool.get("mail.followers")
             # browse as SUPERUSER because rules could restrict the search results
-<<<<<<< HEAD
             fol_ids = fol_obj.search(
                 cr, SUPERUSER_ID, [
                     ('res_model', '=', message.model),
                     ('res_id', '=', message.res_id),
-                    ('subtype_ids', 'in', message.subtype_id.id)
-                ], context=context)
-            partners_to_notify |= set(fo.partner_id.id for fo in fol_obj.browse(cr, SUPERUSER_ID, fol_ids, context=context))
-=======
-            fol_ids = fol_obj.search(cr, SUPERUSER_ID, [
-                ('res_model', '=', message.model),
-                ('res_id', '=', message.res_id),
                 ], context=context)
             partners_to_notify |= set(
                 fo.partner_id for fo in fol_obj.browse(cr, SUPERUSER_ID, fol_ids, context=context)
                 if message.subtype_id.id in [st.id for st in fo.subtype_ids]
             )
->>>>>>> 63ea0df7
         # remove me from notified partners, unless the message is written on my own wall
         if message.subtype_id and message.author_id and message.model == "res.partner" and message.res_id == message.author_id.id:
             partners_to_notify |= set([message.author_id.id])
