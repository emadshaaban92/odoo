# -*- coding: utf-8 -*-

from openerp import models, fields, api


class SaleOrderEventRegistration(models.TransientModel):
    _name = "registration.editor"

    sale_order_id = fields.Many2one('sale.order', 'Sale Order', required=True)
    event_registration_ids = fields.One2many('registration.editor.line', 'editor_id', string='Registrations to Edit')

    @api.model
    def default_get(self, fields):
        res = super(SaleOrderEventRegistration, self).default_get(fields)
        if not res.get('sale_order_id'):
            sale_order_id = res.get('sale_order_id', self._context.get('active_id'))
            res['sale_order_id'] = sale_order_id
        sale_order = self.env['sale.order'].browse(res.get('sale_order_id'))
        registrations = self.env['event.registration'].search([
            ('sale_order_id', '=', sale_order.id),
            ('event_ticket_id', 'in', sale_order.mapped('order_line.event_ticket_id').ids),
            ('state', '!=', 'cancel')])

        attendee_list = []
        for so_line in [l for l in sale_order.order_line if l.event_ticket_id]:
            existing_registrations = [r for r in registrations if r.event_ticket_id == so_line.event_ticket_id]
            for reg in existing_registrations:
                attendee_list.append({
                    'event_id': reg.event_id.id,
                    'event_ticket_id': reg.event_ticket_id.id,
                    'registration_id': reg.id,
                    'name': reg.name,
                    'email': reg.email,
                    'phone': reg.phone,
                    'sale_order_line_id': so_line.id,
                })
            for count in range(int(so_line.product_uom_qty) - len(existing_registrations)):
                attendee_list.append([0, 0, {
                    'event_id': so_line.event_id.id,
                    'event_ticket_id': so_line.event_ticket_id.id,
                    'sale_order_line_id': so_line.id,
                }])
        res['event_registration_ids'] = attendee_list
        res = self._convert_to_write(res)
        return res

    @api.multi
    def action_make_registration(self):
<<<<<<< HEAD
        self.ensure_one()
        for registration_line in self.event_registration_ids:
            values = registration_line.get_registration_data()
            if registration_line.registration_id:
                registration_line.registration_id.write(values)
            else:
                self.env['event.registration'].create(values)
=======
        Registration = self.env['event.registration']
        for wizard in self:
            for wiz_registration in wizard.event_registration_ids:
                if wiz_registration.registration_id:
                    wiz_registration.registration_id.write(wiz_registration.get_registration_data()[0])
                else:
                    Registration.create(wiz_registration.get_registration_data()[0])
        if self.env.context.get('active_model') == 'sale.order':
            for order in self.env['sale.order'].browse(self.env.context.get('active_ids', [])):
                order.order_line._update_registrations(confirm=True)
>>>>>>> e2ede312
        return {'type': 'ir.actions.act_window_close'}


class RegistrationEditorLine(models.TransientModel):
    """Event Registration"""
    _name = "registration.editor.line"

    editor_id = fields.Many2one('registration.editor')
    sale_order_line_id = fields.Many2one('sale.order.line', string='Sale Order Line')
    event_id = fields.Many2one('event.event', string='Event', required=True)
    registration_id = fields.Many2one('event.registration', 'Original Registration')
    event_ticket_id = fields.Many2one('event.event.ticket', string='Event Ticket')
    email = fields.Char(string='Email')
    phone = fields.Char(string='Phone')
    name = fields.Char(string='Name', index=True)

    @api.multi
    def get_registration_data(self):
        self.ensure_one()
        return {
            'event_id': self.event_id.id,
            'event_ticket_id': self.event_ticket_id.id,
            'partner_id': self.editor_id.sale_order_id.partner_id.id,
            'name': self.name or self.editor_id.sale_order_id.partner_id.name,
            'phone': self.phone or self.editor_id.sale_order_id.partner_id.phone,
            'email': self.email or self.editor_id.sale_order_id.partner_id.email,
            'origin': self.editor_id.sale_order_id.name,
            'sale_order_id': self.editor_id.sale_order_id.id,
            'sale_order_line_id': self.sale_order_line_id.id,
        }<|MERGE_RESOLUTION|>--- conflicted
+++ resolved
@@ -46,7 +46,6 @@
 
     @api.multi
     def action_make_registration(self):
-<<<<<<< HEAD
         self.ensure_one()
         for registration_line in self.event_registration_ids:
             values = registration_line.get_registration_data()
@@ -54,18 +53,9 @@
                 registration_line.registration_id.write(values)
             else:
                 self.env['event.registration'].create(values)
-=======
-        Registration = self.env['event.registration']
-        for wizard in self:
-            for wiz_registration in wizard.event_registration_ids:
-                if wiz_registration.registration_id:
-                    wiz_registration.registration_id.write(wiz_registration.get_registration_data()[0])
-                else:
-                    Registration.create(wiz_registration.get_registration_data()[0])
         if self.env.context.get('active_model') == 'sale.order':
             for order in self.env['sale.order'].browse(self.env.context.get('active_ids', [])):
                 order.order_line._update_registrations(confirm=True)
->>>>>>> e2ede312
         return {'type': 'ir.actions.act_window_close'}
 
 
