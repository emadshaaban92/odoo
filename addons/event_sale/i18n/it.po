--- conflicted
+++ resolved
@@ -1,30 +1,22 @@
-# Italian translation for openobject-addons
-# Copyright (c) 2014 Rosetta Contributors and Canonical Ltd 2014
-# This file is distributed under the same license as the openobject-addons package.
-# FIRST AUTHOR <EMAIL@ADDRESS>, 2014.
-#
-msgid ""
-msgstr ""
-<<<<<<< HEAD
-"Project-Id-Version: openobject-addons\n"
-"Report-Msgid-Bugs-To: FULL NAME <EMAIL@ADDRESS>\n"
-"POT-Creation-Date: 2014-08-14 13:09+0000\n"
-"PO-Revision-Date: 2014-10-03 11:43+0000\n"
-"Last-Translator: Nicola Riolini - Micronaet <nicola.riolini@gmail.com>\n"
-"Language-Team: Italian <it@li.org>\n"
-=======
+# Translation of Odoo Server.
+# This file contains the translation of the following modules:
+# * event_sale
+# 
+# Translators:
+# FIRST AUTHOR <EMAIL@ADDRESS>, 2014
+msgid ""
+msgstr ""
 "Project-Id-Version: Odoo 8.0\n"
 "Report-Msgid-Bugs-To: \n"
 "POT-Creation-Date: 2015-01-21 14:08+0000\n"
 "PO-Revision-Date: 2015-12-30 09:57+0000\n"
 "Last-Translator: Martin Trigaux\n"
 "Language-Team: Italian (http://www.transifex.com/odoo/odoo-8/language/it/)\n"
->>>>>>> a4e48d4c
 "MIME-Version: 1.0\n"
 "Content-Type: text/plain; charset=UTF-8\n"
-"Content-Transfer-Encoding: 8bit\n"
-"X-Launchpad-Export-Date: 2014-10-04 06:49+0000\n"
-"X-Generator: Launchpad (build 17196)\n"
+"Content-Transfer-Encoding: \n"
+"Language: it\n"
+"Plural-Forms: nplurals=2; plural=(n != 1);\n"
 
 #. module: event_sale
 #: field:event.event.ticket,seats_available:0
@@ -72,18 +64,14 @@
 msgid ""
 "Choose an event and it will automatically create a registration for this "
 "event."
-msgstr ""
-"Scegliere un evento a verrà creato automaticamente una registrazione per lo "
-"stesso"
+msgstr "Scegliere un evento a verrà creato automaticamente una registrazione per lo stesso"
 
 #. module: event_sale
 #: help:sale.order.line,event_ticket_id:0
 msgid ""
 "Choose an event ticket and it will automatically create a registration for "
 "this event ticket."
-msgstr ""
-"Scegliere un biglietto evento e verrà automaticamente creata una "
-"registrazione per lo stesso."
+msgstr "Scegliere un biglietto evento e verrà automaticamente creata una registrazione per lo stesso."
 
 #. module: event_sale
 #: model:product.template,name:event_sale.event_2_product_product_template
@@ -105,15 +93,11 @@
 msgid ""
 "Determine if a product needs to create automatically an event registration "
 "at the confirmation of a sales order line."
-msgstr ""
-
-#. module: event_sale
+msgstr "Determina se un articolo ha bisogno di creare automaticamente una registrazione alla conferma della riga di vendita."
+
+#. module: event_sale
+#: field:event.event.ticket,event_id:0
 #: model:ir.model,name:event_sale.model_event_event
-msgid "Email Thread"
-msgstr "Thread Email"
-
-#. module: event_sale
-#: field:event.event.ticket,event_id:0
 #: field:sale.order.line,event_id:0
 msgid "Event"
 msgstr "Evento"
@@ -202,8 +186,7 @@
 msgstr "Nome"
 
 #. module: event_sale
-#: constraint:event.event.ticket:0
-#: constraint:event.registration:0
+#: constraint:event.event.ticket:0 constraint:event.registration:0
 msgid "No more available tickets."
 msgstr "Nessun biglietto disponibile"
 
@@ -215,7 +198,7 @@
 #. module: event_sale
 #: model:product.template,name:event_sale.event_0_product_product_template
 msgid "Open Days in Los Angeles"
-msgstr ""
+msgstr "Open Days a Los Angeles"
 
 #. module: event_sale
 #: view:event.event:event_sale.view_event_form
@@ -228,14 +211,11 @@
 msgstr "Prezzo"
 
 #. module: event_sale
-<<<<<<< HEAD
-=======
 #: field:event.event.ticket,price_reduce:0
 msgid "Price Reduce"
 msgstr "Prezzo ridotto"
 
 #. module: event_sale
->>>>>>> a4e48d4c
 #: field:event.event.ticket,product_id:0
 #: model:ir.model,name:event_sale.model_product_product
 msgid "Product"
@@ -269,8 +249,8 @@
 #. module: event_sale
 #: help:product.template,event_type_id:0
 msgid ""
-"Select event types so when we use this product in sales order lines, it will "
-"filter events of this type only."
+"Select event types so when we use this product in sales order lines, it will"
+" filter events of this type only."
 msgstr ""
 
 #. module: event_sale
@@ -287,7 +267,7 @@
 msgstr "Stato"
 
 #. module: event_sale
-#: code:addons/event_sale/event_sale.py:146
+#: code:addons/event_sale/event_sale.py:154
 #, python-format
 msgid "Subscription"
 msgstr "Iscrizioni"
@@ -298,17 +278,15 @@
 msgstr "Training tecnico"
 
 #. module: event_sale
-#: code:addons/event_sale/event_sale.py:115
+#: code:addons/event_sale/event_sale.py:123
 #, python-format
 msgid ""
 "The registration has been created for event <i>%s</i> from the Sale Order "
 "%s. "
-msgstr ""
-"La registrazione è stata creata per l'evento  <i>%s</i> per l'ordine di "
-"vendita %s. "
-
-#. module: event_sale
-#: code:addons/event_sale/event_sale.py:113
+msgstr "La registrazione è stata creata per l'evento  <i>%s</i> per l'ordine di vendita %s. "
+
+#. module: event_sale
+#: code:addons/event_sale/event_sale.py:121
 #, python-format
 msgid ""
 "The registration has been created for event <i>%s</i> with the ticket "
