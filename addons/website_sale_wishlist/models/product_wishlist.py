--- conflicted
+++ resolved
@@ -17,13 +17,8 @@
     product_id = fields.Many2one('product.product', string='Product', required=True)
     currency_id = fields.Many2one('res.currency', related='pricelist_id.currency_id', readonly=True)
     pricelist_id = fields.Many2one('product.pricelist', string='Pricelist', help='Pricelist when added')
-<<<<<<< HEAD
     price = fields.Monetary(currency_field='currency_id', string='Price', help='Price of the product when it has been added in the wishlist')
-    website_id = fields.Many2one('website', required=True)
-=======
-    price = fields.Monetary(digits=0, currency_field='currency_id', string='Price', help='Price of the product when it has been added in the wishlist')
     website_id = fields.Many2one('website', ondelete='cascade', required=True)
->>>>>>> f26de445
     active = fields.Boolean(default=True, required=True)
 
     @api.model
