<?xml version="1.0"?>
<openerp>
    <data>

        <menuitem id="menu_config_claim" name="Claim"
            groups="base.group_no_one"
            parent="base.menu_base_config" sequence="55"/>

        <!-- Claims categories  -->

        <record id="crm_claim_categ_action" model="ir.actions.act_window">
            <field name="name">Claim Categories</field>
            <field name="res_model">crm.case.categ</field>
            <field name="view_type">form</field>
            <field name="view_id" ref="crm.crm_case_categ_tree-view"/>
            <field name="domain">[('object_id.model', '=', 'crm.claim')]</field>
            <field name="context" eval="{'object_id': ref('model_crm_claim')}"/>
            <field name="help" type="html">
              <p class="oe_view_nocontent_create">
                Click to create a claim category.
              </p><p>
                Create claim categories to better manage and classify your
                claims. Some example of claims can be: preventive action,
                corrective action.
              </p>
            </field>
        </record>

        <menuitem action="crm_claim_categ_action" name="Categories"
            id="menu_crm_case_claim-act" parent="menu_config_claim" groups="base.group_no_one"/>

        <!-- Claim Stages -->

        <record id="crm_claim_stage_tree" model="ir.ui.view">
            <field name="name">crm.claim.stage.tree</field>
            <field name="model">crm.claim.stage</field>
            <field name="arch" type="xml">
                <tree string="Claim Stages">
                    <field name="sequence"/>
                    <field name="name"/>
                </tree>
            </field>
        </record>

        <record id="crm_claim_stage_form" model="ir.ui.view">
            <field name="name">crm.claim.stage.form</field>
            <field name="model">crm.claim.stage</field>
            <field name="arch" type="xml">
                <form string="Claim Stage">
                    <field name="name"/>
                    <field name="case_default"/>
                    <field name="sequence"/>
<<<<<<< HEAD
                    <field name="state"/>
=======
                    <field name="case_refused"/>
>>>>>>> ac369e88
                    <field name="fold"/>
                </form>
            </field>
        </record>

        <record id="crm_claim_stage_act" model="ir.actions.act_window">
            <field name="name">Claim Stages</field>
            <field name="res_model">crm.claim.stage</field>
            <field name="view_type">form</field>
            <field name="view_id" ref="crm_claim_stage_tree"/>
            <field name="help" type="html">
              <p class="oe_view_nocontent_create">
                Click to setup a new stage in the processing of the claims. 
              </p><p>
                You can create claim stages to categorize the status of every
                claim entered in the system. The stages define all the steps
                required for the resolution of a claim.
              </p>
            </field>
        </record>

        <!-- Claims    -->

        <record model="ir.ui.view" id="crm_case_claims_tree_view">
            <field name="name">CRM - Claims Tree</field>
            <field name="model">crm.claim</field>
            <field name="arch" type="xml">
                <tree string="Claims">
                    <field name="name"/>
                    <field name="partner_id"/>
                    <field name="user_id"/>
                    <field name="date"/>
                    <field name="stage_id"/>
                    <field name="date_action_next"/>
                    <field name="action_next"/>
                    <field name="categ_id" string="Type"/>
                    <field name="date_deadline" invisible="1"/>
                    <field name="date_closed" invisible="1"/>
                </tree>
            </field>
        </record>

        <record model="ir.ui.view" id="crm_case_claims_form_view">
            <field name="name">CRM - Claims Form</field>
            <field name="model">crm.claim</field>
            <field name="arch" type="xml">
                <form string="Claim" version="7.0">
                <header>
                    <field name="stage_id" widget="statusbar" clickable="True"/>
                </header>
                <sheet string="Claims">
                    <group>
                        <field name="name"/>
                        <field name="date"/>
                    </group>
                    <group colspan="4" col="4"  groups="base.group_user">
                        <field name="user_id"/>
                        <field name="priority"/>
                        <field name="section_id" groups="base.group_multi_salesteams"/>
                        <field name="date_deadline"/>
                    </group>
                    <group colspan="4" col="4">
                        <notebook>
                            <page string="Claim Description">
                                <group colspan="2" col="2" groups="base.group_user">
                                    <separator colspan="2" string="Claim Reporter"/>
                                    <field name="partner_id" string="Partner"
                                        on_change="onchange_partner_id(partner_id)"/>
                                    <field name="partner_phone"/>
                                    <field name="email_from" widget="email"/>
                                </group>
                                <group colspan="2" col="2" groups="base.group_user">
                                    <separator colspan="2" string="Responsibilities"/>
                                    <field name="user_fault"/>
                                    <field name="categ_id" widget="selection"
                                        domain="[('object_id.model', '=', 'crm.claim')]"/>
                                    <field name="ref"/>
                                </group>
                                <separator colspan="4" string="Claim/Action Description" groups="base.group_user"/>
                                <field name="description" colspan="4" nolabel="1"/>
                            </page>
                            <page string="Follow Up" groups="base.group_user">
                                <group colspan="2" col="2">
                                    <separator colspan="2" string="Actions"/>
                                    <field name="date_action_next"/>
                                    <field name="action_next"/>
                                </group>
                                <group colspan="2" col="2" groups="base.group_no_one">
                                    <separator colspan="2" string="Dates"/>
                                    <field name="create_date"/>
                                    <field name="date_closed"/>
                                    <field name="write_date"/>
                                </group>

                                <group colspan="2" col="2">
                                    <separator colspan="2" string="Root Causes"/>
                                    <field name="cause" colspan="2" nolabel="1"/>
                                </group>
                                <group colspan="2" col="2">
                                    <separator colspan="2" string="Resolution Actions"/>
                                    <field name="type_action"/>
                                    <field name="resolution" colspan="2" nolabel="1"/>
                                </group>
                            </page>
                        </notebook>
                    </group>
                </sheet>
                <div class="oe_chatter">
                    <field name="message_follower_ids" widget="mail_followers" groups="base.group_user"/>
                    <field name="message_ids" widget="mail_thread"/>
                </div>
                </form>
            </field>
        </record>

        <!-- Claim Calendar view -->

        <record model="ir.ui.view" id="crm_case_claims_calendar_view">
            <field name="name">Claims Actions</field>
            <field name="model">crm.claim</field>
            <field name="priority" eval="2"/>
            <field name="arch" type="xml">
                <calendar string="Claims" date_start="date_action_next" color="user_id">
                    <field name="name"/>
                </calendar>
            </field>
        </record>


        <!-- Crm claim Search view -->

        <record id="view_crm_case_claims_filter" model="ir.ui.view">
            <field name="name">CRM - Claims Search</field>
            <field name="model">crm.claim</field>
            <field name="arch" type="xml">
                <search string="Search Claims">
                    <field name="name" string="Claims"/>
                    <separator/>
                    <filter string="Unassigned Claims" icon="terp-personal-" domain="[('user_id','=', False)]" help="Unassigned Claims" />
                    <field name="partner_id" filter_domain="[('partner_id','child_of',self)]"/>
                    <field name="user_id"/>
                    <group expand="0" string="Group By...">
                        <filter string="Partner" icon="terp-partner" domain="[]" help="Partner" context="{'group_by':'partner_id'}"/>
                        <filter string="Responsible" icon="terp-personal" domain="[]" help="Responsible User" context="{'group_by':'user_id'}"/>
                        <filter string="Stage" icon="terp-stage" domain="[]" context="{'group_by':'stage_id'}"/>
                        <filter string="Type" icon="terp-stock_symbol-selection" domain="[]" context="{'group_by':'categ_id'}"/>
                        <filter string="Claim Date" icon="terp-go-month" domain="[]" help="Claim Date" context="{'group_by':'date'}"/>
                        <filter string="Deadline" icon="terp-go-month" domain="[]" context="{'group_by':'date_deadline'}"/>
                        <filter string="Closure" icon="terp-go-month" domain="[]" help="Date Closed" context="{'group_by':'date_closed'}"  groups="base.group_no_one"/>
                    </group>
                </search>
            </field>
        </record>
     </data>
</openerp><|MERGE_RESOLUTION|>--- conflicted
+++ resolved
@@ -50,11 +50,6 @@
                     <field name="name"/>
                     <field name="case_default"/>
                     <field name="sequence"/>
-<<<<<<< HEAD
-                    <field name="state"/>
-=======
-                    <field name="case_refused"/>
->>>>>>> ac369e88
                     <field name="fold"/>
                 </form>
             </field>
