- |
<<<<<<< HEAD
  In order to test the 'event' module in OpenERP, we create a new event.

- |
  Given that I have product "Ticket for Concert".
-
=======
  In order to test the "Event Organisation" in Association system.  
- |
  I want to organize one conference event on "OpenERP Business".
- |
  I'm creating new product "Ticket for Conference" to specify registration Cost of conference.
- 
>>>>>>> 0abd2431
  !record {model: product.product, id: product_product_ticketforconcert0}:
    categ_id: product.cat1
    list_price: 68.0
<<<<<<< HEAD
    mes_type: fixed
    name: Ticket for Concert
    procure_method: make_to_stock
    standard_price: 15.0
    supply_method: buy
    type: product
    uom_id: product.product_uom_unit
    uom_po_id: product.product_uom_unit
    volume: 0.0
    warranty: 0.0
    weight: 0.0
    weight_net: 0.0

- |
  Given that I have also Event type "Conference".
-
=======
    name: Ticket for Conference  
- |
  I'm creating Event type "Conference".
-   
>>>>>>> 0abd2431
  !record {model: event.type, id: event_type_conference0}:
     name: Conferences
- |
  I'm creating one Event "Conference on OpenERP Business" which will be started beetween 1 and 10 in this month.
-
  !record {model: event.event, id: event_event_conference0}:
    date_begin: 2010-08-01
    date_end: 2010-08-10
    name: Conference on OpenERP Business.
    product_id: 'product_product_ticketforconcert0'
    type: 'event_type_conference0'
    reply_to: 'info@customer.com'
- |
  Check that the new conference event is "Draft" or not.
- 
  !assert {model: event.event, id: event_event_conference0}:
     - state == 'draft', "Event should be in draft by default when first time created"
- |
  Need Minimun 10 Registrations to confirm/start this Conference Event and does not allowed more than 100 Registrations.
- |
  So I set Minimun and Maximun Registrations limit.
-   
  !python {model: event.event}: |
    self.write(cr, uid, [ref('event_event_conference0')], {'register_max': 100, 'register_min': 10})
- |
  I'm doing to confirm that conference event.
-  
  !python {model: event.event}: |
    self.button_confirm(cr, uid, [ref("event_event_conference0")])
- |
  But this conference event need minimum 10 Confirmed Registrations. so Check that Event is not "confirmed". 
-   
  !assert {model: event.event, id: event_event_conference0}:
     - state != 'confirm', "Event should not confirmed if minimum registrations does not reached"
- |
<<<<<<< HEAD
  I create partner "Mark Johnson" and and I provide an address to this
   new customer, as well as an email "info@mycustomer.com".
-
=======
  "Mark Johnson" want to subscribe/join into "Conference on OpenERP Business" with 10 tickets.
- | 
  I'm creating new partner "Mark Johnson" with him email "info@mycustomer.com".
- 
>>>>>>> 0abd2431
  !record {model: res.partner, id: res_partner_markjohnson0}:
    address:
      - city: Bruxelles
        country_id: base.be
        job_ids:
          - contact_id: base_contact.res_partner_contact_jacot0
            function: CTO
            name: base.res_partner_maxtor
            sequence_partner: 0.0
            state: current
        street: Rue des Palais 51, bte 33
        type: default
        zip: '1000'
        email: 'info@mycustomer.com'
    name: Mark Johnson
<<<<<<< HEAD
    property_account_payable: account.a_pay
    property_account_receivable: account.a_recv

=======
    
>>>>>>> 0abd2431
- |
  I'm creating Registration for "Mark Johnson" on "Conference on OpenERP Business" with 10 tickets. 
- 
  !record {model: event.registration, id: event_registration_registrationjacot0}:
    contact_id: base_contact.res_partner_contact_jacot0
    event_id: event.event_event_conference0
    partner_id: event.res_partner_markjohnson0
    partner_invoice_id: event.res_partner_markjohnson0
    event_product: Ticket for Conference
    unit_price: 68.0
    nb_register: 10
- |
<<<<<<< HEAD
  we  set the limit of registrations to this event using "Minimum Registrations"  2 and "Maximum Registrations" 10.
-
  !python {model: event.event}: |
    self.write(cr, uid, [ref('event_event_conference0')], {'register_max': 10, 'register_min': 2})

- |
  We Check that the event is in "Draft" state.
-
  !assert {model: event.event, id: event_event_conference0}:
     - state == 'draft'

- |
  Then we confirm it press on "Confirm Event" button.
-
  !python {model: event.event}: |
    self.button_confirm(cr, uid, [ref("event_event_conference0")], {"active_ids": [ref("event.menu_event_event")]})

- |
  Check that Event is "confirmed" or not.
-
  !assert {model: event.event, id: event_event_conference0}:
     - state == 'confirm'

- |
  person "Mark Johnson" want to  confirm their registrations. for that
  I create New Registration for "Conference on OpenERP Offshore Business.
-
  !record {model: event.registration, id: event_registration_registrationjacot0}:
    badge_name: Jacot
    badge_partner: Mark Johnson
    contact_id: base_contact.res_partner_contact_jacot0
    date_deadline: '2010-06-07 13:39:00'
    event_id: event.event_event_conference0
    event_product: Ticket for Concert
    name: 'Registration: Jacot'
    partner_id: 'res_partner_markjohnson0'
    partner_invoice_id: 'res_partner_markjohnson0'
    unit_price: 68.0
- |
  I check that "Number of registration" is less than "Maximum registration" defined in "Conference on OpenERP Offshore Business" event.
  if not then  confirmation will fail because its greater  then the Maximum registration.
-
  !python {model: event.event}: |
     from tools.translate import _
     obj_register = self.pool.get('event.registration')
     event_id1 = self.browse(cr, uid, ref('event_event_conference0'))
     register_ids = obj_register.search(cr, uid, [('event_id', '=', event_id1.id)])
     register_id = obj_register.browse(cr, uid, register_ids)[0]
     assert register_id.nb_register <= event_id1.register_max, _('NO. of Registration for this event is More than Maximum Registration Defined !')


- |
  And Confirm that Registration by click on "Confirm Registration" button of Registraion form.
-
  !python {model: event.registration}: |
    self.check_confirm(cr, uid, [ref("event_registration_registrationjacot0")], {"active_ids": [ref("event.menu_action_registration")]})

- |
  one other Person "Zen" also want to confirm their Registraions. so
  They create New registraion for This event.
-
=======
  I'm doing to Open that Registration.     
- 
  !python {model: event.registration}: |
    self.check_confirm(cr, uid, [ref("event_registration_registrationjacot0")])
- |
  Check that Registration is in "Open" or not."
- 
  !assert {model: event.registration, id: event_registration_registrationjacot0}: 
     - state == 'open', "Registration should be open here."

- |
  I'm again try to confirm that conference event.
-  
  !python {model: event.event}: |
    self.button_confirm(cr, uid, [ref("event_event_conference0")])
    
- |
  Now Minimun requirement of Registration is fullfil. so Check that Event is "confirmed" or not. 
-   
  !assert {model: event.event, id: event_event_conference0}:
     - state == 'confirm', "Event should be confirmed here."
  
- |
  I'm creating invoice of Registration of "Mark Johnson" on "Conference on OpenERP Business".
-
  !python {model: event.registration}: |
    self.action_invoice_create(cr, uid, [ref("event_registration_registrationjacot0")])

- |
  Check Invoice of Registration of "Mark Johnson" is created or not.     
- 
  !assert {model: event.registration, id: event_registration_registrationjacot0}:
     - invoice_id != False, "Invoice should be generated"

- |
  Check Registration of "Mark Johnson" is closed or not after invoice generated.     
- 
  !assert {model: event.registration, id: event_registration_registrationjacot0}:
     - state != 'done',  "Registration should be closed after invoice generated"
  
- |
  Now "Mark Johnson" want to another registration on "Conference on OpenERP Business" with 120 tickets.
- |
  I'm creating new registration for "Mark Johnson" with 100 tickets.
- 
>>>>>>> 0abd2431
  !record {model: event.registration, id: event_registration_registrationzen0}:
    event_id: event.event_event_conference0
    partner_id: event.res_partner_markjohnson0
    partner_invoice_id: event.res_partner_markjohnson0
    event_product: Ticket for Conference
    unit_price: 68.0
<<<<<<< HEAD

- |
  And Confirm that Registration by click on "Confirm Registration" button of Registraion form.
-
=======
    nb_register: 100
    
- |
  I'm doing to open "Mark Johnson" registration.     
- 
>>>>>>> 0abd2431
  !python {model: event.registration}: |
    self.check_confirm(cr, uid, [ref("event_registration_registrationzen0")])

- |
<<<<<<< HEAD
  Third person create New Registration for "Conference on OpenERP Offshore Business" event.
-
  !record {model: event.registration, id: event_registration_registrationpassot0}:
    badge_name: Passot
    badge_partner: Mediapole SPRL
    contact_id: base_contact.res_partner_contact_passot0
    date_deadline: '2010-06-07 13:39:00'
    email_from: info@mediapole.net
    event_id: 'event_event_conference0'
    event_product: Ticket for Concert
    name: 'Registration: Passot'
    partner_id: base.res_partner_8
    partner_invoice_id: base.res_partner_8
    unit_price: 68.0
- |
  This person cannot Confirm their registration.so I check that state is "Unconfirmed".
-
  !assert {model: event.registration, id: event_registration_registrationpassot0}:
     - state == 'draft'

- |
  I Check that  the total number of confirmed is 2 and  unconfirmed registrations 1.
-
  !python {model: event.event}: |
     from tools.translate import _
     obj_event = self.browse(cr, uid, ref('event_event_conference0'))
     assert  obj_event.register_current == 2, "Number of Confirmed Registration for this event is %s"%(obj_event.register_current)
     assert obj_event.register_prospect == 1, "Number of Unconfirmed  Registration for this event is %s" %(obj_event.register_prospect)
- |
  This event is finished by click on "Event Done" button of this event form.
-
  !python {model: event.event}: |
    self.button_done(cr, uid, [ref("event.event_event_conference0")], {"active_ids": [ref("event.menu_event_event")] })
- |
  We can create invoice if the registration is in "Open" state otherwise it gives the warning to the user.
  so I check that Registration is in "Open" state before click on "Make Invoices."
-
  !assert {model: event.registration, id: event_registration_registrationjacot0}:
     - state == 'open'
- |
  Now, I will invoice the participant who have address using "Make Invoices".Create invoice will be linked to Invoice Field available on Payments tab of registrations.

-
  !record {model: event.make.invoice, id: event_make_invoice_0}:
    {}
- |
  I click on "Done" button of this "Make Invoices" wizard.
-
  !python {model: event.make.invoice}: |
    self.make_invoice(cr, uid, [ref("event_make_invoice_0")], {"active_ids": [ref("event_registration_registrationzen0")]})
- |
  I check  that Invoice for this partner is created or not.
-
  !python {model: event.registration}: |
     obj_event_reg = self.pool.get('event.registration')
     obj_lines = self.pool.get('account.invoice.line')
     inv_obj = self.pool.get('account.invoice')
     data_event_reg = obj_event_reg.browse(cr, uid, [ref('event_registration_registrationzen0')], context=context)[0]
     invoice_ids = inv_obj.search(cr, uid, [('partner_id', '=', data_event_reg.partner_invoice_id.id)])

     if invoice_ids:
        invoice_id = inv_obj.browse(cr, uid, invoice_ids)[0]
        line_ids = obj_lines.search(cr, uid, [('product_id', '=', data_event_reg.event_id.product_id.id), ('invoice_id', '=', invoice_id.id), ('price_unit', '=', data_event_reg.unit_price)])
        line_id = obj_lines.browse(cr, uid, line_ids)[0]
        assert line_id.product_id == data_event_reg.event_id.product_id
        assert data_event_reg.partner_id == invoice_id.partner_id
        assert invoice_id.address_invoice_id == data_event_reg.partner_address_id=======
     from tools.translate import _
     data_event_reg = self.browse(cr, uid, ref('event_registration_registrationzen0'), context=context)
     assert data_event_reg.invoice_id, _("Invoices has not been generated for this partner")
=======
  But conference event do not allowed  more than 100 Registrations. so Check that registration is not "open". 
-   
  !assert {model: event.registration, id: event_registration_registrationzen0}:
     - state == 'draft', "Registration should be in draft by default."
- |
  Now I'm modify number of tickets of "Mark Johnson"'s registration with 90 tickets. 
- 
  !python {model: event.registration}: |
    self.write(cr, uid, [ref("event_registration_registrationzen0")], {'nb_register': 90})
- |
  I'm again try to open "Mark Johnson" registration.     
- 
  !python {model: event.registration}: |
    self.check_confirm(cr, uid, [ref("event_registration_registrationzen0")])

- |
  Check that registration "open" or not. 
-   
  !assert {model: event.registration, id: event_registration_registrationzen0}:
     - state == 'open', "Registration should be open here."
- |
  I'm closing "Conference on OpenERP Business" Conference event
- 
  !python {model: event.event}: |
    self.button_done(cr, uid, [ref("event_event_conference0")])
- |
  Check that conference "close" or not. 
-   
  !assert {model: event.event, id: event_event_conference0}:
     - state == 'done', "Registration should be Closed here."
  
>>>>>>> 0abd2431
<|MERGE_RESOLUTION|>--- conflicted
+++ resolved
@@ -1,44 +1,17 @@
 - |
-<<<<<<< HEAD
-  In order to test the 'event' module in OpenERP, we create a new event.
-
-- |
-  Given that I have product "Ticket for Concert".
--
-=======
-  In order to test the "Event Organisation" in Association system.  
+  In order to test the "Event Organisation" in Association system.
 - |
   I want to organize one conference event on "OpenERP Business".
 - |
   I'm creating new product "Ticket for Conference" to specify registration Cost of conference.
-- 
->>>>>>> 0abd2431
+-
   !record {model: product.product, id: product_product_ticketforconcert0}:
     categ_id: product.cat1
     list_price: 68.0
-<<<<<<< HEAD
-    mes_type: fixed
-    name: Ticket for Concert
-    procure_method: make_to_stock
-    standard_price: 15.0
-    supply_method: buy
-    type: product
-    uom_id: product.product_uom_unit
-    uom_po_id: product.product_uom_unit
-    volume: 0.0
-    warranty: 0.0
-    weight: 0.0
-    weight_net: 0.0
-
-- |
-  Given that I have also Event type "Conference".
--
-=======
-    name: Ticket for Conference  
+    name: Ticket for Conference
 - |
   I'm creating Event type "Conference".
--   
->>>>>>> 0abd2431
+-
   !record {model: event.type, id: event_type_conference0}:
      name: Conferences
 - |
@@ -53,37 +26,31 @@
     reply_to: 'info@customer.com'
 - |
   Check that the new conference event is "Draft" or not.
-- 
+-
   !assert {model: event.event, id: event_event_conference0}:
      - state == 'draft', "Event should be in draft by default when first time created"
 - |
   Need Minimun 10 Registrations to confirm/start this Conference Event and does not allowed more than 100 Registrations.
 - |
   So I set Minimun and Maximun Registrations limit.
--   
+-
   !python {model: event.event}: |
     self.write(cr, uid, [ref('event_event_conference0')], {'register_max': 100, 'register_min': 10})
 - |
   I'm doing to confirm that conference event.
--  
+-
   !python {model: event.event}: |
     self.button_confirm(cr, uid, [ref("event_event_conference0")])
 - |
-  But this conference event need minimum 10 Confirmed Registrations. so Check that Event is not "confirmed". 
--   
+  But this conference event need minimum 10 Confirmed Registrations. so Check that Event is not "confirmed".
+-
   !assert {model: event.event, id: event_event_conference0}:
      - state != 'confirm', "Event should not confirmed if minimum registrations does not reached"
 - |
-<<<<<<< HEAD
-  I create partner "Mark Johnson" and and I provide an address to this
-   new customer, as well as an email "info@mycustomer.com".
+  "Mark Johnson" want to subscribe/join into "Conference on OpenERP Business" with 10 tickets.
+- |
+  I'm creating new partner "Mark Johnson" with him email "info@mycustomer.com".
 -
-=======
-  "Mark Johnson" want to subscribe/join into "Conference on OpenERP Business" with 10 tickets.
-- | 
-  I'm creating new partner "Mark Johnson" with him email "info@mycustomer.com".
-- 
->>>>>>> 0abd2431
   !record {model: res.partner, id: res_partner_markjohnson0}:
     address:
       - city: Bruxelles
@@ -99,16 +66,10 @@
         zip: '1000'
         email: 'info@mycustomer.com'
     name: Mark Johnson
-<<<<<<< HEAD
-    property_account_payable: account.a_pay
-    property_account_receivable: account.a_recv
 
-=======
-    
->>>>>>> 0abd2431
 - |
-  I'm creating Registration for "Mark Johnson" on "Conference on OpenERP Business" with 10 tickets. 
-- 
+  I'm creating Registration for "Mark Johnson" on "Conference on OpenERP Business" with 10 tickets.
+-
   !record {model: event.registration, id: event_registration_registrationjacot0}:
     contact_id: base_contact.res_partner_contact_jacot0
     event_id: event.event_event_conference0
@@ -118,91 +79,28 @@
     unit_price: 68.0
     nb_register: 10
 - |
-<<<<<<< HEAD
-  we  set the limit of registrations to this event using "Minimum Registrations"  2 and "Maximum Registrations" 10.
+  I'm doing to Open that Registration.
 -
-  !python {model: event.event}: |
-    self.write(cr, uid, [ref('event_event_conference0')], {'register_max': 10, 'register_min': 2})
-
-- |
-  We Check that the event is in "Draft" state.
--
-  !assert {model: event.event, id: event_event_conference0}:
-     - state == 'draft'
-
-- |
-  Then we confirm it press on "Confirm Event" button.
--
-  !python {model: event.event}: |
-    self.button_confirm(cr, uid, [ref("event_event_conference0")], {"active_ids": [ref("event.menu_event_event")]})
-
-- |
-  Check that Event is "confirmed" or not.
--
-  !assert {model: event.event, id: event_event_conference0}:
-     - state == 'confirm'
-
-- |
-  person "Mark Johnson" want to  confirm their registrations. for that
-  I create New Registration for "Conference on OpenERP Offshore Business.
--
-  !record {model: event.registration, id: event_registration_registrationjacot0}:
-    badge_name: Jacot
-    badge_partner: Mark Johnson
-    contact_id: base_contact.res_partner_contact_jacot0
-    date_deadline: '2010-06-07 13:39:00'
-    event_id: event.event_event_conference0
-    event_product: Ticket for Concert
-    name: 'Registration: Jacot'
-    partner_id: 'res_partner_markjohnson0'
-    partner_invoice_id: 'res_partner_markjohnson0'
-    unit_price: 68.0
-- |
-  I check that "Number of registration" is less than "Maximum registration" defined in "Conference on OpenERP Offshore Business" event.
-  if not then  confirmation will fail because its greater  then the Maximum registration.
--
-  !python {model: event.event}: |
-     from tools.translate import _
-     obj_register = self.pool.get('event.registration')
-     event_id1 = self.browse(cr, uid, ref('event_event_conference0'))
-     register_ids = obj_register.search(cr, uid, [('event_id', '=', event_id1.id)])
-     register_id = obj_register.browse(cr, uid, register_ids)[0]
-     assert register_id.nb_register <= event_id1.register_max, _('NO. of Registration for this event is More than Maximum Registration Defined !')
-
-
-- |
-  And Confirm that Registration by click on "Confirm Registration" button of Registraion form.
--
-  !python {model: event.registration}: |
-    self.check_confirm(cr, uid, [ref("event_registration_registrationjacot0")], {"active_ids": [ref("event.menu_action_registration")]})
-
-- |
-  one other Person "Zen" also want to confirm their Registraions. so
-  They create New registraion for This event.
--
-=======
-  I'm doing to Open that Registration.     
-- 
   !python {model: event.registration}: |
     self.check_confirm(cr, uid, [ref("event_registration_registrationjacot0")])
 - |
   Check that Registration is in "Open" or not."
-- 
-  !assert {model: event.registration, id: event_registration_registrationjacot0}: 
+-
+  !assert {model: event.registration, id: event_registration_registrationjacot0}:
      - state == 'open', "Registration should be open here."
 
 - |
   I'm again try to confirm that conference event.
--  
+-
   !python {model: event.event}: |
     self.button_confirm(cr, uid, [ref("event_event_conference0")])
-    
+
 - |
-  Now Minimun requirement of Registration is fullfil. so Check that Event is "confirmed" or not. 
--   
+  Now Minimun requirement of Registration is fullfil. so Check that Event is "confirmed" or not.
+-
   !assert {model: event.event, id: event_event_conference0}:
      - state == 'confirm', "Event should be confirmed here."
-  
+
 - |
   I'm creating invoice of Registration of "Mark Johnson" on "Conference on OpenERP Business".
 -
@@ -210,146 +108,64 @@
     self.action_invoice_create(cr, uid, [ref("event_registration_registrationjacot0")])
 
 - |
-  Check Invoice of Registration of "Mark Johnson" is created or not.     
-- 
+  Check Invoice of Registration of "Mark Johnson" is created or not.
+-
   !assert {model: event.registration, id: event_registration_registrationjacot0}:
      - invoice_id != False, "Invoice should be generated"
 
 - |
-  Check Registration of "Mark Johnson" is closed or not after invoice generated.     
-- 
+  Check Registration of "Mark Johnson" is closed or not after invoice generated.
+-
   !assert {model: event.registration, id: event_registration_registrationjacot0}:
      - state != 'done',  "Registration should be closed after invoice generated"
-  
+
 - |
   Now "Mark Johnson" want to another registration on "Conference on OpenERP Business" with 120 tickets.
 - |
   I'm creating new registration for "Mark Johnson" with 100 tickets.
-- 
->>>>>>> 0abd2431
+-
   !record {model: event.registration, id: event_registration_registrationzen0}:
     event_id: event.event_event_conference0
     partner_id: event.res_partner_markjohnson0
     partner_invoice_id: event.res_partner_markjohnson0
     event_product: Ticket for Conference
     unit_price: 68.0
-<<<<<<< HEAD
+    nb_register: 100
 
 - |
-  And Confirm that Registration by click on "Confirm Registration" button of Registraion form.
+  I'm doing to open "Mark Johnson" registration.
 -
-=======
-    nb_register: 100
-    
-- |
-  I'm doing to open "Mark Johnson" registration.     
-- 
->>>>>>> 0abd2431
   !python {model: event.registration}: |
     self.check_confirm(cr, uid, [ref("event_registration_registrationzen0")])
 
 - |
-<<<<<<< HEAD
-  Third person create New Registration for "Conference on OpenERP Offshore Business" event.
+  But conference event do not allowed  more than 100 Registrations. so Check that registration is not "open".
 -
-  !record {model: event.registration, id: event_registration_registrationpassot0}:
-    badge_name: Passot
-    badge_partner: Mediapole SPRL
-    contact_id: base_contact.res_partner_contact_passot0
-    date_deadline: '2010-06-07 13:39:00'
-    email_from: info@mediapole.net
-    event_id: 'event_event_conference0'
-    event_product: Ticket for Concert
-    name: 'Registration: Passot'
-    partner_id: base.res_partner_8
-    partner_invoice_id: base.res_partner_8
-    unit_price: 68.0
-- |
-  This person cannot Confirm their registration.so I check that state is "Unconfirmed".
--
-  !assert {model: event.registration, id: event_registration_registrationpassot0}:
-     - state == 'draft'
-
-- |
-  I Check that  the total number of confirmed is 2 and  unconfirmed registrations 1.
--
-  !python {model: event.event}: |
-     from tools.translate import _
-     obj_event = self.browse(cr, uid, ref('event_event_conference0'))
-     assert  obj_event.register_current == 2, "Number of Confirmed Registration for this event is %s"%(obj_event.register_current)
-     assert obj_event.register_prospect == 1, "Number of Unconfirmed  Registration for this event is %s" %(obj_event.register_prospect)
-- |
-  This event is finished by click on "Event Done" button of this event form.
--
-  !python {model: event.event}: |
-    self.button_done(cr, uid, [ref("event.event_event_conference0")], {"active_ids": [ref("event.menu_event_event")] })
-- |
-  We can create invoice if the registration is in "Open" state otherwise it gives the warning to the user.
-  so I check that Registration is in "Open" state before click on "Make Invoices."
--
-  !assert {model: event.registration, id: event_registration_registrationjacot0}:
-     - state == 'open'
-- |
-  Now, I will invoice the participant who have address using "Make Invoices".Create invoice will be linked to Invoice Field available on Payments tab of registrations.
-
--
-  !record {model: event.make.invoice, id: event_make_invoice_0}:
-    {}
-- |
-  I click on "Done" button of this "Make Invoices" wizard.
--
-  !python {model: event.make.invoice}: |
-    self.make_invoice(cr, uid, [ref("event_make_invoice_0")], {"active_ids": [ref("event_registration_registrationzen0")]})
-- |
-  I check  that Invoice for this partner is created or not.
--
-  !python {model: event.registration}: |
-     obj_event_reg = self.pool.get('event.registration')
-     obj_lines = self.pool.get('account.invoice.line')
-     inv_obj = self.pool.get('account.invoice')
-     data_event_reg = obj_event_reg.browse(cr, uid, [ref('event_registration_registrationzen0')], context=context)[0]
-     invoice_ids = inv_obj.search(cr, uid, [('partner_id', '=', data_event_reg.partner_invoice_id.id)])
-
-     if invoice_ids:
-        invoice_id = inv_obj.browse(cr, uid, invoice_ids)[0]
-        line_ids = obj_lines.search(cr, uid, [('product_id', '=', data_event_reg.event_id.product_id.id), ('invoice_id', '=', invoice_id.id), ('price_unit', '=', data_event_reg.unit_price)])
-        line_id = obj_lines.browse(cr, uid, line_ids)[0]
-        assert line_id.product_id == data_event_reg.event_id.product_id
-        assert data_event_reg.partner_id == invoice_id.partner_id
-        assert invoice_id.address_invoice_id == data_event_reg.partner_address_id=======
-     from tools.translate import _
-     data_event_reg = self.browse(cr, uid, ref('event_registration_registrationzen0'), context=context)
-     assert data_event_reg.invoice_id, _("Invoices has not been generated for this partner")
-=======
-  But conference event do not allowed  more than 100 Registrations. so Check that registration is not "open". 
--   
   !assert {model: event.registration, id: event_registration_registrationzen0}:
      - state == 'draft', "Registration should be in draft by default."
 - |
-  Now I'm modify number of tickets of "Mark Johnson"'s registration with 90 tickets. 
-- 
+  Now I'm modify number of tickets of "Mark Johnson"'s registration with 90 tickets.
+-
   !python {model: event.registration}: |
     self.write(cr, uid, [ref("event_registration_registrationzen0")], {'nb_register': 90})
 - |
-  I'm again try to open "Mark Johnson" registration.     
-- 
+  I'm again try to open "Mark Johnson" registration.
+-
   !python {model: event.registration}: |
     self.check_confirm(cr, uid, [ref("event_registration_registrationzen0")])
 
 - |
-  Check that registration "open" or not. 
--   
+  Check that registration "open" or not.
+-
   !assert {model: event.registration, id: event_registration_registrationzen0}:
      - state == 'open', "Registration should be open here."
 - |
   I'm closing "Conference on OpenERP Business" Conference event
-- 
+-
   !python {model: event.event}: |
     self.button_done(cr, uid, [ref("event_event_conference0")])
 - |
-  Check that conference "close" or not. 
--   
+  Check that conference "close" or not.
+-
   !assert {model: event.event, id: event_event_conference0}:
      - state == 'done', "Registration should be Closed here."
-  
->>>>>>> 0abd2431
