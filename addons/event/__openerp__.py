--- conflicted
+++ resolved
@@ -43,11 +43,7 @@
     'update_xml': [
         'wizard/event_confirm_registration_view.xml',
         'event_view.xml',
-<<<<<<< HEAD
-        'report/report_event__registration_view.xml',
-=======
         'report/report_event_registration_view.xml',
->>>>>>> 49554033
         'event_sequence.xml',
         'security/event_security.xml',
         'security/ir.model.access.csv',
