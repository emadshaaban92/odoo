--- conflicted
+++ resolved
@@ -298,13 +298,8 @@
            <field name="type">ir.actions.act_window</field>
            <field name="res_model">event.event</field>
            <field name="view_type">form</field>
-<<<<<<< HEAD
            <field name="view_mode">kanban,calendar,tree,form,graph</field>
-	   <field name="context">{"search_default_upcoming":1}</field>
-=======
-           <field name="view_mode">tree,form,calendar,graph</field>
-           <field name="context">{"search_default_section_id": section_id}</field>
->>>>>>> b917267f
+	   <field name="context">{"search_default_upcoming":1,"search_default_section_id": section_id}</field>
            <field name="search_view_id" ref="view_event_search"/>
            <field name="help">Event is the low level object used by meeting and others documents that should be synchronized with mobile devices or calendar applications through caldav. Most of the users should work in the Calendar menu, and not in the list of events.</field>
        </record>
