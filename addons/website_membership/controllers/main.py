# -*- coding: utf-8 -*-
import re

from openerp import SUPERUSER_ID
from openerp.addons.web import http
from openerp.addons.web.http import request
from openerp.tools.translate import _

import werkzeug.urls


class WebsiteMembership(http.Controller):
    _references_per_page = 20

    @http.route([
        '/members',
        '/members/page/<int:page>',
        '/members/association/<int:membership_id>',
        '/members/association/<int:membership_id>/page/<int:page>',

        '/members/country/<int:country_id>',
        '/members/country/<country_name>-<int:country_id>',
        '/members/country/<int:country_id>/page/<int:page>',
        '/members/country/<country_name>-<int:country_id>/page/<int:page>',

        '/members/association/<int:membership_id>/country/<country_name>-<int:country_id>',
        '/members/association/<int:membership_id>/country/<int:country_id>',
        '/members/association/<int:membership_id>/country/<country_name>-<int:country_id>/page/<int:page>',
        '/members/association/<int:membership_id>/country/<int:country_id>/page/<int:page>',
    ], type='http', auth="public", website=True)
    def members(self, membership_id=None, country_name=None, country_id=0, page=0, **post):
        cr, uid, context = request.cr, request.uid, request.context
        product_obj = request.registry['product.product']
        country_obj = request.registry['res.country']
        membership_line_obj = request.registry['membership.membership_line']
        partner_obj = request.registry['res.partner']
        post_name = post.get('name', '')
        current_country = None

        # base domain for groupby / searches
        base_line_domain = [("partner.website_published", "=", True), ('state', 'in', ['free', 'paid'])]
        if membership_id:
            base_line_domain.append(('membership_id', '=', membership_id))
            membership = product_obj.browse(cr, uid, membership_id, context=context)
        else:
            membership = None
        if post_name:
            base_line_domain += ['|', ('partner.name', 'ilike', post_name),
                                      ('partner.website_description', 'ilike', post_name)]

        # group by country, based on all customers (base domain)
        membership_line_ids = membership_line_obj.search(cr, uid, base_line_domain, context=context)
        countries = partner_obj.read_group(
            cr, uid, [('member_lines', 'in', membership_line_ids), ("website_published", "=", True)], ["id", "country_id"],
            groupby="country_id", orderby="country_id", context=request.context)
        countries_total = sum(country_dict['country_id_count'] for country_dict in countries)

        line_domain = list(base_line_domain)
        if country_id:
            line_domain.append(('partner.country_id', '=', country_id))
            current_country = country_obj.read(cr, uid, country_id, ['id', 'name'], context)
            if not any(x['country_id'][0] == country_id for x in countries):
                countries.append({
                    'country_id_count': 0,
                    'country_id': (country_id, current_country["name"])
                })
                countries.sort(key=lambda d: d['country_id'][1])

        countries.insert(0, {
            'country_id_count': countries_total,
            'country_id': (0, _("All Countries"))
        })

        # displayed membership lines
        membership_line_ids = membership_line_obj.search(cr, uid, line_domain, context=context)
        membership_lines = membership_line_obj.browse(cr, uid, membership_line_ids, context=context)
        membership_lines.sort(key=lambda x: x.membership_id.website_sequence)
        partner_ids = [m.partner.id for m in membership_lines]
        google_map_partner_ids = ",".join(map(str, partner_ids))

        partners = dict((p.id, p) for p in partner_obj.browse(request.cr, SUPERUSER_ID, partner_ids, request.context))

        # format domain for group_by and memberships
        membership_ids = product_obj.search(cr, uid, [('membership', '=', True)], order="website_sequence", context=context)
        memberships = product_obj.browse(cr, uid, membership_ids, context=context)

        # request pager for lines
        pager = request.website.pager(url="/members", total=len(membership_line_ids), page=page, step=self._references_per_page, scope=7, url_args=post)

        values = {
            'partners': partners,
            'membership_lines': membership_lines,
            'memberships': memberships,
            'membership': membership,
            'countries': countries,
            'current_country': current_country and [current_country['id'], current_country['name']] or None,
            'current_country_id': current_country and current_country['id'] or 0,
            'google_map_partner_ids': google_map_partner_ids,
            'pager': pager,
            'post': post,
            'search': "?%s" % werkzeug.url_encode(post),
        }
        return request.website.render("website_membership.index", values)

<<<<<<< HEAD
    @http.route(['/members/<int:partner_id>', '/members/<partner_name>-<int:partner_id>'], type='http', auth="public", website=True)
    def partners_ref(self, partner_id, **post):
        partner = request.registry['res.partner'].browse(request.cr, SUPERUSER_ID, partner_id, context=request.context)
        values = website_partner.get_partner_template_value(partner)
        if not values:
            return self.members(**post)
        values['main_object'] = values['partner']
        return request.website.render("website_membership.partner", values)
=======
    # Do not use semantic controller due to SUPERUSER_ID
    @http.route(['/members/<partner_id>'], type='http', auth="public", website=True, multilang=True)
    def partners_detail(self, partner_id, **post):
        mo = re.search('-([-0-9]+)$', str(partner_id))
        if mo:
            partner_id = int(mo.group(1))
            partner = request.registry['res.partner'].browse(request.cr, SUPERUSER_ID, partner_id, context=request.context)
            if partner.exists() and partner.website_published:
                values = {}
                values['main_object'] = values['partner'] = partner
                return request.website.render("website_membership.partner", values)
        return self.customers(**post)
>>>>>>> bb26dea6
<|MERGE_RESOLUTION|>--- conflicted
+++ resolved
@@ -102,18 +102,8 @@
         }
         return request.website.render("website_membership.index", values)
 
-<<<<<<< HEAD
-    @http.route(['/members/<int:partner_id>', '/members/<partner_name>-<int:partner_id>'], type='http', auth="public", website=True)
-    def partners_ref(self, partner_id, **post):
-        partner = request.registry['res.partner'].browse(request.cr, SUPERUSER_ID, partner_id, context=request.context)
-        values = website_partner.get_partner_template_value(partner)
-        if not values:
-            return self.members(**post)
-        values['main_object'] = values['partner']
-        return request.website.render("website_membership.partner", values)
-=======
     # Do not use semantic controller due to SUPERUSER_ID
-    @http.route(['/members/<partner_id>'], type='http', auth="public", website=True, multilang=True)
+    @http.route(['/members/<partner_id>'], type='http', auth="public", website=True)
     def partners_detail(self, partner_id, **post):
         mo = re.search('-([-0-9]+)$', str(partner_id))
         if mo:
@@ -123,5 +113,4 @@
                 values = {}
                 values['main_object'] = values['partner'] = partner
                 return request.website.render("website_membership.partner", values)
-        return self.customers(**post)
->>>>>>> bb26dea6
+        return self.customers(**post)