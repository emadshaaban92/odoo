--- conflicted
+++ resolved
@@ -100,13 +100,8 @@
     });
 
     $(oe_website_sale).on("change", 'input[name="add_qty"]', function (event) {
-<<<<<<< HEAD
         var product_ids = [];
-        var product_dom = $(".js_add_cart_variants[data-attribute_value_ids]").last();
-=======
-        product_ids = [];
         var product_dom = $(".js_product .js_add_cart_variants[data-attribute_value_ids]").last();
->>>>>>> 0f085db1
         if (!product_dom.length) {
             return;
         }
