# -*- coding: utf-8 -*-
# Part of Odoo. See LICENSE file for full copyright and licensing details.
import json
import logging
from werkzeug.exceptions import Forbidden, NotFound

from odoo import fields, http, tools, _
from odoo.http import request
from odoo.addons.base.models.ir_qweb_fields import nl2br
from odoo.addons.http_routing.models.ir_http import slug
from odoo.addons.payment.controllers.portal import PaymentProcessing
from odoo.addons.website.controllers.main import QueryURL
from odoo.exceptions import ValidationError
from odoo.addons.website.controllers.main import Website
from odoo.addons.sale.controllers.product_configurator import ProductConfiguratorController
from odoo.addons.website_form.controllers.main import WebsiteForm
from odoo.osv import expression

_logger = logging.getLogger(__name__)

PPG = 20  # Products Per Page
PPR = 4   # Products Per Row


class TableCompute(object):

    def __init__(self):
        self.table = {}

    def _check_place(self, posx, posy, sizex, sizey):
        res = True
        for y in range(sizey):
            for x in range(sizex):
                if posx + x >= PPR:
                    res = False
                    break
                row = self.table.setdefault(posy + y, {})
                if row.setdefault(posx + x) is not None:
                    res = False
                    break
            for x in range(PPR):
                self.table[posy + y].setdefault(x, None)
        return res

    def process(self, products, ppg=PPG):
        # Compute products positions on the grid
        minpos = 0
        index = 0
        maxy = 0
        x = 0
        for p in products:
            x = min(max(p.website_size_x, 1), PPR)
            y = min(max(p.website_size_y, 1), PPR)
            if index >= ppg:
                x = y = 1

            pos = minpos
            while not self._check_place(pos % PPR, pos // PPR, x, y):
                pos += 1
            # if 21st products (index 20) and the last line is full (PPR products in it), break
            # (pos + 1.0) / PPR is the line where the product would be inserted
            # maxy is the number of existing lines
            # + 1.0 is because pos begins at 0, thus pos 20 is actually the 21st block
            # and to force python to not round the division operation
            if index >= ppg and ((pos + 1.0) // PPR) > maxy:
                break

            if x == 1 and y == 1:   # simple heuristic for CPU optimization
                minpos = pos // PPR

            for y2 in range(y):
                for x2 in range(x):
                    self.table[(pos // PPR) + y2][(pos % PPR) + x2] = False
            self.table[pos // PPR][pos % PPR] = {
                'product': p, 'x': x, 'y': y,
                'class': " ".join(x.html_class for x in p.website_style_ids if x.html_class)
            }
            if index <= ppg:
                maxy = max(maxy, y + (pos // PPR))
            index += 1

        # Format table according to HTML needs
        rows = sorted(self.table.items())
        rows = [r[1] for r in rows]
        for col in range(len(rows)):
            cols = sorted(rows[col].items())
            x += len(cols)
            rows[col] = [r[1] for r in cols if r[1]]

        return rows


class WebsiteSaleForm(WebsiteForm):

    @http.route('/website_form/shop.sale.order', type='http', auth="public", methods=['POST'], website=True)
    def website_form_saleorder(self, **kwargs):
        model_record = request.env.ref('sale.model_sale_order')
        try:
            data = self.extract_data(model_record, kwargs)
        except ValidationError as e:
            return json.dumps({'error_fields': e.args[0]})

        order = request.website.sale_get_order()
        if data['record']:
            order.write(data['record'])

        if data['custom']:
            values = {
                'body': nl2br(data['custom']),
                'model': 'sale.order',
                'message_type': 'comment',
                'no_auto_thread': False,
                'res_id': order.id,
            }
            request.env['mail.message'].sudo().create(values)

        if data['attachments']:
            self.insert_attachment(model_record, order.id, data['attachments'])

        return json.dumps({'id': order.id})


class Website(Website):
    @http.route()
    def get_switchable_related_views(self, key):
        views = super(Website, self).get_switchable_related_views(key)
        if key == 'website_sale.product':
            if not request.env.user.has_group('product.group_product_variant'):
                view_product_variants = request.env.ref('website_sale.product_variants')
                views[:] = [v for v in views if v['id'] != view_product_variants.id]
        return views


class WebsiteSale(ProductConfiguratorController):

    def _get_compute_currency_and_context(self):
        pricelist_context = dict(request.env.context)
        pricelist = False
        if not pricelist_context.get('pricelist'):
            pricelist = request.website.get_current_pricelist()
            pricelist_context['pricelist'] = pricelist.id
        else:
            pricelist = request.env['product.pricelist'].browse(pricelist_context['pricelist'])

        from_currency = request.env.user.company_id.currency_id
        to_currency = pricelist.currency_id
        compute_currency = lambda price: from_currency._convert(price, to_currency, request.env.user.company_id, fields.Date.today())

        return compute_currency, pricelist_context, pricelist

    def _get_search_order(self, post):
        # OrderBy will be parsed in orm and so no direct sql injection
        # id is added to be sure that order is a unique sort key
        return 'is_published desc,%s , id desc' % post.get('order', 'website_sequence desc')

    def _get_search_domain(self, search, category, attrib_values):
        domain = request.website.sale_product_domain()
        if search:
            for srch in search.split(" "):
                domain += [
                    '|', '|', '|', ('name', 'ilike', srch), ('description', 'ilike', srch),
                    ('description_sale', 'ilike', srch), ('product_variant_ids.default_code', 'ilike', srch)]

        if category:
            domain += [('public_categ_ids', 'child_of', int(category))]

        if attrib_values:
            attrib = None
            ids = []
            for value in attrib_values:
                if not attrib:
                    attrib = value[0]
                    ids.append(value[1])
                elif value[0] == attrib:
                    ids.append(value[1])
                else:
                    domain += [('attribute_line_ids.value_ids', 'in', ids)]
                    attrib = value[0]
                    ids = [value[1]]
            if attrib:
                domain += [('attribute_line_ids.value_ids', 'in', ids)]

        return domain

    @http.route([
        '''/shop''',
        '''/shop/page/<int:page>''',
        '''/shop/category/<model("product.public.category", "[('website_id', 'in', (False, current_website_id))]"):category>''',
        '''/shop/category/<model("product.public.category", "[('website_id', 'in', (False, current_website_id))]"):category>/page/<int:page>'''
    ], type='http', auth="public", website=True)
    def shop(self, page=0, category=None, search='', ppg=False, **post):
        if category:
            category = request.env['product.public.category'].search([('id', '=', int(category))], limit=1)
            if not category or not category.can_access_from_current_website():
                raise NotFound()

        if ppg:
            try:
                ppg = int(ppg)
            except ValueError:
                ppg = PPG
            post["ppg"] = ppg
        else:
            ppg = PPG

        attrib_list = request.httprequest.args.getlist('attrib')
        attrib_values = [[int(x) for x in v.split("-")] for v in attrib_list if v]
        attributes_ids = {v[0] for v in attrib_values}
        attrib_set = {v[1] for v in attrib_values}

        domain = self._get_search_domain(search, category, attrib_values)

        keep = QueryURL('/shop', category=category and int(category), search=search, attrib=attrib_list, order=post.get('order'))

        compute_currency, pricelist_context, pricelist = self._get_compute_currency_and_context()

        request.context = dict(request.context, pricelist=pricelist.id, partner=request.env.user.partner_id)

        url = "/shop"
        if search:
            post["search"] = search
        if attrib_list:
            post['attrib'] = attrib_list

        Product = request.env['product.template']

        Category = request.env['product.public.category']
        search_categories = False
        if search:
            categories = Product.search(domain).mapped('public_categ_ids')
            search_categories = Category.search([('id', 'parent_of', categories.ids)] + request.website.website_domain())
            categs = search_categories.filtered(lambda c: not c.parent_id)
        else:
            categs = Category.search([('parent_id', '=', False)] + request.website.website_domain())

        parent_category_ids = []
        if category:
            url = "/shop/category/%s" % slug(category)
            parent_category_ids = [category.id]
            current_category = category
            while current_category.parent_id:
                parent_category_ids.append(current_category.parent_id.id)
                current_category = current_category.parent_id

        product_count = Product.search_count(domain)
        pager = request.website.pager(url=url, total=product_count, page=page, step=ppg, scope=7, url_args=post)
        products = Product.search(domain, limit=ppg, offset=pager['offset'], order=self._get_search_order(post))

        ProductAttribute = request.env['product.attribute']
        if products:
            # get all products without limit
            selected_products = Product.search(domain, limit=False)
            attributes = ProductAttribute.search([('attribute_line_ids.product_tmpl_id', 'in', selected_products.ids)])
        else:
            attributes = ProductAttribute.browse(attributes_ids)

        values = {
            'search': search,
            'category': category,
            'attrib_values': attrib_values,
            'attrib_set': attrib_set,
            'pager': pager,
            'pricelist': pricelist,
            'products': products,
            'search_count': product_count,  # common for all searchbox
            'bins': TableCompute().process(products, ppg),
            'rows': PPR,
            'categories': categs,
            'attributes': attributes,
            'compute_currency': compute_currency,
            'keep': keep,
            'parent_category_ids': parent_category_ids,
            'search_categories_ids': search_categories and search_categories.ids,
        }
        if category:
            values['main_object'] = category
        return request.render("website_sale.products", values)

    @http.route(['/shop/product/<model("product.template"):product>'], type='http', auth="public", website=True)
    def product(self, product, category='', search='', **kwargs):
        if not product.can_access_from_current_website():
            raise NotFound()

        product_context = dict(request.env.context,
                               active_id=product.id,
                               partner=request.env.user.partner_id)
        ProductCategory = request.env['product.public.category']

        if category:
            category = ProductCategory.browse(int(category)).exists()

        attrib_list = request.httprequest.args.getlist('attrib')
        attrib_values = [[int(x) for x in v.split("-")] for v in attrib_list if v]
        attrib_set = {v[1] for v in attrib_values}

        keep = QueryURL('/shop', category=category and category.id, search=search, attrib=attrib_list)

        categs = ProductCategory.search([('parent_id', '=', False)])

        pricelist = request.website.get_current_pricelist()

        from_currency = request.env.user.company_id.currency_id
        to_currency = pricelist.currency_id
        compute_currency = lambda price: from_currency._convert(price, to_currency, request.env.user.company_id, fields.Date.today())

        if not product_context.get('pricelist'):
            product_context['pricelist'] = pricelist.id
            product = product.with_context(product_context)

        values = {
            'search': search,
            'category': category,
            'pricelist': pricelist,
            'attrib_values': attrib_values,
            'compute_currency': compute_currency,
            'attrib_set': attrib_set,
            'keep': keep,
            'categories': categs,
            'main_object': product,
            'product': product,
            'optional_product_ids': [p.with_context({'active_id': p.id}) for p in product.optional_product_ids],
            'get_attribute_exclusions': self._get_attribute_exclusions,
        }
        return request.render("website_sale.product", values)

    @http.route(['/shop/change_pricelist/<model("product.pricelist"):pl_id>'], type='http', auth="public", website=True)
    def pricelist_change(self, pl_id, **post):
        if (pl_id.selectable or pl_id == request.env.user.partner_id.property_product_pricelist) \
                and request.website.is_pricelist_available(pl_id.id):
            request.session['website_sale_current_pl'] = pl_id.id
            request.website.sale_get_order(force_pricelist=pl_id.id)
        return request.redirect(request.httprequest.referrer or '/shop')

    @http.route(['/shop/pricelist'], type='http', auth="public", website=True)
    def pricelist(self, promo, **post):
        redirect = post.get('r', '/shop/cart')
        pricelist = request.env['product.pricelist'].sudo().search([('code', '=', promo)], limit=1)
        if not pricelist or (pricelist and not request.website.is_pricelist_available(pricelist.id)):
            return request.redirect("%s?code_not_available=1" % redirect)

        request.website.sale_get_order(code=promo)
        return request.redirect(redirect)

    @http.route(['/shop/cart'], type='http', auth="public", website=True)
    def cart(self, access_token=None, revive='', **post):
        """
        Main cart management + abandoned cart revival
        access_token: Abandoned cart SO access token
        revive: Revival method when abandoned cart. Can be 'merge' or 'squash'
        """
        order = request.website.sale_get_order()
        values = {}
        if access_token:
            abandoned_order = request.env['sale.order'].sudo().search([('access_token', '=', access_token)], limit=1)
            if not abandoned_order:  # wrong token (or SO has been deleted)
                return request.render('website.404')
            if abandoned_order.state != 'draft':  # abandoned cart already finished
                values.update({'abandoned_proceed': True})
            elif revive == 'squash' or (revive == 'merge' and not request.session['sale_order_id']):  # restore old cart or merge with unexistant
                request.session['sale_order_id'] = abandoned_order.id
                return request.redirect('/shop/cart')
            elif revive == 'merge':
                abandoned_order.order_line.write({'order_id': request.session['sale_order_id']})
                abandoned_order.action_cancel()
            elif abandoned_order.id != request.session['sale_order_id']:  # abandoned cart found, user have to choose what to do
                values.update({'access_token': abandoned_order.access_token})

        if order:
            from_currency = order.company_id.currency_id
            to_currency = order.pricelist_id.currency_id
            compute_currency = lambda price: from_currency._convert(
                price, to_currency, request.env.user.company_id, fields.Date.today())
        else:
            compute_currency = lambda price: price

        values.update({
            'website_sale_order': order,
            'compute_currency': compute_currency,
            'suggested_products': [],
        })
        if order:
            _order = order
            if not request.env.context.get('pricelist'):
                _order = order.with_context(pricelist=order.pricelist_id.id)
            values['suggested_products'] = _order._cart_accessories()

        if post.get('type') == 'popover':
            # force no-cache so IE11 doesn't cache this XHR
            return request.render("website_sale.cart_popover", values, headers={'Cache-Control': 'no-cache'})

        return request.render("website_sale.cart", values)

    @http.route(['/shop/cart/update'], type='http', auth="public", methods=['POST'], website=True, csrf=False)
    def cart_update(self, product_id, add_qty=1, set_qty=0, **kw):
<<<<<<< HEAD
        product_custom_attribute_values = None
        if kw.get('product_custom_attribute_values'):
            product_custom_attribute_values = json.loads(kw.get('product_custom_attribute_values'))

        request.website.sale_get_order(force_create=1)._cart_update(
=======
        sale_order = request.website.sale_get_order(force_create=1)
        if sale_order.state != 'draft':
            request.session['sale_order_id'] = None
            sale_order = request.website.sale_get_order(force_create=True)
        sale_order._cart_update(
>>>>>>> f6ca72b3
            product_id=int(product_id),
            add_qty=add_qty,
            set_qty=set_qty,
            product_custom_attribute_values=product_custom_attribute_values
        )
        return request.redirect("/shop/cart")

    @http.route(['/shop/cart/update_json'], type='json', auth="public", methods=['POST'], website=True, csrf=False)
    def cart_update_json(self, product_id, line_id=None, add_qty=None, set_qty=None, display=True):
        order = request.website.sale_get_order(force_create=1)
        if order.state != 'draft':
            request.website.sale_reset()
            return {}
        value = order._cart_update(product_id=product_id, line_id=line_id, add_qty=add_qty, set_qty=set_qty)

        if not order.cart_quantity:
            request.website.sale_reset()
            return value

        order = request.website.sale_get_order()
        value['cart_quantity'] = order.cart_quantity
        from_currency = order.company_id.currency_id
        to_currency = order.pricelist_id.currency_id

        if not display:
            return value

        value['website_sale.cart_lines'] = request.env['ir.ui.view'].render_template("website_sale.cart_lines", {
            'website_sale_order': order,
            'compute_currency': lambda price: from_currency._convert(
                price, to_currency, request.env.user.company_id, fields.Date.today()),
            'suggested_products': order._cart_accessories()
        })
        value['website_sale.short_cart_summary'] = request.env['ir.ui.view'].render_template("website_sale.short_cart_summary", {
            'website_sale_order': order,
            'compute_currency': lambda price: from_currency._convert(
                price, to_currency, request.env.user.company_id, fields.Date.today()),
        })
        return value

    # ------------------------------------------------------
    # Checkout
    # ------------------------------------------------------

    def checkout_redirection(self, order):
        # must have a draft sales order with lines at this point, otherwise reset
        if not order or order.state != 'draft':
            request.session['sale_order_id'] = None
            request.session['sale_transaction_id'] = None
            return request.redirect('/shop')

        if order and not order.order_line:
            return request.redirect('/shop/cart')

        # if transaction pending / done: redirect to confirmation
        tx = request.env.context.get('website_sale_transaction')
        if tx and tx.state != 'draft':
            return request.redirect('/shop/payment/confirmation/%s' % order.id)

    def checkout_values(self, **kw):
        order = request.website.sale_get_order(force_create=1)
        shippings = []
        if order.partner_id != request.website.user_id.sudo().partner_id:
            Partner = order.partner_id.with_context(show_address=1).sudo()
            shippings = Partner.search([
                ("id", "child_of", order.partner_id.commercial_partner_id.ids),
                '|', ("type", "in", ["delivery", "other"]), ("id", "=", order.partner_id.commercial_partner_id.id)
            ], order='id desc')
            if shippings:
                if kw.get('partner_id') or 'use_billing' in kw:
                    if 'use_billing' in kw:
                        partner_id = order.partner_id.id
                    else:
                        partner_id = int(kw.get('partner_id'))
                    if partner_id in shippings.mapped('id'):
                        order.partner_shipping_id = partner_id
                elif not order.partner_shipping_id:
                    last_order = request.env['sale.order'].sudo().search([("partner_id", "=", order.partner_id.id)], order='id desc', limit=1)
                    order.partner_shipping_id.id = last_order and last_order.id

        values = {
            'order': order,
            'shippings': shippings,
            'only_services': order and order.only_services or False
        }
        return values

    def _get_mandatory_billing_fields(self):
        return ["name", "email", "street", "city", "country_id"]

    def _get_mandatory_shipping_fields(self):
        return ["name", "street", "city", "country_id"]

    def checkout_form_validate(self, mode, all_form_values, data):
        # mode: tuple ('new|edit', 'billing|shipping')
        # all_form_values: all values before preprocess
        # data: values after preprocess
        error = dict()
        error_message = []

        # Required fields from form
        required_fields = [f for f in (all_form_values.get('field_required') or '').split(',') if f]
        # Required fields from mandatory field function
        required_fields += mode[1] == 'shipping' and self._get_mandatory_shipping_fields() or self._get_mandatory_billing_fields()
        # Check if state required
        country = request.env['res.country']
        if data.get('country_id'):
            country = country.browse(int(data.get('country_id')))
            if 'state_code' in country.get_address_fields() and country.state_ids:
                required_fields += ['state_id']

        # error message for empty required fields
        for field_name in required_fields:
            if not data.get(field_name):
                error[field_name] = 'missing'

        # email validation
        if data.get('email') and not tools.single_email_re.match(data.get('email')):
            error["email"] = 'error'
            error_message.append(_('Invalid Email! Please enter a valid email address.'))

        # vat validation
        Partner = request.env['res.partner']
        if data.get("vat") and hasattr(Partner, "check_vat"):
            if data.get("country_id"):
                data["vat"] = Partner.fix_eu_vat_number(data.get("country_id"), data.get("vat"))
            partner_dummy = Partner.new({
                'vat': data['vat'],
                'country_id': (int(data['country_id'])
                               if data.get('country_id') else False),
            })
            try:
                partner_dummy.check_vat()
            except ValidationError:
                error["vat"] = 'error'

        if [err for err in error.items() if err == 'missing']:
            error_message.append(_('Some required fields are empty.'))

        return error, error_message

    def _checkout_form_save(self, mode, checkout, all_values):
        Partner = request.env['res.partner']
        if mode[0] == 'new':
            partner_id = Partner.sudo().create(checkout).id
        elif mode[0] == 'edit':
            partner_id = int(all_values.get('partner_id', 0))
            if partner_id:
                # double check
                order = request.website.sale_get_order()
                shippings = Partner.sudo().search([("id", "child_of", order.partner_id.commercial_partner_id.ids)])
                if partner_id not in shippings.mapped('id') and partner_id != order.partner_id.id:
                    return Forbidden()
                Partner.browse(partner_id).sudo().write(checkout)
        return partner_id

    def values_preprocess(self, order, mode, values):
        return values

    def values_postprocess(self, order, mode, values, errors, error_msg):
        new_values = {}
        authorized_fields = request.env['ir.model']._get('res.partner')._get_form_writable_fields()
        for k, v in values.items():
            # don't drop empty value, it could be a field to reset
            if k in authorized_fields and v is not None:
                new_values[k] = v
            else:  # DEBUG ONLY
                if k not in ('field_required', 'partner_id', 'callback', 'submitted'): # classic case
                    _logger.debug("website_sale postprocess: %s value has been dropped (empty or not writable)" % k)

        new_values['customer'] = True
        new_values['team_id'] = request.website.salesteam_id and request.website.salesteam_id.id
<<<<<<< HEAD
        new_values['website_id'] = request.website.id
=======
        new_values['user_id'] = request.website.salesperson_id and request.website.salesperson_id.id
>>>>>>> f6ca72b3

        lang = request.lang if request.lang in request.website.mapped('language_ids.code') else None
        if lang:
            new_values['lang'] = lang
        if mode == ('edit', 'billing') and order.partner_id.type == 'contact':
            new_values['type'] = 'other'
        if mode[1] == 'shipping':
            new_values['parent_id'] = order.partner_id.commercial_partner_id.id
            new_values['type'] = 'delivery'

        return new_values, errors, error_msg

    @http.route(['/shop/address'], type='http', methods=['GET', 'POST'], auth="public", website=True)
    def address(self, **kw):
        Partner = request.env['res.partner'].with_context(show_address=1).sudo()
        order = request.website.sale_get_order()

        redirection = self.checkout_redirection(order)
        if redirection:
            return redirection

        mode = (False, False)
        can_edit_vat = False
        def_country_id = order.partner_id.country_id
        values, errors = {}, {}

        partner_id = int(kw.get('partner_id', -1))

        # IF PUBLIC ORDER
        if order.partner_id.id == request.website.user_id.sudo().partner_id.id:
            mode = ('new', 'billing')
            can_edit_vat = True
            country_code = request.session['geoip'].get('country_code')
            if country_code:
                def_country_id = request.env['res.country'].search([('code', '=', country_code)], limit=1)
            else:
                def_country_id = request.website.user_id.sudo().country_id
        # IF ORDER LINKED TO A PARTNER
        else:
            if partner_id > 0:
                if partner_id == order.partner_id.id:
                    mode = ('edit', 'billing')
                    can_edit_vat = order.partner_id.can_edit_vat()
                else:
                    shippings = Partner.search([('id', 'child_of', order.partner_id.commercial_partner_id.ids)])
                    if partner_id in shippings.mapped('id'):
                        mode = ('edit', 'shipping')
                    else:
                        return Forbidden()
                if mode:
                    values = Partner.browse(partner_id)
            elif partner_id == -1:
                mode = ('new', 'shipping')
            else: # no mode - refresh without post?
                return request.redirect('/shop/checkout')

        # IF POSTED
        if 'submitted' in kw:
            pre_values = self.values_preprocess(order, mode, kw)
            errors, error_msg = self.checkout_form_validate(mode, kw, pre_values)
            post, errors, error_msg = self.values_postprocess(order, mode, pre_values, errors, error_msg)

            if errors:
                errors['error_message'] = error_msg
                values = kw
            else:
                partner_id = self._checkout_form_save(mode, post, kw)
                if mode[1] == 'billing':
                    order.partner_id = partner_id
                    order.onchange_partner_id()
                    if not kw.get('use_same'):
                        kw['callback'] = kw.get('callback') or \
                            (not order.only_services and (mode[0] == 'edit' and '/shop/checkout' or '/shop/address'))
                elif mode[1] == 'shipping':
                    order.partner_shipping_id = partner_id

                order.message_partner_ids = [(4, partner_id), (3, request.website.partner_id.id)]
                if not errors:
                    return request.redirect(kw.get('callback') or '/shop/confirm_order')

        country = 'country_id' in values and values['country_id'] != '' and request.env['res.country'].browse(int(values['country_id']))
        country = country and country.exists() or def_country_id
        render_values = {
            'website_sale_order': order,
            'partner_id': partner_id,
            'mode': mode,
            'checkout': values,
            'can_edit_vat': can_edit_vat,
            'country': country,
            'countries': country.get_website_sale_countries(mode=mode[1]),
            "states": country.get_website_sale_states(mode=mode[1]),
            'error': errors,
            'callback': kw.get('callback'),
            'only_services': order and order.only_services,
        }
        return request.render("website_sale.address", render_values)

    @http.route(['/shop/checkout'], type='http', auth="public", website=True)
    def checkout(self, **post):
        order = request.website.sale_get_order()

        redirection = self.checkout_redirection(order)
        if redirection:
            return redirection

        if order.partner_id.id == request.website.user_id.sudo().partner_id.id:
            return request.redirect('/shop/address')

        for f in self._get_mandatory_billing_fields():
            if not order.partner_id[f]:
                return request.redirect('/shop/address?partner_id=%d' % order.partner_id.id)

        values = self.checkout_values(**post)

        if post.get('express'):
            return request.redirect('/shop/confirm_order')

        values.update({'website_sale_order': order})

        # Avoid useless rendering if called in ajax
        if post.get('xhr'):
            return 'ok'
        return request.render("website_sale.checkout", values)

    @http.route(['/shop/confirm_order'], type='http', auth="public", website=True)
    def confirm_order(self, **post):
        order = request.website.sale_get_order()

        redirection = self.checkout_redirection(order)
        if redirection:
            return redirection

        order.onchange_partner_shipping_id()
        order.order_line._compute_tax_id()
        request.session['sale_last_order_id'] = order.id
        request.website.sale_get_order(update_pricelist=True)
        extra_step = request.env['ir.ui.view']._view_obj('website_sale.extra_info_option')
        if extra_step.active:
            return request.redirect("/shop/extra_info")

        return request.redirect("/shop/payment")

    # ------------------------------------------------------
    # Extra step
    # ------------------------------------------------------
    @http.route(['/shop/extra_info'], type='http', auth="public", website=True)
    def extra_info(self, **post):
        # Check that this option is activated
        extra_step = request.env['ir.ui.view']._view_obj('website_sale.extra_info_option')  # ref but specific
        if not extra_step.active:
            return request.redirect("/shop/payment")

        # check that cart is valid
        order = request.website.sale_get_order()
        redirection = self.checkout_redirection(order)
        if redirection:
            return redirection

        # if form posted
        if 'post_values' in post:
            values = {}
            for field_name, field_value in post.items():
                if field_name in request.env['sale.order']._fields and field_name.startswith('x_'):
                    values[field_name] = field_value
            if values:
                order.write(values)
            return request.redirect("/shop/payment")

        values = {
            'website_sale_order': order,
            'post': post,
            'escape': lambda x: x.replace("'", r"\'"),
            'partner': order.partner_id.id,
            'order': order,
        }

        return request.render("website_sale.extra_info", values)

    # ------------------------------------------------------
    # Payment
    # ------------------------------------------------------

    def _get_shop_payment_values(self, order, **kwargs):
        shipping_partner_id = False
        if order:
            shipping_partner_id = order.partner_shipping_id.id or order.partner_invoice_id.id

        values = dict(
            website_sale_order=order,
            errors=[],
            partner=order.partner_id.id,
            order=order,
            payment_action_id=request.env.ref('payment.action_payment_acquirer').id,
            return_url= '/shop/payment/validate',
            bootstrap_formatting= True
        )

        domain = expression.AND([
            ['&', ('website_published', '=', True), ('company_id', '=', order.company_id.id)],
            ['|', ('website_id', '=', False), ('website_id', '=', request.website.id)],
            ['|', ('specific_countries', '=', False), ('country_ids', 'in', [order.partner_id.country_id.id])]
        ])
        acquirers = request.env['payment.acquirer'].search(domain)

        values['access_token'] = order.access_token
        values['acquirers'] = [acq for acq in acquirers if (acq.payment_flow == 'form' and acq.view_template_id) or
                                    (acq.payment_flow == 's2s' and acq.registration_view_template_id)]
        values['tokens'] = request.env['payment.token'].search(
            [('partner_id', '=', order.partner_id.id),
            ('acquirer_id', 'in', acquirers.ids)])

        return values

    @http.route(['/shop/payment'], type='http', auth="public", website=True)
    def payment(self, **post):
        """ Payment step. This page proposes several payment means based on available
        payment.acquirer. State at this point :

         - a draft sales order with lines; otherwise, clean context / session and
           back to the shop
         - no transaction in context / session, or only a draft one, if the customer
           did go to a payment.acquirer website but closed the tab without
           paying / canceling
        """
        order = request.website.sale_get_order()
        redirection = self.checkout_redirection(order)
        if redirection:
            return redirection

        render_values = self._get_shop_payment_values(order, **post)
        render_values['only_services'] = order and order.only_services or False

        if render_values['errors']:
            render_values.pop('acquirers', '')
            render_values.pop('tokens', '')

        return request.render("website_sale.payment", render_values)

    @http.route(['/shop/payment/transaction/',
        '/shop/payment/transaction/<int:so_id>',
        '/shop/payment/transaction/<int:so_id>/<string:access_token>'], type='json', auth="public", website=True)
    def payment_transaction(self, acquirer_id, save_token=False, so_id=None, access_token=None, token=None, **kwargs):
        """ Json method that creates a payment.transaction, used to create a
        transaction when the user clicks on 'pay now' button. After having
        created the transaction, the event continues and the user is redirected
        to the acquirer website.

        :param int acquirer_id: id of a payment.acquirer record. If not set the
                                user is redirected to the checkout page
        """
        # Ensure a payment acquirer is selected
        if not acquirer_id:
            return False

        try:
            acquirer_id = int(acquirer_id)
        except:
            return False

        # Retrieve the sale order
        if so_id:
            env = request.env['sale.order']
            domain = [('id', '=', so_id)]
            if access_token:
                env = env.sudo()
                domain.append(('access_token', '=', access_token))
            order = env.search(domain, limit=1)
        else:
            order = request.website.sale_get_order()

        # Ensure there is something to proceed
        if not order or (order and not order.order_line):
            return False

        assert order.partner_id.id != request.website.partner_id.id

        # Create transaction
        vals = {'acquirer_id': acquirer_id,
                'return_url': '/shop/payment/validate'}

        if save_token:
            vals['type'] = 'form_save'
        if token:
            vals['payment_token_id'] = int(token)

        transaction = order._create_payment_transaction(vals)

        # store the new transaction into the transaction list and if there's an old one, we remove it
        # until the day the ecommerce supports multiple orders at the same time
        last_tx_id = request.session.get('__website_sale_last_tx_id')
        last_tx = request.env['payment.transaction'].browse(last_tx_id).sudo().exists()
        if last_tx:
            PaymentProcessing.remove_payment_transaction(last_tx)
        PaymentProcessing.add_payment_transaction(transaction)
        request.session['__website_sale_last_tx_id'] = transaction.id
        return transaction.render_sale_button(order)

    @http.route('/shop/payment/token', type='http', auth='public', website=True)
    def payment_token(self, pm_id=None, **kwargs):
        """ Method that handles payment using saved tokens

        :param int pm_id: id of the payment.token that we want to use to pay.
        """
        order = request.website.sale_get_order()
        # do not crash if the user has already paid and try to pay again
        if not order:
            return request.redirect('/shop/?error=no_order')

        assert order.partner_id.id != request.website.partner_id.id

        try:
            pm_id = int(pm_id)
        except ValueError:
            return request.redirect('/shop/?error=invalid_token_id')

        # We retrieve the token the user want to use to pay
        if not request.env['payment.token'].sudo().search_count([('id', '=', pm_id)]):
            return request.redirect('/shop/?error=token_not_found')

        # Create transaction
        vals = {'payment_token_id': pm_id, 'return_url': '/shop/payment/validate'}

        tx = order._create_payment_transaction(vals)
        PaymentProcessing.add_payment_transaction(tx)
        return request.redirect('/payment/process')

    @http.route('/shop/payment/get_status/<int:sale_order_id>', type='json', auth="public", website=True)
    def payment_get_status(self, sale_order_id, **post):
        order = request.env['sale.order'].sudo().browse(sale_order_id).exists()
        assert order.id == request.session.get('sale_last_order_id')

        return {
            'recall': order.get_portal_last_transaction().state == 'pending',
            'message': request.env['ir.ui.view'].render_template("website_sale.payment_confirmation_status", {
                'order': order
            })
        }

    @http.route('/shop/payment/validate', type='http', auth="public", website=True)
    def payment_validate(self, transaction_id=None, sale_order_id=None, **post):
        """ Method that should be called by the server when receiving an update
        for a transaction. State at this point :

         - UDPATE ME
        """
        if sale_order_id is None:
            order = request.website.sale_get_order()
        else:
            order = request.env['sale.order'].sudo().browse(sale_order_id)
            assert order.id == request.session.get('sale_last_order_id')

        if transaction_id:
            tx = request.env['payment.transaction'].sudo().browse(transaction_id)
            assert tx in order.transaction_ids()
        elif order:
            tx = order.get_portal_last_transaction()
        else:
            tx = None

        if not order or (order.amount_total and not tx):
            return request.redirect('/shop')

        # clean context and session, then redirect to the confirmation page
        request.website.sale_reset()
        if tx and tx.state == 'draft':
            return request.redirect('/shop')

        PaymentProcessing.remove_payment_transaction(tx)
        return request.redirect('/shop/confirmation')


    @http.route(['/shop/terms'], type='http', auth="public", website=True)
    def terms(self, **kw):
        return request.render("website_sale.terms")

    @http.route(['/shop/confirmation'], type='http', auth="public", website=True)
    def payment_confirmation(self, **post):
        """ End of checkout process controller. Confirmation is basically seing
        the status of a sale.order. State at this point :

         - should not have any context / session info: clean them
         - take a sale.order id, because we request a sale.order and are not
           session dependant anymore
        """
        sale_order_id = request.session.get('sale_last_order_id')
        if sale_order_id:
            order = request.env['sale.order'].sudo().browse(sale_order_id)
            return request.render("website_sale.confirmation", {'order': order})
        else:
            return request.redirect('/shop')

    @http.route(['/shop/print'], type='http', auth="public", website=True)
    def print_saleorder(self, **kwargs):
        sale_order_id = request.session.get('sale_last_order_id')
        if sale_order_id:
            pdf, _ = request.env.ref('sale.action_report_saleorder').sudo().render_qweb_pdf([sale_order_id])
            pdfhttpheaders = [('Content-Type', 'application/pdf'), ('Content-Length', u'%s' % len(pdf))]
            return request.make_response(pdf, headers=pdfhttpheaders)
        else:
            return request.redirect('/shop')

    @http.route(['/shop/tracking_last_order'], type='json', auth="public")
    def tracking_cart(self, **post):
        """ return data about order in JSON needed for google analytics"""
        ret = {}
        sale_order_id = request.session.get('sale_last_order_id')
        if sale_order_id:
            order = request.env['sale.order'].sudo().browse(sale_order_id)
            ret = self.order_2_return_dict(order)
        return ret

    # ------------------------------------------------------
    # Edit
    # ------------------------------------------------------

    @http.route(['/shop/add_product'], type='json', auth="user", methods=['POST'], website=True)
    def add_product(self, name=None, category=0, **post):
        product = request.env['product.product'].create({
            'name': name or _("New Product"),
            'public_categ_ids': category,
            'website_id': request.website.id,
        })
        return "/shop/product/%s?enable_editor=1" % slug(product.product_tmpl_id)

    @http.route(['/shop/change_styles'], type='json', auth="public")
    def change_styles(self, id, style_id):
        product = request.env['product.template'].browse(id)

        remove = []
        active = False
        style_id = int(style_id)
        for style in product.website_style_ids:
            if style.id == style_id:
                remove.append(style.id)
                active = True
                break

        style = request.env['product.style'].browse(style_id)

        if remove:
            product.write({'website_style_ids': [(3, rid) for rid in remove]})
        if not active:
            product.write({'website_style_ids': [(4, style.id)]})

        return not active

    @http.route(['/shop/change_sequence'], type='json', auth="public")
    def change_sequence(self, id, sequence):
        product_tmpl = request.env['product.template'].browse(id)
        if sequence == "top":
            product_tmpl.set_sequence_top()
        elif sequence == "bottom":
            product_tmpl.set_sequence_bottom()
        elif sequence == "up":
            product_tmpl.set_sequence_up()
        elif sequence == "down":
            product_tmpl.set_sequence_down()

    @http.route(['/shop/change_size'], type='json', auth="public")
    def change_size(self, id, x, y):
        product = request.env['product.template'].browse(id)
        return product.write({'website_size_x': x, 'website_size_y': y})

    def order_lines_2_google_api(self, order_lines):
        """ Transforms a list of order lines into a dict for google analytics """
        ret = []
        for line in order_lines:
            product = line.product_id
            ret.append({
                'id': line.order_id.id,
                'sku': product.barcode or product.id,
                'name': product.name or '-',
                'category': product.categ_id.name or '-',
                'price': line.price_unit,
                'quantity': line.product_uom_qty,
            })
        return ret

    def order_2_return_dict(self, order):
        """ Returns the tracking_cart dict of the order for Google analytics basically defined to be inherited """
        return {
            'transaction': {
                'id': order.id,
                'affiliation': order.company_id.name,
                'revenue': order.amount_total,
                'tax': order.amount_tax,
                'currency': order.currency_id.name
            },
            'lines': self.order_lines_2_google_api(order.order_line)
        }

    @http.route(['/shop/country_infos/<model("res.country"):country>'], type='json', auth="public", methods=['POST'], website=True)
    def country_infos(self, country, mode, **kw):
        return dict(
            fields=country.get_address_fields(),
            states=[(st.id, st.name, st.code) for st in country.get_website_sale_states(mode=mode)],
            phone_code=country.phone_code
        )

    @http.route(['/shop/update_carrier'], type='json', auth='public', methods=['POST'], website=True, csrf=False)
    def update_eshop_carrier(self, **post):
        results = {}
        if hasattr(self, '_update_website_sale_delivery'):
            results.update(self._update_website_sale_delivery(**post))

        if hasattr(self, '_update_website_sale_coupon'):
            results.update(self._update_website_sale_coupon(**post))

        return results

    def _format_amount(self, amount, currency):
        fmt = "%.{0}f".format(currency.decimal_places)
        lang = request.env['res.lang']._lang_get(request.env.context.get('lang') or 'en_US')
        return lang.format(fmt, currency.round(amount), grouping=True, monetary=True)\
            .replace(r' ', u'\N{NO-BREAK SPACE}').replace(r'-', u'-\N{ZERO WIDTH NO-BREAK SPACE}')

    @http.route(['/shop/cart/update_option'], type='http', auth="public", methods=['POST'], website=True, multilang=False)
    def cart_options_update_json(self, product_id, add_qty=1, set_qty=0, goto_shop=None, lang=None, **kw):
        if lang:
            request.website = request.website.with_context(lang=lang)

        order = request.website.sale_get_order(force_create=1)
        optional_product_ids = []
        for k, v in kw.items():
            if "optional-product-" in k and int(kw.get(k.replace("product", "add"))):
                optional_product_ids.append(int(v))

        custom_values = []
        if kw.get('custom_values'):
            custom_values = json.loads(kw.get('custom_values'))

        value = {}
        if add_qty or set_qty:
            value = order._cart_update(
                product_id=int(product_id),
                add_qty=add_qty,
                set_qty=set_qty,
                optional_product_ids=optional_product_ids,
                product_custom_attribute_values=self._get_product_custom_value(
                    int(product_id),
                    custom_values,
                    'product_custom_attribute_values'
                ),
                no_variant_attribute_values=self._get_product_custom_value(
                    int(product_id),
                    custom_values,
                    'no_variant_attribute_values'
                )
            )

        # options have all time the same quantity
        for option_id in optional_product_ids:
            order._cart_update(
                product_id=option_id,
                set_qty=value.get('quantity'),
                linked_line_id=value.get('line_id'),
                product_custom_attribute_values=self._get_product_custom_value(
                    option_id,
                    custom_values,
                    'product_custom_attribute_values'
                ),
                no_variant_attribute_values=self._get_product_custom_value(
                    option_id,
                    custom_values,
                    'no_variant_attribute_values'
                )
            )

        return str(order.cart_quantity)

    def _get_product_custom_value(self, product_id, custom_values, field):
        if custom_values:
            for custom_value in custom_values:
                if custom_value['product_id'] == product_id:
                    return custom_value[field]

        return None

    @http.route(['/product_configurator/show_optional_products_website'], type='json', auth="public", methods=['POST'], website=True)
    def show_optional_products_website(self, product_id, variant_values, **kw):
        return self._show_optional_products(product_id, variant_values, request.website.get_current_pricelist(), True, **kw)

    @http.route(['/product_configurator/optional_product_items_website'], type='json', auth="public", methods=['POST'], website=True)
    def optional_product_items_website(self, product_id, **kw):
        return self._optional_product_items(product_id, request.website.get_current_pricelist(), **kw)

    @http.route(['/product_configurator/get_combination_info_website'], type='json', auth="public", methods=['POST'], website=True)
    def get_combination_info_website(self, product_template_id, product_id, combination, add_qty, **kw):
        return self._get_combination_info(product_template_id, product_id, combination, add_qty, request.website.get_current_pricelist())<|MERGE_RESOLUTION|>--- conflicted
+++ resolved
@@ -392,19 +392,16 @@
 
     @http.route(['/shop/cart/update'], type='http', auth="public", methods=['POST'], website=True, csrf=False)
     def cart_update(self, product_id, add_qty=1, set_qty=0, **kw):
-<<<<<<< HEAD
-        product_custom_attribute_values = None
-        if kw.get('product_custom_attribute_values'):
-            product_custom_attribute_values = json.loads(kw.get('product_custom_attribute_values'))
-
-        request.website.sale_get_order(force_create=1)._cart_update(
-=======
         sale_order = request.website.sale_get_order(force_create=1)
         if sale_order.state != 'draft':
             request.session['sale_order_id'] = None
             sale_order = request.website.sale_get_order(force_create=True)
+
+        product_custom_attribute_values = None
+        if kw.get('product_custom_attribute_values'):
+            product_custom_attribute_values = json.loads(kw.get('product_custom_attribute_values'))
+
         sale_order._cart_update(
->>>>>>> f6ca72b3
             product_id=int(product_id),
             add_qty=add_qty,
             set_qty=set_qty,
@@ -577,11 +574,8 @@
 
         new_values['customer'] = True
         new_values['team_id'] = request.website.salesteam_id and request.website.salesteam_id.id
-<<<<<<< HEAD
+        new_values['user_id'] = request.website.salesperson_id and request.website.salesperson_id.id
         new_values['website_id'] = request.website.id
-=======
-        new_values['user_id'] = request.website.salesperson_id and request.website.salesperson_id.id
->>>>>>> f6ca72b3
 
         lang = request.lang if request.lang in request.website.mapped('language_ids.code') else None
         if lang:
