<<<<<<< HEAD
# Brazilian Portuguese translation for openobject-addons
# Copyright (c) 2014 Rosetta Contributors and Canonical Ltd 2014
# This file is distributed under the same license as the openobject-addons package.
# FIRST AUTHOR <EMAIL@ADDRESS>, 2014.
#
msgid ""
msgstr ""
"Project-Id-Version: openobject-addons\n"
"Report-Msgid-Bugs-To: FULL NAME <EMAIL@ADDRESS>\n"
"POT-Creation-Date: 2014-09-23 16:28+0000\n"
"PO-Revision-Date: 2014-09-19 10:40+0000\n"
"Last-Translator: FULL NAME <EMAIL@ADDRESS>\n"
"Language-Team: Brazilian Portuguese <pt_BR@li.org>\n"
=======
# Translation of Odoo Server.
# This file contains the translation of the following modules:
# * website_sale
# 
# Translators:
# danimaribeiro <danimaribeiro@gmail.com>, 2015
# grazziano <g.negocios@outlook.com.br>, 2016
# Luiz Carlos de Lima <luiz.carlos@akretion.com.br>, 2015
msgid ""
msgstr ""
"Project-Id-Version: Odoo 8.0\n"
"Report-Msgid-Bugs-To: \n"
"POT-Creation-Date: 2015-01-21 14:09+0000\n"
"PO-Revision-Date: 2016-07-09 17:15+0000\n"
"Last-Translator: grazziano <g.negocios@outlook.com.br>\n"
"Language-Team: Portuguese (Brazil) (http://www.transifex.com/odoo/odoo-8/language/pt_BR/)\n"
>>>>>>> 96502490
"MIME-Version: 1.0\n"
"Content-Type: text/plain; charset=UTF-8\n"
"Content-Transfer-Encoding: 8bit\n"
"X-Launchpad-Export-Date: 2014-09-24 09:43+0000\n"
"X-Generator: Launchpad (build 17196)\n"

#. module: website_sale
#: view:website:website_sale.cart
#: view:website:website_sale.products_item
msgid "&nbsp;"
msgstr ""

#. module: website_sale
#: view:website:website_sale.products
msgid "'Content'"
msgstr ""

#. module: website_sale
#: view:website:website_sale.checkout
msgid "-- Create a new address --"
msgstr ""

#. module: website_sale
#: view:website:website_sale.product
msgid "30-day money-back guarantee"
msgstr ""

#. module: website_sale
#: model:ir.actions.act_window,help:website_sale.product_public_category_action
msgid ""
"<p class=\"oe_view_nocontent_create\">\n"
"            Click to define a new category.\n"
"          </p><p>\n"
"            Categories are used to browse your products through the\n"
"            touchscreen interface.\n"
"          </p><p>\n"
"            If you put a photo on the category, the layout of the\n"
"            touchscreen interface will automatically. We suggest not to put\n"
"            a photo on categories for small (1024x768) screens.\n"
"          </p>\n"
"        "
msgstr ""

#. module: website_sale
#: field:product.template,accessory_product_ids:0
msgid "Accessory Products"
msgstr ""

#. module: website_sale
#: view:website:website_sale.cart
#: view:website:website_sale.product
msgid "Add to Cart"
msgstr ""

#. module: website_sale
#: view:website:website_sale.products
msgid "All Products"
msgstr ""

#. module: website_sale
#: field:product.template,alternative_product_ids:0
msgid "Alternative Products"
msgstr ""

#. module: website_sale
#: help:product.template,alternative_product_ids:0
msgid "Appear on the product page"
msgstr ""

#. module: website_sale
#: help:product.template,accessory_product_ids:0
msgid "Appear on the shopping cart"
msgstr ""

#. module: website_sale
#: view:website:website_sale.cart
msgid "Apply"
msgstr ""

#. module: website_sale
#: field:product.template,website_published:0
msgid "Available in the website"
msgstr ""

#. module: website_sale
#: view:website:website_sale.confirmation
#: view:website:website_sale.payment
msgid "Bill To:"
msgstr ""

#. module: website_sale
#: view:website:website_sale.checkout
msgid "Billing Information"
msgstr ""

#. module: website_sale
#: view:website:website_sale.product
msgid "Buy now, get in 2 days"
msgstr ""

#. module: website_sale
#: field:sale.order,cart_quantity:0
msgid "Cart Quantity"
msgstr ""

#. module: website_sale
#: view:website:website_sale.payment
msgid "Change Address"
<<<<<<< HEAD
msgstr ""
=======
msgstr "Alterar Endereço"
>>>>>>> 96502490

#. module: website_sale
#. openerp-web
#: code:addons/website_sale/static/src/js/website_sale_tour_shop.js:53
#, python-format
msgid "Change the price"
msgstr ""

#. module: website_sale
#: field:product.public.category,child_id:0
msgid "Children Categories"
msgstr ""

#. module: website_sale
#. openerp-web
#: code:addons/website_sale/static/src/js/website_sale_tour_shop.js:33
#, python-format
msgid "Choose name"
msgstr ""

#. module: website_sale
#: view:website:website_sale.checkout
msgid "City"
msgstr ""

#. module: website_sale
#. openerp-web
#: code:addons/website_sale/static/src/js/website_sale_tour_shop.js:41
#, python-format
msgid "Click <em>Continue</em> to create the product."
msgstr ""

#. module: website_sale
#. openerp-web
#: code:addons/website_sale/static/src/js/website_sale_tour_shop.js:19
#, python-format
msgid "Click here to add a new product."
msgstr ""

#. module: website_sale
#. openerp-web
#: code:addons/website_sale/static/src/js/website_sale_tour_shop.js:62
#, python-format
msgid "Click here to set an image describing your product."
msgstr ""

#. module: website_sale
#. openerp-web
#: code:addons/website_sale/static/src/js/website_sale_tour_shop.js:75
#, python-format
msgid "Click on save to add the image to the product decsription."
msgstr ""

#. module: website_sale
#. openerp-web
#: code:addons/website_sale/static/src/js/website_sale_tour_shop.js:104
#, python-format
msgid "Click to publish your product so your customers can see it."
msgstr ""

#. module: website_sale
#. openerp-web
#: code:addons/website_sale/static/src/js/website_sale_tour_shop.js:110
#, python-format
msgid "Close Tutorial"
msgstr ""

#. module: website_sale
#: selection:product.attribute,type:0
msgid "Color"
msgstr ""

#. module: website_sale
#: view:website:website_sale.checkout
msgid "Company Name"
msgstr ""

#. module: website_sale
#: view:website:website_sale.checkout
msgid "Confirm"
msgstr ""

#. module: website_sale
#: view:website:website_sale.cart
#: view:website:website_sale.checkout
#: view:website:website_sale.confirmation
#: view:website:website_sale.payment
msgid "Confirmation"
msgstr ""

#. module: website_sale
#: view:website:website_sale.confirmation
msgid "Confirmed"
msgstr ""

#. module: website_sale
#. openerp-web
#: code:addons/website_sale/static/src/js/website_sale_tour_shop.js:108
#, python-format
msgid "Congratulations"
msgstr ""

#. module: website_sale
#. openerp-web
#: code:addons/website_sale/static/src/js/website_sale_tour_shop.js:109
#, python-format
msgid "Congratulations! You just created and published your first product."
msgstr ""

#. module: website_sale
#. openerp-web
#: code:addons/website_sale/static/src/js/website_sale_tour_shop.js:47
#, python-format
msgid "Continue"
msgstr ""

#. module: website_sale
#: view:website:website_sale.cart
msgid "Continue Shopping"
msgstr ""

#. module: website_sale
#: view:website:website_sale.checkout
msgid "Country"
msgstr ""

#. module: website_sale
#: view:website:website_sale.checkout
msgid "Country..."
msgstr ""

#. module: website_sale
#: view:website:website_sale.cart
msgid "Coupon Code"
msgstr ""

#. module: website_sale
#. openerp-web
#: code:addons/website_sale/static/src/js/website_sale_tour_shop.js:40
#, python-format
msgid "Create Product"
msgstr ""

#. module: website_sale
#. openerp-web
#: code:addons/website_sale/static/src/js/website_sale_tour_shop.js:25
#, python-format
msgid "Create a new product"
msgstr ""

#. module: website_sale
#. openerp-web
#: code:addons/website_sale/static/src/js/website_sale_tour_shop.js:8
#, python-format
msgid "Create a product"
msgstr ""

#. module: website_sale
#. openerp-web
#: code:addons/website_sale/static/src/js/website_sale_tour_shop.js:18
#, python-format
msgid "Create your first product"
msgstr ""

#. module: website_sale
#: field:product.public.category,create_uid:0
#: field:product.style,create_uid:0
msgid "Created by"
msgstr ""

#. module: website_sale
#: field:product.public.category,create_date:0
#: field:product.style,create_date:0
msgid "Created on"
msgstr ""

#. module: website_sale
#: field:website,currency_id:0
msgid "Default Currency"
msgstr ""

#. module: website_sale
#: field:website,pricelist_id:0
msgid "Default Pricelist"
msgstr ""

#. module: website_sale
#. openerp-web
#: code:addons/website_sale/static/src/js/website_sale_tour_shop.js:81
#, python-format
msgid "Describe the Product"
msgstr ""

#. module: website_sale
#: help:product.template,website_sequence:0
msgid "Determine the display order in the Website E-commerce"
msgstr ""

#. module: website_sale
#. openerp-web
#: code:addons/website_sale/static/src/js/website_sale_tour_shop.js:88
#, python-format
msgid "Drag & Drop a block"
msgstr ""

#. module: website_sale
#. openerp-web
#: code:addons/website_sale/static/src/js/website_sale_tour_shop.js:89
#, python-format
msgid "Drag the 'Big Picture' block and drop it in your page."
msgstr ""

#. module: website_sale
#. openerp-web
#: code:addons/website_sale/static/src/js/website_sale_tour_shop.js:54
#, python-format
msgid "Edit the price of this product by clicking on the amount."
msgstr ""

#. module: website_sale
#: view:website:website_sale.checkout
msgid "Email"
msgstr ""

#. module: website_sale
#. openerp-web
#: code:addons/website_sale/static/src/js/website_sale_tour_shop.js:34
#, python-format
msgid "Enter a name for your new product then click 'Continue'."
msgstr ""

#. module: website_sale
#: constraint:product.public.category:0
msgid "Error ! You cannot create recursive categories."
msgstr ""

#. module: website_sale
#: view:website:website_sale.product
msgid "Free Shipping in U.S."
msgstr ""

#. module: website_sale
#: help:product.public.category,sequence:0
msgid ""
"Gives the sequence order when displaying a list of product categories."
msgstr ""

#. module: website_sale
#: field:product.style,html_class:0
msgid "HTML Classes"
msgstr ""

#. module: website_sale
#: field:product.attribute.value,color:0
msgid "HTML Color Index"
msgstr ""

#. module: website_sale
#: view:website:website_sale.cart
msgid "Have a coupon code? Fill in this field and apply."
msgstr ""

#. module: website_sale
#: help:product.attribute.value,color:0
msgid ""
"Here you can set a specific HTML color index (e.g. #ff0000) to display the "
"color on the website if the attibute type is 'Color'."
msgstr ""

#. module: website_sale
#: selection:product.attribute,type:0
msgid "Hidden"
msgstr ""

#. module: website_sale
#: field:product.public.category,id:0
#: field:product.style,id:0
msgid "ID"
msgstr ""

#. module: website_sale
#: field:product.public.category,image:0
msgid "Image"
msgstr ""

#. module: website_sale
#. openerp-web
#: code:addons/website_sale/static/src/js/website_sale_tour_shop.js:82
#, python-format
msgid ""
"Insert blocks like text-image, or gallery to fully describe the product."
msgstr ""

#. module: website_sale
#: field:product.public.category,write_uid:0
#: field:product.style,write_uid:0
msgid "Last Updated by"
msgstr ""

#. module: website_sale
#: field:product.public.category,write_date:0
#: field:product.style,write_date:0
msgid "Last Updated on"
msgstr ""

#. module: website_sale
#. openerp-web
#: code:addons/website_sale/static/src/js/website_sale_tour_shop.js:68
#, python-format
msgid "Let's select an ipad image."
msgstr ""

#. module: website_sale
#: field:product.public.category,image_medium:0
msgid "Medium-sized image"
msgstr ""

#. module: website_sale
#: help:product.public.category,image_medium:0
msgid ""
"Medium-sized image of the category. It is automatically resized as a "
"128x128px image, with aspect ratio preserved. Use this field in form views "
"or some kanban views."
msgstr ""

#. module: website_sale
#: view:website:website.layout
msgid "My cart"
msgstr ""

#. module: website_sale
#: field:product.public.category,complete_name:0
#: field:product.public.category,name:0
msgid "Name"
msgstr ""

#. module: website_sale
#: view:website:website_sale.checkout
msgid "Name (Shipping)"
msgstr ""

#. module: website_sale
#. openerp-web
#: code:addons/website_sale/controllers/main.py:812
#: code:addons/website_sale/static/src/js/website_sale.editor.js:11
#: view:website:website.layout
#, python-format
msgid "New Product"
msgstr ""

#. module: website_sale
#. openerp-web
#: code:addons/website_sale/static/src/js/website_sale_tour_shop.js:45
#, python-format
msgid "New product created"
msgstr ""

#. module: website_sale
#: view:website:website_sale.products
msgid "No product defined."
msgstr ""

#. module: website_sale
#. openerp-web
#: code:addons/website_sale/static/src/js/website_sale_tour_shop.js:96
#, python-format
msgid "Once you click on save, your product is updated."
msgstr ""

#. module: website_sale
#: view:website:website_sale.products
msgid "Options"
msgstr ""

#. module: website_sale
#: view:website:website_sale.confirmation
msgid "Order"
msgstr ""

#. module: website_sale
#: field:sale.order,website_order_line:0
msgid "Order Lines displayed on Website"
msgstr ""

#. module: website_sale
#: help:sale.order,website_order_line:0
msgid ""
"Order Lines to be displayed on the website. They should not be used for "
"computation purpose."
msgstr ""

#. module: website_sale
#: model:product.public.category,name:website_sale.categ_others
msgid "Others"
msgstr ""

#. module: website_sale
#: field:product.public.category,parent_id:0
msgid "Parent Category"
msgstr ""

#. module: website_sale
#: code:addons/website_sale/controllers/main.py:622
#: view:website:website_sale.payment
#, python-format
msgid "Pay Now"
msgstr ""

#. module: website_sale
#: view:website:website_sale.cart
#: view:website:website_sale.checkout
#: view:website:website_sale.confirmation
#: view:website:website_sale.payment
msgid "Payment"
msgstr ""

#. module: website_sale
#: field:sale.order,payment_acquirer_id:0
msgid "Payment Acquirer"
msgstr ""

#. module: website_sale
#: view:website:website_sale.payment
msgid "Payment Method:"
msgstr ""

#. module: website_sale
#: model:ir.model,name:website_sale.model_payment_transaction
msgid "Payment Transaction"
msgstr ""

#. module: website_sale
#: view:website:website_sale.checkout
msgid "Phone"
msgstr ""

#. module: website_sale
#: view:website:website_sale.cart
msgid "Policies"
msgstr ""

#. module: website_sale
#: view:website:website_sale.product
msgid "Post"
msgstr ""

#. module: website_sale
#: view:website:website_sale.cart
#: view:website:website_sale.payment
msgid "Price"
msgstr ""

#. module: website_sale
#: model:ir.model,name:website_sale.model_product_pricelist
msgid "Pricelist"
msgstr ""

#. module: website_sale
#: view:website:website_sale.cart
msgid "Process Checkout"
msgstr ""

#. module: website_sale
#: model:ir.model,name:website_sale.model_product_product
#: view:website:website_sale.cart
#: view:website:website_sale.payment
msgid "Product"
msgstr ""

#. module: website_sale
#: model:ir.model,name:website_sale.model_product_attribute
msgid "Product Attribute"
msgstr ""

#. module: website_sale
#: view:website:website_sale.product
msgid "Product Name"
msgstr ""

#. module: website_sale
#: view:product.public.category:website_sale.product_public_category_tree_view
msgid "Product Product Categories"
msgstr ""

#. module: website_sale
#: model:ir.model,name:website_sale.model_product_template
msgid "Product Template"
msgstr ""

#. module: website_sale
#: view:website:website_sale.product
#: view:website:website_sale.product_price
msgid "Product not available"
msgstr ""

#. module: website_sale
#: view:website:website_sale.404
msgid "Product not found!"
msgstr ""

#. module: website_sale
#: view:website:website_sale.product
msgid "Products"
msgstr ""

#. module: website_sale
#: view:website:website_sale.products
msgid "Promote"
msgstr ""

#. module: website_sale
#: field:product.pricelist,code:0
msgid "Promotional Code"
msgstr ""

#. module: website_sale
#: view:product.public.category:website_sale.product_public_category_form_view
msgid "Public Categories"
msgstr ""

#. module: website_sale
#: model:ir.model,name:website_sale.model_product_public_category
#: field:product.template,public_categ_ids:0
msgid "Public Category"
msgstr ""

#. module: website_sale
#: model:ir.actions.act_window,name:website_sale.product_public_category_action
#: model:ir.ui.menu,name:website_sale.menu_product_public_category
msgid "Public Product Categories"
msgstr ""

#. module: website_sale
#. openerp-web
#: code:addons/website_sale/static/src/js/website_sale_tour_shop.js:103
#, python-format
msgid "Publish your product"
msgstr ""

#. module: website_sale
#: view:website:website_sale.products
msgid "Push down"
msgstr ""

#. module: website_sale
#: view:website:website_sale.products
msgid "Push to bottom"
msgstr ""

#. module: website_sale
#: view:website:website_sale.products
msgid "Push to top"
msgstr ""

#. module: website_sale
#: view:website:website_sale.products
msgid "Push up"
msgstr ""

#. module: website_sale
#: view:website:website_sale.cart
#: view:website:website_sale.payment
msgid "Quantity"
msgstr ""

#. module: website_sale
#: selection:product.attribute,type:0
msgid "Radio"
msgstr ""

#. module: website_sale
#: view:website:website_sale.checkout
msgid "Return to Cart"
<<<<<<< HEAD
msgstr ""
=======
msgstr "Retornar ao Carrinho"
>>>>>>> 96502490

#. module: website_sale
#: view:website:website_sale.404
msgid "Return to the product list."
msgstr ""

#. module: website_sale
#: view:website:website_sale.cart
#: view:website:website_sale.checkout
#: view:website:website_sale.confirmation
#: view:website:website_sale.payment
msgid "Review Order"
msgstr ""

#. module: website_sale
#: view:website:website_sale.products_item
msgid "Sale"
msgstr ""

#. module: website_sale
#: field:payment.transaction,sale_order_id:0
msgid "Sale Order"
msgstr ""

#. module: website_sale
#: model:ir.model,name:website_sale.model_sale_order
msgid "Sales Order"
msgstr ""

#. module: website_sale
#. openerp-web
#: code:addons/website_sale/static/src/js/website_sale_tour_shop.js:74
#, python-format
msgid "Save this Image"
msgstr ""

#. module: website_sale
#. openerp-web
#: code:addons/website_sale/static/src/js/website_sale_tour_shop.js:95
#, python-format
msgid "Save your modifications"
msgstr ""

#. module: website_sale
#: view:website:website_sale.search
msgid "Search..."
msgstr ""

#. module: website_sale
#: view:website:website_sale.cart
msgid "Secure Payment"
msgstr ""

#. module: website_sale
#: selection:product.attribute,type:0
msgid "Select"
msgstr ""

#. module: website_sale
#. openerp-web
#: code:addons/website_sale/static/src/js/website_sale_tour_shop.js:26
#, python-format
msgid ""
"Select 'New Product' to create it and manage its properties to boost your "
"sales."
msgstr ""

#. module: website_sale
#. openerp-web
#: code:addons/website_sale/static/src/js/website_sale_tour_shop.js:67
#, python-format
msgid "Select an Image"
msgstr ""

#. module: website_sale
#: field:product.public.category,sequence:0
#: field:product.template,website_sequence:0
msgid "Sequence"
msgstr ""

#. module: website_sale
#: view:website:website_sale.confirmation
#: view:website:website_sale.payment
msgid "Ship To:"
msgstr ""

#. module: website_sale
#: view:website:website_sale.checkout
#: view:website:website_sale.confirmation
#: view:website:website_sale.payment
msgid "Ship to the same address"
msgstr ""

#. module: website_sale
#: view:website:website_sale.checkout
msgid "Shipping"
msgstr ""

#. module: website_sale
#: view:website:website_sale.cart
#: view:website:website_sale.checkout
#: view:website:website_sale.confirmation
#: view:website:website_sale.payment
msgid "Shipping & Billing"
msgstr ""

#. module: website_sale
#: view:website:website_sale.checkout
msgid "Shipping Information"
msgstr ""

#. module: website_sale
#: view:website:website_sale.products
#: model:website.menu,name:website_sale.menu_shop
msgid "Shop"
msgstr ""

#. module: website_sale
#: view:website:website_sale.checkout
msgid "Shop - Checkout"
msgstr ""

#. module: website_sale
#: view:website:website_sale.confirmation
msgid "Shop - Confirmed"
msgstr ""

#. module: website_sale
#: view:website:website_sale.payment
msgid "Shop - Select Payment Mode"
msgstr ""

#. module: website_sale
#: view:website:website_sale.cart
msgid "Shopping Cart"
msgstr ""

#. module: website_sale
#: view:website:website_sale.checkout
msgid "Sign in"
msgstr ""

#. module: website_sale
#: view:website:website_sale.products
msgid "Size"
msgstr ""

#. module: website_sale
#: field:product.template,website_size_x:0
msgid "Size X"
msgstr ""

#. module: website_sale
#: field:product.template,website_size_y:0
msgid "Size Y"
msgstr ""

#. module: website_sale
#. openerp-web
#: code:addons/website_sale/static/src/js/website_sale_tour_shop.js:13
#, python-format
msgid "Skip It"
msgstr ""

#. module: website_sale
#: field:product.public.category,image_small:0
msgid "Smal-sized image"
msgstr ""

#. module: website_sale
#: help:product.public.category,image_small:0
msgid ""
"Small-sized image of the category. It is automatically resized as a 64x64px "
<<<<<<< HEAD
"image, with aspect ratio preserved. Use this field anywhere a small image is "
"required."
msgstr ""
=======
"image, with aspect ratio preserved. Use this field anywhere a small image is"
" required."
msgstr "Imagem de tamanho pequeno da categoria. Ele é automaticamente redimensionada como uma imagem 64x64px, com relação de aspecto preservado. Utilize este campo em qualquer lugar onde uma imagem pequena for necessária."
>>>>>>> 96502490

#. module: website_sale
#: view:website:website_sale.404
msgid "Sorry, this product is not available anymore."
msgstr ""

#. module: website_sale
#. openerp-web
#: code:addons/website_sale/static/src/js/website_sale_tour_shop.js:13
#, python-format
msgid "Start Tutorial"
msgstr ""

#. module: website_sale
#: view:website:website_sale.checkout
msgid "State / Province"
msgstr ""

#. module: website_sale
#: view:website:website_sale.checkout
msgid "State / Province..."
msgstr ""

#. module: website_sale
#: view:website:website_sale.checkout
msgid "Street"
msgstr ""

#. module: website_sale
#: field:product.style,name:0
msgid "Style Name"
msgstr ""

#. module: website_sale
#: field:product.template,website_style_ids:0
#: view:website:website_sale.products
msgid "Styles"
msgstr ""

#. module: website_sale
#: view:website:website_sale.checkout
msgid "Subtotal:"
msgstr ""

#. module: website_sale
#: view:website:website_sale.product
msgid "Suggested alternatives:"
msgstr ""

#. module: website_sale
#: view:website:website_sale.cart
msgid "Suggested products:"
msgstr ""

#. module: website_sale
#: view:website:website_sale.total
msgid "Taxes may be updated after providing shipping address"
msgstr ""

#. module: website_sale
#: view:website:website_sale.checkout
#: view:website:website_sale.total
msgid "Taxes:"
msgstr ""

#. module: website_sale
#: view:website:website_sale.confirmation
msgid "Thank you for your order."
msgstr ""

#. module: website_sale
#: code:addons/website_sale/controllers/main.py:723
#, python-format
msgid "The payment seems to have been canceled."
msgstr ""

#. module: website_sale
#: code:addons/website_sale/controllers/main.py:699
#: code:addons/website_sale/controllers/main.py:711
#, python-format
msgid "There seems to be an error with your request."
msgstr ""

#. module: website_sale
#: help:product.public.category,image:0
msgid ""
"This field holds the image used as image for the cateogry, limited to "
"1024x1024px."
msgstr ""

#. module: website_sale
#. openerp-web
#: code:addons/website_sale/static/src/js/website_sale_tour_shop.js:46
#, python-format
msgid "This page contains all the information related to the new product."
msgstr ""

#. module: website_sale
#: help:product.template,public_categ_ids:0
msgid "Those categories are used to group similar products for e-commerce."
msgstr ""

#. module: website_sale
#: view:website:website_sale.checkout
msgid "Total To Pay:"
msgstr ""

#. module: website_sale
#: view:website:website_sale.total
msgid "Total:"
msgstr ""

#. module: website_sale
#: field:sale.order,payment_tx_id:0
msgid "Transaction"
msgstr ""

#. module: website_sale
#: field:product.attribute,type:0
msgid "Type"
msgstr ""

#. module: website_sale
#. openerp-web
#: code:addons/website_sale/static/src/js/website_sale_tour_shop.js:61
#, python-format
msgid "Update image"
msgstr ""

#. module: website_sale
#: view:website:website_sale.products
msgid "Use the"
msgstr ""

#. module: website_sale
#: view:website:website_sale.checkout
msgid "VAT Number"
msgstr ""

#. module: website_sale
#: view:website:website_sale.payment
msgid "Validate Order"
msgstr ""

#. module: website_sale
#: model:ir.model,name:website_sale.model_website
#: view:product.template:website_sale.product_template_form_view
msgid "Website"
msgstr ""

#. module: website_sale
#: field:product.template,website_message_ids:0
msgid "Website Comments"
msgstr ""

#. module: website_sale
#: model:ir.actions.act_url,name:website_sale.action_open_website
msgid "Website Shop"
msgstr ""

#. module: website_sale
#: field:product.template,website_meta_description:0
msgid "Website meta description"
msgstr ""

#. module: website_sale
#: field:product.template,website_meta_keywords:0
msgid "Website meta keywords"
msgstr ""

#. module: website_sale
#: field:product.template,website_meta_title:0
msgid "Website meta title"
msgstr ""

#. module: website_sale
#: field:product.product,website_url:0
#: field:product.template,website_url:0
msgid "Website url"
msgstr ""

#. module: website_sale
#. openerp-web
#: code:addons/website_sale/static/src/js/website_sale_tour_shop.js:11
#, python-format
msgid "Welcome to your shop"
msgstr ""

#. module: website_sale
#: view:website:website_sale.product
msgid "Write a comment..."
msgstr ""

#. module: website_sale
#. openerp-web
#: code:addons/website_sale/static/src/js/website_sale_tour_shop.js:12
#, python-format
msgid ""
"You successfully installed the e-commerce. This guide will help you to "
"create your product and promote your sales."
msgstr ""

#. module: website_sale
#: view:website:website_sale.checkout
msgid "Your Address"
msgstr ""

#. module: website_sale
#: view:website:website_sale.checkout
msgid "Your Name"
msgstr ""

#. module: website_sale
#: view:website:website_sale.checkout
msgid "Your Order"
msgstr ""

#. module: website_sale
#: view:website:website_sale.cart
msgid "Your cart is empty!"
msgstr ""

#. module: website_sale
#: code:addons/website_sale/controllers/main.py:721
#, python-format
msgid "Your payment has been received."
msgstr ""

#. module: website_sale
#: code:addons/website_sale/controllers/main.py:725
#: code:addons/website_sale/controllers/main.py:729
#, python-format
msgid "Your transaction is waiting confirmation."
msgstr ""

#. module: website_sale
#: view:website:website_sale.checkout
msgid "Zip / Postal Code"
msgstr ""

#. module: website_sale
#: view:website:website_sale.checkout
msgid "change"
<<<<<<< HEAD
msgstr ""
=======
msgstr "alterar"
>>>>>>> 96502490

#. module: website_sale
#: view:website:website_sale.cart
msgid "code..."
msgstr ""

#. module: website_sale
#: view:website:website_sale.products
msgid "col-md-3 hidden-xs"
msgstr ""

#. module: website_sale
#: view:website:website_sale.products
msgid "col-md-9"
msgstr ""

#. module: website_sale
#: view:website:website_sale.product
msgid "comment"
msgstr ""

#. module: website_sale
#: view:website:website_sale.product
msgid "comments"
msgstr ""

#. module: website_sale
#: view:website:website_sale.products
msgid "pagination form-inline col-md-3"
msgstr ""

#. module: website_sale
#: view:website:website_sale.product
msgid "pull-right"
msgstr ""

#. module: website_sale
#: view:website:website_sale.checkout
msgid "select..."
msgstr ""

#. module: website_sale
#: view:website:website_sale.products
msgid "top menu to create a new product."
msgstr ""

#. module: website_sale
#: view:website:website_sale.cart
msgid "☑ 256 bit encryption"
msgstr ""

#. module: website_sale
#: view:website:website_sale.cart
msgid "☑ 30-days money-back guarantee"
msgstr ""

#. module: website_sale
#: view:website:website_sale.cart
msgid "☑ Invoice sent by e-Mail"
<<<<<<< HEAD
msgstr ""
=======
msgstr "☑ Fatura enviada por e-mail"
>>>>>>> 96502490

#. module: website_sale
#: view:website:website_sale.cart
msgid "☑ Processed by Ogone"
msgstr ""<|MERGE_RESOLUTION|>--- conflicted
+++ resolved
@@ -1,18 +1,3 @@
-<<<<<<< HEAD
-# Brazilian Portuguese translation for openobject-addons
-# Copyright (c) 2014 Rosetta Contributors and Canonical Ltd 2014
-# This file is distributed under the same license as the openobject-addons package.
-# FIRST AUTHOR <EMAIL@ADDRESS>, 2014.
-#
-msgid ""
-msgstr ""
-"Project-Id-Version: openobject-addons\n"
-"Report-Msgid-Bugs-To: FULL NAME <EMAIL@ADDRESS>\n"
-"POT-Creation-Date: 2014-09-23 16:28+0000\n"
-"PO-Revision-Date: 2014-09-19 10:40+0000\n"
-"Last-Translator: FULL NAME <EMAIL@ADDRESS>\n"
-"Language-Team: Brazilian Portuguese <pt_BR@li.org>\n"
-=======
 # Translation of Odoo Server.
 # This file contains the translation of the following modules:
 # * website_sale
@@ -29,33 +14,31 @@
 "PO-Revision-Date: 2016-07-09 17:15+0000\n"
 "Last-Translator: grazziano <g.negocios@outlook.com.br>\n"
 "Language-Team: Portuguese (Brazil) (http://www.transifex.com/odoo/odoo-8/language/pt_BR/)\n"
->>>>>>> 96502490
 "MIME-Version: 1.0\n"
 "Content-Type: text/plain; charset=UTF-8\n"
-"Content-Transfer-Encoding: 8bit\n"
-"X-Launchpad-Export-Date: 2014-09-24 09:43+0000\n"
-"X-Generator: Launchpad (build 17196)\n"
-
-#. module: website_sale
-#: view:website:website_sale.cart
-#: view:website:website_sale.products_item
+"Content-Transfer-Encoding: \n"
+"Language: pt_BR\n"
+"Plural-Forms: nplurals=2; plural=(n > 1);\n"
+
+#. module: website_sale
+#: view:website:website_sale.cart view:website:website_sale.products_item
 msgid "&nbsp;"
-msgstr ""
+msgstr "&nbsp;"
 
 #. module: website_sale
 #: view:website:website_sale.products
 msgid "'Content'"
-msgstr ""
+msgstr "'Conteúdo'"
 
 #. module: website_sale
 #: view:website:website_sale.checkout
 msgid "-- Create a new address --"
-msgstr ""
+msgstr "-- Criar um novo endereço --"
 
 #. module: website_sale
 #: view:website:website_sale.product
 msgid "30-day money-back guarantee"
-msgstr ""
+msgstr "30 dias dinheiro de volta garantido"
 
 #. module: website_sale
 #: model:ir.actions.act_window,help:website_sale.product_public_category_action
@@ -71,362 +54,351 @@
 "            a photo on categories for small (1024x768) screens.\n"
 "          </p>\n"
 "        "
-msgstr ""
+msgstr "<p class=\"oe_view_nocontent_create\">\n            Clica para definir uma nova categoria.\n          </p><p>\n            As categorias são usadas para procurar o seu produto através da\n             interface touchscreen.\n          </p><p>\n            Se você colocar uma foto na categoria, o layout do\n             interface touchscreen automaticamente. Nós sugerimos não colocar\n             uma foto em categorias para telas pequenas < (1024x768).\n          </p>\n        "
 
 #. module: website_sale
 #: field:product.template,accessory_product_ids:0
 msgid "Accessory Products"
-msgstr ""
-
-#. module: website_sale
-#: view:website:website_sale.cart
-#: view:website:website_sale.product
+msgstr "Produtos acessórios"
+
+#. module: website_sale
+#: view:website:website_sale.cart view:website:website_sale.product
 msgid "Add to Cart"
-msgstr ""
+msgstr "Adicionar ao carrinho"
 
 #. module: website_sale
 #: view:website:website_sale.products
 msgid "All Products"
-msgstr ""
+msgstr "Todos os produtos"
 
 #. module: website_sale
 #: field:product.template,alternative_product_ids:0
 msgid "Alternative Products"
-msgstr ""
+msgstr "Produtos alternativos"
 
 #. module: website_sale
 #: help:product.template,alternative_product_ids:0
 msgid "Appear on the product page"
-msgstr ""
+msgstr "Mostrar na página de produto"
 
 #. module: website_sale
 #: help:product.template,accessory_product_ids:0
 msgid "Appear on the shopping cart"
-msgstr ""
+msgstr "Mostrar no carrinho de compras"
 
 #. module: website_sale
 #: view:website:website_sale.cart
 msgid "Apply"
-msgstr ""
+msgstr "Aplicar"
 
 #. module: website_sale
 #: field:product.template,website_published:0
 msgid "Available in the website"
-msgstr ""
-
-#. module: website_sale
-#: view:website:website_sale.confirmation
-#: view:website:website_sale.payment
+msgstr "Disponível no site"
+
+#. module: website_sale
+#: view:website:website_sale.confirmation view:website:website_sale.payment
 msgid "Bill To:"
-msgstr ""
+msgstr "Faturar para:"
 
 #. module: website_sale
 #: view:website:website_sale.checkout
 msgid "Billing Information"
-msgstr ""
+msgstr "Informação de Cobrança"
 
 #. module: website_sale
 #: view:website:website_sale.product
 msgid "Buy now, get in 2 days"
-msgstr ""
+msgstr "Compre agora, receba em 2 dias"
 
 #. module: website_sale
 #: field:sale.order,cart_quantity:0
 msgid "Cart Quantity"
-msgstr ""
+msgstr "Quantidade no carrinho"
 
 #. module: website_sale
 #: view:website:website_sale.payment
 msgid "Change Address"
-<<<<<<< HEAD
-msgstr ""
-=======
 msgstr "Alterar Endereço"
->>>>>>> 96502490
 
 #. module: website_sale
 #. openerp-web
 #: code:addons/website_sale/static/src/js/website_sale_tour_shop.js:53
 #, python-format
 msgid "Change the price"
-msgstr ""
+msgstr "Alterar o Preço"
 
 #. module: website_sale
 #: field:product.public.category,child_id:0
 msgid "Children Categories"
-msgstr ""
+msgstr "Sub Categorias"
 
 #. module: website_sale
 #. openerp-web
 #: code:addons/website_sale/static/src/js/website_sale_tour_shop.js:33
 #, python-format
 msgid "Choose name"
-msgstr ""
+msgstr "Escolha um nome"
 
 #. module: website_sale
 #: view:website:website_sale.checkout
 msgid "City"
-msgstr ""
+msgstr "Cidade"
 
 #. module: website_sale
 #. openerp-web
 #: code:addons/website_sale/static/src/js/website_sale_tour_shop.js:41
 #, python-format
 msgid "Click <em>Continue</em> to create the product."
-msgstr ""
+msgstr "Clique <em>Continuar</em> para criar o produto"
 
 #. module: website_sale
 #. openerp-web
 #: code:addons/website_sale/static/src/js/website_sale_tour_shop.js:19
 #, python-format
 msgid "Click here to add a new product."
-msgstr ""
+msgstr "Clique aqui para adicionar um novo produto"
 
 #. module: website_sale
 #. openerp-web
 #: code:addons/website_sale/static/src/js/website_sale_tour_shop.js:62
 #, python-format
 msgid "Click here to set an image describing your product."
-msgstr ""
+msgstr "Clique aqui para adicionar uma imagem ao seu produto"
 
 #. module: website_sale
 #. openerp-web
 #: code:addons/website_sale/static/src/js/website_sale_tour_shop.js:75
 #, python-format
 msgid "Click on save to add the image to the product decsription."
-msgstr ""
+msgstr "Clique no salvar para adicionar uma imagem a descrição do produto"
 
 #. module: website_sale
 #. openerp-web
 #: code:addons/website_sale/static/src/js/website_sale_tour_shop.js:104
 #, python-format
 msgid "Click to publish your product so your customers can see it."
-msgstr ""
+msgstr "Clique para publicar seu produto, então seus clientes podem visualizar."
 
 #. module: website_sale
 #. openerp-web
 #: code:addons/website_sale/static/src/js/website_sale_tour_shop.js:110
 #, python-format
 msgid "Close Tutorial"
-msgstr ""
+msgstr "Fechar Tutorial"
 
 #. module: website_sale
 #: selection:product.attribute,type:0
 msgid "Color"
-msgstr ""
+msgstr "Cor"
 
 #. module: website_sale
 #: view:website:website_sale.checkout
 msgid "Company Name"
-msgstr ""
+msgstr "Nome da Empresa"
 
 #. module: website_sale
 #: view:website:website_sale.checkout
 msgid "Confirm"
-msgstr ""
-
-#. module: website_sale
-#: view:website:website_sale.cart
-#: view:website:website_sale.checkout
-#: view:website:website_sale.confirmation
-#: view:website:website_sale.payment
+msgstr "Confirmar"
+
+#. module: website_sale
+#: view:website:website_sale.cart view:website:website_sale.checkout
+#: view:website:website_sale.confirmation view:website:website_sale.payment
 msgid "Confirmation"
-msgstr ""
+msgstr "Confirmação"
 
 #. module: website_sale
 #: view:website:website_sale.confirmation
 msgid "Confirmed"
-msgstr ""
+msgstr "Confirmado"
 
 #. module: website_sale
 #. openerp-web
 #: code:addons/website_sale/static/src/js/website_sale_tour_shop.js:108
 #, python-format
 msgid "Congratulations"
-msgstr ""
+msgstr "Parabéns"
 
 #. module: website_sale
 #. openerp-web
 #: code:addons/website_sale/static/src/js/website_sale_tour_shop.js:109
 #, python-format
 msgid "Congratulations! You just created and published your first product."
-msgstr ""
+msgstr "Parabéns! Você criou e publicou seu primeiro produto."
 
 #. module: website_sale
 #. openerp-web
 #: code:addons/website_sale/static/src/js/website_sale_tour_shop.js:47
 #, python-format
 msgid "Continue"
-msgstr ""
+msgstr "Continuar"
 
 #. module: website_sale
 #: view:website:website_sale.cart
 msgid "Continue Shopping"
-msgstr ""
+msgstr "Continue comprando"
 
 #. module: website_sale
 #: view:website:website_sale.checkout
 msgid "Country"
-msgstr ""
+msgstr "País"
 
 #. module: website_sale
 #: view:website:website_sale.checkout
 msgid "Country..."
-msgstr ""
+msgstr "País..."
 
 #. module: website_sale
 #: view:website:website_sale.cart
 msgid "Coupon Code"
-msgstr ""
+msgstr "Código cupom"
 
 #. module: website_sale
 #. openerp-web
 #: code:addons/website_sale/static/src/js/website_sale_tour_shop.js:40
 #, python-format
 msgid "Create Product"
-msgstr ""
+msgstr "Criar produtos"
 
 #. module: website_sale
 #. openerp-web
 #: code:addons/website_sale/static/src/js/website_sale_tour_shop.js:25
 #, python-format
 msgid "Create a new product"
-msgstr ""
+msgstr "Criar um novo produto"
 
 #. module: website_sale
 #. openerp-web
 #: code:addons/website_sale/static/src/js/website_sale_tour_shop.js:8
 #, python-format
 msgid "Create a product"
-msgstr ""
+msgstr "Criar um produto"
 
 #. module: website_sale
 #. openerp-web
 #: code:addons/website_sale/static/src/js/website_sale_tour_shop.js:18
 #, python-format
 msgid "Create your first product"
-msgstr ""
-
-#. module: website_sale
-#: field:product.public.category,create_uid:0
-#: field:product.style,create_uid:0
+msgstr "Criar seu primeiro produto"
+
+#. module: website_sale
+#: field:product.public.category,create_uid:0 field:product.style,create_uid:0
 msgid "Created by"
-msgstr ""
+msgstr "Criado por"
 
 #. module: website_sale
 #: field:product.public.category,create_date:0
 #: field:product.style,create_date:0
 msgid "Created on"
-msgstr ""
+msgstr "Criado em"
 
 #. module: website_sale
 #: field:website,currency_id:0
 msgid "Default Currency"
-msgstr ""
+msgstr "Moeda padrão"
 
 #. module: website_sale
 #: field:website,pricelist_id:0
 msgid "Default Pricelist"
-msgstr ""
+msgstr "Lista de preço padrão"
 
 #. module: website_sale
 #. openerp-web
 #: code:addons/website_sale/static/src/js/website_sale_tour_shop.js:81
 #, python-format
 msgid "Describe the Product"
-msgstr ""
+msgstr "Descrever o produto"
 
 #. module: website_sale
 #: help:product.template,website_sequence:0
 msgid "Determine the display order in the Website E-commerce"
-msgstr ""
+msgstr "Determina a ordem de exibição no ecommerce."
 
 #. module: website_sale
 #. openerp-web
 #: code:addons/website_sale/static/src/js/website_sale_tour_shop.js:88
 #, python-format
 msgid "Drag & Drop a block"
-msgstr ""
+msgstr "Clique e arraste um bloco"
 
 #. module: website_sale
 #. openerp-web
 #: code:addons/website_sale/static/src/js/website_sale_tour_shop.js:89
 #, python-format
 msgid "Drag the 'Big Picture' block and drop it in your page."
-msgstr ""
+msgstr "Arraste a 'Imagem maior' e solte em sua página."
 
 #. module: website_sale
 #. openerp-web
 #: code:addons/website_sale/static/src/js/website_sale_tour_shop.js:54
 #, python-format
 msgid "Edit the price of this product by clicking on the amount."
-msgstr ""
+msgstr "Editar o preço deste produto clicando no valor."
 
 #. module: website_sale
 #: view:website:website_sale.checkout
 msgid "Email"
-msgstr ""
+msgstr "E-mail"
 
 #. module: website_sale
 #. openerp-web
 #: code:addons/website_sale/static/src/js/website_sale_tour_shop.js:34
 #, python-format
 msgid "Enter a name for your new product then click 'Continue'."
-msgstr ""
+msgstr "Digite o nome para seu novo produto então clique em 'Continuar'"
 
 #. module: website_sale
 #: constraint:product.public.category:0
 msgid "Error ! You cannot create recursive categories."
-msgstr ""
+msgstr "Erro! Você não pode criar categorias recursivas."
 
 #. module: website_sale
 #: view:website:website_sale.product
 msgid "Free Shipping in U.S."
-msgstr ""
+msgstr "Entrega grátis nos EUA"
 
 #. module: website_sale
 #: help:product.public.category,sequence:0
-msgid ""
-"Gives the sequence order when displaying a list of product categories."
-msgstr ""
+msgid "Gives the sequence order when displaying a list of product categories."
+msgstr "Define a ordem de apresentação quando mostrar a lista de categorias de produtos."
 
 #. module: website_sale
 #: field:product.style,html_class:0
 msgid "HTML Classes"
-msgstr ""
+msgstr "Classes HTML"
 
 #. module: website_sale
 #: field:product.attribute.value,color:0
 msgid "HTML Color Index"
-msgstr ""
+msgstr "Índice de Cores HTML"
 
 #. module: website_sale
 #: view:website:website_sale.cart
 msgid "Have a coupon code? Fill in this field and apply."
-msgstr ""
+msgstr "Tem um código de cupom? Preencha neste campo e salve."
 
 #. module: website_sale
 #: help:product.attribute.value,color:0
 msgid ""
 "Here you can set a specific HTML color index (e.g. #ff0000) to display the "
 "color on the website if the attibute type is 'Color'."
-msgstr ""
+msgstr "Aqui você pode especificar uma  tabela de cores (ex #ff0000) para mostrar no website quando o atributo for do tipo 'cor'."
 
 #. module: website_sale
 #: selection:product.attribute,type:0
 msgid "Hidden"
-msgstr ""
-
-#. module: website_sale
-#: field:product.public.category,id:0
-#: field:product.style,id:0
+msgstr "Oculto"
+
+#. module: website_sale
+#: field:product.public.category,id:0 field:product.style,id:0
 msgid "ID"
-msgstr ""
+msgstr "ID"
 
 #. module: website_sale
 #: field:product.public.category,image:0
 msgid "Image"
-msgstr ""
+msgstr "Imagem"
 
 #. module: website_sale
 #. openerp-web
@@ -434,31 +406,29 @@
 #, python-format
 msgid ""
 "Insert blocks like text-image, or gallery to fully describe the product."
-msgstr ""
-
-#. module: website_sale
-#: field:product.public.category,write_uid:0
-#: field:product.style,write_uid:0
+msgstr "Insira um bloco de texto-imagem, ou galeria para descrever o produto."
+
+#. module: website_sale
+#: field:product.public.category,write_uid:0 field:product.style,write_uid:0
 msgid "Last Updated by"
-msgstr ""
-
-#. module: website_sale
-#: field:product.public.category,write_date:0
-#: field:product.style,write_date:0
+msgstr "Última atualização por"
+
+#. module: website_sale
+#: field:product.public.category,write_date:0 field:product.style,write_date:0
 msgid "Last Updated on"
-msgstr ""
+msgstr "Última atualização em"
 
 #. module: website_sale
 #. openerp-web
 #: code:addons/website_sale/static/src/js/website_sale_tour_shop.js:68
 #, python-format
 msgid "Let's select an ipad image."
-msgstr ""
+msgstr "Vamos selecionar uma imagem para o Ipad."
 
 #. module: website_sale
 #: field:product.public.category,image_medium:0
 msgid "Medium-sized image"
-msgstr ""
+msgstr "Imagem de tamanho Médio"
 
 #. module: website_sale
 #: help:product.public.category,image_medium:0
@@ -466,318 +436,306 @@
 "Medium-sized image of the category. It is automatically resized as a "
 "128x128px image, with aspect ratio preserved. Use this field in form views "
 "or some kanban views."
-msgstr ""
+msgstr "Image médias da categoria. Ele é automaticamente redimensionada como uma imagem de 128x128px, com relação de aspecto preservado. Utilize este campo em vista de formulário ou algumas vistas kanban."
 
 #. module: website_sale
 #: view:website:website.layout
 msgid "My cart"
-msgstr ""
+msgstr "Meu carrinho"
 
 #. module: website_sale
 #: field:product.public.category,complete_name:0
 #: field:product.public.category,name:0
 msgid "Name"
-msgstr ""
+msgstr "Nome"
 
 #. module: website_sale
 #: view:website:website_sale.checkout
 msgid "Name (Shipping)"
-msgstr ""
-
-#. module: website_sale
-#. openerp-web
-#: code:addons/website_sale/controllers/main.py:812
+msgstr "Nome (Entrega)"
+
+#. module: website_sale
+#. openerp-web
+#: code:addons/website_sale/controllers/main.py:845
 #: code:addons/website_sale/static/src/js/website_sale.editor.js:11
 #: view:website:website.layout
 #, python-format
 msgid "New Product"
-msgstr ""
+msgstr "Novo produto"
 
 #. module: website_sale
 #. openerp-web
 #: code:addons/website_sale/static/src/js/website_sale_tour_shop.js:45
 #, python-format
 msgid "New product created"
-msgstr ""
+msgstr "Novo produto criado"
 
 #. module: website_sale
 #: view:website:website_sale.products
 msgid "No product defined."
-msgstr ""
+msgstr "Nenhum produto definido."
 
 #. module: website_sale
 #. openerp-web
 #: code:addons/website_sale/static/src/js/website_sale_tour_shop.js:96
 #, python-format
 msgid "Once you click on save, your product is updated."
-msgstr ""
+msgstr "Após clicar no salvar, seu produto será atualizado."
 
 #. module: website_sale
 #: view:website:website_sale.products
 msgid "Options"
-msgstr ""
+msgstr "Opções"
 
 #. module: website_sale
 #: view:website:website_sale.confirmation
 msgid "Order"
-msgstr ""
+msgstr "Ordem"
 
 #. module: website_sale
 #: field:sale.order,website_order_line:0
 msgid "Order Lines displayed on Website"
-msgstr ""
+msgstr "Linhas da cotação mostradas no website"
 
 #. module: website_sale
 #: help:sale.order,website_order_line:0
 msgid ""
 "Order Lines to be displayed on the website. They should not be used for "
 "computation purpose."
-msgstr ""
+msgstr "Linhas da cotação para serem mostradas no website. Elas não devem ser usadas para propósito de somas."
 
 #. module: website_sale
 #: model:product.public.category,name:website_sale.categ_others
 msgid "Others"
-msgstr ""
+msgstr "Outros"
 
 #. module: website_sale
 #: field:product.public.category,parent_id:0
 msgid "Parent Category"
-msgstr ""
-
-#. module: website_sale
-#: code:addons/website_sale/controllers/main.py:622
+msgstr "Categoria superior(pai)"
+
+#. module: website_sale
+#: code:addons/website_sale/controllers/main.py:654
 #: view:website:website_sale.payment
 #, python-format
 msgid "Pay Now"
-msgstr ""
-
-#. module: website_sale
-#: view:website:website_sale.cart
-#: view:website:website_sale.checkout
-#: view:website:website_sale.confirmation
-#: view:website:website_sale.payment
+msgstr "Pagar agora"
+
+#. module: website_sale
+#: view:website:website_sale.cart view:website:website_sale.checkout
+#: view:website:website_sale.confirmation view:website:website_sale.payment
 msgid "Payment"
-msgstr ""
+msgstr "Pagamento"
 
 #. module: website_sale
 #: field:sale.order,payment_acquirer_id:0
 msgid "Payment Acquirer"
-msgstr ""
+msgstr "Método de Pagamento"
 
 #. module: website_sale
 #: view:website:website_sale.payment
 msgid "Payment Method:"
-msgstr ""
+msgstr "Formas de pagamento:"
 
 #. module: website_sale
 #: model:ir.model,name:website_sale.model_payment_transaction
 msgid "Payment Transaction"
-msgstr ""
+msgstr "Transação do Pagamento"
 
 #. module: website_sale
 #: view:website:website_sale.checkout
 msgid "Phone"
-msgstr ""
+msgstr "Telefone"
 
 #. module: website_sale
 #: view:website:website_sale.cart
 msgid "Policies"
-msgstr ""
+msgstr "Políticas"
 
 #. module: website_sale
 #: view:website:website_sale.product
 msgid "Post"
-msgstr ""
-
-#. module: website_sale
-#: view:website:website_sale.cart
-#: view:website:website_sale.payment
+msgstr "Lançar"
+
+#. module: website_sale
+#: view:website:website_sale.cart view:website:website_sale.payment
 msgid "Price"
-msgstr ""
+msgstr "Preço"
 
 #. module: website_sale
 #: model:ir.model,name:website_sale.model_product_pricelist
 msgid "Pricelist"
-msgstr ""
+msgstr "Lista de Preço"
 
 #. module: website_sale
 #: view:website:website_sale.cart
 msgid "Process Checkout"
-msgstr ""
+msgstr "Processo de checkout"
 
 #. module: website_sale
 #: model:ir.model,name:website_sale.model_product_product
-#: view:website:website_sale.cart
-#: view:website:website_sale.payment
+#: view:website:website_sale.cart view:website:website_sale.payment
 msgid "Product"
-msgstr ""
+msgstr "Produto"
 
 #. module: website_sale
 #: model:ir.model,name:website_sale.model_product_attribute
 msgid "Product Attribute"
-msgstr ""
+msgstr "Atributo de Produto"
 
 #. module: website_sale
 #: view:website:website_sale.product
 msgid "Product Name"
-msgstr ""
+msgstr "Nome do Produto"
 
 #. module: website_sale
 #: view:product.public.category:website_sale.product_public_category_tree_view
 msgid "Product Product Categories"
-msgstr ""
+msgstr "Categorias de produto"
 
 #. module: website_sale
 #: model:ir.model,name:website_sale.model_product_template
 msgid "Product Template"
-msgstr ""
-
-#. module: website_sale
-#: view:website:website_sale.product
-#: view:website:website_sale.product_price
+msgstr "Modelo de Produto"
+
+#. module: website_sale
+#: view:website:website_sale.product view:website:website_sale.product_price
 msgid "Product not available"
-msgstr ""
+msgstr "Produto não disponível"
 
 #. module: website_sale
 #: view:website:website_sale.404
 msgid "Product not found!"
-msgstr ""
+msgstr "Produto não encontrado"
 
 #. module: website_sale
 #: view:website:website_sale.product
 msgid "Products"
-msgstr ""
+msgstr "Produtos"
 
 #. module: website_sale
 #: view:website:website_sale.products
 msgid "Promote"
-msgstr ""
+msgstr "Promover"
 
 #. module: website_sale
 #: field:product.pricelist,code:0
 msgid "Promotional Code"
-msgstr ""
+msgstr "Código promocional"
 
 #. module: website_sale
 #: view:product.public.category:website_sale.product_public_category_form_view
 msgid "Public Categories"
-msgstr ""
+msgstr "Categorias públicas"
 
 #. module: website_sale
 #: model:ir.model,name:website_sale.model_product_public_category
 #: field:product.template,public_categ_ids:0
 msgid "Public Category"
-msgstr ""
+msgstr "Categoria pública"
 
 #. module: website_sale
 #: model:ir.actions.act_window,name:website_sale.product_public_category_action
 #: model:ir.ui.menu,name:website_sale.menu_product_public_category
 msgid "Public Product Categories"
-msgstr ""
+msgstr "Categorias de produto públicas"
 
 #. module: website_sale
 #. openerp-web
 #: code:addons/website_sale/static/src/js/website_sale_tour_shop.js:103
 #, python-format
 msgid "Publish your product"
-msgstr ""
+msgstr "Publicar seu produto"
 
 #. module: website_sale
 #: view:website:website_sale.products
 msgid "Push down"
-msgstr ""
+msgstr "empurre para baixo"
 
 #. module: website_sale
 #: view:website:website_sale.products
 msgid "Push to bottom"
-msgstr ""
+msgstr "Empurre para baixo"
 
 #. module: website_sale
 #: view:website:website_sale.products
 msgid "Push to top"
-msgstr ""
+msgstr "Empurre para o topo"
 
 #. module: website_sale
 #: view:website:website_sale.products
 msgid "Push up"
-msgstr ""
-
-#. module: website_sale
-#: view:website:website_sale.cart
-#: view:website:website_sale.payment
+msgstr "Empurrar para cima"
+
+#. module: website_sale
+#: view:website:website_sale.cart view:website:website_sale.payment
 msgid "Quantity"
-msgstr ""
+msgstr "Quantidade"
 
 #. module: website_sale
 #: selection:product.attribute,type:0
 msgid "Radio"
-msgstr ""
+msgstr "Radio"
 
 #. module: website_sale
 #: view:website:website_sale.checkout
 msgid "Return to Cart"
-<<<<<<< HEAD
-msgstr ""
-=======
 msgstr "Retornar ao Carrinho"
->>>>>>> 96502490
 
 #. module: website_sale
 #: view:website:website_sale.404
 msgid "Return to the product list."
-msgstr ""
-
-#. module: website_sale
-#: view:website:website_sale.cart
-#: view:website:website_sale.checkout
-#: view:website:website_sale.confirmation
-#: view:website:website_sale.payment
+msgstr "Retornar a lista de produtos"
+
+#. module: website_sale
+#: view:website:website_sale.cart view:website:website_sale.checkout
+#: view:website:website_sale.confirmation view:website:website_sale.payment
 msgid "Review Order"
-msgstr ""
+msgstr "Revisar pedido"
 
 #. module: website_sale
 #: view:website:website_sale.products_item
 msgid "Sale"
-msgstr ""
+msgstr "Venda"
 
 #. module: website_sale
 #: field:payment.transaction,sale_order_id:0
 msgid "Sale Order"
-msgstr ""
+msgstr "Pedido de Venda"
 
 #. module: website_sale
 #: model:ir.model,name:website_sale.model_sale_order
 msgid "Sales Order"
-msgstr ""
+msgstr "Pedido de Venda"
 
 #. module: website_sale
 #. openerp-web
 #: code:addons/website_sale/static/src/js/website_sale_tour_shop.js:74
 #, python-format
 msgid "Save this Image"
-msgstr ""
+msgstr "Salvar esta imagem"
 
 #. module: website_sale
 #. openerp-web
 #: code:addons/website_sale/static/src/js/website_sale_tour_shop.js:95
 #, python-format
 msgid "Save your modifications"
-msgstr ""
+msgstr "Salvar suas modificações"
 
 #. module: website_sale
 #: view:website:website_sale.search
 msgid "Search..."
-msgstr ""
+msgstr "Pesquisar..."
 
 #. module: website_sale
 #: view:website:website_sale.cart
 msgid "Secure Payment"
-msgstr ""
+msgstr "Pagamento seguro"
 
 #. module: website_sale
 #: selection:product.attribute,type:0
 msgid "Select"
-msgstr ""
+msgstr "Selecionar"
 
 #. module: website_sale
 #. openerp-web
@@ -786,315 +744,303 @@
 msgid ""
 "Select 'New Product' to create it and manage its properties to boost your "
 "sales."
-msgstr ""
+msgstr "Selecione 'Novo produto' para criar e gerenciar as propriedades e melhorar suas vendas."
 
 #. module: website_sale
 #. openerp-web
 #: code:addons/website_sale/static/src/js/website_sale_tour_shop.js:67
 #, python-format
 msgid "Select an Image"
-msgstr ""
+msgstr "Selecione uma imagem"
 
 #. module: website_sale
 #: field:product.public.category,sequence:0
 #: field:product.template,website_sequence:0
 msgid "Sequence"
-msgstr ""
-
-#. module: website_sale
-#: view:website:website_sale.confirmation
-#: view:website:website_sale.payment
+msgstr "Seqüência"
+
+#. module: website_sale
+#: view:website:website_sale.confirmation view:website:website_sale.payment
 msgid "Ship To:"
-msgstr ""
-
-#. module: website_sale
-#: view:website:website_sale.checkout
-#: view:website:website_sale.confirmation
+msgstr "Enviar para:"
+
+#. module: website_sale
+#: view:website:website_sale.checkout view:website:website_sale.confirmation
 #: view:website:website_sale.payment
 msgid "Ship to the same address"
-msgstr ""
+msgstr "Enviar para o mesmo endereço"
 
 #. module: website_sale
 #: view:website:website_sale.checkout
 msgid "Shipping"
-msgstr ""
-
-#. module: website_sale
-#: view:website:website_sale.cart
-#: view:website:website_sale.checkout
-#: view:website:website_sale.confirmation
-#: view:website:website_sale.payment
+msgstr "Entrega"
+
+#. module: website_sale
+#: view:website:website_sale.cart view:website:website_sale.checkout
+#: view:website:website_sale.confirmation view:website:website_sale.payment
 msgid "Shipping & Billing"
-msgstr ""
+msgstr "Entrega e cobrança"
 
 #. module: website_sale
 #: view:website:website_sale.checkout
 msgid "Shipping Information"
-msgstr ""
+msgstr "Informações de entrega"
 
 #. module: website_sale
 #: view:website:website_sale.products
 #: model:website.menu,name:website_sale.menu_shop
 msgid "Shop"
-msgstr ""
+msgstr "Loja"
 
 #. module: website_sale
 #: view:website:website_sale.checkout
 msgid "Shop - Checkout"
-msgstr ""
+msgstr "Compras - Checkout"
 
 #. module: website_sale
 #: view:website:website_sale.confirmation
 msgid "Shop - Confirmed"
-msgstr ""
+msgstr "Compras - Confirmadas"
 
 #. module: website_sale
 #: view:website:website_sale.payment
 msgid "Shop - Select Payment Mode"
-msgstr ""
+msgstr "Compras - Selecionar a forma de pagamento"
 
 #. module: website_sale
 #: view:website:website_sale.cart
 msgid "Shopping Cart"
-msgstr ""
+msgstr "Carrinho de compras"
 
 #. module: website_sale
 #: view:website:website_sale.checkout
 msgid "Sign in"
-msgstr ""
+msgstr "Entrada"
 
 #. module: website_sale
 #: view:website:website_sale.products
 msgid "Size"
-msgstr ""
+msgstr "Tamanho"
 
 #. module: website_sale
 #: field:product.template,website_size_x:0
 msgid "Size X"
-msgstr ""
+msgstr "Tamanho X"
 
 #. module: website_sale
 #: field:product.template,website_size_y:0
 msgid "Size Y"
-msgstr ""
+msgstr "Tamanho Y"
 
 #. module: website_sale
 #. openerp-web
 #: code:addons/website_sale/static/src/js/website_sale_tour_shop.js:13
 #, python-format
 msgid "Skip It"
-msgstr ""
+msgstr "Ignorar"
 
 #. module: website_sale
 #: field:product.public.category,image_small:0
 msgid "Smal-sized image"
-msgstr ""
+msgstr "Imagem pequena"
 
 #. module: website_sale
 #: help:product.public.category,image_small:0
 msgid ""
 "Small-sized image of the category. It is automatically resized as a 64x64px "
-<<<<<<< HEAD
-"image, with aspect ratio preserved. Use this field anywhere a small image is "
-"required."
-msgstr ""
-=======
 "image, with aspect ratio preserved. Use this field anywhere a small image is"
 " required."
 msgstr "Imagem de tamanho pequeno da categoria. Ele é automaticamente redimensionada como uma imagem 64x64px, com relação de aspecto preservado. Utilize este campo em qualquer lugar onde uma imagem pequena for necessária."
->>>>>>> 96502490
 
 #. module: website_sale
 #: view:website:website_sale.404
 msgid "Sorry, this product is not available anymore."
-msgstr ""
+msgstr "Desculpe, este produto não está mais disponível."
 
 #. module: website_sale
 #. openerp-web
 #: code:addons/website_sale/static/src/js/website_sale_tour_shop.js:13
 #, python-format
 msgid "Start Tutorial"
-msgstr ""
+msgstr "Iniciar Tutorial"
 
 #. module: website_sale
 #: view:website:website_sale.checkout
 msgid "State / Province"
-msgstr ""
+msgstr "Estado"
 
 #. module: website_sale
 #: view:website:website_sale.checkout
 msgid "State / Province..."
-msgstr ""
+msgstr "Estado"
 
 #. module: website_sale
 #: view:website:website_sale.checkout
 msgid "Street"
-msgstr ""
+msgstr "Endereço"
 
 #. module: website_sale
 #: field:product.style,name:0
 msgid "Style Name"
-msgstr ""
+msgstr "Nome do estilo"
 
 #. module: website_sale
 #: field:product.template,website_style_ids:0
 #: view:website:website_sale.products
 msgid "Styles"
-msgstr ""
+msgstr "Estilos"
 
 #. module: website_sale
 #: view:website:website_sale.checkout
 msgid "Subtotal:"
-msgstr ""
+msgstr "Subtotal:"
 
 #. module: website_sale
 #: view:website:website_sale.product
 msgid "Suggested alternatives:"
-msgstr ""
+msgstr "Alternativas sugeridas."
 
 #. module: website_sale
 #: view:website:website_sale.cart
 msgid "Suggested products:"
-msgstr ""
+msgstr "Produtos sugeridos:"
 
 #. module: website_sale
 #: view:website:website_sale.total
 msgid "Taxes may be updated after providing shipping address"
-msgstr ""
-
-#. module: website_sale
-#: view:website:website_sale.checkout
-#: view:website:website_sale.total
+msgstr "Impostos podem ser atualizados após a informação do endereço de entrega"
+
+#. module: website_sale
+#: view:website:website_sale.checkout view:website:website_sale.total
 msgid "Taxes:"
-msgstr ""
+msgstr "Impostos:"
 
 #. module: website_sale
 #: view:website:website_sale.confirmation
 msgid "Thank you for your order."
-msgstr ""
-
-#. module: website_sale
-#: code:addons/website_sale/controllers/main.py:723
+msgstr "Obrigado pelo seu pedido."
+
+#. module: website_sale
+#: code:addons/website_sale/controllers/main.py:752
 #, python-format
 msgid "The payment seems to have been canceled."
-msgstr ""
-
-#. module: website_sale
-#: code:addons/website_sale/controllers/main.py:699
-#: code:addons/website_sale/controllers/main.py:711
+msgstr "O pagamento foi cancelado."
+
+#. module: website_sale
+#: code:addons/website_sale/controllers/main.py:728
+#: code:addons/website_sale/controllers/main.py:740
 #, python-format
 msgid "There seems to be an error with your request."
-msgstr ""
+msgstr "Existe um erro com sua requisição."
 
 #. module: website_sale
 #: help:product.public.category,image:0
 msgid ""
-"This field holds the image used as image for the cateogry, limited to "
+"This field holds the image used as image for the category, limited to "
 "1024x1024px."
-msgstr ""
+msgstr "Este campo mantém a imagem usada para a categoria, limitado a 1024x1024px."
 
 #. module: website_sale
 #. openerp-web
 #: code:addons/website_sale/static/src/js/website_sale_tour_shop.js:46
 #, python-format
 msgid "This page contains all the information related to the new product."
-msgstr ""
+msgstr "Esta página contém todas as informações relacionadas ao novo produto."
 
 #. module: website_sale
 #: help:product.template,public_categ_ids:0
 msgid "Those categories are used to group similar products for e-commerce."
-msgstr ""
+msgstr "Estas categorias são usadas para agrupar produtos similares para o e-commerce."
 
 #. module: website_sale
 #: view:website:website_sale.checkout
 msgid "Total To Pay:"
-msgstr ""
+msgstr "Total a pagar:"
 
 #. module: website_sale
 #: view:website:website_sale.total
 msgid "Total:"
-msgstr ""
+msgstr "Total:"
 
 #. module: website_sale
 #: field:sale.order,payment_tx_id:0
 msgid "Transaction"
-msgstr ""
+msgstr "Transação"
 
 #. module: website_sale
 #: field:product.attribute,type:0
 msgid "Type"
-msgstr ""
+msgstr "Tipo"
 
 #. module: website_sale
 #. openerp-web
 #: code:addons/website_sale/static/src/js/website_sale_tour_shop.js:61
 #, python-format
 msgid "Update image"
-msgstr ""
+msgstr "Atualizar imagem"
 
 #. module: website_sale
 #: view:website:website_sale.products
 msgid "Use the"
-msgstr ""
+msgstr "Usar o"
 
 #. module: website_sale
 #: view:website:website_sale.checkout
 msgid "VAT Number"
-msgstr ""
+msgstr "Número VAT"
 
 #. module: website_sale
 #: view:website:website_sale.payment
 msgid "Validate Order"
-msgstr ""
+msgstr "Validar pedido"
 
 #. module: website_sale
 #: model:ir.model,name:website_sale.model_website
 #: view:product.template:website_sale.product_template_form_view
 msgid "Website"
-msgstr ""
+msgstr "Site"
 
 #. module: website_sale
 #: field:product.template,website_message_ids:0
 msgid "Website Comments"
-msgstr ""
+msgstr "Comentários do website"
 
 #. module: website_sale
 #: model:ir.actions.act_url,name:website_sale.action_open_website
 msgid "Website Shop"
-msgstr ""
+msgstr "Loja do site"
 
 #. module: website_sale
 #: field:product.template,website_meta_description:0
 msgid "Website meta description"
-msgstr ""
+msgstr "Site descrição meta"
 
 #. module: website_sale
 #: field:product.template,website_meta_keywords:0
 msgid "Website meta keywords"
-msgstr ""
+msgstr "Site meta palavra-chave"
 
 #. module: website_sale
 #: field:product.template,website_meta_title:0
 msgid "Website meta title"
-msgstr ""
-
-#. module: website_sale
-#: field:product.product,website_url:0
-#: field:product.template,website_url:0
+msgstr "Site meta título"
+
+#. module: website_sale
+#: field:product.product,website_url:0 field:product.template,website_url:0
 msgid "Website url"
-msgstr ""
+msgstr "Site Url"
 
 #. module: website_sale
 #. openerp-web
 #: code:addons/website_sale/static/src/js/website_sale_tour_shop.js:11
 #, python-format
 msgid "Welcome to your shop"
-msgstr ""
+msgstr "Bem-vindo a sua loja"
 
 #. module: website_sale
 #: view:website:website_sale.product
 msgid "Write a comment..."
-msgstr ""
+msgstr "Escrever um comentário"
 
 #. module: website_sale
 #. openerp-web
@@ -1103,120 +1049,102 @@
 msgid ""
 "You successfully installed the e-commerce. This guide will help you to "
 "create your product and promote your sales."
-msgstr ""
+msgstr "Você instalou com sucesso o e-commerce. Este guia irá ajudar você a criar seus produtos e promover suas vendas."
 
 #. module: website_sale
 #: view:website:website_sale.checkout
 msgid "Your Address"
-msgstr ""
+msgstr "Seu endereço"
 
 #. module: website_sale
 #: view:website:website_sale.checkout
 msgid "Your Name"
-msgstr ""
+msgstr "Seu Nome"
 
 #. module: website_sale
 #: view:website:website_sale.checkout
 msgid "Your Order"
-msgstr ""
+msgstr "Seu pedido"
 
 #. module: website_sale
 #: view:website:website_sale.cart
 msgid "Your cart is empty!"
-msgstr ""
-
-#. module: website_sale
-#: code:addons/website_sale/controllers/main.py:721
+msgstr "Seu carrinho está vazio!"
+
+#. module: website_sale
+#: code:addons/website_sale/controllers/main.py:750
 #, python-format
 msgid "Your payment has been received."
-msgstr ""
-
-#. module: website_sale
-#: code:addons/website_sale/controllers/main.py:725
-#: code:addons/website_sale/controllers/main.py:729
+msgstr "Seu pagamento foi recebido."
+
+#. module: website_sale
+#: code:addons/website_sale/controllers/main.py:754
+#: code:addons/website_sale/controllers/main.py:758
 #, python-format
 msgid "Your transaction is waiting confirmation."
-msgstr ""
+msgstr "Sua transação está aguardando confirmação."
 
 #. module: website_sale
 #: view:website:website_sale.checkout
 msgid "Zip / Postal Code"
-msgstr ""
+msgstr "Cep / Código postal"
 
 #. module: website_sale
 #: view:website:website_sale.checkout
 msgid "change"
-<<<<<<< HEAD
-msgstr ""
-=======
 msgstr "alterar"
->>>>>>> 96502490
 
 #. module: website_sale
 #: view:website:website_sale.cart
 msgid "code..."
-msgstr ""
-
-#. module: website_sale
-#: view:website:website_sale.products
-msgid "col-md-3 hidden-xs"
-msgstr ""
-
-#. module: website_sale
-#: view:website:website_sale.products
-msgid "col-md-9"
-msgstr ""
+msgstr "código..."
 
 #. module: website_sale
 #: view:website:website_sale.product
 msgid "comment"
-msgstr ""
+msgstr "Comentário"
 
 #. module: website_sale
 #: view:website:website_sale.product
 msgid "comments"
-msgstr ""
-
-#. module: website_sale
-#: view:website:website_sale.products
-msgid "pagination form-inline col-md-3"
-msgstr ""
+msgstr "Comentários"
 
 #. module: website_sale
 #: view:website:website_sale.product
-msgid "pull-right"
-msgstr ""
+msgid "on"
+msgstr "em"
+
+#. module: website_sale
+#: view:website:website_sale.checkout
+msgid "or"
+msgstr "ou"
 
 #. module: website_sale
 #: view:website:website_sale.checkout
 msgid "select..."
-msgstr ""
+msgstr "selecione..."
 
 #. module: website_sale
 #: view:website:website_sale.products
 msgid "top menu to create a new product."
-msgstr ""
+msgstr "Top menu para criar um novo produto"
 
 #. module: website_sale
 #: view:website:website_sale.cart
 msgid "☑ 256 bit encryption"
-msgstr ""
+msgstr "☑ 256 bits encriptação"
 
 #. module: website_sale
 #: view:website:website_sale.cart
 msgid "☑ 30-days money-back guarantee"
-msgstr ""
+msgstr "30 dias dinheiro de volta garantido"
 
 #. module: website_sale
 #: view:website:website_sale.cart
 msgid "☑ Invoice sent by e-Mail"
-<<<<<<< HEAD
-msgstr ""
-=======
 msgstr "☑ Fatura enviada por e-mail"
->>>>>>> 96502490
 
 #. module: website_sale
 #: view:website:website_sale.cart
 msgid "☑ Processed by Ogone"
-msgstr ""+msgstr "☑ Processada por Ogone"