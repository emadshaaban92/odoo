--- conflicted
+++ resolved
@@ -1,23 +1,3 @@
-<<<<<<< HEAD
-# Brazilian Portuguese translation for openobject-addons
-# Copyright (c) 2014 Rosetta Contributors and Canonical Ltd 2014
-# This file is distributed under the same license as the openobject-addons package.
-# FIRST AUTHOR <EMAIL@ADDRESS>, 2014.
-#
-msgid ""
-msgstr ""
-"Project-Id-Version: openobject-addons\n"
-"Report-Msgid-Bugs-To: FULL NAME <EMAIL@ADDRESS>\n"
-"POT-Creation-Date: 2014-08-14 13:09+0000\n"
-"PO-Revision-Date: 2014-09-19 09:58+0000\n"
-"Last-Translator: FULL NAME <EMAIL@ADDRESS>\n"
-"Language-Team: Brazilian Portuguese <pt_BR@li.org>\n"
-"MIME-Version: 1.0\n"
-"Content-Type: text/plain; charset=UTF-8\n"
-"Content-Transfer-Encoding: 8bit\n"
-"X-Launchpad-Export-Date: 2014-09-20 06:43+0000\n"
-"X-Generator: Launchpad (build 17196)\n"
-=======
 # Translation of Odoo Server.
 # This file contains the translation of the following modules:
 # * payment_buckaroo
@@ -45,34 +25,33 @@
 "<p>You will be redirected to the Buckaroo website after clicking on the "
 "payment button.</p>"
 msgstr "<p>Você Será redirecionado para o site Buckaroo depois de clicar no botão de pagamento.</p>"
->>>>>>> 96502490
 
 #. module: payment_buckaroo
 #: view:payment.transaction:payment_buckaroo.transaction_form_buckaroo
 msgid "Buckaroo TX Details"
-msgstr ""
+msgstr "Buckaroo TX Details"
 
 #. module: payment_buckaroo
 #: model:ir.model,name:payment_buckaroo.model_payment_acquirer
 msgid "Payment Acquirer"
-msgstr ""
+msgstr "Método de Pagamento"
 
 #. module: payment_buckaroo
 #: model:ir.model,name:payment_buckaroo.model_payment_transaction
 msgid "Payment Transaction"
-msgstr ""
+msgstr "Transação do Pagamento"
 
 #. module: payment_buckaroo
 #: field:payment.acquirer,brq_secretkey:0
 msgid "SecretKey"
-msgstr ""
+msgstr "SecretKey"
 
 #. module: payment_buckaroo
 #: field:payment.transaction,buckaroo_txnid:0
 msgid "Transaction ID"
-msgstr ""
+msgstr "ID da Transação"
 
 #. module: payment_buckaroo
 #: field:payment.acquirer,brq_websitekey:0
 msgid "WebsiteKey"
-msgstr ""+msgstr "WebsiteKey"