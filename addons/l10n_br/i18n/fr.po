--- conflicted
+++ resolved
@@ -1,35 +1,29 @@
-# French translation for openobject-addons
-# Copyright (c) 2014 Rosetta Contributors and Canonical Ltd 2014
-# This file is distributed under the same license as the openobject-addons package.
-# FIRST AUTHOR <EMAIL@ADDRESS>, 2014.
-#
+# Translation of OpenERP Server.
+# This file contains the translation of the following modules:
+# * l10n_br
+# 
+# Translators:
+# FIRST AUTHOR <EMAIL@ADDRESS>, 2014
 msgid ""
 msgstr ""
-"Project-Id-Version: openobject-addons\n"
-"Report-Msgid-Bugs-To: FULL NAME <EMAIL@ADDRESS>\n"
+"Project-Id-Version: Odoo 8.0\n"
+"Report-Msgid-Bugs-To: \n"
 "POT-Creation-Date: 2012-11-24 02:53+0000\n"
-<<<<<<< HEAD
-"PO-Revision-Date: 2014-08-14 16:10+0000\n"
-"Last-Translator: FULL NAME <EMAIL@ADDRESS>\n"
-"Language-Team: French <fr@li.org>\n"
-=======
 "PO-Revision-Date: 2016-02-23 02:36+0000\n"
 "Last-Translator: Martin Trigaux\n"
 "Language-Team: French (http://www.transifex.com/odoo/odoo-8/language/fr/)\n"
->>>>>>> feedb0f1
 "MIME-Version: 1.0\n"
 "Content-Type: text/plain; charset=UTF-8\n"
-"Content-Transfer-Encoding: 8bit\n"
-"X-Launchpad-Export-Date: 2014-08-15 07:21+0000\n"
-"X-Generator: Launchpad (build 17156)\n"
+"Content-Transfer-Encoding: \n"
+"Language: fr\n"
+"Plural-Forms: nplurals=2; plural=(n > 1);\n"
 
 #. module: l10n_br
-#: field:account.tax,tax_discount:0
-#: field:account.tax.code,tax_discount:0
+#: field:account.tax,tax_discount:0 field:account.tax.code,tax_discount:0
 #: field:account.tax.code.template,tax_discount:0
 #: field:account.tax.template,tax_discount:0
 msgid "Discount this Tax in Prince"
-msgstr ""
+msgstr "Decompter cette taxe dans le prix"
 
 #. module: l10n_br
 #: model:ir.actions.act_window,name:l10n_br.action_l10n_br_cst_form
@@ -48,15 +42,14 @@
 #: model:ir.model,name:l10n_br.model_account_tax_code
 #: field:l10n_br_account.cst,tax_code_id:0
 msgid "Tax Code"
-msgstr ""
+msgstr "Code de taxe"
 
 #. module: l10n_br
-#: help:account.tax.code,domain:0
-#: help:account.tax.code.template,domain:0
+#: help:account.tax.code,domain:0 help:account.tax.code.template,domain:0
 msgid ""
 "This field is only used if you develop your own module allowing developers "
 "to create specific taxes in a custom domain."
-msgstr ""
+msgstr "Ce champ est uniquement utilisé si vous développez votre propre module, permettant ainsi aux développeurs de créer des taxes spécifiques dans un domaine spécifique."
 
 #. module: l10n_br
 #: model:account.account.type,name:l10n_br.resultado
@@ -66,7 +59,7 @@
 #. module: l10n_br
 #: model:ir.model,name:l10n_br.model_account_tax_template
 msgid "account.tax.template"
-msgstr ""
+msgstr "account.tax.template"
 
 #. module: l10n_br
 #: model:account.account.type,name:l10n_br.passivo
@@ -74,45 +67,43 @@
 msgstr ""
 
 #. module: l10n_br
-#: field:l10n_br_account.cst,name:0
-#: field:l10n_br_account.cst.template,name:0
+#: field:l10n_br_account.cst,name:0 field:l10n_br_account.cst.template,name:0
 msgid "Description"
-msgstr ""
+msgstr "Description"
 
 #. module: l10n_br
 #: constraint:account.tax.code:0
 msgid ""
 "Error!\n"
 "You cannot create recursive accounts."
-msgstr ""
+msgstr "Erreur !\nVous ne pouvez pas créer de comptes récursifs."
 
 #. module: l10n_br
-#: field:account.tax,amount_mva:0
-#: field:account.tax.template,amount_mva:0
+#: field:account.tax,amount_mva:0 field:account.tax.template,amount_mva:0
 msgid "MVA Percent"
-msgstr ""
+msgstr "Pourcentage MVA"
 
 #. module: l10n_br
 #: help:account.tax.template,amount_mva:0
 #: help:account.tax.template,base_reduction:0
 msgid "For taxes of type percentage, enter % ratio between 0-1."
-msgstr ""
+msgstr "Pour les taxes de type \"Pourcentage\", indiquez le taux entre 0 et 1."
 
 #. module: l10n_br
 #: field:account.tax,base_reduction:0
 #: field:account.tax.template,base_reduction:0
 msgid "Redution"
-msgstr ""
+msgstr "Réduction"
 
 #. module: l10n_br
 #: sql_constraint:account.tax:0
 msgid "Tax Name must be unique per company!"
-msgstr ""
+msgstr "Le nom d'une taxe doit être unique par société !"
 
 #. module: l10n_br
 #: model:ir.model,name:l10n_br.model_account_tax
 msgid "account.tax"
-msgstr ""
+msgstr "account.tax"
 
 #. module: l10n_br
 #: model:account.account.type,name:l10n_br.receita
@@ -130,41 +121,28 @@
 #. module: l10n_br
 #: model:ir.model,name:l10n_br.model_wizard_multi_charts_accounts
 msgid "wizard.multi.charts.accounts"
-msgstr ""
+msgstr "wizard.multi.charts.accounts"
 
 #. module: l10n_br
 #: model:ir.actions.todo,note:l10n_br.config_call_account_template_brazilian_localization
 msgid ""
-"Generate Chart of Accounts from a Chart Template. You will be asked to pass "
-"the name of the company, the chart template to follow, the no. of digits to "
-"generate the code for your accounts and Bank account, currency to create "
-"Journals. Thus,the pure copy of chart Template is generated.\n"
-"    This is the same wizard that runs from Financial "
-"Management/Configuration/Financial Accounting/Financial Accounts/Generate "
-"Chart of Accounts from a Chart Template."
-msgstr ""
-"Génère le plan comptable à partir d'un modèle. On vous demandera de donner "
-"le nom de la société, le plan comptable à suivre, le nombre de chiffres pour "
-"générer le code des comptes et le compte bancaire, la devise pour créer les "
-"journaux. Ainsi, une copie complète du modèle de plan est générée.\n"
-"    C'est le même assistant que celui disponible dans Gestion financière / "
-"Configuration / Comptabilité financière / Comptes financiers / Générer le "
-"plan comptable depuis un modèle de plan."
+"Generate Chart of Accounts from a Chart Template. You will be asked to pass the name of the company, the chart template to follow, the no. of digits to generate the code for your accounts and Bank account, currency to create Journals. Thus,the pure copy of chart Template is generated.\n"
+"    This is the same wizard that runs from Financial Management/Configuration/Financial Accounting/Financial Accounts/Generate Chart of Accounts from a Chart Template."
+msgstr "Génère le plan comptable à partir d'un modèle. On vous demandera de donner le nom de la société, le plan comptable à suivre, le nombre de chiffres pour générer le code des comptes et le compte bancaire, la devise pour créer les journaux. Ainsi, une copie complète du modèle de plan est générée.\n    C'est le même assistant que celui disponible dans Gestion financière / Configuration / Comptabilité financière / Comptes financiers / Générer le plan comptable depuis un modèle de plan."
 
 #. module: l10n_br
 #: constraint:account.tax.code.template:0
 msgid ""
 "Error!\n"
 "You cannot create recursive Tax Codes."
-msgstr ""
+msgstr "Erreur !\nVous ne pouvez pas créer de codes de taxe récursifs."
 
 #. module: l10n_br
-#: help:account.tax,tax_discount:0
-#: help:account.tax.code,tax_discount:0
+#: help:account.tax,tax_discount:0 help:account.tax.code,tax_discount:0
 #: help:account.tax.code.template,tax_discount:0
 #: help:account.tax.template,tax_discount:0
 msgid "Mark it for (ICMS, PIS e etc.)."
-msgstr ""
+msgstr "Le marquer pour (ICMS, PIS e etc.)."
 
 #. module: l10n_br
 #: model:account.account.type,name:l10n_br.ativo
@@ -172,25 +150,22 @@
 msgstr ""
 
 #. module: l10n_br
-#: field:account.tax.code,domain:0
-#: field:account.tax.code.template,domain:0
+#: field:account.tax.code,domain:0 field:account.tax.code.template,domain:0
 msgid "Domain"
-msgstr ""
+msgstr "Domaine"
 
 #. module: l10n_br
-#: field:l10n_br_account.cst,code:0
-#: field:l10n_br_account.cst.template,code:0
+#: field:l10n_br_account.cst,code:0 field:l10n_br_account.cst.template,code:0
 msgid "Code"
-msgstr ""
+msgstr "Code"
 
 #. module: l10n_br
-#: help:account.tax,amount_mva:0
-#: help:account.tax,base_reduction:0
+#: help:account.tax,amount_mva:0 help:account.tax,base_reduction:0
 msgid "Um percentual decimal em % entre 0-1."
-msgstr ""
+msgstr "Un pourcentage décimal en % entre 0-1."
 
 #. module: l10n_br
 #: model:ir.model,name:l10n_br.model_account_tax_code_template
 #: field:l10n_br_account.cst.template,tax_code_template_id:0
 msgid "Tax Code Template"
-msgstr ""+msgstr "Modèle de code de taxe"