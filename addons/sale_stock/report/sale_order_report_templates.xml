--- conflicted
+++ resolved
@@ -5,11 +5,7 @@
             <div class="col-auto col-3 mw-100 mb-2" t-if="doc.incoterm" groups="sale_stock.group_display_incoterm">
                 <strong>Incoterm:</strong>
                 <t t-if="doc.incoterm_location">
-<<<<<<< HEAD
-                    <p t-esc="'{} ({})'.format(doc.incoterm.code, doc.incoterm_location)" class="m-0"/>
-=======
                     <p t-esc="'{} {}'.format(doc.incoterm.code, doc.incoterm_location)" class="m-0"/>
->>>>>>> bd72796d
                 </t>
                 <t t-else="">
                     <p t-field="doc.incoterm.code" class="m-0"/>
