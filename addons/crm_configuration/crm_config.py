--- conflicted
+++ resolved
@@ -97,21 +97,6 @@
         'opportunity': lambda *args: True,
     }
     def action_create(self, cr, uid, ids, *args):
-<<<<<<< HEAD
-        for res in self.read(cr,uid,ids):
-            res.__delitem__('id')
-    #        'update'
-            for section in res :
-                if res[section]:
-                    file_name = 'crm_'+section+'_menu.xml'
-                    if section=='document_ics':
-                        continue
-                    try:
-                        tools.convert_xml_import(cr, 'crm_configuration', tools.file_open(os.path.join('crm_configuration',file_name )),  {}, 'init', *args)
-                    except Exception, e:
-                        raise osv.except_osv('Error !', e)
-
-=======
         modid = self.pool.get('ir.module.module').search(cr, uid, [('name','=','crm_configuration')])
         moddemo = self.pool.get('ir.module.module').browse(cr, uid, modid[0]).demo
         lst= ('data','menu')
@@ -129,7 +114,6 @@
                     fp = None
                 if fp:
                     tools.convert_xml_import(cr, 'crm_configuration', fp,  {}, 'init', *args)
->>>>>>> 3011b604
         return {
                 'view_type': 'form',
                 "view_mode": 'form',
