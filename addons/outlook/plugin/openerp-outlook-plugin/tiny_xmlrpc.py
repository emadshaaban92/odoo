# -*- coding: utf-8 -*-
##############################################################################
#
#    OpenERP, Open Source Management Solution
#    Copyright (C) 2004-2010 Tiny SPRL (<http://tiny.be>).
#
#    This program is free software: you can redistribute it and/or modify
#    it under the terms of the GNU Affero General Public License as
#    published by the Free Software Foundation, either version 3 of the
#    License, or (at your option) any later version.
#
#    This program is distributed in the hope that it will be useful,
#    but WITHOUT ANY WARRANTY; without even the implied warranty of
#    MERCHANTABILITY or FITNESS FOR A PARTICULAR PURPOSE.  See the
#    GNU Affero General Public License for more details.
#
#    You should have received a copy of the GNU Affero General Public License
#    along with this program.  If not, see <http://www.gnu.org/licenses/>.
#
##############################################################################

import xmlrpclib
import sys
import socket
import os
import time
from manager import ustr
from win32com.mapi import mapitags
import pythoncom
import win32com 
import win32ui
waittime = 10
wait_count = 0
wait_limit = 12
def execute(connector, method, *args):
    global wait_count
    res = False
    try:
        res = getattr(connector,method)(*args)
    except socket.error,e:
        if e.args[0] == 111:
            if wait_count > wait_limit:
               print "Server is taking too long to start, it has exceeded the maximum limit of %d seconds."%(wait_limit)
            clean()
            sys.exit(1)
            print 'Please wait %d sec to start server....'%(waittime)
            wait_count += 1
            time.sleep(waittime)
            res = execute(connector, method, *args)
        else:
            return res
    wait_count = 0
    return res

class XMLRpcConn(object):
    __name__ = 'XMLRpcConn'
    _com_interfaces_ = ['_IDTExtensibility2']
    _public_methods_ = ['GetDBList', 'login', 'GetAllObjects', 'GetObjList', 'InsertObj', 'DeleteObject', 'GetCSList', \
    'ArchiveToOpenERP', 'IsCRMInstalled', 'GetPartners', 'GetObjectItems', \
    'CreateCase', 'MakeAttachment', 'CreateContact', 'CreatePartner', 'getitem', 'setitem', \
    'SearchPartnerDetail', 'WritePartnerValues', 'GetAllState', 'GetAllCountry', 'SearchPartner', 'SearchEmailResources', \
    'GetCountry', 'GetStates', 'FindCountryForState','CreateEmailAttachment']
    _reg_clsctx_ = pythoncom.CLSCTX_INPROC_SERVER
    _reg_clsid_ = "{C6399AFD-763A-400F-8191-7F9D0503CAE2}"
    _reg_progid_ = "Python.OpenERP.XMLRpcConn"
    _reg_policy_spec_ = "win32com.server.policy.EventHandlerPolicy"
    def __init__(self,server='localhost',port=8069,uri='http://localhost:8069'):
        self._server=server
        self._port=port
        self._uri=uri
    	self._obj_list=[]
    	self._dbname=''
    	self._uname='admin'
    	self._pwd='a'
    	self._login=False
    	self._running=False
    	self._uid=False
    	self._iscrm=True
    	self.partner_id_list=None
    	self.protocol=None

    def getitem(self, attrib):
    	v=self.__getattribute__(attrib)
    	return str(v)

    def setitem(self, attrib, value):
    	return self.__setattr__(attrib, value)

    def GetDBList(self):
    	conn = xmlrpclib.ServerProxy(self._uri + '/xmlrpc/db')
    	try:
    		db_list = execute(conn, 'list')
    		if db_list == False:
    			self._running=False
    			return []
    		else:
    			self._running=True
    	except:
    		db_list=-1
    		self._running=True
    	return db_list

    def login(self,dbname, user, pwd):
    	self._dbname = dbname
    	self._uname = user
    	self._pwd = pwd
    	conn = xmlrpclib.ServerProxy(str(self._uri) + '/xmlrpc/common')
    	uid = execute(conn,'login',dbname, ustr(user), ustr(pwd))
    	return uid

    def GetAllObjects(self):
    	conn = xmlrpclib.ServerProxy(self._uri+ '/xmlrpc/object')
    	ids = execute(conn,'execute',self._dbname,int(self._uid),self._pwd,'ir.model','search',[])
    	objects = execute(conn,'execute',self._dbname,int(self._uid),self._pwd,'ir.model','read',ids,['model'])
    	obj_list = [item['model'] for item in objects]
    	return obj_list

    def GetObjList(self):
    	self._obj_list=list(self._obj_list)
    	self._obj_list.sort(reverse=True)
    	return self._obj_list

    def InsertObj(self, obj_title,obj_name,image_path):
    	self._obj_list=list(self._obj_list)
    	self._obj_list.append((obj_title,obj_name,ustr(image_path)))
    	self._obj_list.sort(reverse=True)

    def DeleteObject(self,sel_text):
    	self._obj_list=list(self._obj_list)
    	for obj in self._obj_list:
    		if obj[0] == sel_text:
    			self._obj_list.remove(obj)
    			break

    def ArchiveToOpenERP(self, recs, mail):
    	import  win32con
    	conn = xmlrpclib.ServerProxy(self._uri + '/xmlrpc/object')
    	flag = False
    	new_msg =  ext_msg =""
    	message_id = referances  = None
    	try:
    		session = win32com.client.Dispatch("MAPI.session")
    		session.Logon('Outlook')
    		objMessage = session.GetMessage(mail.EntryID, mail.Parent.StoreID)
    		objFields = objMessage.Fields
    		strheader = objFields.Item(mapitags.PR_TRANSPORT_MESSAGE_HEADERS)
    		strheader = ustr(strheader).encode('iso-8859-1')
    		headers = {}
    		strheader = strheader.replace("\n ", " ").splitlines()
    		for line in strheader:
    			split_here = line.find(":")
    			headers[line[:split_here]] = line[split_here:]
    		temp1 = headers.get('Message-ID')
    		temp2 = headers.get('Message-Id')
    		referances = headers.get('References')
    		if temp1 == None:    message_id = temp2
    		if temp2 == None:    message_id = temp1
    		startCut = message_id.find("<")
    		endCut = message_id.find(">")
    		message_id = message_id[startCut:endCut+1]
    		if not referances == None:
    			startCut = referances.find("<")
    			endCut = referances.find(">")
    			referances = referances[startCut:endCut+1]
    	except Exception,e:
    		win32ui.MessageBox(str(e),"Archive To OpenERP")
    		return
    	attachments=mail.Attachments
    	for rec in recs: #[('res.partner', 3, 'Agrolait')]
<<<<<<< HEAD
    		model = rec[0]
    		res_id = rec[1]
    		#Check if mailgate installed
    		object_id = execute ( conn,'execute',self._dbname,int(self._uid),self._pwd,'ir.model','search',[('model','=','mailgate.message')])
    		if not object_id:
    			win32ui.MessageBox("Mailgate is not installed on your configured database '%s' !!\n\nPlease install it to archive the mail."%(self._dbname),"Mailgate not installed",win32con.MB_ICONERROR)
    			return
    		object_ids = execute ( conn,'execute',self._dbname,int(self._uid),self._pwd,'ir.model','search',[('model','=',model)])
    		object_name  = execute( conn,'execute',self._dbname,int(self._uid),self._pwd,'ir.model','read',object_ids,['name'])[0]['name']
    		#Reading the Object ir.model Name
    		ext_ids = execute(conn,'execute',self._dbname,int(self._uid),self._pwd,'mailgate.message','search',[('message_id','=',message_id),('model','=',model),('res_id','=',res_id)])
    		if ext_ids:
    			name = execute(conn,'execute',self._dbname,int(self._uid),self._pwd,model,'read',res_id,['name'])['name']
    			ext_msg += """This mail is already archived to {0} '{1}'.\n""".format(object_name,name)
    			flag = True
    			continue
    		msg = {
    			'subject':mail.Subject,
    			'date':str(mail.ReceivedTime),
    			'body':mail.Body,
    			'cc':mail.CC,
    			'from':mail.SenderEmailAddress,
    			'to':mail.To,
    			'message-id':message_id,
    			'references':ustr(referances),
    		}
    		obj_list= ['crm.lead','project.issue','hr.applicant','res.partner']
    		if rec[0] not in obj_list:
    			ids = self.CreateEmailAttachment(rec,mail)
    		result = {}
    		if attachments:
    			result = self.MakeAttachment([rec], mail)
    		attachment_ids = result.get(model, {}).get(res_id, [])
    		new_msg += """- {0} : {1}\n""".format(object_name,str(rec[2]))
    		flag = True
=======
            model = rec[0]
            res_id = rec[1]
            #Check if mailgate installed
            object_id = execute ( conn,'execute',self._dbname,int(self._uid),self._pwd,'ir.model','search',[('model','=','mailgate.message')])
            if not object_id:
            	win32ui.MessageBox("Mailgate is not installed on your configured database '%s' !!\n\nPlease install it to archive the mail."%(self._dbname),"Mailgate not installed",win32con.MB_ICONERROR)
            	return
            object_ids = execute ( conn,'execute',self._dbname,int(self._uid),self._pwd,'ir.model','search',[('model','=',model)])
            object_name  = execute( conn,'execute',self._dbname,int(self._uid),self._pwd,'ir.model','read',object_ids,['name'])[0]['name']
            #Reading the Object ir.model Name
            ext_ids = execute(conn,'execute',self._dbname,int(self._uid),self._pwd,'mailgate.message','search',[('message_id','=',message_id),('model','=',model),('res_id','=',res_id)])
            if ext_ids:
            	name = execute(conn,'execute',self._dbname,int(self._uid),self._pwd,model,'read',res_id,['name'])['name']
            	ext_msg += """This mail is already archived to {0} '{1}'.\n""".format(object_name,name)
            	flag = True
            	continue
            msg = {
            	'subject':mail.Subject,
            	'date':str(mail.ReceivedTime),
            	'body':mail.Body,
            	'cc':mail.CC,
            	'from':mail.SenderEmailAddress,
            	'to':mail.To,
            	'message-id':message_id,
            	'references':ustr(referances),
            }
            obj_list= ['crm.lead','project.issue','hr.applicant','res.partner']
            if rec[0] not in obj_list:
                ids = self.CreateEmailAttachment(rec,mail)
            result = {}
            if attachments:
            	result = self.MakeAttachment([rec], mail)
            attachment_ids = result.get(model, {}).get(res_id, [])
            ids = execute(conn,'execute',self._dbname,int(self._uid),self._pwd,'email.server.tools','history',model, res_id, msg, attachment_ids)
            new_msg += """- {0} : {1}\n""".format(object_name,str(rec[2]))
            flag = True
>>>>>>> 9719dcd0

    	if flag:
    		t = """Mail archived Successfully with attachments.\n"""+ext_msg
    		t += "\n"+new_msg
    		win32ui.MessageBox(t,"Archived to OpenERP",win32con.MB_ICONINFORMATION)
    	return flag

    def IsCRMInstalled(self):
    	conn = xmlrpclib.ServerProxy(self._uri+ '/xmlrpc/object')
    	id = execute(conn,'execute',self._dbname,int(self._uid),self._pwd,'ir.model','search',[('model','=','crm.lead')])
    	return id

    def GetCSList(self):
    	conn = xmlrpclib.ServerProxy(self._uri+ '/xmlrpc/object')
    	ids = execute(conn,'execute',self._dbname,int(int(self._uid)),self._pwd,'crm.case.section','search',[])
    	objects = execute(conn,'execute',self._dbname,int(self._uid),self._pwd,'crm.case.section','read',ids,['name'])
    	obj_list = [ustr(item['name']).encode('iso-8859-1') for item in objects]
    	return obj_list

    def GetPartners(self, search_partner=''):
    	conn = xmlrpclib.ServerProxy(self._uri+ '/xmlrpc/object')
    	ids=[]
    	obj_list=[]
    	domain = []
    	if not search_partner.strip() == '':
    		domain.append(('name','ilike',ustr(search_partner)))
    	ids = execute(conn,'execute',self._dbname,int(self._uid),self._pwd,'res.partner','search',domain)
    	if ids:
    		ids.sort()
    		obj_list.append((-999, ustr('')))
    		for id in ids:
    			object = execute(conn,'execute',self._dbname,int(self._uid),self._pwd,'res.partner','read',[id],['id','name'])[0]
    			obj_list.append((object['id'], ustr(object['name'])))
    		obj_list.sort(lambda x, y: cmp(x[1],y[1]))
    	return obj_list

    def GetObjectItems(self, search_list=[], search_text=''):
    	res = []
    	conn = xmlrpclib.ServerProxy(self._uri+ '/xmlrpc/object')
    	for obj in search_list:
    		object_ids = execute ( conn,'execute',self._dbname,int(self._uid),self._pwd,'ir.model','search',[('model','=',obj)])
    		object_name = execute( conn,'execute',self._dbname,int(self._uid),self._pwd,'ir.model','read',object_ids,['name'])[0]['name']
    		if obj == "res.partner.address":
    			ids = execute(conn,'execute',self._dbname,int(self._uid),self._pwd,obj,'search',['|',('name','ilike',ustr(search_text)),('email','ilike',ustr(search_text))])
    			recs = execute(conn,'execute',self._dbname,int(self._uid),self._pwd,obj,'read',ids,['id','name','street','city'])
    			for rec in recs:
    				name = ustr(rec['name'])
    				if rec['street']:
    					name += ', ' + ustr(rec['street'])
    				if rec['city']:
    					name += ', ' + ustr(rec['city'])
    				res.append((obj,rec['id'],name,object_name))
    		else:
    			ids = execute(conn,'execute',self._dbname,int(self._uid),self._pwd,obj,'search',[('name','ilike',ustr(search_text))])
    			recs = execute(conn,'execute',self._dbname,int(self._uid),self._pwd,obj,'read',ids,['id','name'])
    			for rec in recs:
    				name = ustr(rec['name'])
    				res.append((obj,rec['id'],name,object_name))
    	return res

    def CreateCase(self, section, mail, partner_ids, with_attachments=True):
    	import eml
    	flag = False
    	id = -1
    	try:
    		conn = xmlrpclib.ServerProxy(self._uri+ '/xmlrpc/object')
    		email=eml.generateEML(mail)
    		message_id   = None
    		session = win32com.client.Dispatch("MAPI.session")
    		session.Logon('Outlook')
    		objMessage = session.GetMessage(mail.EntryID, mail.Parent.StoreID)
    		objFields = objMessage.Fields
    		strheader = objFields.Item(mapitags.PR_TRANSPORT_MESSAGE_HEADERS)
    		strheader = ustr(strheader).encode('iso-8859-1')
    		headers = {}
    		strheader = strheader.replace("\n ", " ").splitlines()
    		for line in strheader:
    			split_here = line.find(":")
    			headers[line[:split_here]] = line[split_here:]
    		temp1 = headers.get('Message-ID')
    		temp2 = headers.get('Message-Id')
    		if temp1 == None:    message_id = temp2
    		if temp2 == None:    message_id = temp1
    		startCut = message_id.find("<")
    		endCut = message_id.find(">")
    		message_id = message_id[startCut:endCut+1]
    		email.replace_header('Message-Id',message_id)
    		id = execute(conn,'execute',self._dbname,int(self._uid),self._pwd,'email.server.tools','process_email',section, str(email))
    		if id > 0:
    			flag = True
    			return flag
    		else:
    			flag = False
    			return flag
    	except Exception,e:
    		win32ui.MessageBox("Create Case\n"+str(e),"Mail Reading Error")
    		return flag

    def MakeAttachment(self, recs, mail):
    	attachments = mail.Attachments
    	result = {}
    	conn = xmlrpclib.ServerProxy(self._uri+ '/xmlrpc/object')
    	att_folder_path = os.path.abspath(os.path.dirname("%temp%\\"))
    	if not os.path.exists(att_folder_path):
    		os.makedirs(att_folder_path)
    	for rec in recs: #[('res.partner', 3, 'Agrolait')]
    		obj = rec[0]
    		obj_id = rec[1]
    		res={}
    		res['res_model'] = obj
    		attachment_ids = []
    		if obj not in result:
    			result[obj] = {}
    		for i in xrange(1, attachments.Count+1):
    			fn = ustr(attachments[i].FileName)
    			if len(fn) > 64:
    				l = 64 - len(fn)
    				f = fn.split('.')
    				fn = f[0][0:l] + '.' + f[-1]
    			att_path = os.path.join(att_folder_path,fn)
    			attachments[i].SaveAsFile(att_path)
    			f=open(att_path,"rb")
    			content = "".join(f.readlines()).encode('base64')
    			f.close()
    			res['name'] = ustr(attachments[i].DisplayName)
    			res['datas_fname'] = ustr(fn)
    			res['datas'] = content
    			res['res_id'] = obj_id
    			id = execute(conn,'execute',self._dbname,int(self._uid),self._pwd,'ir.attachment','create',res)
    			attachment_ids.append(id)
    		result[obj].update({obj_id: attachment_ids})
    	return result

    def CreateContact(self, res=None):
    	res=eval(str(res))
    	partner = res['partner_id']
    	state = res['state_id']
    	country = res['country_id']
    	conn = xmlrpclib.ServerProxy(self._uri+ '/xmlrpc/object')
    	if not partner.strip() == '':
    		partner_id = execute( conn, 'execute', self._dbname, int(self._uid), self._pwd, 'res.partner', 'search', [('name','=',ustr(partner))])
    		res.update({'partner_id' : partner_id[0]})
    	else:
    		res.pop('partner_id')
    	if not state == "":
    		country_id = execute( conn, 'execute', self._dbname, int(self._uid), self._pwd, 'res.country', 'search', [('name','=',ustr(country))])
    		res.update({'country_id' : country_id[0]})
    	else:
    		res.pop('country_id')
    	if not country == "":
    		state_id = execute( conn, 'execute', self._dbname, int(self._uid), self._pwd, 'res.country.state', 'search', [('name','=',ustr(state))])
    		res.update({'state_id' : state_id[0]})
    	else:
    		res.pop('state_id')
    	id = execute(conn,'execute',self._dbname,int(self._uid),self._pwd,'res.partner.address','create',res)
    	return id

    def CreatePartner(self, res):
    	res=eval(str(res))
    	conn = xmlrpclib.ServerProxy(self._uri+ '/xmlrpc/object')
    	ids = execute(conn,'execute',self._dbname,int(self._uid),self._pwd,'res.partner','search',[('name','=',res['name'])])
    	if ids:
    		return False
    	id = execute(conn,'execute',self._dbname,int(self._uid),self._pwd,'res.partner','create',res)
    	return id

    def SearchPartnerDetail(self, search_email_id):
    	res_vals = []
    	conn = xmlrpclib.ServerProxy(self._uri+ '/xmlrpc/object')
    	address_id = execute(conn, 'execute', self._dbname, int(self._uid), self._pwd, 'res.partner.address', 'search', [('email','ilike',ustr(search_email_id))])
    	if not address_id :
    		return
    	address = execute(conn, 'execute', self._dbname, int(self._uid), self._pwd, 'res.partner.address','read',address_id[0],['id','partner_id','name','street','street2','city','state_id','country_id','phone','mobile','email','fax','zip'])
    	for key, vals in address.items():
    		res_vals.append([key,vals])
    	return res_vals

    def WritePartnerValues(self, new_vals):
    	flag = -1
    	new_dict = dict(new_vals)
    	email=new_dict['email']
    	partner = new_dict['partner']
    	country_val = new_dict['country']
    	state_val = new_dict['state']
    	conn = xmlrpclib.ServerProxy(self._uri+ '/xmlrpc/object')
    	partner_id = execute( conn, 'execute', self._dbname, int(self._uid), self._pwd, 'res.partner', 'search', [('name','=',ustr(partner))])
    	country_id = execute( conn, 'execute', self._dbname, int(self._uid), self._pwd, 'res.country', 'search', [('name','=',ustr(country_val))])
    	state_id = execute( conn, 'execute', self._dbname, int(self._uid), self._pwd, 'res.country.state', 'search', [('name','=',ustr(state_val))])
    	address_id = execute( conn, 'execute', self._dbname, int(self._uid), self._pwd, 'res.partner.address', 'search', [('email','=',ustr(email))])
    	if not partner_id or not address_id or not country_id or not state_id:
    		return flag
    	address = execute( conn, 'execute', self._dbname, int(self._uid), self._pwd, 'res.partner.address','read',address_id[0],['id','partner_id','state_id','country_id'])
    	vals_res_address={
    					   'partner_id' : partner_id[0],
    					   'name' : new_dict['name'],
    					   'street':new_dict['street'],
    					   'street2' : new_dict['street2'],
    					   'city' : new_dict['city'],
    					   'phone' : new_dict['phone'],
    					   'mobile' : new_dict['mobile'],
    					   'fax' : new_dict['fax'],
    					   'zip' : new_dict['zip'],
    					   'country_id' : country_id[0],
    					   'state_id' : state_id[0]
    					 }
    	temp = execute( conn, 'execute', self._dbname, int(self._uid), self._pwd, 'res.partner.address', 'write', address_id, vals_res_address)
    	if temp:
    		flag=1
    	else:
    		flag=0
    	return flag

    def GetAllState(self):
    	state_list = []
    	state_ids = []
    	conn = xmlrpclib.ServerProxy(self._uri+ '/xmlrpc/object')
    	state_ids = execute( conn, 'execute', self._dbname, int(self._uid), self._pwd, 'res.country.state', 'search', [])
    	for state_id in state_ids:
    		obj = execute( conn, 'execute', self._dbname, int(self._uid), self._pwd, 'res.country.state', 'read', [state_id],['id','name'])[0]
    		state_list.append((obj['id'], ustr(obj['name'])))
    	return state_list

    def GetAllCountry(self):
    	country_list = []
    	country_ids = []
    	conn = xmlrpclib.ServerProxy(self._uri+ '/xmlrpc/object')
    	country_ids = execute( conn, 'execute', self._dbname, int(self._uid), self._pwd, 'res.country', 'search', [])
    	for country_id in country_ids:
    		obj = execute( conn, 'execute', self._dbname, int(self._uid), self._pwd, 'res.country','read', [country_id], ['id','name'])[0]
    		country_list.append((obj['id'], ustr(obj['name'])))
    	return country_list

    def SearchPartner(self, mail_id = ""):
    	conn = xmlrpclib.ServerProxy(self._uri+ '/xmlrpc/object')
    	address = execute( conn, 'execute', self._dbname, int(self._uid), self._pwd, 'res.partner.address', 'search', [('email','=',ustr(mail_id))])
    	if not address:
    		return None
    	else:
    		add_rec = execute( conn, 'execute', self._dbname, int(self._uid), self._pwd, 'res.partner.address', 'read', address[0])
    		partner = add_rec.get('partner_id',False)
    		if partner:
    			return partner[0]
        return True

    def SearchEmailResources(self, message_id):
    	conn = xmlrpclib.ServerProxy(self._uri+ '/xmlrpc/object')
    	res_vals = []
    	mail_id = execute( conn, 'execute', self._dbname, int(self._uid), self._pwd, 'mailgate.message', 'search', [('message_id','=',message_id)])
    	if not mail_id:
    		return None
    	address = execute( conn, 'execute', self._dbname, int(self._uid), self._pwd, 'mailgate.message','read',mail_id[0],['model','res_id'])
    	for key, vals in address.items():
    		res_vals.append([key,vals])
    	return res_vals


    def GetCountry(self, country_search=''):
    	conn = xmlrpclib.ServerProxy(self._uri+ '/xmlrpc/object')
    	ids=[]
    	obj_list=[]
    	domain = []
    	if not country_search.strip() == '':
    		domain.append(('name','ilike',ustr(country_search)))
    	ids = execute(conn,'execute',self._dbname,int(self._uid),self._pwd,'res.country','search',domain)
    	if ids:
    		ids.sort()
    		for id in ids:
    			object = execute(conn,'execute',self._dbname,int(self._uid),self._pwd,'res.country','read',[id],['id','name'])[0]
    			obj_list.append((object['id'], ustr(object['name'])))
    		obj_list.sort(lambda x, y: cmp(x[1],y[1]))
    	return obj_list

    def GetStates(self, state_search='', country=None):
    	conn = xmlrpclib.ServerProxy(self._uri+ '/xmlrpc/object')
    	ids = []
    	c_id = []
    	obj_list = []
    	domain = []
    	if not state_search.strip() == '':
    		domain.append(('name','ilike',ustr(state_search)))

    	if country == None:
    		ids = execute(conn,'execute',self._dbname,int(self._uid),self._pwd,'res.country.state','search',domain)
    	if not country == None:
    		c_id = execute(conn,'execute',self._dbname,int(self._uid),self._pwd,'res.country','search',[('name','=',ustr(country))])
    		domain.append(('country_id','=',c_id[0]))
    		ids = execute(conn,'execute',self._dbname,int(self._uid),self._pwd,'res.country.state','search',domain)
    	if ids:
    		ids.sort()
    		for id in ids:
    			object = execute(conn,'execute',self._dbname,int(self._uid),self._pwd,'res.country.state','read',[id],['id','name'])[0]
    			obj_list.append((object['id'], ustr(object['name'])))
    		obj_list.sort(lambda x, y: cmp(x[1],y[1]))
    	return obj_list
    def FindCountryForState(self, state_search=''):
    	conn = xmlrpclib.ServerProxy(self._uri+ '/xmlrpc/object')
    	ids = execute(conn,'execute',self._dbname,int(self._uid),self._pwd,'res.country.state','search',[('name','=',ustr(state_search))])
    	if not ids:
    		return None
    	object = execute(conn,'execute',self._dbname,int(self._uid),self._pwd,'res.country.state','read',ids)[0]
    	country = object['country_id'][1]
    	return country
<<<<<<< HEAD
    def CreateEmailAttachment(self, rec, email):
=======
    def CreateEmailAttachment(self, rec, mail):
    	result = {}
>>>>>>> 9719dcd0
    	conn = xmlrpclib.ServerProxy(self._uri+ '/xmlrpc/object')
        obj = rec[0]
        obj_id = rec[1]
        res={}
        res['res_model'] = obj
        ls = ['*', '/', '\\', '<', '>', ':', '?', '"', '|', '\t', '\n',':','~']
        fn = (mail.Subject).replace(' ','')
        for c in ls:
        	fn = fn.replace(c,'')
        if len(fn) > 64:
        	l = 64 - len(fn)
        	f = fn.split('-')
        	fn = '-'.join(f[1:])
        	if len(fn) > 64:
        		l = 64 - len(fn)
        		f = fn.split('.')
        		fn = f[0][0:l] + '.' + f[-1]
<<<<<<< HEAD
        fn = fn+'.txt'
=======
        fn = fn[:-4]+'.txt'
>>>>>>> 9719dcd0
        f=open(fn,"w")
        body = mail.Body.encode("utf-8")
        f.writelines(body)
        f.close()
        f=open(fn,"rb")
        content = "".join(f.readlines()).encode('base64')
        f.close()
<<<<<<< HEAD
        res['name'] = ustr(sub)
=======
        res['name'] = ustr((mail.Subject).replace(' ',''))
>>>>>>> 9719dcd0
        res['datas_fname'] = ustr(fn)
        res['datas'] = content
        res['res_id'] = obj_id
        id = execute(conn,'execute',self._dbname,int(self._uid),self._pwd,'ir.attachment','create',res)
        return id
<|MERGE_RESOLUTION|>--- conflicted
+++ resolved
@@ -1,590 +1,541 @@
-# -*- coding: utf-8 -*-
-##############################################################################
-#
-#    OpenERP, Open Source Management Solution
-#    Copyright (C) 2004-2010 Tiny SPRL (<http://tiny.be>).
-#
-#    This program is free software: you can redistribute it and/or modify
-#    it under the terms of the GNU Affero General Public License as
-#    published by the Free Software Foundation, either version 3 of the
-#    License, or (at your option) any later version.
-#
-#    This program is distributed in the hope that it will be useful,
-#    but WITHOUT ANY WARRANTY; without even the implied warranty of
-#    MERCHANTABILITY or FITNESS FOR A PARTICULAR PURPOSE.  See the
-#    GNU Affero General Public License for more details.
-#
-#    You should have received a copy of the GNU Affero General Public License
-#    along with this program.  If not, see <http://www.gnu.org/licenses/>.
-#
-##############################################################################
-
-import xmlrpclib
-import sys
-import socket
-import os
-import time
-from manager import ustr
-from win32com.mapi import mapitags
-import pythoncom
-import win32com 
-import win32ui
-waittime = 10
-wait_count = 0
-wait_limit = 12
-def execute(connector, method, *args):
-    global wait_count
-    res = False
-    try:
-        res = getattr(connector,method)(*args)
-    except socket.error,e:
-        if e.args[0] == 111:
-            if wait_count > wait_limit:
-               print "Server is taking too long to start, it has exceeded the maximum limit of %d seconds."%(wait_limit)
-            clean()
-            sys.exit(1)
-            print 'Please wait %d sec to start server....'%(waittime)
-            wait_count += 1
-            time.sleep(waittime)
-            res = execute(connector, method, *args)
-        else:
-            return res
-    wait_count = 0
-    return res
-
-class XMLRpcConn(object):
-    __name__ = 'XMLRpcConn'
-    _com_interfaces_ = ['_IDTExtensibility2']
-    _public_methods_ = ['GetDBList', 'login', 'GetAllObjects', 'GetObjList', 'InsertObj', 'DeleteObject', 'GetCSList', \
-    'ArchiveToOpenERP', 'IsCRMInstalled', 'GetPartners', 'GetObjectItems', \
-    'CreateCase', 'MakeAttachment', 'CreateContact', 'CreatePartner', 'getitem', 'setitem', \
-    'SearchPartnerDetail', 'WritePartnerValues', 'GetAllState', 'GetAllCountry', 'SearchPartner', 'SearchEmailResources', \
-    'GetCountry', 'GetStates', 'FindCountryForState','CreateEmailAttachment']
-    _reg_clsctx_ = pythoncom.CLSCTX_INPROC_SERVER
-    _reg_clsid_ = "{C6399AFD-763A-400F-8191-7F9D0503CAE2}"
-    _reg_progid_ = "Python.OpenERP.XMLRpcConn"
-    _reg_policy_spec_ = "win32com.server.policy.EventHandlerPolicy"
-    def __init__(self,server='localhost',port=8069,uri='http://localhost:8069'):
-        self._server=server
-        self._port=port
-        self._uri=uri
-    	self._obj_list=[]
-    	self._dbname=''
-    	self._uname='admin'
-    	self._pwd='a'
-    	self._login=False
-    	self._running=False
-    	self._uid=False
-    	self._iscrm=True
-    	self.partner_id_list=None
-    	self.protocol=None
-
-    def getitem(self, attrib):
-    	v=self.__getattribute__(attrib)
-    	return str(v)
-
-    def setitem(self, attrib, value):
-    	return self.__setattr__(attrib, value)
-
-    def GetDBList(self):
-    	conn = xmlrpclib.ServerProxy(self._uri + '/xmlrpc/db')
-    	try:
-    		db_list = execute(conn, 'list')
-    		if db_list == False:
-    			self._running=False
-    			return []
-    		else:
-    			self._running=True
-    	except:
-    		db_list=-1
-    		self._running=True
-    	return db_list
-
-    def login(self,dbname, user, pwd):
-    	self._dbname = dbname
-    	self._uname = user
-    	self._pwd = pwd
-    	conn = xmlrpclib.ServerProxy(str(self._uri) + '/xmlrpc/common')
-    	uid = execute(conn,'login',dbname, ustr(user), ustr(pwd))
-    	return uid
-
-    def GetAllObjects(self):
-    	conn = xmlrpclib.ServerProxy(self._uri+ '/xmlrpc/object')
-    	ids = execute(conn,'execute',self._dbname,int(self._uid),self._pwd,'ir.model','search',[])
-    	objects = execute(conn,'execute',self._dbname,int(self._uid),self._pwd,'ir.model','read',ids,['model'])
-    	obj_list = [item['model'] for item in objects]
-    	return obj_list
-
-    def GetObjList(self):
-    	self._obj_list=list(self._obj_list)
-    	self._obj_list.sort(reverse=True)
-    	return self._obj_list
-
-    def InsertObj(self, obj_title,obj_name,image_path):
-    	self._obj_list=list(self._obj_list)
-    	self._obj_list.append((obj_title,obj_name,ustr(image_path)))
-    	self._obj_list.sort(reverse=True)
-
-    def DeleteObject(self,sel_text):
-    	self._obj_list=list(self._obj_list)
-    	for obj in self._obj_list:
-    		if obj[0] == sel_text:
-    			self._obj_list.remove(obj)
-    			break
-
-    def ArchiveToOpenERP(self, recs, mail):
-    	import  win32con
-    	conn = xmlrpclib.ServerProxy(self._uri + '/xmlrpc/object')
-    	flag = False
-    	new_msg =  ext_msg =""
-    	message_id = referances  = None
-    	try:
-    		session = win32com.client.Dispatch("MAPI.session")
-    		session.Logon('Outlook')
-    		objMessage = session.GetMessage(mail.EntryID, mail.Parent.StoreID)
-    		objFields = objMessage.Fields
-    		strheader = objFields.Item(mapitags.PR_TRANSPORT_MESSAGE_HEADERS)
-    		strheader = ustr(strheader).encode('iso-8859-1')
-    		headers = {}
-    		strheader = strheader.replace("\n ", " ").splitlines()
-    		for line in strheader:
-    			split_here = line.find(":")
-    			headers[line[:split_here]] = line[split_here:]
-    		temp1 = headers.get('Message-ID')
-    		temp2 = headers.get('Message-Id')
-    		referances = headers.get('References')
-    		if temp1 == None:    message_id = temp2
-    		if temp2 == None:    message_id = temp1
-    		startCut = message_id.find("<")
-    		endCut = message_id.find(">")
-    		message_id = message_id[startCut:endCut+1]
-    		if not referances == None:
-    			startCut = referances.find("<")
-    			endCut = referances.find(">")
-    			referances = referances[startCut:endCut+1]
-    	except Exception,e:
-    		win32ui.MessageBox(str(e),"Archive To OpenERP")
-    		return
-    	attachments=mail.Attachments
-    	for rec in recs: #[('res.partner', 3, 'Agrolait')]
-<<<<<<< HEAD
-    		model = rec[0]
-    		res_id = rec[1]
-    		#Check if mailgate installed
-    		object_id = execute ( conn,'execute',self._dbname,int(self._uid),self._pwd,'ir.model','search',[('model','=','mailgate.message')])
-    		if not object_id:
-    			win32ui.MessageBox("Mailgate is not installed on your configured database '%s' !!\n\nPlease install it to archive the mail."%(self._dbname),"Mailgate not installed",win32con.MB_ICONERROR)
-    			return
-    		object_ids = execute ( conn,'execute',self._dbname,int(self._uid),self._pwd,'ir.model','search',[('model','=',model)])
-    		object_name  = execute( conn,'execute',self._dbname,int(self._uid),self._pwd,'ir.model','read',object_ids,['name'])[0]['name']
-    		#Reading the Object ir.model Name
-    		ext_ids = execute(conn,'execute',self._dbname,int(self._uid),self._pwd,'mailgate.message','search',[('message_id','=',message_id),('model','=',model),('res_id','=',res_id)])
-    		if ext_ids:
-    			name = execute(conn,'execute',self._dbname,int(self._uid),self._pwd,model,'read',res_id,['name'])['name']
-    			ext_msg += """This mail is already archived to {0} '{1}'.\n""".format(object_name,name)
-    			flag = True
-    			continue
-    		msg = {
-    			'subject':mail.Subject,
-    			'date':str(mail.ReceivedTime),
-    			'body':mail.Body,
-    			'cc':mail.CC,
-    			'from':mail.SenderEmailAddress,
-    			'to':mail.To,
-    			'message-id':message_id,
-    			'references':ustr(referances),
-    		}
-    		obj_list= ['crm.lead','project.issue','hr.applicant','res.partner']
-    		if rec[0] not in obj_list:
-    			ids = self.CreateEmailAttachment(rec,mail)
-    		result = {}
-    		if attachments:
-    			result = self.MakeAttachment([rec], mail)
-    		attachment_ids = result.get(model, {}).get(res_id, [])
-    		new_msg += """- {0} : {1}\n""".format(object_name,str(rec[2]))
-    		flag = True
-=======
-            model = rec[0]
-            res_id = rec[1]
-            #Check if mailgate installed
-            object_id = execute ( conn,'execute',self._dbname,int(self._uid),self._pwd,'ir.model','search',[('model','=','mailgate.message')])
-            if not object_id:
-            	win32ui.MessageBox("Mailgate is not installed on your configured database '%s' !!\n\nPlease install it to archive the mail."%(self._dbname),"Mailgate not installed",win32con.MB_ICONERROR)
-            	return
-            object_ids = execute ( conn,'execute',self._dbname,int(self._uid),self._pwd,'ir.model','search',[('model','=',model)])
-            object_name  = execute( conn,'execute',self._dbname,int(self._uid),self._pwd,'ir.model','read',object_ids,['name'])[0]['name']
-            #Reading the Object ir.model Name
-            ext_ids = execute(conn,'execute',self._dbname,int(self._uid),self._pwd,'mailgate.message','search',[('message_id','=',message_id),('model','=',model),('res_id','=',res_id)])
-            if ext_ids:
-            	name = execute(conn,'execute',self._dbname,int(self._uid),self._pwd,model,'read',res_id,['name'])['name']
-            	ext_msg += """This mail is already archived to {0} '{1}'.\n""".format(object_name,name)
-            	flag = True
-            	continue
-            msg = {
-            	'subject':mail.Subject,
-            	'date':str(mail.ReceivedTime),
-            	'body':mail.Body,
-            	'cc':mail.CC,
-            	'from':mail.SenderEmailAddress,
-            	'to':mail.To,
-            	'message-id':message_id,
-            	'references':ustr(referances),
-            }
-            obj_list= ['crm.lead','project.issue','hr.applicant','res.partner']
-            if rec[0] not in obj_list:
-                ids = self.CreateEmailAttachment(rec,mail)
-            result = {}
-            if attachments:
-            	result = self.MakeAttachment([rec], mail)
-            attachment_ids = result.get(model, {}).get(res_id, [])
-            ids = execute(conn,'execute',self._dbname,int(self._uid),self._pwd,'email.server.tools','history',model, res_id, msg, attachment_ids)
-            new_msg += """- {0} : {1}\n""".format(object_name,str(rec[2]))
-            flag = True
->>>>>>> 9719dcd0
-
-    	if flag:
-    		t = """Mail archived Successfully with attachments.\n"""+ext_msg
-    		t += "\n"+new_msg
-    		win32ui.MessageBox(t,"Archived to OpenERP",win32con.MB_ICONINFORMATION)
-    	return flag
-
-    def IsCRMInstalled(self):
-    	conn = xmlrpclib.ServerProxy(self._uri+ '/xmlrpc/object')
-    	id = execute(conn,'execute',self._dbname,int(self._uid),self._pwd,'ir.model','search',[('model','=','crm.lead')])
-    	return id
-
-    def GetCSList(self):
-    	conn = xmlrpclib.ServerProxy(self._uri+ '/xmlrpc/object')
-    	ids = execute(conn,'execute',self._dbname,int(int(self._uid)),self._pwd,'crm.case.section','search',[])
-    	objects = execute(conn,'execute',self._dbname,int(self._uid),self._pwd,'crm.case.section','read',ids,['name'])
-    	obj_list = [ustr(item['name']).encode('iso-8859-1') for item in objects]
-    	return obj_list
-
-    def GetPartners(self, search_partner=''):
-    	conn = xmlrpclib.ServerProxy(self._uri+ '/xmlrpc/object')
-    	ids=[]
-    	obj_list=[]
-    	domain = []
-    	if not search_partner.strip() == '':
-    		domain.append(('name','ilike',ustr(search_partner)))
-    	ids = execute(conn,'execute',self._dbname,int(self._uid),self._pwd,'res.partner','search',domain)
-    	if ids:
-    		ids.sort()
-    		obj_list.append((-999, ustr('')))
-    		for id in ids:
-    			object = execute(conn,'execute',self._dbname,int(self._uid),self._pwd,'res.partner','read',[id],['id','name'])[0]
-    			obj_list.append((object['id'], ustr(object['name'])))
-    		obj_list.sort(lambda x, y: cmp(x[1],y[1]))
-    	return obj_list
-
-    def GetObjectItems(self, search_list=[], search_text=''):
-    	res = []
-    	conn = xmlrpclib.ServerProxy(self._uri+ '/xmlrpc/object')
-    	for obj in search_list:
-    		object_ids = execute ( conn,'execute',self._dbname,int(self._uid),self._pwd,'ir.model','search',[('model','=',obj)])
-    		object_name = execute( conn,'execute',self._dbname,int(self._uid),self._pwd,'ir.model','read',object_ids,['name'])[0]['name']
-    		if obj == "res.partner.address":
-    			ids = execute(conn,'execute',self._dbname,int(self._uid),self._pwd,obj,'search',['|',('name','ilike',ustr(search_text)),('email','ilike',ustr(search_text))])
-    			recs = execute(conn,'execute',self._dbname,int(self._uid),self._pwd,obj,'read',ids,['id','name','street','city'])
-    			for rec in recs:
-    				name = ustr(rec['name'])
-    				if rec['street']:
-    					name += ', ' + ustr(rec['street'])
-    				if rec['city']:
-    					name += ', ' + ustr(rec['city'])
-    				res.append((obj,rec['id'],name,object_name))
-    		else:
-    			ids = execute(conn,'execute',self._dbname,int(self._uid),self._pwd,obj,'search',[('name','ilike',ustr(search_text))])
-    			recs = execute(conn,'execute',self._dbname,int(self._uid),self._pwd,obj,'read',ids,['id','name'])
-    			for rec in recs:
-    				name = ustr(rec['name'])
-    				res.append((obj,rec['id'],name,object_name))
-    	return res
-
-    def CreateCase(self, section, mail, partner_ids, with_attachments=True):
-    	import eml
-    	flag = False
-    	id = -1
-    	try:
-    		conn = xmlrpclib.ServerProxy(self._uri+ '/xmlrpc/object')
-    		email=eml.generateEML(mail)
-    		message_id   = None
-    		session = win32com.client.Dispatch("MAPI.session")
-    		session.Logon('Outlook')
-    		objMessage = session.GetMessage(mail.EntryID, mail.Parent.StoreID)
-    		objFields = objMessage.Fields
-    		strheader = objFields.Item(mapitags.PR_TRANSPORT_MESSAGE_HEADERS)
-    		strheader = ustr(strheader).encode('iso-8859-1')
-    		headers = {}
-    		strheader = strheader.replace("\n ", " ").splitlines()
-    		for line in strheader:
-    			split_here = line.find(":")
-    			headers[line[:split_here]] = line[split_here:]
-    		temp1 = headers.get('Message-ID')
-    		temp2 = headers.get('Message-Id')
-    		if temp1 == None:    message_id = temp2
-    		if temp2 == None:    message_id = temp1
-    		startCut = message_id.find("<")
-    		endCut = message_id.find(">")
-    		message_id = message_id[startCut:endCut+1]
-    		email.replace_header('Message-Id',message_id)
-    		id = execute(conn,'execute',self._dbname,int(self._uid),self._pwd,'email.server.tools','process_email',section, str(email))
-    		if id > 0:
-    			flag = True
-    			return flag
-    		else:
-    			flag = False
-    			return flag
-    	except Exception,e:
-    		win32ui.MessageBox("Create Case\n"+str(e),"Mail Reading Error")
-    		return flag
-
-    def MakeAttachment(self, recs, mail):
-    	attachments = mail.Attachments
-    	result = {}
-    	conn = xmlrpclib.ServerProxy(self._uri+ '/xmlrpc/object')
-    	att_folder_path = os.path.abspath(os.path.dirname("%temp%\\"))
-    	if not os.path.exists(att_folder_path):
-    		os.makedirs(att_folder_path)
-    	for rec in recs: #[('res.partner', 3, 'Agrolait')]
-    		obj = rec[0]
-    		obj_id = rec[1]
-    		res={}
-    		res['res_model'] = obj
-    		attachment_ids = []
-    		if obj not in result:
-    			result[obj] = {}
-    		for i in xrange(1, attachments.Count+1):
-    			fn = ustr(attachments[i].FileName)
-    			if len(fn) > 64:
-    				l = 64 - len(fn)
-    				f = fn.split('.')
-    				fn = f[0][0:l] + '.' + f[-1]
-    			att_path = os.path.join(att_folder_path,fn)
-    			attachments[i].SaveAsFile(att_path)
-    			f=open(att_path,"rb")
-    			content = "".join(f.readlines()).encode('base64')
-    			f.close()
-    			res['name'] = ustr(attachments[i].DisplayName)
-    			res['datas_fname'] = ustr(fn)
-    			res['datas'] = content
-    			res['res_id'] = obj_id
-    			id = execute(conn,'execute',self._dbname,int(self._uid),self._pwd,'ir.attachment','create',res)
-    			attachment_ids.append(id)
-    		result[obj].update({obj_id: attachment_ids})
-    	return result
-
-    def CreateContact(self, res=None):
-    	res=eval(str(res))
-    	partner = res['partner_id']
-    	state = res['state_id']
-    	country = res['country_id']
-    	conn = xmlrpclib.ServerProxy(self._uri+ '/xmlrpc/object')
-    	if not partner.strip() == '':
-    		partner_id = execute( conn, 'execute', self._dbname, int(self._uid), self._pwd, 'res.partner', 'search', [('name','=',ustr(partner))])
-    		res.update({'partner_id' : partner_id[0]})
-    	else:
-    		res.pop('partner_id')
-    	if not state == "":
-    		country_id = execute( conn, 'execute', self._dbname, int(self._uid), self._pwd, 'res.country', 'search', [('name','=',ustr(country))])
-    		res.update({'country_id' : country_id[0]})
-    	else:
-    		res.pop('country_id')
-    	if not country == "":
-    		state_id = execute( conn, 'execute', self._dbname, int(self._uid), self._pwd, 'res.country.state', 'search', [('name','=',ustr(state))])
-    		res.update({'state_id' : state_id[0]})
-    	else:
-    		res.pop('state_id')
-    	id = execute(conn,'execute',self._dbname,int(self._uid),self._pwd,'res.partner.address','create',res)
-    	return id
-
-    def CreatePartner(self, res):
-    	res=eval(str(res))
-    	conn = xmlrpclib.ServerProxy(self._uri+ '/xmlrpc/object')
-    	ids = execute(conn,'execute',self._dbname,int(self._uid),self._pwd,'res.partner','search',[('name','=',res['name'])])
-    	if ids:
-    		return False
-    	id = execute(conn,'execute',self._dbname,int(self._uid),self._pwd,'res.partner','create',res)
-    	return id
-
-    def SearchPartnerDetail(self, search_email_id):
-    	res_vals = []
-    	conn = xmlrpclib.ServerProxy(self._uri+ '/xmlrpc/object')
-    	address_id = execute(conn, 'execute', self._dbname, int(self._uid), self._pwd, 'res.partner.address', 'search', [('email','ilike',ustr(search_email_id))])
-    	if not address_id :
-    		return
-    	address = execute(conn, 'execute', self._dbname, int(self._uid), self._pwd, 'res.partner.address','read',address_id[0],['id','partner_id','name','street','street2','city','state_id','country_id','phone','mobile','email','fax','zip'])
-    	for key, vals in address.items():
-    		res_vals.append([key,vals])
-    	return res_vals
-
-    def WritePartnerValues(self, new_vals):
-    	flag = -1
-    	new_dict = dict(new_vals)
-    	email=new_dict['email']
-    	partner = new_dict['partner']
-    	country_val = new_dict['country']
-    	state_val = new_dict['state']
-    	conn = xmlrpclib.ServerProxy(self._uri+ '/xmlrpc/object')
-    	partner_id = execute( conn, 'execute', self._dbname, int(self._uid), self._pwd, 'res.partner', 'search', [('name','=',ustr(partner))])
-    	country_id = execute( conn, 'execute', self._dbname, int(self._uid), self._pwd, 'res.country', 'search', [('name','=',ustr(country_val))])
-    	state_id = execute( conn, 'execute', self._dbname, int(self._uid), self._pwd, 'res.country.state', 'search', [('name','=',ustr(state_val))])
-    	address_id = execute( conn, 'execute', self._dbname, int(self._uid), self._pwd, 'res.partner.address', 'search', [('email','=',ustr(email))])
-    	if not partner_id or not address_id or not country_id or not state_id:
-    		return flag
-    	address = execute( conn, 'execute', self._dbname, int(self._uid), self._pwd, 'res.partner.address','read',address_id[0],['id','partner_id','state_id','country_id'])
-    	vals_res_address={
-    					   'partner_id' : partner_id[0],
-    					   'name' : new_dict['name'],
-    					   'street':new_dict['street'],
-    					   'street2' : new_dict['street2'],
-    					   'city' : new_dict['city'],
-    					   'phone' : new_dict['phone'],
-    					   'mobile' : new_dict['mobile'],
-    					   'fax' : new_dict['fax'],
-    					   'zip' : new_dict['zip'],
-    					   'country_id' : country_id[0],
-    					   'state_id' : state_id[0]
-    					 }
-    	temp = execute( conn, 'execute', self._dbname, int(self._uid), self._pwd, 'res.partner.address', 'write', address_id, vals_res_address)
-    	if temp:
-    		flag=1
-    	else:
-    		flag=0
-    	return flag
-
-    def GetAllState(self):
-    	state_list = []
-    	state_ids = []
-    	conn = xmlrpclib.ServerProxy(self._uri+ '/xmlrpc/object')
-    	state_ids = execute( conn, 'execute', self._dbname, int(self._uid), self._pwd, 'res.country.state', 'search', [])
-    	for state_id in state_ids:
-    		obj = execute( conn, 'execute', self._dbname, int(self._uid), self._pwd, 'res.country.state', 'read', [state_id],['id','name'])[0]
-    		state_list.append((obj['id'], ustr(obj['name'])))
-    	return state_list
-
-    def GetAllCountry(self):
-    	country_list = []
-    	country_ids = []
-    	conn = xmlrpclib.ServerProxy(self._uri+ '/xmlrpc/object')
-    	country_ids = execute( conn, 'execute', self._dbname, int(self._uid), self._pwd, 'res.country', 'search', [])
-    	for country_id in country_ids:
-    		obj = execute( conn, 'execute', self._dbname, int(self._uid), self._pwd, 'res.country','read', [country_id], ['id','name'])[0]
-    		country_list.append((obj['id'], ustr(obj['name'])))
-    	return country_list
-
-    def SearchPartner(self, mail_id = ""):
-    	conn = xmlrpclib.ServerProxy(self._uri+ '/xmlrpc/object')
-    	address = execute( conn, 'execute', self._dbname, int(self._uid), self._pwd, 'res.partner.address', 'search', [('email','=',ustr(mail_id))])
-    	if not address:
-    		return None
-    	else:
-    		add_rec = execute( conn, 'execute', self._dbname, int(self._uid), self._pwd, 'res.partner.address', 'read', address[0])
-    		partner = add_rec.get('partner_id',False)
-    		if partner:
-    			return partner[0]
-        return True
-
-    def SearchEmailResources(self, message_id):
-    	conn = xmlrpclib.ServerProxy(self._uri+ '/xmlrpc/object')
-    	res_vals = []
-    	mail_id = execute( conn, 'execute', self._dbname, int(self._uid), self._pwd, 'mailgate.message', 'search', [('message_id','=',message_id)])
-    	if not mail_id:
-    		return None
-    	address = execute( conn, 'execute', self._dbname, int(self._uid), self._pwd, 'mailgate.message','read',mail_id[0],['model','res_id'])
-    	for key, vals in address.items():
-    		res_vals.append([key,vals])
-    	return res_vals
-
-
-    def GetCountry(self, country_search=''):
-    	conn = xmlrpclib.ServerProxy(self._uri+ '/xmlrpc/object')
-    	ids=[]
-    	obj_list=[]
-    	domain = []
-    	if not country_search.strip() == '':
-    		domain.append(('name','ilike',ustr(country_search)))
-    	ids = execute(conn,'execute',self._dbname,int(self._uid),self._pwd,'res.country','search',domain)
-    	if ids:
-    		ids.sort()
-    		for id in ids:
-    			object = execute(conn,'execute',self._dbname,int(self._uid),self._pwd,'res.country','read',[id],['id','name'])[0]
-    			obj_list.append((object['id'], ustr(object['name'])))
-    		obj_list.sort(lambda x, y: cmp(x[1],y[1]))
-    	return obj_list
-
-    def GetStates(self, state_search='', country=None):
-    	conn = xmlrpclib.ServerProxy(self._uri+ '/xmlrpc/object')
-    	ids = []
-    	c_id = []
-    	obj_list = []
-    	domain = []
-    	if not state_search.strip() == '':
-    		domain.append(('name','ilike',ustr(state_search)))
-
-    	if country == None:
-    		ids = execute(conn,'execute',self._dbname,int(self._uid),self._pwd,'res.country.state','search',domain)
-    	if not country == None:
-    		c_id = execute(conn,'execute',self._dbname,int(self._uid),self._pwd,'res.country','search',[('name','=',ustr(country))])
-    		domain.append(('country_id','=',c_id[0]))
-    		ids = execute(conn,'execute',self._dbname,int(self._uid),self._pwd,'res.country.state','search',domain)
-    	if ids:
-    		ids.sort()
-    		for id in ids:
-    			object = execute(conn,'execute',self._dbname,int(self._uid),self._pwd,'res.country.state','read',[id],['id','name'])[0]
-    			obj_list.append((object['id'], ustr(object['name'])))
-    		obj_list.sort(lambda x, y: cmp(x[1],y[1]))
-    	return obj_list
-    def FindCountryForState(self, state_search=''):
-    	conn = xmlrpclib.ServerProxy(self._uri+ '/xmlrpc/object')
-    	ids = execute(conn,'execute',self._dbname,int(self._uid),self._pwd,'res.country.state','search',[('name','=',ustr(state_search))])
-    	if not ids:
-    		return None
-    	object = execute(conn,'execute',self._dbname,int(self._uid),self._pwd,'res.country.state','read',ids)[0]
-    	country = object['country_id'][1]
-    	return country
-<<<<<<< HEAD
-    def CreateEmailAttachment(self, rec, email):
-=======
-    def CreateEmailAttachment(self, rec, mail):
-    	result = {}
->>>>>>> 9719dcd0
-    	conn = xmlrpclib.ServerProxy(self._uri+ '/xmlrpc/object')
-        obj = rec[0]
-        obj_id = rec[1]
-        res={}
-        res['res_model'] = obj
-        ls = ['*', '/', '\\', '<', '>', ':', '?', '"', '|', '\t', '\n',':','~']
-        fn = (mail.Subject).replace(' ','')
-        for c in ls:
-        	fn = fn.replace(c,'')
-        if len(fn) > 64:
-        	l = 64 - len(fn)
-        	f = fn.split('-')
-        	fn = '-'.join(f[1:])
-        	if len(fn) > 64:
-        		l = 64 - len(fn)
-        		f = fn.split('.')
-        		fn = f[0][0:l] + '.' + f[-1]
-<<<<<<< HEAD
-        fn = fn+'.txt'
-=======
-        fn = fn[:-4]+'.txt'
->>>>>>> 9719dcd0
-        f=open(fn,"w")
-        body = mail.Body.encode("utf-8")
-        f.writelines(body)
-        f.close()
-        f=open(fn,"rb")
-        content = "".join(f.readlines()).encode('base64')
-        f.close()
-<<<<<<< HEAD
-        res['name'] = ustr(sub)
-=======
-        res['name'] = ustr((mail.Subject).replace(' ',''))
->>>>>>> 9719dcd0
-        res['datas_fname'] = ustr(fn)
-        res['datas'] = content
-        res['res_id'] = obj_id
-        id = execute(conn,'execute',self._dbname,int(self._uid),self._pwd,'ir.attachment','create',res)
-        return id
+# -*- coding: utf-8 -*-
+##############################################################################
+#
+#    OpenERP, Open Source Management Solution
+#    Copyright (C) 2004-2010 Tiny SPRL (<http://tiny.be>).
+#
+#    This program is free software: you can redistribute it and/or modify
+#    it under the terms of the GNU Affero General Public License as
+#    published by the Free Software Foundation, either version 3 of the
+#    License, or (at your option) any later version.
+#
+#    This program is distributed in the hope that it will be useful,
+#    but WITHOUT ANY WARRANTY; without even the implied warranty of
+#    MERCHANTABILITY or FITNESS FOR A PARTICULAR PURPOSE.  See the
+#    GNU Affero General Public License for more details.
+#
+#    You should have received a copy of the GNU Affero General Public License
+#    along with this program.  If not, see <http://www.gnu.org/licenses/>.
+#
+##############################################################################
+
+import xmlrpclib
+import sys
+import socket
+import os
+import time
+from manager import ustr
+from win32com.mapi import mapitags
+import pythoncom
+import win32com 
+import win32ui
+waittime = 10
+wait_count = 0
+wait_limit = 12
+def execute(connector, method, *args):
+    global wait_count
+    res = False
+    try:
+        res = getattr(connector,method)(*args)
+    except socket.error,e:
+        if e.args[0] == 111:
+            if wait_count > wait_limit:
+               print "Server is taking too long to start, it has exceeded the maximum limit of %d seconds."%(wait_limit)
+            clean()
+            sys.exit(1)
+            print 'Please wait %d sec to start server....'%(waittime)
+            wait_count += 1
+            time.sleep(waittime)
+            res = execute(connector, method, *args)
+        else:
+            return res
+    wait_count = 0
+    return res
+
+class XMLRpcConn(object):
+    __name__ = 'XMLRpcConn'
+    _com_interfaces_ = ['_IDTExtensibility2']
+    _public_methods_ = ['GetDBList', 'login', 'GetAllObjects', 'GetObjList', 'InsertObj', 'DeleteObject', 'GetCSList', \
+    'ArchiveToOpenERP', 'IsCRMInstalled', 'GetPartners', 'GetObjectItems', \
+    'CreateCase', 'MakeAttachment', 'CreateContact', 'CreatePartner', 'getitem', 'setitem', \
+    'SearchPartnerDetail', 'WritePartnerValues', 'GetAllState', 'GetAllCountry', 'SearchPartner', 'SearchEmailResources', \
+    'GetCountry', 'GetStates', 'FindCountryForState','CreateEmailAttachment']
+    _reg_clsctx_ = pythoncom.CLSCTX_INPROC_SERVER
+    _reg_clsid_ = "{C6399AFD-763A-400F-8191-7F9D0503CAE2}"
+    _reg_progid_ = "Python.OpenERP.XMLRpcConn"
+    _reg_policy_spec_ = "win32com.server.policy.EventHandlerPolicy"
+    def __init__(self,server='localhost',port=8069,uri='http://localhost:8069'):
+        self._server=server
+        self._port=port
+        self._uri=uri
+    	self._obj_list=[]
+    	self._dbname=''
+    	self._uname='admin'
+    	self._pwd='a'
+    	self._login=False
+    	self._running=False
+    	self._uid=False
+    	self._iscrm=True
+    	self.partner_id_list=None
+    	self.protocol=None
+
+    def getitem(self, attrib):
+    	v=self.__getattribute__(attrib)
+    	return str(v)
+
+    def setitem(self, attrib, value):
+    	return self.__setattr__(attrib, value)
+
+    def GetDBList(self):
+    	conn = xmlrpclib.ServerProxy(self._uri + '/xmlrpc/db')
+    	try:
+    		db_list = execute(conn, 'list')
+    		if db_list == False:
+    			self._running=False
+    			return []
+    		else:
+    			self._running=True
+    	except:
+    		db_list=-1
+    		self._running=True
+    	return db_list
+
+    def login(self,dbname, user, pwd):
+    	self._dbname = dbname
+    	self._uname = user
+    	self._pwd = pwd
+    	conn = xmlrpclib.ServerProxy(str(self._uri) + '/xmlrpc/common')
+    	uid = execute(conn,'login',dbname, ustr(user), ustr(pwd))
+    	return uid
+
+    def GetAllObjects(self):
+    	conn = xmlrpclib.ServerProxy(self._uri+ '/xmlrpc/object')
+    	ids = execute(conn,'execute',self._dbname,int(self._uid),self._pwd,'ir.model','search',[])
+    	objects = execute(conn,'execute',self._dbname,int(self._uid),self._pwd,'ir.model','read',ids,['model'])
+    	obj_list = [item['model'] for item in objects]
+    	return obj_list
+
+    def GetObjList(self):
+    	self._obj_list=list(self._obj_list)
+    	self._obj_list.sort(reverse=True)
+    	return self._obj_list
+
+    def InsertObj(self, obj_title,obj_name,image_path):
+    	self._obj_list=list(self._obj_list)
+    	self._obj_list.append((obj_title,obj_name,ustr(image_path)))
+    	self._obj_list.sort(reverse=True)
+
+    def DeleteObject(self,sel_text):
+    	self._obj_list=list(self._obj_list)
+    	for obj in self._obj_list:
+    		if obj[0] == sel_text:
+    			self._obj_list.remove(obj)
+    			break
+
+    def ArchiveToOpenERP(self, recs, mail):
+    	import  win32con
+    	conn = xmlrpclib.ServerProxy(self._uri + '/xmlrpc/object')
+    	flag = False
+    	new_msg =  ext_msg =""
+    	message_id = referances  = None
+    	try:
+    		session = win32com.client.Dispatch("MAPI.session")
+    		session.Logon('Outlook')
+    		objMessage = session.GetMessage(mail.EntryID, mail.Parent.StoreID)
+    		objFields = objMessage.Fields
+    		strheader = objFields.Item(mapitags.PR_TRANSPORT_MESSAGE_HEADERS)
+    		strheader = ustr(strheader).encode('iso-8859-1')
+    		headers = {}
+    		strheader = strheader.replace("\n ", " ").splitlines()
+    		for line in strheader:
+    			split_here = line.find(":")
+    			headers[line[:split_here]] = line[split_here:]
+    		temp1 = headers.get('Message-ID')
+    		temp2 = headers.get('Message-Id')
+    		referances = headers.get('References')
+    		if temp1 == None:    message_id = temp2
+    		if temp2 == None:    message_id = temp1
+    		startCut = message_id.find("<")
+    		endCut = message_id.find(">")
+    		message_id = message_id[startCut:endCut+1]
+    		if not referances == None:
+    			startCut = referances.find("<")
+    			endCut = referances.find(">")
+    			referances = referances[startCut:endCut+1]
+    	except Exception,e:
+    		win32ui.MessageBox(str(e),"Archive To OpenERP")
+    		return
+    	attachments=mail.Attachments
+    	for rec in recs: #[('res.partner', 3, 'Agrolait')]
+            model = rec[0]
+            res_id = rec[1]
+            #Check if mailgate installed
+            object_id = execute ( conn,'execute',self._dbname,int(self._uid),self._pwd,'ir.model','search',[('model','=','mailgate.message')])
+            if not object_id:
+            	win32ui.MessageBox("Mailgate is not installed on your configured database '%s' !!\n\nPlease install it to archive the mail."%(self._dbname),"Mailgate not installed",win32con.MB_ICONERROR)
+            	return
+            object_ids = execute ( conn,'execute',self._dbname,int(self._uid),self._pwd,'ir.model','search',[('model','=',model)])
+            object_name  = execute( conn,'execute',self._dbname,int(self._uid),self._pwd,'ir.model','read',object_ids,['name'])[0]['name']
+            #Reading the Object ir.model Name
+            ext_ids = execute(conn,'execute',self._dbname,int(self._uid),self._pwd,'mailgate.message','search',[('message_id','=',message_id),('model','=',model),('res_id','=',res_id)])
+            if ext_ids:
+            	name = execute(conn,'execute',self._dbname,int(self._uid),self._pwd,model,'read',res_id,['name'])['name']
+            	ext_msg += """This mail is already archived to {0} '{1}'.\n""".format(object_name,name)
+            	flag = True
+            	continue
+            msg = {
+            	'subject':mail.Subject,
+            	'date':str(mail.ReceivedTime),
+            	'body':mail.Body,
+            	'cc':mail.CC,
+            	'from':mail.SenderEmailAddress,
+            	'to':mail.To,
+            	'message-id':message_id,
+            	'references':ustr(referances),
+            }
+            obj_list= ['crm.lead','project.issue','hr.applicant','res.partner']
+            if rec[0] not in obj_list:
+                ids = self.CreateEmailAttachment(rec,mail)
+            result = {}
+            if attachments:
+            	result = self.MakeAttachment([rec], mail)
+            attachment_ids = result.get(model, {}).get(res_id, [])
+            ids = execute(conn,'execute',self._dbname,int(self._uid),self._pwd,'email.server.tools','history',model, res_id, msg, attachment_ids)
+            new_msg += """- {0} : {1}\n""".format(object_name,str(rec[2]))
+            flag = True
+
+    	if flag:
+    		t = """Mail archived Successfully with attachments.\n"""+ext_msg
+    		t += "\n"+new_msg
+    		win32ui.MessageBox(t,"Archived to OpenERP",win32con.MB_ICONINFORMATION)
+    	return flag
+
+    def IsCRMInstalled(self):
+    	conn = xmlrpclib.ServerProxy(self._uri+ '/xmlrpc/object')
+    	id = execute(conn,'execute',self._dbname,int(self._uid),self._pwd,'ir.model','search',[('model','=','crm.lead')])
+    	return id
+
+    def GetCSList(self):
+    	conn = xmlrpclib.ServerProxy(self._uri+ '/xmlrpc/object')
+    	ids = execute(conn,'execute',self._dbname,int(int(self._uid)),self._pwd,'crm.case.section','search',[])
+    	objects = execute(conn,'execute',self._dbname,int(self._uid),self._pwd,'crm.case.section','read',ids,['name'])
+    	obj_list = [ustr(item['name']).encode('iso-8859-1') for item in objects]
+    	return obj_list
+
+    def GetPartners(self, search_partner=''):
+    	conn = xmlrpclib.ServerProxy(self._uri+ '/xmlrpc/object')
+    	ids=[]
+    	obj_list=[]
+    	domain = []
+    	if not search_partner.strip() == '':
+    		domain.append(('name','ilike',ustr(search_partner)))
+    	ids = execute(conn,'execute',self._dbname,int(self._uid),self._pwd,'res.partner','search',domain)
+    	if ids:
+    		ids.sort()
+    		obj_list.append((-999, ustr('')))
+    		for id in ids:
+    			object = execute(conn,'execute',self._dbname,int(self._uid),self._pwd,'res.partner','read',[id],['id','name'])[0]
+    			obj_list.append((object['id'], ustr(object['name'])))
+    		obj_list.sort(lambda x, y: cmp(x[1],y[1]))
+    	return obj_list
+
+    def GetObjectItems(self, search_list=[], search_text=''):
+    	res = []
+    	conn = xmlrpclib.ServerProxy(self._uri+ '/xmlrpc/object')
+    	for obj in search_list:
+    		object_ids = execute ( conn,'execute',self._dbname,int(self._uid),self._pwd,'ir.model','search',[('model','=',obj)])
+    		object_name = execute( conn,'execute',self._dbname,int(self._uid),self._pwd,'ir.model','read',object_ids,['name'])[0]['name']
+    		if obj == "res.partner.address":
+    			ids = execute(conn,'execute',self._dbname,int(self._uid),self._pwd,obj,'search',['|',('name','ilike',ustr(search_text)),('email','ilike',ustr(search_text))])
+    			recs = execute(conn,'execute',self._dbname,int(self._uid),self._pwd,obj,'read',ids,['id','name','street','city'])
+    			for rec in recs:
+    				name = ustr(rec['name'])
+    				if rec['street']:
+    					name += ', ' + ustr(rec['street'])
+    				if rec['city']:
+    					name += ', ' + ustr(rec['city'])
+    				res.append((obj,rec['id'],name,object_name))
+    		else:
+    			ids = execute(conn,'execute',self._dbname,int(self._uid),self._pwd,obj,'search',[('name','ilike',ustr(search_text))])
+    			recs = execute(conn,'execute',self._dbname,int(self._uid),self._pwd,obj,'read',ids,['id','name'])
+    			for rec in recs:
+    				name = ustr(rec['name'])
+    				res.append((obj,rec['id'],name,object_name))
+    	return res
+
+    def CreateCase(self, section, mail, partner_ids, with_attachments=True):
+    	import eml
+    	flag = False
+    	id = -1
+    	try:
+    		conn = xmlrpclib.ServerProxy(self._uri+ '/xmlrpc/object')
+    		email=eml.generateEML(mail)
+    		message_id   = None
+    		session = win32com.client.Dispatch("MAPI.session")
+    		session.Logon('Outlook')
+    		objMessage = session.GetMessage(mail.EntryID, mail.Parent.StoreID)
+    		objFields = objMessage.Fields
+    		strheader = objFields.Item(mapitags.PR_TRANSPORT_MESSAGE_HEADERS)
+    		strheader = ustr(strheader).encode('iso-8859-1')
+    		headers = {}
+    		strheader = strheader.replace("\n ", " ").splitlines()
+    		for line in strheader:
+    			split_here = line.find(":")
+    			headers[line[:split_here]] = line[split_here:]
+    		temp1 = headers.get('Message-ID')
+    		temp2 = headers.get('Message-Id')
+    		if temp1 == None:    message_id = temp2
+    		if temp2 == None:    message_id = temp1
+    		startCut = message_id.find("<")
+    		endCut = message_id.find(">")
+    		message_id = message_id[startCut:endCut+1]
+    		email.replace_header('Message-Id',message_id)
+    		id = execute(conn,'execute',self._dbname,int(self._uid),self._pwd,'email.server.tools','process_email',section, str(email))
+    		if id > 0:
+    			flag = True
+    			return flag
+    		else:
+    			flag = False
+    			return flag
+    	except Exception,e:
+    		win32ui.MessageBox("Create Case\n"+str(e),"Mail Reading Error")
+    		return flag
+
+    def MakeAttachment(self, recs, mail):
+    	attachments = mail.Attachments
+    	result = {}
+    	conn = xmlrpclib.ServerProxy(self._uri+ '/xmlrpc/object')
+    	att_folder_path = os.path.abspath(os.path.dirname("%temp%\\"))
+    	if not os.path.exists(att_folder_path):
+    		os.makedirs(att_folder_path)
+    	for rec in recs: #[('res.partner', 3, 'Agrolait')]
+    		obj = rec[0]
+    		obj_id = rec[1]
+    		res={}
+    		res['res_model'] = obj
+    		attachment_ids = []
+    		if obj not in result:
+    			result[obj] = {}
+    		for i in xrange(1, attachments.Count+1):
+    			fn = ustr(attachments[i].FileName)
+    			if len(fn) > 64:
+    				l = 64 - len(fn)
+    				f = fn.split('.')
+    				fn = f[0][0:l] + '.' + f[-1]
+    			att_path = os.path.join(att_folder_path,fn)
+    			attachments[i].SaveAsFile(att_path)
+    			f=open(att_path,"rb")
+    			content = "".join(f.readlines()).encode('base64')
+    			f.close()
+    			res['name'] = ustr(attachments[i].DisplayName)
+    			res['datas_fname'] = ustr(fn)
+    			res['datas'] = content
+    			res['res_id'] = obj_id
+    			id = execute(conn,'execute',self._dbname,int(self._uid),self._pwd,'ir.attachment','create',res)
+    			attachment_ids.append(id)
+    		result[obj].update({obj_id: attachment_ids})
+    	return result
+
+    def CreateContact(self, res=None):
+    	res=eval(str(res))
+    	partner = res['partner_id']
+    	state = res['state_id']
+    	country = res['country_id']
+    	conn = xmlrpclib.ServerProxy(self._uri+ '/xmlrpc/object')
+    	if not partner.strip() == '':
+    		partner_id = execute( conn, 'execute', self._dbname, int(self._uid), self._pwd, 'res.partner', 'search', [('name','=',ustr(partner))])
+    		res.update({'partner_id' : partner_id[0]})
+    	else:
+    		res.pop('partner_id')
+    	if not state == "":
+    		country_id = execute( conn, 'execute', self._dbname, int(self._uid), self._pwd, 'res.country', 'search', [('name','=',ustr(country))])
+    		res.update({'country_id' : country_id[0]})
+    	else:
+    		res.pop('country_id')
+    	if not country == "":
+    		state_id = execute( conn, 'execute', self._dbname, int(self._uid), self._pwd, 'res.country.state', 'search', [('name','=',ustr(state))])
+    		res.update({'state_id' : state_id[0]})
+    	else:
+    		res.pop('state_id')
+    	id = execute(conn,'execute',self._dbname,int(self._uid),self._pwd,'res.partner.address','create',res)
+    	return id
+
+    def CreatePartner(self, res):
+    	res=eval(str(res))
+    	conn = xmlrpclib.ServerProxy(self._uri+ '/xmlrpc/object')
+    	ids = execute(conn,'execute',self._dbname,int(self._uid),self._pwd,'res.partner','search',[('name','=',res['name'])])
+    	if ids:
+    		return False
+    	id = execute(conn,'execute',self._dbname,int(self._uid),self._pwd,'res.partner','create',res)
+    	return id
+
+    def SearchPartnerDetail(self, search_email_id):
+    	res_vals = []
+    	conn = xmlrpclib.ServerProxy(self._uri+ '/xmlrpc/object')
+    	address_id = execute(conn, 'execute', self._dbname, int(self._uid), self._pwd, 'res.partner.address', 'search', [('email','ilike',ustr(search_email_id))])
+    	if not address_id :
+    		return
+    	address = execute(conn, 'execute', self._dbname, int(self._uid), self._pwd, 'res.partner.address','read',address_id[0],['id','partner_id','name','street','street2','city','state_id','country_id','phone','mobile','email','fax','zip'])
+    	for key, vals in address.items():
+    		res_vals.append([key,vals])
+    	return res_vals
+
+    def WritePartnerValues(self, new_vals):
+    	flag = -1
+    	new_dict = dict(new_vals)
+    	email=new_dict['email']
+    	partner = new_dict['partner']
+    	country_val = new_dict['country']
+    	state_val = new_dict['state']
+    	conn = xmlrpclib.ServerProxy(self._uri+ '/xmlrpc/object')
+    	partner_id = execute( conn, 'execute', self._dbname, int(self._uid), self._pwd, 'res.partner', 'search', [('name','=',ustr(partner))])
+    	country_id = execute( conn, 'execute', self._dbname, int(self._uid), self._pwd, 'res.country', 'search', [('name','=',ustr(country_val))])
+    	state_id = execute( conn, 'execute', self._dbname, int(self._uid), self._pwd, 'res.country.state', 'search', [('name','=',ustr(state_val))])
+    	address_id = execute( conn, 'execute', self._dbname, int(self._uid), self._pwd, 'res.partner.address', 'search', [('email','=',ustr(email))])
+    	if not partner_id or not address_id or not country_id or not state_id:
+    		return flag
+    	address = execute( conn, 'execute', self._dbname, int(self._uid), self._pwd, 'res.partner.address','read',address_id[0],['id','partner_id','state_id','country_id'])
+    	vals_res_address={
+    					   'partner_id' : partner_id[0],
+    					   'name' : new_dict['name'],
+    					   'street':new_dict['street'],
+    					   'street2' : new_dict['street2'],
+    					   'city' : new_dict['city'],
+    					   'phone' : new_dict['phone'],
+    					   'mobile' : new_dict['mobile'],
+    					   'fax' : new_dict['fax'],
+    					   'zip' : new_dict['zip'],
+    					   'country_id' : country_id[0],
+    					   'state_id' : state_id[0]
+    					 }
+    	temp = execute( conn, 'execute', self._dbname, int(self._uid), self._pwd, 'res.partner.address', 'write', address_id, vals_res_address)
+    	if temp:
+    		flag=1
+    	else:
+    		flag=0
+    	return flag
+
+    def GetAllState(self):
+    	state_list = []
+    	state_ids = []
+    	conn = xmlrpclib.ServerProxy(self._uri+ '/xmlrpc/object')
+    	state_ids = execute( conn, 'execute', self._dbname, int(self._uid), self._pwd, 'res.country.state', 'search', [])
+    	for state_id in state_ids:
+    		obj = execute( conn, 'execute', self._dbname, int(self._uid), self._pwd, 'res.country.state', 'read', [state_id],['id','name'])[0]
+    		state_list.append((obj['id'], ustr(obj['name'])))
+    	return state_list
+
+    def GetAllCountry(self):
+    	country_list = []
+    	country_ids = []
+    	conn = xmlrpclib.ServerProxy(self._uri+ '/xmlrpc/object')
+    	country_ids = execute( conn, 'execute', self._dbname, int(self._uid), self._pwd, 'res.country', 'search', [])
+    	for country_id in country_ids:
+    		obj = execute( conn, 'execute', self._dbname, int(self._uid), self._pwd, 'res.country','read', [country_id], ['id','name'])[0]
+    		country_list.append((obj['id'], ustr(obj['name'])))
+    	return country_list
+
+    def SearchPartner(self, mail_id = ""):
+    	conn = xmlrpclib.ServerProxy(self._uri+ '/xmlrpc/object')
+    	address = execute( conn, 'execute', self._dbname, int(self._uid), self._pwd, 'res.partner.address', 'search', [('email','=',ustr(mail_id))])
+    	if not address:
+    		return None
+    	else:
+    		add_rec = execute( conn, 'execute', self._dbname, int(self._uid), self._pwd, 'res.partner.address', 'read', address[0])
+    		partner = add_rec.get('partner_id',False)
+    		if partner:
+    			return partner[0]
+        return True
+
+    def SearchEmailResources(self, message_id):
+    	conn = xmlrpclib.ServerProxy(self._uri+ '/xmlrpc/object')
+    	res_vals = []
+    	mail_id = execute( conn, 'execute', self._dbname, int(self._uid), self._pwd, 'mailgate.message', 'search', [('message_id','=',message_id)])
+    	if not mail_id:
+    		return None
+    	address = execute( conn, 'execute', self._dbname, int(self._uid), self._pwd, 'mailgate.message','read',mail_id[0],['model','res_id'])
+    	for key, vals in address.items():
+    		res_vals.append([key,vals])
+    	return res_vals
+
+
+    def GetCountry(self, country_search=''):
+    	conn = xmlrpclib.ServerProxy(self._uri+ '/xmlrpc/object')
+    	ids=[]
+    	obj_list=[]
+    	domain = []
+    	if not country_search.strip() == '':
+    		domain.append(('name','ilike',ustr(country_search)))
+    	ids = execute(conn,'execute',self._dbname,int(self._uid),self._pwd,'res.country','search',domain)
+    	if ids:
+    		ids.sort()
+    		for id in ids:
+    			object = execute(conn,'execute',self._dbname,int(self._uid),self._pwd,'res.country','read',[id],['id','name'])[0]
+    			obj_list.append((object['id'], ustr(object['name'])))
+    		obj_list.sort(lambda x, y: cmp(x[1],y[1]))
+    	return obj_list
+
+    def GetStates(self, state_search='', country=None):
+    	conn = xmlrpclib.ServerProxy(self._uri+ '/xmlrpc/object')
+    	ids = []
+    	c_id = []
+    	obj_list = []
+    	domain = []
+    	if not state_search.strip() == '':
+    		domain.append(('name','ilike',ustr(state_search)))
+
+    	if country == None:
+    		ids = execute(conn,'execute',self._dbname,int(self._uid),self._pwd,'res.country.state','search',domain)
+    	if not country == None:
+    		c_id = execute(conn,'execute',self._dbname,int(self._uid),self._pwd,'res.country','search',[('name','=',ustr(country))])
+    		domain.append(('country_id','=',c_id[0]))
+    		ids = execute(conn,'execute',self._dbname,int(self._uid),self._pwd,'res.country.state','search',domain)
+    	if ids:
+    		ids.sort()
+    		for id in ids:
+    			object = execute(conn,'execute',self._dbname,int(self._uid),self._pwd,'res.country.state','read',[id],['id','name'])[0]
+    			obj_list.append((object['id'], ustr(object['name'])))
+    		obj_list.sort(lambda x, y: cmp(x[1],y[1]))
+    	return obj_list
+
+    def FindCountryForState(self, state_search=''):
+    	conn = xmlrpclib.ServerProxy(self._uri+ '/xmlrpc/object')
+    	ids = execute(conn,'execute',self._dbname,int(self._uid),self._pwd,'res.country.state','search',[('name','=',ustr(state_search))])
+    	if not ids:
+    		return None
+    	object = execute(conn,'execute',self._dbname,int(self._uid),self._pwd,'res.country.state','read',ids)[0]
+    	country = object['country_id'][1]
+    	return country
+
+    def CreateEmailAttachment(self, rec, mail):
+    	conn = xmlrpclib.ServerProxy(self._uri+ '/xmlrpc/object')
+        obj = rec[0]
+        obj_id = rec[1]
+        res = {}
+        res['res_model'] = obj
+        ls = ['*', '/', '\\', '<', '>', ':', '?', '"', '|', '\t', '\n',':','~']
+        fn = (mail.Subject).replace(' ','')
+        for c in ls:
+        	fn = fn.replace(c,'')
+        if len(fn) > 64:
+        	l = 64 - len(fn)
+        	f = fn.split('-')
+        	fn = '-'.join(f[1:])
+        	if len(fn) > 64:
+        		l = 64 - len(fn)
+        		f = fn.split('.')
+        		fn = f[0][0:l] + '.' + f[-1]
+        fn = fn[:-4]+'.txt'
+        f = open(fn,"w")
+        body = mail.Body.encode("utf-8")
+        f.writelines(body)
+        f.close()
+        f=open(fn,"rb")
+        content = "".join(f.readlines()).encode('base64')
+        f.close()
+        res['name'] = ustr((mail.Subject).replace(' ',''))
+        res['datas_fname'] = ustr(fn)
+        res['datas'] = content
+        res['res_id'] = obj_id
+        id = execute(conn,'execute',self._dbname,int(self._uid),self._pwd,'ir.attachment','create',res)
+        return id