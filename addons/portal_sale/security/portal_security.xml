<?xml version="1.0" encoding="utf-8"?>
<openerp>
    <data noupdate="1">

        <!-- Sale Portal Access Rules -->
        <record id="portal_sale_order_user_rule" model="ir.rule">
            <field name="name">Portal Personal Quotations/Sales Orders</field>
            <field ref="sale.model_sale_order" name="model_id"/>
            <field name="domain_force">[('message_follower_ids','in',user.partner_id.id)]</field>
            <field name="groups" eval="[(4, ref('portal.group_portal'))]"/>
        </record>

        <record id="portal_stock_picking_user_rule" model="ir.rule">
            <field name="name">Portal Personal Delivery Orders</field>
<<<<<<< HEAD
            <field ref="stock.model_stock_picking" name="model_id"/>
            <field name="domain_force">[('message_follower_ids','in',user.partner_id.id)]</field>
=======
            <field name="model_id" ref="stock.model_stock_picking"/>
            <field name="domain_force">[('partner_id','child_of',[user.partner_id.id])]</field>
>>>>>>> 8f3f5b9b
            <field name="groups" eval="[(4, ref('portal.group_portal'))]"/>
        </record>

        <record id="portal_stock_picking_user_rule" model="ir.rule">
            <field name="name">Portal Personal Delivery Orders Out</field>
            <field ref="stock.model_stock_picking_out" name="model_id"/>
            <field name="domain_force">[('message_follower_ids','in',user.partner_id.id)]</field>
            <field name="groups" eval="[(4, ref('portal.group_portal'))]"/>
        </record>

        <record id="portal_account_invoice_user_rule" model="ir.rule">
            <field name="name">Portal Personal Account Invoices</field>
            <field ref="account.model_account_invoice" name="model_id"/>
            <field name="domain_force">[('message_follower_ids','in',user.partner_id.id)]</field>
            <field name="groups" eval="[(4, ref('portal.group_portal'))]"/>
        </record>

        <record id="portal_personal_payment" model="ir.rule">
            <field name="name">Portal Personal Payments</field>
            <field ref="account_voucher.model_account_voucher" name="model_id"/>
            <field name="domain_force">[('message_follower_ids','in',user.partner_id.id)]</field>
            <field name="groups" eval="[(4, ref('portal.group_portal'))]"/>
        </record>

        <record id="portal_personal_contact" model="ir.rule">
            <field name="name">Portal Personal Contacts</field>
            <field ref="base.model_res_partner" name="model_id"/>
            <field name="domain_force">[('message_follower_ids','in',user.partner_id.id)]</field>
            <field name="groups" eval="[(4, ref('portal.group_portal'))]"/>
        </record>

    </data>
</openerp><|MERGE_RESOLUTION|>--- conflicted
+++ resolved
@@ -5,47 +5,42 @@
         <!-- Sale Portal Access Rules -->
         <record id="portal_sale_order_user_rule" model="ir.rule">
             <field name="name">Portal Personal Quotations/Sales Orders</field>
-            <field ref="sale.model_sale_order" name="model_id"/>
+            <field name="model_id" ref="sale.model_sale_order"/>
             <field name="domain_force">[('message_follower_ids','in',user.partner_id.id)]</field>
             <field name="groups" eval="[(4, ref('portal.group_portal'))]"/>
         </record>
 
         <record id="portal_stock_picking_user_rule" model="ir.rule">
             <field name="name">Portal Personal Delivery Orders</field>
-<<<<<<< HEAD
-            <field ref="stock.model_stock_picking" name="model_id"/>
+            <field name="model_id" ref="stock.model_stock_picking"/>
             <field name="domain_force">[('message_follower_ids','in',user.partner_id.id)]</field>
-=======
-            <field name="model_id" ref="stock.model_stock_picking"/>
-            <field name="domain_force">[('partner_id','child_of',[user.partner_id.id])]</field>
->>>>>>> 8f3f5b9b
             <field name="groups" eval="[(4, ref('portal.group_portal'))]"/>
         </record>
 
         <record id="portal_stock_picking_user_rule" model="ir.rule">
             <field name="name">Portal Personal Delivery Orders Out</field>
-            <field ref="stock.model_stock_picking_out" name="model_id"/>
+            <field name="model_id" ref="stock.model_stock_picking_out"/>
             <field name="domain_force">[('message_follower_ids','in',user.partner_id.id)]</field>
             <field name="groups" eval="[(4, ref('portal.group_portal'))]"/>
         </record>
 
         <record id="portal_account_invoice_user_rule" model="ir.rule">
             <field name="name">Portal Personal Account Invoices</field>
-            <field ref="account.model_account_invoice" name="model_id"/>
+            <field name="model_id" ref="account.model_account_invoice"/>
             <field name="domain_force">[('message_follower_ids','in',user.partner_id.id)]</field>
             <field name="groups" eval="[(4, ref('portal.group_portal'))]"/>
         </record>
 
         <record id="portal_personal_payment" model="ir.rule">
             <field name="name">Portal Personal Payments</field>
-            <field ref="account_voucher.model_account_voucher" name="model_id"/>
+            <field name="model_id" ref="account_voucher.model_account_voucher"/>
             <field name="domain_force">[('message_follower_ids','in',user.partner_id.id)]</field>
             <field name="groups" eval="[(4, ref('portal.group_portal'))]"/>
         </record>
 
         <record id="portal_personal_contact" model="ir.rule">
             <field name="name">Portal Personal Contacts</field>
-            <field ref="base.model_res_partner" name="model_id"/>
+            <field name="model_id" ref="base.model_res_partner"/>
             <field name="domain_force">[('message_follower_ids','in',user.partner_id.id)]</field>
             <field name="groups" eval="[(4, ref('portal.group_portal'))]"/>
         </record>
