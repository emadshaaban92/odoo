--- conflicted
+++ resolved
@@ -8,24 +8,14 @@
 "Project-Id-Version: openobject-addons\n"
 "Report-Msgid-Bugs-To: FULL NAME <EMAIL@ADDRESS>\n"
 "POT-Creation-Date: 2013-06-07 19:36+0000\n"
-<<<<<<< HEAD
-"PO-Revision-Date: 2012-12-21 23:00+0000\n"
-"Last-Translator: FULL NAME <EMAIL@ADDRESS>\n"
-=======
 "PO-Revision-Date: 2013-12-03 14:19+0000\n"
 "Last-Translator: Harri Luuppala <Unknown>\n"
->>>>>>> 94b4618c
 "Language-Team: Finnish <fi@li.org>\n"
 "MIME-Version: 1.0\n"
 "Content-Type: text/plain; charset=UTF-8\n"
 "Content-Transfer-Encoding: 8bit\n"
-<<<<<<< HEAD
-"X-Launchpad-Export-Date: 2013-07-11 05:51+0000\n"
-"X-Generator: Launchpad (build 16696)\n"
-=======
 "X-Launchpad-Export-Date: 2013-12-04 05:56+0000\n"
 "X-Generator: Launchpad (build 16861)\n"
->>>>>>> 94b4618c
 
 #. module: base_calendar
 #: selection:calendar.alarm,trigger_related:0
@@ -54,7 +44,7 @@
 #: selection:calendar.todo,rrule_type:0
 #: selection:crm.meeting,rrule_type:0
 msgid "Week(s)"
-msgstr ""
+msgstr "viikko(a)"
 
 #. module: base_calendar
 #: field:calendar.event,we:0
@@ -73,12 +63,12 @@
 #: help:calendar.todo,recurrency:0
 #: help:crm.meeting,recurrency:0
 msgid "Recurrent Meeting"
-msgstr "Toistuva kokous"
+msgstr "Toistuva tapaaminen"
 
 #. module: base_calendar
 #: model:crm.meeting.type,name:base_calendar.categ_meet5
 msgid "Feedback Meeting"
-msgstr ""
+msgstr "Palautetapaaminen"
 
 #. module: base_calendar
 #: model:ir.actions.act_window,name:base_calendar.action_res_alarm_view
@@ -150,7 +140,7 @@
 #: view:crm.meeting:0
 #: field:crm.meeting,message_unread:0
 msgid "Unread Messages"
-msgstr ""
+msgstr "Lukemattomat viestit"
 
 #. module: base_calendar
 #: selection:calendar.event,week_list:0
@@ -184,7 +174,7 @@
 #. module: base_calendar
 #: help:crm.meeting,message_unread:0
 msgid "If checked new messages require your attention."
-msgstr ""
+msgstr "Jos valittu, uudet viestit vaativat huomiosi."
 
 #. module: base_calendar
 #: help:calendar.attendee,rsvp:0
@@ -236,12 +226,12 @@
 #. module: base_calendar
 #: help:crm.meeting,message_ids:0
 msgid "Messages and communication history"
-msgstr ""
+msgstr "Viesti- ja kommunikointihistoria"
 
 #. module: base_calendar
 #: field:crm.meeting,message_ids:0
 msgid "Messages"
-msgstr ""
+msgstr "Viestit"
 
 #. module: base_calendar
 #: selection:calendar.alarm,trigger_interval:0
@@ -268,7 +258,7 @@
 #. module: base_calendar
 #: view:crm.meeting:0
 msgid "My Meetings"
-msgstr ""
+msgstr "Omat tapaamiset"
 
 #. module: base_calendar
 #: selection:calendar.alarm,action:0
@@ -307,17 +297,17 @@
 #. module: base_calendar
 #: view:crm.meeting:0
 msgid "Mail To"
-msgstr ""
+msgstr "Sähköposti osoitteeseen"
 
 #. module: base_calendar
 #: field:crm.meeting,name:0
 msgid "Meeting Subject"
-msgstr ""
+msgstr "Tapaamisen aihe"
 
 #. module: base_calendar
 #: view:calendar.event:0
 msgid "End of Recurrence"
-msgstr ""
+msgstr "Toiston loppu"
 
 #. module: base_calendar
 #: view:calendar.event:0
@@ -332,13 +322,13 @@
 #. module: base_calendar
 #: view:calendar.event:0
 msgid "Choose day where repeat the meeting"
-msgstr "Valitse päivä jolloin kokous toistuu"
+msgstr "Valitse päivä jolloin tapaaminen toistuu"
 
 #. module: base_calendar
 #: view:crm.meeting:0
 #: model:ir.actions.act_window,name:base_calendar.action_crm_meeting
 msgid "Meetings"
-msgstr ""
+msgstr "Tapaamiset"
 
 #. module: base_calendar
 #: field:calendar.event,recurrent_id_date:0
@@ -364,6 +354,8 @@
 "Holds the Chatter summary (number of messages, ...). This summary is "
 "directly in html format in order to be inserted in kanban views."
 msgstr ""
+"Sisältää viestien yhteenvedon (viestien määrän,...). Tämä yhteenveto on "
+"valmiiksi  html-muodossa, jotta se voidaan viedä kanban näkymään."
 
 #. module: base_calendar
 #: code:addons/base_calendar/base_calendar.py:399
@@ -487,7 +479,7 @@
 #. module: base_calendar
 #: field:crm.meeting,message_follower_ids:0
 msgid "Followers"
-msgstr ""
+msgstr "Seuraajat"
 
 #. module: base_calendar
 #: field:calendar.event,location:0
@@ -534,26 +526,26 @@
 #: code:addons/base_calendar/base_calendar.py:1017
 #, python-format
 msgid "Count cannot be negative or 0."
-msgstr ""
+msgstr "Määrä ei voi olla negatiivinen tai nolla."
 
 #. module: base_calendar
 #: field:crm.meeting,create_date:0
 msgid "Creation Date"
-msgstr ""
+msgstr "Luontipäivä"
 
 #. module: base_calendar
 #: view:crm.meeting:0
 #: model:ir.model,name:base_calendar.model_crm_meeting
 #: model:res.request.link,name:base_calendar.request_link_meeting
 msgid "Meeting"
-msgstr ""
+msgstr "Tapaaminen"
 
 #. module: base_calendar
 #: selection:calendar.event,rrule_type:0
 #: selection:calendar.todo,rrule_type:0
 #: selection:crm.meeting,rrule_type:0
 msgid "Month(s)"
-msgstr ""
+msgstr "Kuukautta"
 
 #. module: base_calendar
 #: view:calendar.event:0
@@ -575,7 +567,7 @@
 #. module: base_calendar
 #: model:ir.model,name:base_calendar.model_mail_wizard_invite
 msgid "Invite wizard"
-msgstr ""
+msgstr "Ohjattu kutsutoiminta"
 
 #. module: base_calendar
 #: selection:calendar.event,month_list:0
@@ -599,7 +591,7 @@
 #. module: base_calendar
 #: view:crm.meeting:0
 msgid "Meeting Details"
-msgstr ""
+msgstr "Tapaamisen yksityiskohdat"
 
 #. module: base_calendar
 #: field:calendar.attendee,child_ids:0
@@ -610,25 +602,21 @@
 #: code:addons/base_calendar/crm_meeting.py:102
 #, python-format
 msgid "The following contacts have no email address :"
-msgstr ""
+msgstr "Seuraavilla yhteystiedoilla ei ole sähköpostia määritelty :"
 
 #. module: base_calendar
 #: selection:calendar.event,rrule_type:0
 #: selection:calendar.todo,rrule_type:0
 #: selection:crm.meeting,rrule_type:0
 msgid "Year(s)"
-msgstr ""
+msgstr "Vuosi/vuodet"
 
 #. module: base_calendar
 #: view:crm.meeting.type:0
 #: model:ir.actions.act_window,name:base_calendar.action_crm_meeting_type
 #: model:ir.ui.menu,name:base_calendar.menu_crm_meeting_type
 msgid "Meeting Types"
-<<<<<<< HEAD
-msgstr ""
-=======
 msgstr "Tapaamistyypit"
->>>>>>> 94b4618c
 
 #. module: base_calendar
 #: field:calendar.event,create_date:0
@@ -646,12 +634,12 @@
 #. module: base_calendar
 #: view:crm.meeting:0
 msgid "hours"
-msgstr ""
+msgstr "tunti;tuntia"
 
 #. module: base_calendar
 #: view:calendar.event:0
 msgid "Cancel Event"
-msgstr ""
+msgstr "Peruuta tapahtuma"
 
 #. module: base_calendar
 #: field:calendar.attendee,partner_id:0
@@ -673,7 +661,7 @@
 #. module: base_calendar
 #: view:crm.meeting:0
 msgid "Options"
-msgstr ""
+msgstr "Vaihtoehdot"
 
 #. module: base_calendar
 #: selection:calendar.event,byday:0
@@ -712,7 +700,7 @@
 #. module: base_calendar
 #: field:crm.meeting,categ_ids:0
 msgid "Tags"
-msgstr ""
+msgstr "Tunnisteet"
 
 #. module: base_calendar
 #: view:calendar.event:0
@@ -746,7 +734,7 @@
 #. module: base_calendar
 #: model:ir.ui.menu,name:base_calendar.mail_menu_calendar
 msgid "Calendar"
-msgstr ""
+msgstr "Kalenteri"
 
 #. module: base_calendar
 #: field:calendar.attendee,cn:0
@@ -763,6 +751,7 @@
 #, python-format
 msgid "Group by date is not supported, use the calendar view instead."
 msgstr ""
+"Päivämäärällä ryhmittely ei ole tuettu, käytä sen sijaan kalenterinäkymää."
 
 #. module: base_calendar
 #: view:calendar.event:0
@@ -839,7 +828,7 @@
 #. module: base_calendar
 #: field:crm.meeting,date_closed:0
 msgid "Closed"
-msgstr ""
+msgstr "Suljettu"
 
 #. module: base_calendar
 #: view:calendar.event:0
@@ -864,7 +853,7 @@
 #. module: base_calendar
 #: model:crm.meeting.type,name:base_calendar.categ_meet2
 msgid "Internal Meeting"
-msgstr ""
+msgstr "Sisäinen tapaaminen"
 
 #. module: base_calendar
 #: view:calendar.event:0
@@ -881,7 +870,7 @@
 #: field:calendar.todo,state:0
 #: field:crm.meeting,state:0
 msgid "Status"
-msgstr ""
+msgstr "Tila"
 
 #. module: base_calendar
 #: help:calendar.attendee,email:0
@@ -891,7 +880,7 @@
 #. module: base_calendar
 #: model:crm.meeting.type,name:base_calendar.categ_meet1
 msgid "Customer Meeting"
-msgstr ""
+msgstr "Asiakastapaaminen"
 
 #. module: base_calendar
 #: help:calendar.attendee,dir:0
@@ -919,7 +908,7 @@
 #. module: base_calendar
 #: model:crm.meeting.type,name:base_calendar.categ_meet4
 msgid "Open Discussion"
-msgstr ""
+msgstr "Avoin keskustelu"
 
 #. module: base_calendar
 #: model:ir.model,name:base_calendar.model_ir_model
@@ -943,18 +932,18 @@
 #. module: base_calendar
 #: view:crm.meeting:0
 msgid "Invitations"
-msgstr ""
+msgstr "Kutsut"
 
 #. module: base_calendar
 #: view:calendar.event:0
 #: view:crm.meeting:0
 msgid "The"
-msgstr ""
+msgstr "."
 
 #. module: base_calendar
 #: field:crm.meeting,write_date:0
 msgid "Write Date"
-msgstr ""
+msgstr "Kirjoita päiväys"
 
 #. module: base_calendar
 #: field:calendar.attendee,delegated_from:0
@@ -964,7 +953,7 @@
 #. module: base_calendar
 #: field:crm.meeting,message_is_follower:0
 msgid "Is a Follower"
-msgstr ""
+msgstr "on seuraaja"
 
 #. module: base_calendar
 #: field:calendar.attendee,user_id:0
@@ -1023,7 +1012,7 @@
 #: constraint:calendar.todo:0
 #: constraint:crm.meeting:0
 msgid "Error ! End date cannot be set before start date."
-msgstr ""
+msgstr "Virhe! Loppuaika ei voi olla ennen alkuaikaa."
 
 #. module: base_calendar
 #: field:calendar.alarm,trigger_occurs:0
@@ -1082,7 +1071,7 @@
 #. module: base_calendar
 #: view:calendar.event:0
 msgid "Choose day in the month where repeat the meeting"
-msgstr "Valitse kuukauden päivä koska kokous toistetaan"
+msgstr "Valitse kuukauden päivä koska tapaaminen toistetaan"
 
 #. module: base_calendar
 #: field:calendar.alarm,action:0
@@ -1117,7 +1106,7 @@
 #. module: base_calendar
 #: view:crm.meeting:0
 msgid "Starting at"
-msgstr ""
+msgstr "Alkaa"
 
 #. module: base_calendar
 #: selection:calendar.event,end_type:0
@@ -1146,12 +1135,12 @@
 #: field:calendar.todo,end_type:0
 #: field:crm.meeting,end_type:0
 msgid "Recurrence Termination"
-msgstr ""
+msgstr "Toiston päättö"
 
 #. module: base_calendar
 #: view:crm.meeting:0
 msgid "Until"
-msgstr ""
+msgstr "Kunnes"
 
 #. module: base_calendar
 #: view:res.alarm:0
@@ -1161,12 +1150,12 @@
 #. module: base_calendar
 #: model:crm.meeting.type,name:base_calendar.categ_meet3
 msgid "Off-site Meeting"
-msgstr ""
+msgstr "Tapaaminen poissa toimistolta"
 
 #. module: base_calendar
 #: view:crm.meeting:0
 msgid "Day of Month"
-msgstr ""
+msgstr "Kuukauden päivä"
 
 #. module: base_calendar
 #: selection:calendar.alarm,state:0
@@ -1183,7 +1172,7 @@
 #. module: base_calendar
 #: view:crm.meeting:0
 msgid "All Day?"
-msgstr ""
+msgstr "Koko päivän?"
 
 #. module: base_calendar
 #: model:ir.actions.act_window,help:base_calendar.action_crm_meeting
@@ -1199,6 +1188,15 @@
 "          </p>\n"
 "        "
 msgstr ""
+"<p class=\"oe_view_nocontent_create\">\n"
+"            Klikkaa ajoittaaksesi uuden tapaamisen.\n"
+"          </p><p>\n"
+"            Kalenteri on jaettu työntekijöiden kesken ja se on täysin "
+"integroitu\n"
+"            muihin sovelluksiin, sekä työntekijöiden lomiin ja "
+"myyntijärjestelmään.\n"
+"          </p>\n"
+"        "
 
 #. module: base_calendar
 #: help:calendar.alarm,description:0
@@ -1218,7 +1216,7 @@
 #. module: base_calendar
 #: view:crm.meeting:0
 msgid "Select Weekdays"
-msgstr ""
+msgstr "Valitse viikonpäivät"
 
 #. module: base_calendar
 #: code:addons/base_calendar/base_calendar.py:1521
@@ -1297,7 +1295,7 @@
 #: selection:calendar.todo,rrule_type:0
 #: selection:crm.meeting,rrule_type:0
 msgid "Day(s)"
-msgstr ""
+msgstr "Päivä(t)"
 
 #. module: base_calendar
 #: view:calendar.event:0
@@ -1341,26 +1339,22 @@
 #. module: base_calendar
 #: model:ir.model,name:base_calendar.model_ir_values
 msgid "ir.values"
-msgstr ""
+msgstr "ir.values"
 
 #. module: base_calendar
 #: view:crm.meeting:0
 msgid "Search Meetings"
-msgstr ""
+msgstr "Hae tapaamiset"
 
 #. module: base_calendar
 #: model:ir.model,name:base_calendar.model_ir_attachment
 msgid "ir.attachment"
-msgstr ""
+msgstr "ir.attachment"
 
 #. module: base_calendar
 #: model:ir.model,name:base_calendar.model_crm_meeting_type
 msgid "Meeting Type"
-<<<<<<< HEAD
-msgstr ""
-=======
 msgstr "Tapaamistyyppi"
->>>>>>> 94b4618c
 
 #. module: base_calendar
 #: selection:calendar.attendee,state:0
@@ -1386,8 +1380,6 @@
 "              </p>\n"
 "            "
 msgstr ""
-<<<<<<< HEAD
-=======
 "<p class=\"oe_view_nocontent_create\">\n"
 "                Klikkaa asettaaksesi hälytystyypin.\n"
 "              </p><p>\n"
@@ -1395,12 +1387,11 @@
 "                voidaan asettaa kalenteritapahtumiin tai tapaamisiin.\n"
 "              </p>\n"
 "            "
->>>>>>> 94b4618c
 
 #. module: base_calendar
 #: selection:crm.meeting,state:0
 msgid "Unconfirmed"
-msgstr ""
+msgstr "Vahvistamaton"
 
 #. module: base_calendar
 #: help:calendar.attendee,sent_by:0
@@ -1452,7 +1443,7 @@
 #. module: base_calendar
 #: model:ir.model,name:base_calendar.model_mail_message
 msgid "Message"
-msgstr ""
+msgstr "Viesti"
 
 #. module: base_calendar
 #: field:calendar.event,base_calendar_alarm_id:0
@@ -1477,7 +1468,7 @@
 #: code:addons/base_calendar/crm_meeting.py:106
 #, python-format
 msgid "Email addresses not found"
-msgstr ""
+msgstr "Sähköpostiosoitetta ei löydy"
 
 #. module: base_calendar
 #: view:calendar.event:0
@@ -1495,7 +1486,7 @@
 #: code:addons/base_calendar/base_calendar.py:1015
 #, python-format
 msgid "Interval cannot be negative."
-msgstr ""
+msgstr "Väli ei voi olla negatiivinen"
 
 #. module: base_calendar
 #: field:calendar.event,byday:0
@@ -1508,7 +1499,7 @@
 #: code:addons/base_calendar/base_calendar.py:441
 #, python-format
 msgid "First you have to specify the date of the invitation."
-msgstr ""
+msgstr "Ensin sinun pitää määritellä kutsulle päivä."
 
 #. module: base_calendar
 #: field:calendar.alarm,model_id:0
@@ -1591,7 +1582,7 @@
 #: field:calendar.todo,interval:0
 #: field:crm.meeting,interval:0
 msgid "Repeat Every"
-msgstr ""
+msgstr "Toista joka"
 
 #. module: base_calendar
 #: selection:calendar.event,byday:0
@@ -1632,6 +1623,11 @@
 "                    * Points to a procedure resource, which is invoked when  "
 "                    the alarm is triggered for procedure."
 msgstr ""
+"* Osoittaa äänilähteeseen, joka esitetään, kun hälytys käynnistää äänen,\n"
+"                    * Tiedosto joka on tarkoitettu lähetettäväksi "
+"sähköpostiviestin liitteenä.\n"
+"                    * Osoittaa menettelyn, joka suoritetaan, kun hälytys "
+"käynnistää menettelyn."
 
 #. module: base_calendar
 #: selection:calendar.event,byday:0
