--- conflicted
+++ resolved
@@ -259,10 +259,6 @@
         'priority': crm.AVAILABLE_PRIORITIES[2][0],
         'project_id':_get_project,
         'categ_id' : lambda *a: False,
-<<<<<<< HEAD
-    }
-=======
-        #'assigned_to' : lambda obj, cr, uid, context: uid,
          }
 
     def set_priority(self, cr, uid, ids, priority):
@@ -279,7 +275,6 @@
         """Set lead priority to normal
         """
         return self.set_priority(cr, uid, ids, '3')
->>>>>>> 41c695a1
 
     def convert_issue_task(self, cr, uid, ids, context=None):
         case_obj = self.pool.get('project.issue')
