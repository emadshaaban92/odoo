<<<<<<< HEAD
# Chinese (Simplified) translation for openobject-addons
# Copyright (c) 2014 Rosetta Contributors and Canonical Ltd 2014
# This file is distributed under the same license as the openobject-addons package.
# FIRST AUTHOR <EMAIL@ADDRESS>, 2014.
#
msgid ""
msgstr ""
"Project-Id-Version: openobject-addons\n"
"Report-Msgid-Bugs-To: FULL NAME <EMAIL@ADDRESS>\n"
"POT-Creation-Date: 2014-09-23 16:28+0000\n"
"PO-Revision-Date: 2014-08-14 16:10+0000\n"
"Last-Translator: FULL NAME <EMAIL@ADDRESS>\n"
"Language-Team: Chinese (Simplified) <zh_CN@li.org>\n"
=======
# Translation of Odoo Server.
# This file contains the translation of the following modules:
# * pad
# 
# Translators:
# FIRST AUTHOR <EMAIL@ADDRESS>, 2012,2014
# Jeffery Chenn <jeffery9@gmail.com>, 2016
msgid ""
msgstr ""
"Project-Id-Version: Odoo 8.0\n"
"Report-Msgid-Bugs-To: \n"
"POT-Creation-Date: 2015-01-21 14:08+0000\n"
"PO-Revision-Date: 2016-06-23 14:23+0000\n"
"Last-Translator: Jeffery Chenn <jeffery9@gmail.com>\n"
"Language-Team: Chinese (China) (http://www.transifex.com/odoo/odoo-8/language/zh_CN/)\n"
>>>>>>> 3e965ecf
"MIME-Version: 1.0\n"
"Content-Type: text/plain; charset=UTF-8\n"
"Content-Transfer-Encoding: 8bit\n"
"X-Launchpad-Export-Date: 2014-09-24 09:21+0000\n"
"X-Generator: Launchpad (build 17196)\n"

#. module: pad
#: model:ir.model,name:pad.model_res_company
msgid "Companies"
msgstr "公司"

#. module: pad
#: field:pad.common,create_uid:0
msgid "Created by"
msgstr ""

#. module: pad
#: field:pad.common,create_date:0
msgid "Created on"
msgstr ""

#. module: pad
#: code:addons/pad/pad.py:50
#, python-format
msgid "Error"
msgstr ""

#. module: pad
#: help:res.company,pad_key:0
msgid "Etherpad lite api key."
msgstr "Etherpad lite api key."

#. module: pad
#: help:res.company,pad_server:0
msgid "Etherpad lite server. Example: beta.primarypad.com"
msgstr "Etherpad lite服务器，例如 beta.primarypad.com"

#. module: pad
#: field:pad.common,id:0
msgid "ID"
msgstr ""

#. module: pad
#: field:pad.common,write_uid:0
msgid "Last Updated by"
msgstr ""

#. module: pad
#: field:pad.common,write_date:0
msgid "Last Updated on"
msgstr ""

#. module: pad
#: field:res.company,pad_key:0
msgid "Pad Api Key"
msgstr "Pad Api Key"

#. module: pad
#: field:res.company,pad_server:0
msgid "Pad Server"
msgstr "Pad 服务器"

#. module: pad
#: code:addons/pad/pad.py:50
#, python-format
msgid ""
"Pad creation failed,                 either there is a problem with your pad "
"server URL or with your connection."
msgstr ""

#. module: pad
#: view:res.company:pad.view_company_form_with_pad
msgid "Pads"
msgstr "Pads"

#. module: pad
#. openerp-web
#: code:addons/pad/static/src/js/pad.js:48
#, python-format
msgid "This pad will be initialized on first edit"
msgstr ""

#. module: pad
#. openerp-web
#: code:addons/pad/static/src/js/pad.js:45
#, python-format
msgid "Unable to load pad"
msgstr ""

#. module: pad
#. openerp-web
#: code:addons/pad/static/src/xml/pad.xml:9
#, python-format
msgid ""
"You must configure the etherpad through the menu Settings > Companies > "
"Companies, in the configuration tab of your company."
msgstr "必须通过菜单“配置-公司-公司”，在公司的配置标签中配置etherpad"

#. module: pad
#: view:res.company:pad.view_company_form_with_pad
msgid "e.g. beta.primarypad.com"
msgstr ""<|MERGE_RESOLUTION|>--- conflicted
+++ resolved
@@ -1,18 +1,3 @@
-<<<<<<< HEAD
-# Chinese (Simplified) translation for openobject-addons
-# Copyright (c) 2014 Rosetta Contributors and Canonical Ltd 2014
-# This file is distributed under the same license as the openobject-addons package.
-# FIRST AUTHOR <EMAIL@ADDRESS>, 2014.
-#
-msgid ""
-msgstr ""
-"Project-Id-Version: openobject-addons\n"
-"Report-Msgid-Bugs-To: FULL NAME <EMAIL@ADDRESS>\n"
-"POT-Creation-Date: 2014-09-23 16:28+0000\n"
-"PO-Revision-Date: 2014-08-14 16:10+0000\n"
-"Last-Translator: FULL NAME <EMAIL@ADDRESS>\n"
-"Language-Team: Chinese (Simplified) <zh_CN@li.org>\n"
-=======
 # Translation of Odoo Server.
 # This file contains the translation of the following modules:
 # * pad
@@ -28,12 +13,11 @@
 "PO-Revision-Date: 2016-06-23 14:23+0000\n"
 "Last-Translator: Jeffery Chenn <jeffery9@gmail.com>\n"
 "Language-Team: Chinese (China) (http://www.transifex.com/odoo/odoo-8/language/zh_CN/)\n"
->>>>>>> 3e965ecf
 "MIME-Version: 1.0\n"
 "Content-Type: text/plain; charset=UTF-8\n"
-"Content-Transfer-Encoding: 8bit\n"
-"X-Launchpad-Export-Date: 2014-09-24 09:21+0000\n"
-"X-Generator: Launchpad (build 17196)\n"
+"Content-Transfer-Encoding: \n"
+"Language: zh_CN\n"
+"Plural-Forms: nplurals=1; plural=0;\n"
 
 #. module: pad
 #: model:ir.model,name:pad.model_res_company
@@ -43,18 +27,18 @@
 #. module: pad
 #: field:pad.common,create_uid:0
 msgid "Created by"
-msgstr ""
+msgstr "创建人"
 
 #. module: pad
 #: field:pad.common,create_date:0
 msgid "Created on"
-msgstr ""
+msgstr "创建"
 
 #. module: pad
-#: code:addons/pad/pad.py:50
+#: code:addons/pad/pad.py:52
 #, python-format
 msgid "Error"
-msgstr ""
+msgstr "错误"
 
 #. module: pad
 #: help:res.company,pad_key:0
@@ -69,17 +53,17 @@
 #. module: pad
 #: field:pad.common,id:0
 msgid "ID"
-msgstr ""
+msgstr "标识"
 
 #. module: pad
 #: field:pad.common,write_uid:0
 msgid "Last Updated by"
-msgstr ""
+msgstr "最后更新"
 
 #. module: pad
 #: field:pad.common,write_date:0
 msgid "Last Updated on"
-msgstr ""
+msgstr "最后一次更新"
 
 #. module: pad
 #: field:res.company,pad_key:0
@@ -92,12 +76,12 @@
 msgstr "Pad 服务器"
 
 #. module: pad
-#: code:addons/pad/pad.py:50
+#: code:addons/pad/pad.py:52
 #, python-format
 msgid ""
-"Pad creation failed,                 either there is a problem with your pad "
-"server URL or with your connection."
-msgstr ""
+"Pad creation failed,                 either there is a problem with your pad"
+" server URL or with your connection."
+msgstr "Pad创建失败，                或者是你的Pad服务器网址，或是你的连接有问题。"
 
 #. module: pad
 #: view:res.company:pad.view_company_form_with_pad
@@ -106,17 +90,17 @@
 
 #. module: pad
 #. openerp-web
-#: code:addons/pad/static/src/js/pad.js:48
+#: code:addons/pad/static/src/js/pad.js:49
 #, python-format
 msgid "This pad will be initialized on first edit"
-msgstr ""
+msgstr "Pad讲在第一个编辑时初始化"
 
 #. module: pad
 #. openerp-web
-#: code:addons/pad/static/src/js/pad.js:45
+#: code:addons/pad/static/src/js/pad.js:46
 #, python-format
 msgid "Unable to load pad"
-msgstr ""
+msgstr "不能装入Pad"
 
 #. module: pad
 #. openerp-web
@@ -130,4 +114,4 @@
 #. module: pad
 #: view:res.company:pad.view_company_form_with_pad
 msgid "e.g. beta.primarypad.com"
-msgstr ""+msgstr "例如： beta.primarypad.com"