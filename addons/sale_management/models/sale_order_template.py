--- conflicted
+++ resolved
@@ -2,12 +2,7 @@
 # Part of Odoo. See LICENSE file for full copyright and licensing details.
 
 from odoo import api, fields, models, _
-<<<<<<< HEAD
 from odoo.exceptions import UserError, ValidationError
-=======
-from odoo.addons import decimal_precision as dp
-from odoo.exceptions import UserError
->>>>>>> f26de445
 
 
 class SaleOrderTemplate(models.Model):
