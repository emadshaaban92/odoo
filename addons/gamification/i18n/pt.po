# Portuguese translation for openobject-addons
# Copyright (c) 2014 Rosetta Contributors and Canonical Ltd 2014
# This file is distributed under the same license as the openobject-addons package.
# Daniel Santos <dcs@thinkopensolutions.pt>, 2014.
#
msgid ""
msgstr ""
<<<<<<< HEAD
"Project-Id-Version: openobject-addons\n"
"Report-Msgid-Bugs-To: Daniel Santos <dcs@thinkopensolutions.pt>\n"
"POT-Creation-Date: 2014-09-23 16:27+0000\n"
"PO-Revision-Date: 2014-10-14 16:18+0000\n"
"Last-Translator: Daniel Santos - ThinkOpen <dcs@thinkopensolutions.pt>\n"
"Language-Team: Portuguese <pt@li.org>\n"
=======
"Project-Id-Version: Odoo 8.0\n"
"Report-Msgid-Bugs-To: \n"
"POT-Creation-Date: 2016-05-25 12:58+0000\n"
"PO-Revision-Date: 2016-05-26 09:20+0000\n"
"Last-Translator: Martin Trigaux\n"
"Language-Team: Portuguese (http://www.transifex.com/odoo/odoo-8/language/pt/)\n"
>>>>>>> bde083a5
"MIME-Version: 1.0\n"
"Content-Type: text/plain; charset=UTF-8\n"
"Content-Transfer-Encoding: 8bit\n"
"X-Launchpad-Export-Date: 2014-10-15 20:29+0000\n"
"X-Generator: Launchpad (build 17196)\n"

#. module: gamification
#: model:email.template,body_html:gamification.email_template_badge_received
msgid ""
"\n"
"        <p>Congratulation, you have received the badge "
"<strong>${object.badge_id.name}</strong> !\n"
"            % if object.sender_id\n"
"                This badge was granted by "
"<strong>${object.sender_id.name}</strong>.\n"
"            % endif\n"
"        </p>\n"
"\n"
"        % if object.comment\n"
"            <p><em>${object.comment}</em></p>\n"
"        % endif\n"
"        "
msgstr ""
"\n"
"        <p>Parabéns, recebeu um distintivo "
"<strong>${object.badge_id.name}</strong> !\n"
"            % if object.sender_id\n"
"                Este distintivo foi-lhe concedido por "
"<strong>${object.sender_id.name}</strong>.\n"
"            % endif\n"
"        </p>\n"
"\n"
"        % if object.comment\n"
"            <p><em>${object.comment}</em></p>\n"
"        % endif\n"
"        "

#. module: gamification
#: model:email.template,body_html:gamification.email_template_goal_reminder
msgid ""
"\n"
"    <header>\n"
"        <strong>Reminder ${object.name}</strong>\n"
"    </header>\n"
"    \n"
"    <p>You have not updated your progress for the goal "
"${object.definition_id.name} (currently reached at ${object.completeness}%) "
"for at least ${object.remind_update_delay} days. Do not forget to do "
"it.</p>\n"
"            "
msgstr ""
"\n"
"    <header>\n"
"        <strong>Lembrete ${object.name}</strong>\n"
"    </header>\n"
"    \n"
"    <p>Não atualizou o seu progresso para a meta "
"${object.definition_id.name} (alcançou ${object.completeness}%) pelo menos á "
"${object.remind_update_delay} dia (s). Não se esqueça de o fazer.\n"
"            "

#. module: gamification
#: model:email.template,body_html:gamification.simple_report_template
msgid ""
"\n"
"<header>\n"
"    <strong>${object.name}</strong>\n"
"</header>\n"
"<p class=\"oe_grey\">The following message contains the current progress for "
"the challenge ${object.name}</p>\n"
"\n"
"% if object.visibility_mode == 'personal':\n"
"    <table width=\"100%\" border=\"1\">\n"
"    <tr>\n"
"        <th>Goal</th>\n"
"        <th>Target</th>\n"
"        <th>Current</th>\n"
"        <th>Completeness</th>\n"
"    </tr>\n"
"    % for line in ctx[\"challenge_lines\"]:\n"
"        <tr\n"
"            % if line['completeness'] >= 100:\n"
"                style=\"font-weight:bold;\"\n"
"            % endif\n"
"            >\n"
"            <td>${line['name']}</td>\n"
"            <td>${line['target']}\n"
"            % if line['suffix']:\n"
"                ${line['suffix']}\n"
"            % endif\n"
"            </td>\n"
"            <td>${line['current']}\n"
"            % if line['suffix']:\n"
"                ${line['suffix']}\n"
"            % endif\n"
"            </td>\n"
"            <td>${line['completeness']} %</td>\n"
"        </tr>\n"
"    % endfor\n"
"    </table>\n"
"% else:\n"
"    % for line in ctx[\"challenge_lines\"]:\n"
"        <table width=\"100%\" border=\"1\">\n"
"            <tr>\n"
"                <th colspan=\"4\">${line['name']}</th>\n"
"            </tr>\n"
"            <tr>\n"
"                <th>#</th>\n"
"                <th>Person</th>\n"
"                <th>Completeness</th>\n"
"                <th>Current</th>\n"
"            </tr>\n"
"            % for goal in line['goals']:\n"
"                <tr\n"
"                    % if goal.completeness >= 100:\n"
"                        style=\"font-weight:bold;\"\n"
"                    % endif\n"
"                    >\n"
"                    <td>${goal['rank']}</td>\n"
"                    <td>${goal['name']}</td>\n"
"                    <td>${goal['completeness']}%</td>\n"
"                    <td>${goal['current']}/${line['target']}\n"
"                    % if line['suffix']:\n"
"                        ${line['suffix']}\n"
"                    % endif\n"
"                    </td>\n"
"                </tr>\n"
"            % endfor\n"
"        </table>\n"
"\n"
"        <br/><br/>\n"
"\n"
"    % endfor\n"
"% endif\n"
"            "
msgstr ""
"\n"
"<header>\n"
"    <strong>${object.name}</strong>\n"
"</header>\n"
"<p class=\"oe_grey\">A seguinte mensagem contém o progresso atual para o "
"desafio ${object.name}</p>\n"
"\n"
"% if object.visibility_mode == 'pessoal':\n"
"    <table width=\"100%\" border=\"1\">\n"
"    <tr>\n"
"        <th>Meta</th>\n"
"        <th>Objectivo</th>\n"
"        <th>Atualmente</th>\n"
"        <th>Progresso Alcançado</th>\n"
"    </tr>\n"
"    % for line in ctx[\"challenge_lines\"]:\n"
"        <tr\n"
"            % if line['progresso alcançado'] >= 100:\n"
"                style=\"font-weight:bold;\"\n"
"            % endif\n"
"            >\n"
"            <td>${line['nome']}</td>\n"
"            <td>${line['objectivo']}\n"
"            % if line['sufixo']:\n"
"                ${line['sufixo']}\n"
"            % endif\n"
"            </td>\n"
"            <td>${line['atualmente']}\n"
"            % if line['sufixo']:\n"
"                ${line['sufixo']}\n"
"            % endif\n"
"            </td>\n"
"            <td>${line['progresso alcançado']} %</td>\n"
"        </tr>\n"
"    % endfor\n"
"    </table>\n"
"% else:\n"
"    % for line in ctx[\"challenge_lines\"]:\n"
"        <table width=\"100%\" border=\"1\">\n"
"            <tr>\n"
"                <th colspan=\"4\">${line['name']}</th>\n"
"            </tr>\n"
"            <tr>\n"
"                <th>#</th>\n"
"                <th>Pessoa</th>\n"
"                <th>Progresso Alcançado</th>\n"
"                <th>Atualmente</th>\n"
"            </tr>\n"
"            % for goal in line['metas']:\n"
"                <tr\n"
"                    % if goal.completeness >= 100:\n"
"                        style=\"font-weight:bold;\"\n"
"                    % endif\n"
"                    >\n"
"                    <td>${goal['ranking']}</td>\n"
"                    <td>${goal['nome']}</td>\n"
"                    <td>${goal['progresso alcançado']}%</td>\n"
"                    <td>${goal['atualmente']}/${line['target']}\n"
"                    % if line['sufixo']:\n"
"                        ${line['sufixo']}\n"
"                    % endif\n"
"                    </td>\n"
"                </tr>\n"
"            % endfor\n"
"        </table>\n"
"\n"
"        <br/><br/>\n"
"\n"
"    % endfor\n"
"% endif\n"
"            "

#. module: gamification
#: selection:gamification.challenge.line,condition:0
msgid "<="
msgstr "<="

#. module: gamification
#: code:addons/gamification/models/challenge.py:745
#, python-format
msgid ""
"<br/>Nobody has succeeded to reach every goal, no badge is rewared for this "
"challenge."
msgstr ""
"<br/> Ninguém conseguiu alcançar todos os objetivos, nehum crachá será "
"atribuido para este desafio."

#. module: gamification
#: code:addons/gamification/models/challenge.py:743
#, python-format
msgid "<br/>Reward (badge %s) for every succeeding user was sent to %s."
msgstr ""
"Recompensa <br/> (crashá %s) para cada utilizador bem sucedido foi enviado "
"para% s."

#. module: gamification
#: code:addons/gamification/models/challenge.py:752
#, python-format
msgid ""
"<br/>Special rewards were sent to the top competing users. The ranking for "
"this challenge is :"
msgstr ""
"<br/>Recompensas especiais foram enviadas aos melhores utilizadores que "
"concorreram. O ranking neste desafio é:"

#. module: gamification
#: model:ir.actions.act_window,help:gamification.badge_list_action
msgid ""
"<p class=\"oe_view_nocontent_create\">\n"
"                    Click to create a badge. \n"
"                </p>\n"
"                <p>\n"
"                    A badge is a symbolic token granted to a user as a sign "
"of reward.\n"
"                    It can be deserved automatically when some conditions "
"are met or manually by users.\n"
"                    Some badges are harder than others to get with specific "
"conditions.\n"
"                </p>\n"
"            "
msgstr ""
"<p class=\"oe_view_nocontent_create\">\n"
"                    Clique para adicionar um Distintivo. \n"
"                </p>\n"
"                <p>\n"
"                    Um distintivo é um sinal simbólico concedido a um "
"utilizador como um sinal de recompensa.\n"
"                    Pode ser concedido manualmente ou automaticamente quando "
"algumas condições estiverem reunidas.\n"
"                    Alguns distintivos são mais difíceis de alcançar que "
"outros, conforme as condições definidas.\n"
"                </p>\n"
"            "

#. module: gamification
#: model:ir.actions.act_window,help:gamification.challenge_list_action
msgid ""
"<p class=\"oe_view_nocontent_create\">\n"
"                    Click to create a challenge. \n"
"                </p>\n"
"                <p>\n"
"                    Assign a list of goals to chosen users to evaluate "
"them.\n"
"                    The challenge can use a period (weekly, monthly...) for "
"automatic creation of goals.\n"
"                    The goals are created for the specified users or member "
"of the group.\n"
"                </p>\n"
"            "
msgstr ""
"<p class=\"oe_view_nocontent_create\">\n"
"                    Clique para adicionar novo Desafio. \n"
"                </p>\n"
"                <p>\n"
"                    Adicione uma lista de objetivos para os utilizadores "
"escolhidos, para avaliá-los.\n"
"                    O desafio pode usar um período (semanal, mensal ...) "
"para criação automática de metas.\n"
"                    As metas são criadas para os utilizadores especificados "
"ou membros do grupo.\n"
"                </p>\n"
"            "

#. module: gamification
#: model:ir.actions.act_window,help:gamification.goal_definition_list_action
msgid ""
"<p class=\"oe_view_nocontent_create\">\n"
"                    Click to create a goal definition. \n"
"                </p>\n"
"                <p>\n"
"                    A goal definition is a technical model of goal defining "
"a condition to reach.\n"
"                    The dates, values to reach or users are defined in goal "
"instance.\n"
"                </p>\n"
"            "
msgstr ""
"<p class=\"oe_view_nocontent_create\">\n"
"                    Clique para criar Definições de um Objectivo. \n"
"                </p>\n"
"                <p>\n"
"                    As Definições de um Objectivo é um modelo técnico de um "
"objectivo, definindo uma condição para o alcançar.\n"
"                    As datas, valores a alcançar ou utilizadores são "
"definidos nessas condições e Definições de Objectivo.\n"
"                </p>\n"
"            "

#. module: gamification
#: model:ir.actions.act_window,help:gamification.goal_list_action
msgid ""
"<p class=\"oe_view_nocontent_create\">\n"
"                    Click to create a goal. \n"
"                </p>\n"
"                <p>\n"
"                    A goal is defined by a user and a goal definition.\n"
"                    Goals can be created automatically by using challenges.\n"
"                </p>\n"
"            "
msgstr ""
"<p class=\"oe_view_nocontent_create\">\n"
"                    Clique para criar uma Meta. \n"
"                </p>\n"
"                <p>\n"
"                    Uma meta é definida por um utilizador e pelas definições "
"de \n"
"\t\t\t\t\t um objectivo.\n"
"                    As metas podem ser criadas automaticamente usando "
"desafios.\n"
"                </p>\n"
"            "

#. module: gamification
#: model:ir.actions.act_window,help:gamification.goals_from_challenge_act
msgid ""
"<p>\n"
"                There is no goals associated to this challenge matching your "
"search.\n"
"                Make sure that your challenge is active and assigned to at "
"least one user.\n"
"              </p>\n"
"            "
msgstr ""
"<p>\n"
"                Não há objetivos associados a este desafio, que correspondam "
"á sua pesquisa.\n"
"                Certifique-se de que o seu desafio está ativo e associado a, "
"pelo menos, um utilizador.\n"
"              </p>\n"
"            "

#. module: gamification
#: selection:gamification.challenge.line,condition:0
msgid ">="
msgstr ">="

#. module: gamification
#: help:gamification.goal.definition,condition:0
msgid ""
"A goal is considered as completed when the current value is compared to the "
"value to reach"
msgstr ""
"Um objectivo é terminado quando o valor corrente é comparado com o valor a "
"alcançar"

#. module: gamification
#: selection:gamification.badge,rule_auth:0
msgid "A selected list of users"
msgstr "Uma lista selecionada de utilizadores"

#. module: gamification
#: view:gamification.challenge:gamification.view_challenge_wizard
msgid "Accept"
msgstr "Aceitar"

#. module: gamification
#: field:gamification.goal.definition,action_id:0
msgid "Action"
msgstr "Ação"

#. module: gamification
#: field:gamification.badge,active:0
msgid "Active"
msgstr "Ativo"

#. module: gamification
#: view:gamification.challenge:gamification.challenge_form_view
msgid "Advanced Options"
msgstr "Opções Avançadas"

#. module: gamification
#: field:gamification.badge,rule_auth:0
msgid "Allowance to Grant"
msgstr "Permissão por Conceder"

#. module: gamification
#: help:gamification.challenge,user_domain:0
msgid "Alternative to a list of users"
msgstr "Alternativa a uma lista de utilizadores"

#. module: gamification
#: field:gamification.challenge,category:0
msgid "Appears in"
msgstr "Aparece em"

#. module: gamification
#: view:gamification.challenge:gamification.challenge_form_view
msgid "Assign Challenge To"
msgstr "Atribuir Desafio a"

#. module: gamification
#: field:gamification.badge,rule_auth_user_ids:0
msgid "Authorized Users"
msgstr "Utilizadores Autorizados"

#. module: gamification
#: selection:gamification.goal.definition,computation_mode:0
msgid "Automatic: execute a specific Python code"
msgstr "Automático: executar um código Python específico"

#. module: gamification
#: selection:gamification.goal.definition,computation_mode:0
msgid "Automatic: number of records"
msgstr "Automático: número de registos"

#. module: gamification
#: selection:gamification.goal.definition,computation_mode:0
msgid "Automatic: sum on a field"
msgstr "Automático: soma num campo"

#. module: gamification
#: view:gamification.badge:gamification.badge_form_view
#: field:gamification.badge,name:0
#: field:gamification.badge.user,badge_id:0
#: field:gamification.badge.user.wizard,badge_id:0
msgid "Badge"
msgstr "Distintivo"

#. module: gamification
#: view:gamification.badge:gamification.badge_form_view
msgid "Badge Description"
msgstr "Descrição de Distintivo"

#. module: gamification
#: model:mail.message.subtype,description:gamification.mt_badge_granted
#: model:mail.message.subtype,name:gamification.mt_badge_granted
msgid "Badge Granted"
msgstr "Distintivo Concedido"

#. module: gamification
#: view:gamification.badge:gamification.badge_list_view
msgid "Badge List"
msgstr "Lista de Distintivos"

#. module: gamification
#: field:gamification.badge.user,badge_name:0
msgid "Badge Name"
msgstr "Nome de Distintivo"

#. module: gamification
#: model:ir.actions.act_window,name:gamification.badge_list_action
#: model:ir.ui.menu,name:gamification.gamification_badge_menu
msgid "Badges"
msgstr "Distintivos"

#. module: gamification
#: view:gamification.challenge:gamification.challenge_form_view
msgid ""
"Badges are granted when a challenge is finished. This is either at the end "
"of a running period (eg: end of the month for a monthly challenge), at the "
"end date of a challenge (if no periodicity is set) or when the challenge is "
"manually closed."
msgstr ""
"Distintivos são concedidos quando um desafio é concluído. Isto é, quer no "
"final de um período em curso (ex.: final do mês, para um desafio mensal), "
"quer na data final do desafio (se não houver periodicidade definida) ou "
"quando o desafio é encerrado manualmente."

#. module: gamification
#: field:gamification.goal.definition,batch_mode:0
msgid "Batch Mode"
msgstr "Em Lote"

#. module: gamification
#: model:gamification.badge,name:gamification.badge_idea
msgid "Brilliant"
msgstr "Brilhante"

#. module: gamification
#: view:gamification.badge:gamification.badge_kanban_view
msgid "Can not grant"
msgstr "Não pode conceder"

#. module: gamification
#: code:addons/gamification/models/goal.py:453
#, python-format
msgid "Can not modify the configuration of a started goal"
msgstr "Não pode modificar a configuração de um objectivo iniciado"

#. module: gamification
#: view:gamification.badge.user.wizard:gamification.view_badge_wizard_grant
#: view:gamification.goal.wizard:gamification.view_goal_wizard_update_current
msgid "Cancel"
msgstr "Cancelar"

#. module: gamification
#: selection:gamification.goal,state:0
msgid "Canceled"
msgstr "Cancelado"

#. module: gamification
#: view:gamification.challenge:gamification.challenge_form_view
msgid "Category"
msgstr "Categoria"

#. module: gamification
#: view:gamification.challenge:gamification.view_challenge_wizard
#: field:gamification.challenge.line,challenge_id:0
#: field:gamification.goal,challenge_id:0
msgid "Challenge"
msgstr "Desafio"

#. module: gamification
#: model:ir.actions.act_window,name:gamification.challenge_wizard
msgid "Challenge Description"
msgstr "Descrição de Desafio"

#. module: gamification
#: field:gamification.goal,line_id:0
msgid "Challenge Line"
msgstr "Linha de Desafio"

#. module: gamification
#: view:gamification.challenge:gamification.view_challenge_wizard
#: view:gamification.challenge.line:gamification.challenge_line_list_view
msgid "Challenge Lines"
msgstr "Linhas de Desafio"

#. module: gamification
#: field:gamification.challenge,name:0
msgid "Challenge Name"
msgstr "Nome de Desafio"

#. module: gamification
#: field:gamification.badge.user,challenge_id:0
msgid "Challenge originating"
msgstr "Desafio originário"

#. module: gamification
#: help:gamification.goal,challenge_id:0
msgid ""
"Challenge that generated the goal, assign challenge to users to generate "
"goals with a value in this field."
msgstr ""
"Desafio que gerou o objectivo, atribua o desafio a utilizadores para gerar "
"objetivos com um valor neste campo."

#. module: gamification
#: view:gamification.challenge:gamification.view_challenge_kanban
#: model:ir.actions.act_window,name:gamification.challenge_list_action
#: model:ir.ui.menu,name:gamification.gamification_challenge_menu
msgid "Challenges"
msgstr "Desafios"

#. module: gamification
#: help:gamification.badge,rule_max:0
msgid "Check to set a monthly limit per person of sending this badge"
msgstr ""
"Selecione aqui para definir um limite mensal por pessoa de envios de "
"distintivos"

#. module: gamification
#: view:gamification.goal.definition:gamification.goal_definition_form_view
msgid "Clickable Goals"
msgstr "Metas clicáveis"

#. module: gamification
#: field:gamification.goal,closed:0
msgid "Closed goal"
msgstr "Meta fechada"

#. module: gamification
#: field:gamification.badge.user,comment:0
#: field:gamification.badge.user.wizard,comment:0
msgid "Comment"
msgstr "Comentário"

#. module: gamification
#: model:gamification.challenge,name:gamification.challenge_base_discover
msgid "Complete your Profile"
msgstr "Complete o seu Perfil"

#. module: gamification
#: field:gamification.goal,completeness:0
msgid "Completeness"
msgstr "Plenitude"

#. module: gamification
#: view:gamification.goal.definition:gamification.goal_definition_search_view
#: field:gamification.goal.definition,computation_mode:0
msgid "Computation Mode"
msgstr "Modo de Computação"

#. module: gamification
#: field:gamification.goal,computation_mode:0
msgid "Computation mode"
msgstr "Modo de computação"

#. module: gamification
#: field:gamification.challenge.line,condition:0
msgid "Condition"
msgstr "Condição"

#. module: gamification
#: model:ir.actions.act_window,name:gamification.action_new_simplified_res_users
msgid "Create User"
msgstr "Crie utilizador"

#. module: gamification
#: model:ir.actions.act_window,help:gamification.action_new_simplified_res_users
msgid ""
"Create and manage users that will connect to the system. Users can be "
"deactivated should there be a period of time during which they will/should "
"not connect to the system. You can assign them groups in order to give them "
"specific access to the applications they need to use in the system."
msgstr ""
"Crie e gira os utilizadores que se irão ligar ao sistema. Utilizadores podem "
"ser desativados, deve haver um período de tempo durante o qual eles vão / "
"deveriam não poder ligar-se ao sistema. Pode atribuir-lhes grupos , a fim de "
"dar-lhes acesso específico ás aplicações que precisam para usar no sistema."

#. module: gamification
#: field:gamification.badge.user,create_date:0
msgid "Created"
msgstr "Criado"

#. module: gamification
#: field:gamification.badge,create_uid:0
#: field:gamification.badge.user.wizard,create_uid:0
#: field:gamification.challenge,create_uid:0
#: field:gamification.challenge.line,create_uid:0
#: field:gamification.goal,create_uid:0
#: field:gamification.goal.definition,create_uid:0
#: field:gamification.goal.wizard,create_uid:0
msgid "Created by"
msgstr "Criado por"

#. module: gamification
#: field:gamification.badge,create_date:0
#: field:gamification.badge.user.wizard,create_date:0
#: field:gamification.challenge,create_date:0
#: field:gamification.challenge.line,create_date:0
#: field:gamification.goal,create_date:0
#: field:gamification.goal.definition,create_date:0
#: field:gamification.goal.wizard,create_date:0
msgid "Created on"
msgstr "Criado em"

#. module: gamification
#: field:gamification.badge.user,create_uid:0
msgid "Creator"
msgstr "Criador"

#. module: gamification
#: field:gamification.goal.wizard,current:0
msgid "Current"
msgstr "Atual"

#. module: gamification
#: field:gamification.goal,current:0
msgid "Current Value"
msgstr "Valor Atual"

#. module: gamification
#: selection:gamification.challenge,period:0
#: selection:gamification.challenge,report_message_frequency:0
msgid "Daily"
msgstr "Diário"

#. module: gamification
#: view:gamification.goal:gamification.goal_form_view
msgid "Data"
msgstr "Dados"

#. module: gamification
#: field:gamification.goal.definition,field_date_id:0
msgid "Date Field"
msgstr "Campo de Dados"

#. module: gamification
#: help:gamification.badge,message_last_post:0
#: help:gamification.challenge,message_last_post:0
msgid "Date of the last message posted on the record."
msgstr "Data da última mensagem colocada no registo."

#. module: gamification
#: help:gamification.challenge,category:0
msgid "Define the visibility of the challenge through menus"
msgstr "Definir a visibilidade do desafio através de menus"

#. module: gamification
#: help:gamification.goal.definition,computation_mode:0
msgid ""
"Defined how will be computed the goals. The result of the operation will be "
"stored in the field 'Current'."
msgstr ""
"Definir como serão gerados os objetivos. O resultado da operação será "
"armazenado no campo 'Atual'."

#. module: gamification
#: field:gamification.goal,definition_condition:0
msgid "Definition Condition"
msgstr "Definição de Condição"

#. module: gamification
#: field:gamification.goal,definition_description:0
msgid "Definition Description"
msgstr "Descrição de Definição"

#. module: gamification
#: view:gamification.challenge:gamification.challenge_form_view
msgid "Depending on the Display mode, reports will be individual or shared."
msgstr ""
"Dependendo do modo de exibição, os relatórios serão individuais ou "
"partilhados."

#. module: gamification
#: view:gamification.challenge:gamification.challenge_form_view
msgid ""
"Describe the challenge: what is does, who it targets, why it matters..."
msgstr ""
"Descreva o desafio: o que faz, quais os destinatários, porque importa..."

#. module: gamification
#: view:gamification.badge.user.wizard:gamification.view_badge_wizard_grant
msgid "Describe what they did and why it matters (will be public)"
msgstr "Descreva o que eles fizeram e por que é importante (será público)"

#. module: gamification
#: field:gamification.badge,description:0
#: field:gamification.challenge,description:0
msgid "Description"
msgstr "Descrição"

#. module: gamification
#: field:gamification.challenge,visibility_mode:0
#: field:gamification.goal,definition_display:0
msgid "Display Mode"
msgstr "Modo de Exibição"

#. module: gamification
#: field:gamification.badge,display_name:0
#: field:gamification.badge.user,display_name:0
#: field:gamification.badge.user.wizard,display_name:0
#: field:gamification.challenge,display_name:0
#: field:gamification.challenge.line,display_name:0
#: field:gamification.goal,display_name:0
#: field:gamification.goal.definition,display_name:0
#: field:gamification.goal.wizard,display_name:0
msgid "Display Name"
msgstr ""

#. module: gamification
#: field:gamification.goal.definition,display_mode:0
msgid "Displayed as"
msgstr "Exibido como"

#. module: gamification
#: field:gamification.goal.definition,batch_distinctive_field:0
msgid "Distinctive field for batch user"
msgstr "Campo distinto para utilizadores em lote"

#. module: gamification
#: help:gamification.goal.definition,domain:0
msgid ""
"Domain for filtering records. General rule, not user depending, e.g. "
"[('state', '=', 'done')]. The expression can contain reference to 'user' "
"which is a browse record of the current user if not in batch mode."
msgstr ""
"Domínio para registos filtrados. Regra geral, não é dependente do "
"utilizador, por exemplo, [('estado', '=', 'concluido')]. A expressão pode "
"conter referência ao 'utilizador' que é um registo de procura do do "
"utilizador atual, se não estiver em lote."

#. module: gamification
#: selection:gamification.challenge,state:0
#: view:gamification.goal:gamification.goal_search_view
msgid "Done"
msgstr "Concluído"

#. module: gamification
#: selection:gamification.challenge,state:0
#: view:gamification.goal:gamification.goal_search_view
#: selection:gamification.goal,state:0
msgid "Draft"
msgstr "Rascunho"

#. module: gamification
#: field:gamification.challenge,end_date:0
#: view:gamification.goal:gamification.goal_search_view
#: field:gamification.goal,end_date:0
msgid "End Date"
msgstr "Data final"

#. module: gamification
#: code:addons/gamification/models/challenge.py:553
#: code:addons/gamification/models/goal.py:148
#: code:addons/gamification/models/goal.py:453
#, python-format
msgid "Error!"
msgstr "Erro!"

#. module: gamification
#: help:gamification.goal.definition,batch_mode:0
msgid "Evaluate the expression in batch instead of once for each user"
msgstr ""
"Avalie a expressão em lote, em vez de uma expressão por cada utilizador"

#. module: gamification
#: field:gamification.goal.definition,batch_user_expression:0
msgid "Evaluted expression for batch mode"
msgstr "Expressão avaliada em modo de lote"

#. module: gamification
#: view:gamification.challenge:gamification.view_challenge_wizard
msgid "Even if the challenge is failed, best challengers will be rewarded"
msgstr ""
"Mesmo que falhe o desafio, os melhores classificados serão recompensados"

#. module: gamification
#: selection:gamification.badge,rule_auth:0
msgid "Everyone"
msgstr "Todos"

#. module: gamification
#: selection:gamification.goal.definition,display_mode:0
msgid "Exclusive (done or not-done)"
msgstr "Exclusivo (Concluído ou não)"

#. module: gamification
#: selection:gamification.goal,state:0
msgid "Failed"
msgstr "Insucesso"

#. module: gamification
#: field:gamification.goal.definition,field_id:0
msgid "Field to Sum"
msgstr "Campo para soma"

#. module: gamification
#: field:gamification.goal.definition,domain:0
msgid "Filter Domain"
msgstr "Filtro de Domínio"

#. module: gamification
#: field:gamification.badge,message_follower_ids:0
#: field:gamification.challenge,message_follower_ids:0
msgid "Followers"
msgstr "Seguidores"

#. module: gamification
#: field:gamification.challenge,reward_first_id:0
msgid "For 1st user"
msgstr "Para 1º utilizador"

#. module: gamification
#: field:gamification.challenge,reward_second_id:0
msgid "For 2nd user"
msgstr "Para 2º utilizador"

#. module: gamification
#: field:gamification.challenge,reward_third_id:0
msgid "For 3rd user"
msgstr "Para 3º utilizador"

#. module: gamification
#: field:gamification.challenge,reward_id:0
msgid "For Every Succeding User"
msgstr "Para todos os utilizadores seguintes"

#. module: gamification
#: view:gamification.goal.definition:gamification.goal_definition_form_view
msgid "Formating Options"
msgstr "Opções de Formatação"

#. module: gamification
#: view:gamification.goal:gamification.goal_kanban_view
msgid "From"
msgstr "De"

#. module: gamification
#: field:gamification.goal.definition,full_suffix:0
msgid "Full Suffix"
msgstr "Sufixo completo"

#. module: gamification
#: model:ir.module.category,name:gamification.module_goal_category
msgid "Gamification"
msgstr "Competição"

#. module: gamification
#: model:ir.ui.menu,name:gamification.gamification_menu
msgid "Gamification Tools"
msgstr "Ferramentas de Competição"

#. module: gamification
#: model:ir.model,name:gamification.model_gamification_badge
msgid "Gamification badge"
msgstr "Distintivo de Competição"

#. module: gamification
#: model:ir.model,name:gamification.model_gamification_challenge
msgid "Gamification challenge"
msgstr "Desafio de Competição"

#. module: gamification
#: model:ir.model,name:gamification.model_gamification_challenge_line
msgid "Gamification generic goal for challenge"
msgstr "Objetivo genérico da Competição, por desafio"

#. module: gamification
#: model:ir.model,name:gamification.model_gamification_goal_definition
msgid "Gamification goal definition"
msgstr "Definição do objectivo da Competição"

#. module: gamification
#: model:ir.model,name:gamification.model_gamification_goal
msgid "Gamification goal instance"
msgstr "Exemplo do objectivo da Competição"

#. module: gamification
#: model:ir.model,name:gamification.model_gamification_badge_user
msgid "Gamification user badge"
msgstr "Distintivo de utilizador da Competição"

#. module: gamification
#: view:gamification.challenge:gamification.view_challenge_kanban
#: view:gamification.goal:gamification.goal_form_view
#: field:gamification.goal.wizard,goal_id:0
msgid "Goal"
msgstr "Objectivo"

#. module: gamification
#: field:gamification.challenge.line,definition_id:0
#: view:gamification.goal:gamification.goal_search_view
#: field:gamification.goal,definition_id:0
#: field:gamification.goal.definition,name:0
msgid "Goal Definition"
msgstr "Definição de Objectivo"

#. module: gamification
#: view:gamification.goal.definition:gamification.goal_definition_list_view
#: model:ir.actions.act_window,name:gamification.goal_definition_list_action
#: model:ir.ui.menu,name:gamification.gamification_definition_menu
msgid "Goal Definitions"
msgstr "Definições de Objectivo"

#. module: gamification
#: field:gamification.goal.definition,description:0
msgid "Goal Description"
msgstr "Descrição de Objectivo"

#. module: gamification
#: view:gamification.goal:gamification.goal_form_view
msgid "Goal Failed"
msgstr "Objectivo falhado"

#. module: gamification
#: view:gamification.goal:gamification.goal_list_view
msgid "Goal List"
msgstr "Lista de Objectivo"

#. module: gamification
#: field:gamification.goal.definition,condition:0
msgid "Goal Performance"
msgstr "Performance"

#. module: gamification
#: view:gamification.goal:gamification.goal_form_view
msgid "Goal Reached"
msgstr "Objetivo atingido"

#. module: gamification
#: view:gamification.challenge:gamification.challenge_form_view
#: view:gamification.challenge:gamification.challenge_list_view
#: view:gamification.goal.definition:gamification.goal_definition_form_view
msgid "Goal definitions"
msgstr "Definições de objectivo"

#. module: gamification
#: view:gamification.challenge:gamification.challenge_form_view
#: view:gamification.challenge:gamification.view_challenge_kanban
#: view:gamification.challenge:gamification.view_challenge_wizard
#: model:ir.actions.act_window,name:gamification.goal_list_action
#: model:ir.ui.menu,name:gamification.gamification_goal_menu
msgid "Goals"
msgstr "Objectivos"

#. module: gamification
#: model:gamification.badge,name:gamification.badge_good_job
msgid "Good Job"
msgstr "Bom Trabalho"

#. module: gamification
#: view:gamification.badge:gamification.badge_kanban_view
msgid "Grant"
msgstr "Conceder"

#. module: gamification
#: view:gamification.badge.user.wizard:gamification.view_badge_wizard_grant
#: model:ir.actions.act_window,name:gamification.action_grant_wizard
msgid "Grant Badge"
msgstr "Conceder Distintivo"

#. module: gamification
#: view:gamification.badge.user.wizard:gamification.view_badge_wizard_grant
#: view:gamification.goal.wizard:gamification.view_goal_wizard_update_current
msgid "Grant Badge To"
msgstr "Conceder Distintivo a"

#. module: gamification
#: view:gamification.badge:gamification.badge_form_view
msgid "Grant this Badge"
msgstr "Conceder este Distintivo"

#. module: gamification
#: view:gamification.badge.user:gamification.badge_user_kanban_view
msgid "Granted by"
msgstr "Concedido por"

#. module: gamification
#: view:gamification.badge:gamification.badge_form_view
msgid "Granting"
msgstr "Concedendo"

#. module: gamification
#: view:gamification.challenge:gamification.challenge_search_view
#: view:gamification.goal:gamification.goal_search_view
#: view:gamification.goal.definition:gamification.goal_definition_search_view
msgid "Group By"
msgstr "Agrupado por"

#. module: gamification
#: help:gamification.challenge,report_message_group_id:0
msgid "Group that will receive a copy of the report in addition to the user"
msgstr "Grupo que irá receber uma cópia do relatório, além do utilizador"

#. module: gamification
#: view:gamification.challenge:gamification.challenge_search_view
msgid "HR Challenges"
msgstr "Desafios RH"

#. module: gamification
#: model:gamification.badge,name:gamification.badge_hidden
msgid "Hidden"
msgstr "Escondido"

#. module: gamification
#: help:gamification.badge,message_summary:0
#: help:gamification.challenge,message_summary:0
msgid ""
"Holds the Chatter summary (number of messages, ...). This summary is "
"directly in html format in order to be inserted in kanban views."
msgstr ""
"Mantém o resumo Chatter ( número de mensagens , ...). Este resumo é "
"diretamente em formato html para ser inserido nas vistas kanban ."

#. module: gamification
#: view:gamification.goal.definition:gamification.goal_definition_form_view
msgid "How to compute the goal?"
msgstr "Como processar um objectivo?"

#. module: gamification
#: field:gamification.badge,id:0
#: field:gamification.badge.user,id:0
#: field:gamification.badge.user.wizard,id:0
#: field:gamification.challenge,id:0
#: field:gamification.challenge.line,id:0
#: field:gamification.goal,id:0
#: field:gamification.goal.definition,id:0
#: field:gamification.goal.wizard,id:0
msgid "ID"
msgstr "ID"

#. module: gamification
#: field:gamification.goal.definition,res_id_field:0
msgid "ID Field of user"
msgstr "Campo ID de utilizador"

#. module: gamification
#: help:gamification.badge,remaining_sending:0
msgid "If a maxium is set"
msgstr "Se um máximo for definido"

#. module: gamification
#: help:gamification.badge,message_unread:0
#: help:gamification.challenge,message_unread:0
msgid "If checked new messages require your attention."
msgstr "Se selecionado, novas mensagens requerem a sua atenção."

#. module: gamification
#: help:gamification.badge.user,challenge_id:0
msgid "If this badge was rewarded through a challenge"
msgstr "Se este distintivo foi recompensado através de um desafio"

#. module: gamification
#: field:gamification.badge,image:0
msgid "Image"
msgstr "Imagem"

#. module: gamification
#: selection:gamification.challenge,state:0
msgid "In Progress"
msgstr "Em Progresso"

#. module: gamification
#: view:gamification.goal.definition:gamification.goal_definition_form_view
msgid ""
"In batch mode, the domain is evaluated globally. If enabled, do not use "
"keyword 'user' in above filter domain."
msgstr ""
"Em lote, o domínio é avaliado globalmente. Se ativado, não use palavra-passe "
"'utilizador' no filtro de domínio acima."

#. module: gamification
#: help:gamification.goal.definition,batch_distinctive_field:0
msgid ""
"In batch mode, this indicates which field distinct one user form the other, "
"e.g. user_id, partner_id..."
msgstr ""
"Em lote, isto indica qual o campo que distingue um utilizador de outro, por "
"exemplo, user_id, partner_id..."

#. module: gamification
#: help:gamification.goal,last_update:0
msgid ""
"In case of manual goal, reminders are sent if the goal as not been updated "
"for a while (defined in challenge). Ignored in case of non-manual goal or "
"goal not linked to a challenge."
msgstr ""
"Em caso de objectivo manual, os lembretes são enviados se o objetivo não foi "
"atualizado por um tempo (definido no desafio). Ignorado em caso de objectivo "
"automático ou objectivo não associado a um desafio."

#. module: gamification
#: selection:gamification.goal,state:0
msgid "In progress"
msgstr "Em progresso"

#. module: gamification
#: selection:gamification.challenge,visibility_mode:0
msgid "Individual Goals"
msgstr "Objectivos Individuais"

#. module: gamification
#: field:gamification.goal.definition,model_inherited_model_ids:0
msgid "Inherited models"
msgstr "Modelos herdados"

#. module: gamification
#: code:addons/gamification/models/goal.py:319
#, python-format
msgid "Invalid return content from the evaluation of code for definition %s"
msgstr ""
"Conteúdo de retorno inválido a partir da avaliação do código para definição "
"%s"

#. module: gamification
#: model:gamification.goal.definition,name:gamification.definition_base_invite
msgid "Invite new Users"
msgstr "Convidar novos utilizadores"

#. module: gamification
#: view:gamification.challenge:gamification.view_challenge_wizard
msgid "Invited"
msgstr "Convidado"

#. module: gamification
#. openerp-web
#: code:addons/gamification/static/src/xml/gamification.xml:105
#, python-format
msgid "Invited Challenges"
msgstr "Desafios convidados"

#. module: gamification
#: field:gamification.badge,message_is_follower:0
#: field:gamification.challenge,message_is_follower:0
msgid "Is a Follower"
msgstr "É um seguidor"

#. module: gamification
#: field:gamification.badge,message_last_post:0
#: field:gamification.challenge,message_last_post:0
msgid "Last Message Date"
msgstr "Data da última mensagem"

#. module: gamification
#: field:gamification.badge,__last_update:0
#: field:gamification.badge.user,__last_update:0
#: field:gamification.badge.user.wizard,__last_update:0
#: field:gamification.challenge,__last_update:0
#: field:gamification.challenge.line,__last_update:0
#: field:gamification.goal,__last_update:0
#: field:gamification.goal.definition,__last_update:0
#: field:gamification.goal.wizard,__last_update:0
msgid "Last Modified on"
msgstr ""

#. module: gamification
#: field:gamification.challenge,last_report_date:0
msgid "Last Report Date"
msgstr "Data do último relatório"

#. module: gamification
#: field:gamification.goal,last_update:0
msgid "Last Update"
msgstr "Última atualização"

#. module: gamification
#: field:gamification.badge,write_uid:0
#: field:gamification.badge.user,write_uid:0
#: field:gamification.badge.user.wizard,write_uid:0
#: field:gamification.challenge,write_uid:0
#: field:gamification.challenge.line,write_uid:0
#: field:gamification.goal,write_uid:0
#: field:gamification.goal.definition,write_uid:0
#: field:gamification.goal.wizard,write_uid:0
msgid "Last Updated by"
msgstr "Última atualização por"

#. module: gamification
#: field:gamification.badge,write_date:0
#: field:gamification.badge.user,write_date:0
#: field:gamification.badge.user.wizard,write_date:0
#: field:gamification.challenge,write_date:0
#: field:gamification.challenge.line,write_date:0
#: field:gamification.goal,write_date:0
#: field:gamification.goal.definition,write_date:0
#: field:gamification.goal.wizard,write_date:0
msgid "Last Updated on"
msgstr "Última atualização em"

#. module: gamification
#: selection:gamification.challenge,visibility_mode:0
msgid "Leader Board (Group Ranking)"
msgstr "Quadro de Líderes (Ranking de Grupo)"

#. module: gamification
#: field:gamification.badge,rule_max_number:0
msgid "Limitation Number"
msgstr "Número limite"

#. module: gamification
#: view:gamification.challenge:gamification.challenge_form_view
msgid "Line List"
msgstr "Lista de Linha"

#. module: gamification
#: field:gamification.challenge,line_ids:0
msgid "Lines"
msgstr "Linhas"

#. module: gamification
#: help:gamification.challenge,line_ids:0
msgid "List of goals that will be set"
msgstr "Lista de objectivos que serão estabelecidos"

#. module: gamification
#: help:gamification.challenge,user_ids:0
msgid "List of users participating to the challenge"
msgstr "Lista de utilizadores participando no desafio"

#. module: gamification
#: model:gamification.goal.definition,name:gamification.definition_nbr_following
msgid "Mail Group Following"
msgstr "Seguir Grupo de Correio"

#. module: gamification
#: model:res.groups,name:gamification.group_goal_manager
msgid "Manager"
msgstr "Gestor"

#. module: gamification
#: field:gamification.badge,message_ids:0
#: field:gamification.challenge,message_ids:0
msgid "Messages"
msgstr "Mensagens"

#. module: gamification
#: help:gamification.badge,message_ids:0
#: help:gamification.challenge,message_ids:0
msgid "Messages and communication history"
msgstr "Histórico de Mensagens e Comunicação"

#. module: gamification
#: view:gamification.goal.definition:gamification.goal_definition_search_view
#: field:gamification.goal.definition,model_id:0
msgid "Model"
msgstr "Modelo"

#. module: gamification
#: field:gamification.challenge.line,definition_monetary:0
msgid "Monetary"
msgstr "Monetário"

#. module: gamification
#: field:gamification.goal.definition,monetary:0
msgid "Monetary Value"
msgstr "Valor Montetario"

#. module: gamification
#: selection:gamification.challenge,period:0
#: selection:gamification.challenge,report_message_frequency:0
msgid "Monthly"
msgstr "Mensal"

#. module: gamification
#: field:gamification.badge,rule_max:0
msgid "Monthly Limited Sending"
msgstr "Limite mensal de envios"

#. module: gamification
#: field:gamification.badge,stat_this_month:0
msgid "Monthly total"
msgstr "Total Mensal"

#. module: gamification
#: view:gamification.goal:gamification.goal_search_view
msgid "My Goals"
msgstr "Meus Objectivos"

#. module: gamification
#: field:gamification.badge,stat_my_monthly_sending:0
msgid "My Monthly Sending Total"
msgstr "Meu Total de Envios Mensais"

#. module: gamification
#: field:gamification.badge,stat_my_this_month:0
msgid "My Monthly Total"
msgstr "Meu Total Mensal"

#. module: gamification
#: field:gamification.badge,stat_my:0
msgid "My Total"
msgstr "Meu Total"

#. module: gamification
#: field:gamification.challenge.line,name:0
msgid "Name"
msgstr "Nome"

#. module: gamification
#: selection:gamification.challenge,report_message_frequency:0
msgid "Never"
msgstr "Nunca"

#. module: gamification
#: help:gamification.challenge,remind_update_delay:0
msgid "Never reminded if no value or zero is specified."
msgstr "Nunca lembrar se nenhum valor ou zero é especificado."

#. module: gamification
#: field:gamification.challenge,next_report_date:0
msgid "Next Report Date"
msgstr "Data do Próximo Relatório"

#. module: gamification
#: view:gamification.badge:gamification.badge_form_view
msgid "No monthly sending limit"
msgstr "Sem limite de envios mensais"

#. module: gamification
#: selection:gamification.badge,rule_auth:0
msgid "No one, assigned through challenges"
msgstr "Ninguém, atribuído através de desafios"

#. module: gamification
#: code:addons/gamification/models/challenge.py:755
#, python-format
msgid "Nobody reached the required conditions to receive special badges."
msgstr ""
"Ninguém atingiu as condições necessárias para receber distintivos especiais"

#. module: gamification
#: selection:gamification.challenge,period:0
msgid "Non recurring"
msgstr "Não recorrente"

#. module: gamification
#: field:gamification.challenge,remind_update_delay:0
msgid "Non-updated manual goals will be reminded after"
msgstr "Objectivos não actualizados manualmente serão lembrados depois"

#. module: gamification
#: view:gamification.challenge:gamification.challenge_form_view
msgid "Notification Messages"
msgstr "Mensagens de Notificação"

#. module: gamification
#: field:gamification.badge,stat_count_distinct:0
msgid "Number of users"
msgstr "Número de Utilizadores"

#. module: gamification
#: selection:gamification.challenge,report_message_frequency:0
msgid "On change"
msgstr "Em Mudança"

#. module: gamification
#: help:gamification.badge,rule_auth_badge_ids:0
msgid "Only the people having these badges can give this badge"
msgstr "Apenas as pessoas com estes distintivos podem dar este distintivo"

#. module: gamification
#: help:gamification.badge,rule_auth_user_ids:0
msgid "Only these people can give this badge"
msgstr "Apenas estas pessoas podem dar este distintivo"

#. module: gamification
#: view:gamification.goal.definition:gamification.goal_definition_form_view
msgid "Optimisation"
msgstr "Optimização"

#. module: gamification
#: field:gamification.badge,owner_ids:0
msgid "Owners"
msgstr "Proprietários"

#. module: gamification
#: view:gamification.challenge:gamification.view_challenge_wizard
msgid "Participating"
msgstr "Participando"

#. module: gamification
#: selection:gamification.badge,rule_auth:0
msgid "People having some badges"
msgstr "Pessoas com alguns distintivos"

#. module: gamification
#: view:gamification.challenge:gamification.challenge_search_view
msgid "Period"
msgstr "Período"

#. module: gamification
#: help:gamification.challenge,period:0
msgid ""
"Period of automatic goal assigment. If none is selected, should be launched "
"manually."
msgstr ""
"Período de atribuição automática de desafios. Se nenhum estiver selecionado, "
"deve ser lançado manualmente."

#. module: gamification
#: field:gamification.challenge,period:0
msgid "Periodicity"
msgstr "Periodicidade"

#. module: gamification
#: model:gamification.badge,name:gamification.badge_problem_solver
msgid "Problem Solver"
msgstr "Resolver Problemas"

#. module: gamification
#: selection:gamification.goal.definition,display_mode:0
msgid "Progressive (using numerical values)"
msgstr "Progressivo (usando valores numéricos)"

#. module: gamification
#: field:gamification.goal.definition,compute_code:0
msgid "Python Code"
msgstr "Código Python"

#. module: gamification
#: help:gamification.goal.definition,compute_code:0
msgid ""
"Python code to be executed for each user. 'result' should contains the new "
"current value. Evaluated user can be access through object.user_id."
msgstr ""
"Código Python a ser exectuado por cada utilizador. 'resultado' deve conter "
"onovo valor. Utilizador evoluído tem acesso através de object.user_id."

#. module: gamification
#: selection:gamification.goal,state:0
msgid "Reached"
msgstr "Alcançado"

#. module: gamification
#: view:gamification.goal:gamification.goal_form_view
msgid "Reached when current value is"
msgstr "Alcançado quando o valor corrente é"

#. module: gamification
#: selection:gamification.goal.definition,computation_mode:0
msgid "Recorded manually"
msgstr "Manualmente registado"

#. module: gamification
#: view:gamification.goal:gamification.goal_form_view
msgid "Reference"
msgstr "Referência"

#. module: gamification
#: view:gamification.challenge:gamification.challenge_form_view
msgid "Refresh Challenge"
msgstr "Atualizar Desafio"

#. module: gamification
#: view:gamification.challenge:gamification.view_challenge_wizard
msgid "Reject"
msgstr "Rejeitado"

#. module: gamification
#: view:gamification.challenge:gamification.challenge_form_view
msgid "Related"
msgstr "Relacionado"

#. module: gamification
#: model:ir.actions.act_window,name:gamification.goals_from_challenge_act
msgid "Related Goals"
msgstr "Objectivos Relacionados"

#. module: gamification
#: field:gamification.badge,remaining_sending:0
msgid "Remaining Sending Allowed"
msgstr "Envio Remanescente Permitido"

#. module: gamification
#: field:gamification.goal,remind_update_delay:0
msgid "Remind delay"
msgstr "Relembrar demora"

#. module: gamification
#: view:gamification.challenge:gamification.challenge_form_view
msgid "Reminders for Manual Goals"
msgstr "Lembretes para Desafios Manuais"

#. module: gamification
#: field:gamification.challenge,report_message_frequency:0
msgid "Report Frequency"
msgstr "Frequência de Relatório"

#. module: gamification
#: field:gamification.challenge,report_template_id:0
msgid "Report Template"
msgstr "Template de Relatório"

#. module: gamification
#: field:gamification.badge,rule_auth_badge_ids:0
msgid "Required Badges"
msgstr "Distintivos Necessários"

#. module: gamification
#: view:gamification.goal:gamification.goal_form_view
msgid "Reset Completion"
msgstr "Redefinir Conclusão"

#. module: gamification
#: field:gamification.challenge,manager_id:0
msgid "Responsible"
msgstr "Responsável"

#. module: gamification
#: code:addons/gamification/models/challenge.py:553
#, python-format
msgid "Retrieving progress for personal challenge without user information"
msgstr ""
"Recuperando progresso para desafio pessoal, sem informações de utilizador"

#. module: gamification
#: view:gamification.challenge:gamification.challenge_form_view
#: view:gamification.challenge:gamification.view_challenge_wizard
msgid "Reward"
msgstr "Prémio"

#. module: gamification
#: field:gamification.challenge,reward_failure:0
msgid "Reward Bests if not Succeeded?"
msgstr "Recompensar os melhores se não forem bem sucedidos?"

#. module: gamification
#: field:gamification.challenge,reward_realtime:0
msgid "Reward as soon as every goal is reached"
msgstr "Recompensar assim que cada objetivo seja alcançado"

#. module: gamification
#: field:gamification.badge,challenge_ids:0
msgid "Reward of Challenges"
msgstr "Recompensa de Desafios"

#. module: gamification
#: field:gamification.badge,goal_definition_ids:0
msgid "Rewarded by"
msgstr "Recompensado por"

#. module: gamification
#: view:gamification.badge:gamification.badge_form_view
msgid "Rewards for challenges"
msgstr "Recompensas para desafios"

#. module: gamification
#: view:gamification.goal:gamification.goal_search_view
msgid "Running"
msgstr "Em correr"

#. module: gamification
#: view:gamification.challenge:gamification.challenge_search_view
msgid "Running Challenges"
msgstr "A correr Desafios"

#. module: gamification
#: view:gamification.goal:gamification.goal_form_view
msgid "Schedule"
msgstr "Planear"

#. module: gamification
#: view:gamification.challenge:gamification.challenge_search_view
msgid "Search Challenges"
msgstr "Procurar Desafios"

#. module: gamification
#: view:gamification.goal.definition:gamification.goal_definition_search_view
msgid "Search Goal Definitions"
msgstr "Procurar Definições de Objectivos"

#. module: gamification
#: view:gamification.goal:gamification.goal_search_view
msgid "Search Goals"
msgstr "Procurar Objectivos"

#. module: gamification
#: view:gamification.badge:gamification.badge_form_view
msgid ""
"Security rules to define who is allowed to manually grant badges. Not "
"enforced for administrator."
msgstr ""
"Regras de segurança para definir quem tem permissão para conceder "
"manualmente distintivos. Não aplicável ao administrador."

#. module: gamification
#: view:gamification.challenge:gamification.challenge_form_view
msgid "Send Report"
msgstr "Enviar Relatório"

#. module: gamification
#: field:gamification.challenge,report_message_group_id:0
msgid "Send a copy to"
msgstr "Enviar cópia a"

#. module: gamification
#: field:gamification.badge.user,sender_id:0
msgid "Sender"
msgstr "De"

#. module: gamification
#: field:gamification.challenge.line,sequence:0
msgid "Sequence"
msgstr "Sequência"

#. module: gamification
#: help:gamification.challenge.line,sequence:0
msgid "Sequence number for ordering"
msgstr "Número de sequência de ordenação"

#. module: gamification
#: view:gamification.goal.wizard:gamification.view_goal_wizard_update_current
msgid "Set the current value you have reached for this goal"
msgstr "Defina o valor atual a que alcançou para esse objetivo"

#. module: gamification
#: model:gamification.goal.definition,name:gamification.definition_base_company_data
msgid "Set your Company Data"
msgstr "Defina os Dados da sua Empresa"

#. module: gamification
#: model:gamification.goal.definition,name:gamification.definition_base_company_logo
msgid "Set your Company Logo"
msgstr "Defina o logótipo da sua empresa"

#. module: gamification
#: model:gamification.goal.definition,name:gamification.definition_base_timezone
msgid "Set your Timezone"
msgstr "Defina o seu fuso horário"

#. module: gamification
#: model:gamification.challenge,name:gamification.challenge_base_configure
msgid "Setup your Company"
msgstr "Configure a sua Empresa"

#. module: gamification
#: view:gamification.challenge:gamification.challenge_form_view
msgid "Start Challenge"
msgstr "Iniciar Desafio"

#. module: gamification
#: field:gamification.challenge,start_date:0
#: field:gamification.goal,start_date:0
msgid "Start Date"
msgstr "Data Inicial"

#. module: gamification
#: view:gamification.goal:gamification.goal_form_view
msgid "Start goal"
msgstr "Iniciar objectivo"

#. module: gamification
#: view:gamification.challenge:gamification.challenge_search_view
#: field:gamification.challenge,state:0
#: view:gamification.goal:gamification.goal_search_view
#: field:gamification.goal,state:0
msgid "State"
msgstr "Estado"

#. module: gamification
#: view:gamification.badge:gamification.badge_form_view
msgid "Statistics"
msgstr "Estatísticas"

#. module: gamification
#: view:gamification.challenge:gamification.challenge_form_view
msgid "Subscriptions"
msgstr "Assinaturas"

#. module: gamification
#: field:gamification.challenge.line,definition_full_suffix:0
#: field:gamification.goal,definition_suffix:0
#: field:gamification.goal.definition,suffix:0
msgid "Suffix"
msgstr "Sufixo"

#. module: gamification
#: field:gamification.challenge,invited_user_ids:0
msgid "Suggest to users"
msgstr "Sugerir a utilizadores"

#. module: gamification
#: field:gamification.badge,message_summary:0
#: field:gamification.challenge,message_summary:0
msgid "Summary"
msgstr "Resumo"

#. module: gamification
#: field:gamification.challenge.line,target_goal:0
msgid "Target Value to Reach"
msgstr "Valor Alvo a alcançar"

#. module: gamification
#. openerp-web
#: code:addons/gamification/static/src/xml/gamification.xml:32
#: code:addons/gamification/static/src/xml/gamification.xml:54
#, python-format
msgid "Target:"
msgstr "Alvo:"

#. module: gamification
#. openerp-web
#: code:addons/gamification/static/src/xml/gamification.xml:35
#: code:addons/gamification/static/src/xml/gamification.xml:57
#, python-format
msgid "Target: <="
msgstr "Alvo: <="

#. module: gamification
#: view:gamification.goal:gamification.goal_kanban_view
msgid "Target: less than"
msgstr "Alvo: menor que"

#. module: gamification
#: help:gamification.goal.definition,action_id:0
msgid "The action that will be called to update the goal value."
msgstr "A ação que será chamada para atualizar o valor do objetivo."

#. module: gamification
#: code:addons/gamification/models/challenge.py:739
#, python-format
msgid "The challenge %s is finished."
msgstr "O desafio %s está acabado"

#. module: gamification
#: help:gamification.goal.definition,full_suffix:0
msgid "The currency and suffix field"
msgstr "O campo de moeda e sufixo"

#. module: gamification
#: help:gamification.goal.definition,field_date_id:0
msgid "The date to use for the time period evaluated"
msgstr "A data a ser usada para o período de tempo avaliado"

#. module: gamification
#: help:gamification.challenge,end_date:0
msgid ""
"The day a new challenge will be automatically closed. If no periodicity is "
"set, will use this date as the goal end date."
msgstr ""
"O dia em que um novo desafio será encerrado automaticamente. Se a "
"periodicidade não está definida, vai usar esta data como a data de término "
"do objetivo."

#. module: gamification
#: help:gamification.challenge,start_date:0
msgid ""
"The day a new challenge will be automatically started. If no periodicity is "
"set, will use this date as the goal start date."
msgstr ""
"O dia em que um novo desafio será iniciado automaticamente. Se a "
"periodicidade não está definida, vai usar esta data como a data de término "
"do objetivo."

#. module: gamification
#: code:addons/gamification/models/goal.py:148
#, python-format
msgid ""
"The domain for the definition %s seems incorrect, please check it.\n"
"\n"
"%s"
msgstr ""
"O domínio para a definição %s parece incorreta, por favor, verifique-o.\n"
"\n"
"%s"

#. module: gamification
#: help:gamification.goal.definition,field_id:0
msgid "The field containing the value to evaluate"
msgstr "O campo que contém o valor para avaliar"

#. module: gamification
#: help:gamification.goal.definition,res_id_field:0
msgid ""
"The field name on the user profile (res.users) containing the value for "
"res_id for action."
msgstr ""
"O nome do campo no perfil do utilizador (res.users) contendo o valor para "
"para a ação res_id."

#. module: gamification
#: selection:gamification.goal.definition,condition:0
msgid "The higher the better"
msgstr "Quanto maior, melhor"

#. module: gamification
#: help:gamification.badge,owner_ids:0
msgid "The list of instances of this badge granted to users"
msgstr "A lista de situações de este distintivo concedidos aos utilizadores"

#. module: gamification
#: help:gamification.badge,unique_owner_ids:0
msgid "The list of unique users having received this badge."
msgstr "A lista de únicos utilizadores a terem recebido este distintivo."

#. module: gamification
#: selection:gamification.goal.definition,condition:0
msgid "The lower the better"
msgstr "Quanto menor, melhor"

#. module: gamification
#: help:gamification.badge,rule_max_number:0
msgid ""
"The maximum number of time this badge can be sent per month per person."
msgstr ""
"O número máximo de tempo que este distintivo pode ser enviado por mês e por "
"pessoa."

#. module: gamification
#: code:addons/gamification/models/goal.py:160
#, python-format
msgid ""
"The model configuration for the definition %s seems incorrect, please check it.\n"
"\n"
"%s not found"
msgstr ""

#. module: gamification
#: code:addons/gamification/models/goal.py:158
#, python-format
msgid ""
"The model configuration for the definition %s seems incorrect, please check it.\n"
"\n"
"%s not stored"
msgstr ""

#. module: gamification
#: help:gamification.goal.definition,model_id:0
msgid "The model object for the field to evaluate"
msgstr "O objeto modelo para o campo para avaliar"

#. module: gamification
#: help:gamification.goal,remind_update_delay:0
msgid ""
"The number of days after which the user assigned to a manual goal will be "
"reminded. Never reminded if no value is specified."
msgstr ""
"O número de dias após o qual o utilizador atribuído a uma meta Manual será "
"lembrado. Nunca lembrado se nenhum valor for especificado."

#. module: gamification
#: help:gamification.badge,stat_my_this_month:0
msgid ""
"The number of time the current user has received this badge this month."
msgstr ""
"O número de tempo que utilizador atual recebeu este distintivo, neste mês"

#. module: gamification
#: help:gamification.badge,stat_my:0
msgid "The number of time the current user has received this badge."
msgstr "O número de tempo que utilizador atual recebeu este distintivo"

#. module: gamification
#: help:gamification.badge,stat_my_monthly_sending:0
msgid "The number of time the current user has sent this badge this month."
msgstr ""
"O número de tempo que utilizador atual enviou este distintivo, neste mês"

#. module: gamification
#: help:gamification.badge,stat_count_distinct:0
msgid "The number of time this badge has been received by unique users."
msgstr ""
"O número de tempo este distintivo foi recebido por utilizadores únicos."

#. module: gamification
#: help:gamification.badge,stat_this_month:0
msgid "The number of time this badge has been received this month."
msgstr "O número de tempo este distintivo foi recebido, neste mês"

#. module: gamification
#: help:gamification.badge,stat_count:0
msgid "The number of time this badge has been received."
msgstr "O número de tempo este distintivo foi recebido"

#. module: gamification
#: help:gamification.goal.definition,monetary:0
msgid "The target and current value are defined in the company currency."
msgstr "O alvo e o valor atual são definidos na moeda da empresa."

#. module: gamification
#: help:gamification.goal.definition,suffix:0
msgid "The unit of the target and current values"
msgstr "A unidade dos valores alvo e atuais"

#. module: gamification
#: help:gamification.challenge,manager_id:0
msgid "The user responsible for the challenge."
msgstr "Os utilizadores responsáveis para o desafio"

#. module: gamification
#: help:gamification.badge.user,sender_id:0
msgid "The user who has send the badge"
msgstr "O utilizador que enviou o distintivo"

#. module: gamification
#: help:gamification.badge,goal_definition_ids:0
msgid ""
"The users that have succeeded theses goals will receive automatically the "
"badge."
msgstr ""
"Os utilizadores que conseguiram estas metas receberão automaticamente "
"odistintivo."

#. module: gamification
#: help:gamification.goal.definition,batch_user_expression:0
msgid ""
"The value to compare with the distinctive field. The expression can contain "
"reference to 'user' which is a browse record of the current user, e.g. "
"user.id, user.partner_id.id..."
msgstr ""
"O valor a comparar com o campo distinto. A expressão pode conter referência "
"ao 'utilizador', que é um registo de navegação do utilizador atual, por "
"exemplo user.id, user.partner_id.id..."

#. module: gamification
#: view:gamification.challenge:gamification.view_challenge_wizard
msgid "There is no reward upon completion of this challenge."
msgstr "Não há recompensa após a conclusão deste desafio."

#. module: gamification
#: help:gamification.goal,closed:0
msgid "These goals will not be recomputed."
msgstr "Estes objetivos não serão recalculados."

#. module: gamification
#: code:addons/gamification/models/badge.py:238
#, python-format
msgid "This badge can not be sent by users."
msgstr "Este distintivo não pode ser enviado pelos utilizadores."

#. module: gamification
#: help:gamification.badge,image:0
msgid "This field holds the image used for the badge, limited to 256x256"
msgstr ""
"Este campo contém a imagem utilizada para o distintivo, limitada a 256x256"

#. module: gamification
#: field:gamification.goal,target_goal:0
msgid "To Reach"
msgstr "Para alcançar"

#. module: gamification
#: field:gamification.goal,to_update:0
msgid "To update"
msgstr "Para atualizar"

#. module: gamification
#: field:gamification.badge,stat_count:0
msgid "Total"
msgstr "Total"

#. module: gamification
#: field:gamification.badge,unique_owner_ids:0
msgid "Unique Owners"
msgstr "Proprietários únicos"

#. module: gamification
#: field:gamification.challenge.line,definition_suffix:0
msgid "Unit"
msgstr "Unidade"

#. module: gamification
#: field:gamification.badge,message_unread:0
#: field:gamification.challenge,message_unread:0
msgid "Unread Messages"
msgstr "Mensagens não lidas"

#. module: gamification
#: view:gamification.goal.wizard:gamification.view_goal_wizard_update_current
msgid "Update"
msgstr "Atualizar"

#. module: gamification
#: code:addons/gamification/models/goal.py:487
#, python-format
msgid "Update %s"
msgstr "Atualizar %s"

#. module: gamification
#: field:gamification.badge.user,user_id:0
#: field:gamification.badge.user.wizard,user_id:0
#: view:gamification.goal:gamification.goal_search_view
#: field:gamification.goal,user_id:0
msgid "User"
msgstr "Utilizador"

#. module: gamification
#: field:gamification.challenge,user_domain:0
msgid "User domain"
msgstr "Domínio de Utilizador"

#. module: gamification
#: field:gamification.challenge,user_ids:0
#: model:ir.model,name:gamification.model_res_users
msgid "Users"
msgstr "Utilizadores"

#. module: gamification
#: code:addons/gamification/models/badge.py:238
#: code:addons/gamification/models/badge.py:240
#: code:addons/gamification/models/badge.py:242
#: code:addons/gamification/models/badge.py:244
#: code:addons/gamification/wizard/grant_badge.py:44
#, python-format
msgid "Warning!"
msgstr "Aviso!"

#. module: gamification
#: selection:gamification.challenge,period:0
#: selection:gamification.challenge,report_message_frequency:0
msgid "Weekly"
msgstr "Semanalmente"

#. module: gamification
#: help:gamification.badge,rule_auth:0
msgid "Who can grant this badge"
msgstr "Quem consegue conceder este distintivo"

#. module: gamification
#: view:gamification.badge.user.wizard:gamification.view_badge_wizard_grant
msgid "Who would you like to reward?"
msgstr "Quem gostaria de premiar?"

#. module: gamification
#: help:gamification.challenge,reward_realtime:0
msgid ""
"With this option enabled, a user can receive a badge only once. The top 3 "
"badges are still rewarded only at the end of the challenge."
msgstr ""
"Com esta opção ativada, um utilizador pode receber um distintivo de uma "
"única vez. Os top 3 ainda são recompensados, no final do desafio."

#. module: gamification
#: selection:gamification.challenge,period:0
#: selection:gamification.challenge,report_message_frequency:0
msgid "Yearly"
msgstr "Anual"

#. module: gamification
#: code:addons/gamification/models/badge.py:240
#, python-format
msgid "You are not in the user allowed list."
msgstr "Não está na lista de utilizadores com permissão."

#. module: gamification
#: code:addons/gamification/wizard/grant_badge.py:44
#, python-format
msgid "You can not grant a badge to yourself"
msgstr "Não pode conceder um distintivo a si próprio"

#. module: gamification
#: view:gamification.badge:gamification.badge_form_view
msgid "You can still grant"
msgstr "Ainda pode conceder"

#. module: gamification
#: code:addons/gamification/models/badge.py:242
#, python-format
msgid "You do not have the required badges."
msgstr "Não tem os distintivos necessários"

#. module: gamification
#: code:addons/gamification/models/badge.py:244
#, python-format
msgid "You have already sent this badge too many time this month."
msgstr "Já enviou este distintivo muitas vezes este mês"

#. module: gamification
#: view:gamification.badge:gamification.badge_form_view
msgid "badges this month"
msgstr "distintivos neste mês"

#. module: gamification
#: view:gamification.challenge:gamification.challenge_form_view
#: view:gamification.goal:gamification.goal_form_view
msgid "days"
msgstr "dias"

#. module: gamification
#: view:gamification.challenge:gamification.challenge_form_view
msgid "e.g. Monthly Sales Objectives"
msgstr "por exemplo, Objectivo de Vendas Mensais"

#. module: gamification
#: view:gamification.goal.definition:gamification.goal_definition_form_view
msgid "e.g. days"
msgstr "por exemplo, dias"

#. module: gamification
#: view:gamification.goal.definition:gamification.goal_definition_form_view
msgid ""
"e.g. result = pool.get('mail.followers').search(cr, uid, [('res_model', '=', "
"'mail.group'), ('partner_id', '=', object.user_id.partner_id.id)], "
"count=True, context=context)"
msgstr ""
"por exemplo, resultado = pool.get ('mail.seguidores'). Pesquisa (cr, uid, "
"[('res_model', '=', 'mail.group'), ('partner_id', '=', "
"object.user_id.partner_id.id)], count = True, context=context)"

#. module: gamification
#: view:gamification.goal.definition:gamification.goal_definition_form_view
msgid "e.g. user.partner_id.id"
msgstr "por exemplo, user.partnher_id.id"

#. module: gamification
#: view:gamification.badge:gamification.badge_kanban_view
msgid "granted,"
msgstr "concedido,"

#. module: gamification
#. openerp-web
#: code:addons/gamification/static/src/xml/gamification.xml:108
#, python-format
msgid "more details..."
msgstr "mais detalhes..."

#. module: gamification
#: view:gamification.goal:gamification.goal_form_view
msgid "refresh"
msgstr "atualizar"

#. module: gamification
#: view:gamification.challenge:gamification.view_challenge_wizard
msgid "reply later"
msgstr "responder mais tarde"

#. module: gamification
#: view:gamification.goal:gamification.goal_form_view
msgid "than the target."
msgstr "do que a meta."

#. module: gamification
#: view:gamification.badge.user:gamification.badge_user_kanban_view
msgid "the"
msgstr "o/a"

#. module: gamification
#: view:gamification.badge:gamification.badge_kanban_view
msgid "this month"
msgstr "este mês"<|MERGE_RESOLUTION|>--- conflicted
+++ resolved
@@ -1,40 +1,30 @@
-# Portuguese translation for openobject-addons
-# Copyright (c) 2014 Rosetta Contributors and Canonical Ltd 2014
-# This file is distributed under the same license as the openobject-addons package.
-# Daniel Santos <dcs@thinkopensolutions.pt>, 2014.
-#
+# Translation of Odoo Server.
+# This file contains the translation of the following modules:
+# * gamification
+# 
+# Translators:
+# Daniel Santos <dcs@thinkopensolutions.pt>, 2014
 msgid ""
 msgstr ""
-<<<<<<< HEAD
-"Project-Id-Version: openobject-addons\n"
-"Report-Msgid-Bugs-To: Daniel Santos <dcs@thinkopensolutions.pt>\n"
-"POT-Creation-Date: 2014-09-23 16:27+0000\n"
-"PO-Revision-Date: 2014-10-14 16:18+0000\n"
-"Last-Translator: Daniel Santos - ThinkOpen <dcs@thinkopensolutions.pt>\n"
-"Language-Team: Portuguese <pt@li.org>\n"
-=======
 "Project-Id-Version: Odoo 8.0\n"
 "Report-Msgid-Bugs-To: \n"
 "POT-Creation-Date: 2016-05-25 12:58+0000\n"
 "PO-Revision-Date: 2016-05-26 09:20+0000\n"
 "Last-Translator: Martin Trigaux\n"
 "Language-Team: Portuguese (http://www.transifex.com/odoo/odoo-8/language/pt/)\n"
->>>>>>> bde083a5
 "MIME-Version: 1.0\n"
 "Content-Type: text/plain; charset=UTF-8\n"
-"Content-Transfer-Encoding: 8bit\n"
-"X-Launchpad-Export-Date: 2014-10-15 20:29+0000\n"
-"X-Generator: Launchpad (build 17196)\n"
+"Content-Transfer-Encoding: \n"
+"Language: pt\n"
+"Plural-Forms: nplurals=2; plural=(n != 1);\n"
 
 #. module: gamification
 #: model:email.template,body_html:gamification.email_template_badge_received
 msgid ""
 "\n"
-"        <p>Congratulation, you have received the badge "
-"<strong>${object.badge_id.name}</strong> !\n"
+"        <p>Congratulation, you have received the badge <strong>${object.badge_id.name}</strong> !\n"
 "            % if object.sender_id\n"
-"                This badge was granted by "
-"<strong>${object.sender_id.name}</strong>.\n"
+"                This badge was granted by <strong>${object.sender_id.name}</strong>.\n"
 "            % endif\n"
 "        </p>\n"
 "\n"
@@ -42,20 +32,7 @@
 "            <p><em>${object.comment}</em></p>\n"
 "        % endif\n"
 "        "
-msgstr ""
-"\n"
-"        <p>Parabéns, recebeu um distintivo "
-"<strong>${object.badge_id.name}</strong> !\n"
-"            % if object.sender_id\n"
-"                Este distintivo foi-lhe concedido por "
-"<strong>${object.sender_id.name}</strong>.\n"
-"            % endif\n"
-"        </p>\n"
-"\n"
-"        % if object.comment\n"
-"            <p><em>${object.comment}</em></p>\n"
-"        % endif\n"
-"        "
+msgstr "\n        <p>Parabéns, recebeu um distintivo <strong>${object.badge_id.name}</strong> !\n            % if object.sender_id\n                Este distintivo foi-lhe concedido por <strong>${object.sender_id.name}</strong>.\n            % endif\n        </p>\n\n        % if object.comment\n            <p><em>${object.comment}</em></p>\n        % endif\n        "
 
 #. module: gamification
 #: model:email.template,body_html:gamification.email_template_goal_reminder
@@ -65,21 +42,9 @@
 "        <strong>Reminder ${object.name}</strong>\n"
 "    </header>\n"
 "    \n"
-"    <p>You have not updated your progress for the goal "
-"${object.definition_id.name} (currently reached at ${object.completeness}%) "
-"for at least ${object.remind_update_delay} days. Do not forget to do "
-"it.</p>\n"
+"    <p>You have not updated your progress for the goal ${object.definition_id.name} (currently reached at ${object.completeness}%) for at least ${object.remind_update_delay} days. Do not forget to do it.</p>\n"
 "            "
-msgstr ""
-"\n"
-"    <header>\n"
-"        <strong>Lembrete ${object.name}</strong>\n"
-"    </header>\n"
-"    \n"
-"    <p>Não atualizou o seu progresso para a meta "
-"${object.definition_id.name} (alcançou ${object.completeness}%) pelo menos á "
-"${object.remind_update_delay} dia (s). Não se esqueça de o fazer.\n"
-"            "
+msgstr "\n    <header>\n        <strong>Lembrete ${object.name}</strong>\n    </header>\n    \n    <p>Não atualizou o seu progresso para a meta ${object.definition_id.name} (alcançou ${object.completeness}%) pelo menos á ${object.remind_update_delay} dia (s). Não se esqueça de o fazer.\n            "
 
 #. module: gamification
 #: model:email.template,body_html:gamification.simple_report_template
@@ -88,8 +53,7 @@
 "<header>\n"
 "    <strong>${object.name}</strong>\n"
 "</header>\n"
-"<p class=\"oe_grey\">The following message contains the current progress for "
-"the challenge ${object.name}</p>\n"
+"<p class=\"oe_grey\">The following message contains the current progress for the challenge ${object.name}</p>\n"
 "\n"
 "% if object.visibility_mode == 'personal':\n"
 "    <table width=\"100%\" border=\"1\">\n"
@@ -155,78 +119,7 @@
 "    % endfor\n"
 "% endif\n"
 "            "
-msgstr ""
-"\n"
-"<header>\n"
-"    <strong>${object.name}</strong>\n"
-"</header>\n"
-"<p class=\"oe_grey\">A seguinte mensagem contém o progresso atual para o "
-"desafio ${object.name}</p>\n"
-"\n"
-"% if object.visibility_mode == 'pessoal':\n"
-"    <table width=\"100%\" border=\"1\">\n"
-"    <tr>\n"
-"        <th>Meta</th>\n"
-"        <th>Objectivo</th>\n"
-"        <th>Atualmente</th>\n"
-"        <th>Progresso Alcançado</th>\n"
-"    </tr>\n"
-"    % for line in ctx[\"challenge_lines\"]:\n"
-"        <tr\n"
-"            % if line['progresso alcançado'] >= 100:\n"
-"                style=\"font-weight:bold;\"\n"
-"            % endif\n"
-"            >\n"
-"            <td>${line['nome']}</td>\n"
-"            <td>${line['objectivo']}\n"
-"            % if line['sufixo']:\n"
-"                ${line['sufixo']}\n"
-"            % endif\n"
-"            </td>\n"
-"            <td>${line['atualmente']}\n"
-"            % if line['sufixo']:\n"
-"                ${line['sufixo']}\n"
-"            % endif\n"
-"            </td>\n"
-"            <td>${line['progresso alcançado']} %</td>\n"
-"        </tr>\n"
-"    % endfor\n"
-"    </table>\n"
-"% else:\n"
-"    % for line in ctx[\"challenge_lines\"]:\n"
-"        <table width=\"100%\" border=\"1\">\n"
-"            <tr>\n"
-"                <th colspan=\"4\">${line['name']}</th>\n"
-"            </tr>\n"
-"            <tr>\n"
-"                <th>#</th>\n"
-"                <th>Pessoa</th>\n"
-"                <th>Progresso Alcançado</th>\n"
-"                <th>Atualmente</th>\n"
-"            </tr>\n"
-"            % for goal in line['metas']:\n"
-"                <tr\n"
-"                    % if goal.completeness >= 100:\n"
-"                        style=\"font-weight:bold;\"\n"
-"                    % endif\n"
-"                    >\n"
-"                    <td>${goal['ranking']}</td>\n"
-"                    <td>${goal['nome']}</td>\n"
-"                    <td>${goal['progresso alcançado']}%</td>\n"
-"                    <td>${goal['atualmente']}/${line['target']}\n"
-"                    % if line['sufixo']:\n"
-"                        ${line['sufixo']}\n"
-"                    % endif\n"
-"                    </td>\n"
-"                </tr>\n"
-"            % endfor\n"
-"        </table>\n"
-"\n"
-"        <br/><br/>\n"
-"\n"
-"    % endfor\n"
-"% endif\n"
-"            "
+msgstr "\n<header>\n    <strong>${object.name}</strong>\n</header>\n<p class=\"oe_grey\">A seguinte mensagem contém o progresso atual para o desafio ${object.name}</p>\n\n% if object.visibility_mode == 'pessoal':\n    <table width=\"100%\" border=\"1\">\n    <tr>\n        <th>Meta</th>\n        <th>Objectivo</th>\n        <th>Atualmente</th>\n        <th>Progresso Alcançado</th>\n    </tr>\n    % for line in ctx[\"challenge_lines\"]:\n        <tr\n            % if line['progresso alcançado'] >= 100:\n                style=\"font-weight:bold;\"\n            % endif\n            >\n            <td>${line['nome']}</td>\n            <td>${line['objectivo']}\n            % if line['sufixo']:\n                ${line['sufixo']}\n            % endif\n            </td>\n            <td>${line['atualmente']}\n            % if line['sufixo']:\n                ${line['sufixo']}\n            % endif\n            </td>\n            <td>${line['progresso alcançado']} %</td>\n        </tr>\n    % endfor\n    </table>\n% else:\n    % for line in ctx[\"challenge_lines\"]:\n        <table width=\"100%\" border=\"1\">\n            <tr>\n                <th colspan=\"4\">${line['name']}</th>\n            </tr>\n            <tr>\n                <th>#</th>\n                <th>Pessoa</th>\n                <th>Progresso Alcançado</th>\n                <th>Atualmente</th>\n            </tr>\n            % for goal in line['metas']:\n                <tr\n                    % if goal.completeness >= 100:\n                        style=\"font-weight:bold;\"\n                    % endif\n                    >\n                    <td>${goal['ranking']}</td>\n                    <td>${goal['nome']}</td>\n                    <td>${goal['progresso alcançado']}%</td>\n                    <td>${goal['atualmente']}/${line['target']}\n                    % if line['sufixo']:\n                        ${line['sufixo']}\n                    % endif\n                    </td>\n                </tr>\n            % endfor\n        </table>\n\n        <br/><br/>\n\n    % endfor\n% endif\n            "
 
 #. module: gamification
 #: selection:gamification.challenge.line,condition:0
@@ -234,32 +127,26 @@
 msgstr "<="
 
 #. module: gamification
-#: code:addons/gamification/models/challenge.py:745
+#: code:addons/gamification/models/challenge.py:756
 #, python-format
 msgid ""
 "<br/>Nobody has succeeded to reach every goal, no badge is rewared for this "
 "challenge."
-msgstr ""
-"<br/> Ninguém conseguiu alcançar todos os objetivos, nehum crachá será "
-"atribuido para este desafio."
-
-#. module: gamification
-#: code:addons/gamification/models/challenge.py:743
+msgstr "<br/> Ninguém conseguiu alcançar todos os objetivos, nehum crachá será atribuido para este desafio."
+
+#. module: gamification
+#: code:addons/gamification/models/challenge.py:754
 #, python-format
 msgid "<br/>Reward (badge %s) for every succeeding user was sent to %s."
-msgstr ""
-"Recompensa <br/> (crashá %s) para cada utilizador bem sucedido foi enviado "
-"para% s."
-
-#. module: gamification
-#: code:addons/gamification/models/challenge.py:752
+msgstr "Recompensa <br/> (crashá %s) para cada utilizador bem sucedido foi enviado para% s."
+
+#. module: gamification
+#: code:addons/gamification/models/challenge.py:763
 #, python-format
 msgid ""
 "<br/>Special rewards were sent to the top competing users. The ranking for "
 "this challenge is :"
-msgstr ""
-"<br/>Recompensas especiais foram enviadas aos melhores utilizadores que "
-"concorreram. O ranking neste desafio é:"
+msgstr "<br/>Recompensas especiais foram enviadas aos melhores utilizadores que concorreram. O ranking neste desafio é:"
 
 #. module: gamification
 #: model:ir.actions.act_window,help:gamification.badge_list_action
@@ -268,27 +155,12 @@
 "                    Click to create a badge. \n"
 "                </p>\n"
 "                <p>\n"
-"                    A badge is a symbolic token granted to a user as a sign "
-"of reward.\n"
-"                    It can be deserved automatically when some conditions "
-"are met or manually by users.\n"
-"                    Some badges are harder than others to get with specific "
-"conditions.\n"
+"                    A badge is a symbolic token granted to a user as a sign of reward.\n"
+"                    It can be deserved automatically when some conditions are met or manually by users.\n"
+"                    Some badges are harder than others to get with specific conditions.\n"
 "                </p>\n"
 "            "
-msgstr ""
-"<p class=\"oe_view_nocontent_create\">\n"
-"                    Clique para adicionar um Distintivo. \n"
-"                </p>\n"
-"                <p>\n"
-"                    Um distintivo é um sinal simbólico concedido a um "
-"utilizador como um sinal de recompensa.\n"
-"                    Pode ser concedido manualmente ou automaticamente quando "
-"algumas condições estiverem reunidas.\n"
-"                    Alguns distintivos são mais difíceis de alcançar que "
-"outros, conforme as condições definidas.\n"
-"                </p>\n"
-"            "
+msgstr "<p class=\"oe_view_nocontent_create\">\n                    Clique para adicionar um Distintivo. \n                </p>\n                <p>\n                    Um distintivo é um sinal simbólico concedido a um utilizador como um sinal de recompensa.\n                    Pode ser concedido manualmente ou automaticamente quando algumas condições estiverem reunidas.\n                    Alguns distintivos são mais difíceis de alcançar que outros, conforme as condições definidas.\n                </p>\n            "
 
 #. module: gamification
 #: model:ir.actions.act_window,help:gamification.challenge_list_action
@@ -297,27 +169,12 @@
 "                    Click to create a challenge. \n"
 "                </p>\n"
 "                <p>\n"
-"                    Assign a list of goals to chosen users to evaluate "
-"them.\n"
-"                    The challenge can use a period (weekly, monthly...) for "
-"automatic creation of goals.\n"
-"                    The goals are created for the specified users or member "
-"of the group.\n"
+"                    Assign a list of goals to chosen users to evaluate them.\n"
+"                    The challenge can use a period (weekly, monthly...) for automatic creation of goals.\n"
+"                    The goals are created for the specified users or member of the group.\n"
 "                </p>\n"
 "            "
-msgstr ""
-"<p class=\"oe_view_nocontent_create\">\n"
-"                    Clique para adicionar novo Desafio. \n"
-"                </p>\n"
-"                <p>\n"
-"                    Adicione uma lista de objetivos para os utilizadores "
-"escolhidos, para avaliá-los.\n"
-"                    O desafio pode usar um período (semanal, mensal ...) "
-"para criação automática de metas.\n"
-"                    As metas são criadas para os utilizadores especificados "
-"ou membros do grupo.\n"
-"                </p>\n"
-"            "
+msgstr "<p class=\"oe_view_nocontent_create\">\n                    Clique para adicionar novo Desafio. \n                </p>\n                <p>\n                    Adicione uma lista de objetivos para os utilizadores escolhidos, para avaliá-los.\n                    O desafio pode usar um período (semanal, mensal ...) para criação automática de metas.\n                    As metas são criadas para os utilizadores especificados ou membros do grupo.\n                </p>\n            "
 
 #. module: gamification
 #: model:ir.actions.act_window,help:gamification.goal_definition_list_action
@@ -326,23 +183,11 @@
 "                    Click to create a goal definition. \n"
 "                </p>\n"
 "                <p>\n"
-"                    A goal definition is a technical model of goal defining "
-"a condition to reach.\n"
-"                    The dates, values to reach or users are defined in goal "
-"instance.\n"
+"                    A goal definition is a technical model of goal defining a condition to reach.\n"
+"                    The dates, values to reach or users are defined in goal instance.\n"
 "                </p>\n"
 "            "
-msgstr ""
-"<p class=\"oe_view_nocontent_create\">\n"
-"                    Clique para criar Definições de um Objectivo. \n"
-"                </p>\n"
-"                <p>\n"
-"                    As Definições de um Objectivo é um modelo técnico de um "
-"objectivo, definindo uma condição para o alcançar.\n"
-"                    As datas, valores a alcançar ou utilizadores são "
-"definidos nessas condições e Definições de Objectivo.\n"
-"                </p>\n"
-"            "
+msgstr "<p class=\"oe_view_nocontent_create\">\n                    Clique para criar Definições de um Objectivo. \n                </p>\n                <p>\n                    As Definições de um Objectivo é um modelo técnico de um objectivo, definindo uma condição para o alcançar.\n                    As datas, valores a alcançar ou utilizadores são definidos nessas condições e Definições de Objectivo.\n                </p>\n            "
 
 #. module: gamification
 #: model:ir.actions.act_window,help:gamification.goal_list_action
@@ -355,37 +200,17 @@
 "                    Goals can be created automatically by using challenges.\n"
 "                </p>\n"
 "            "
-msgstr ""
-"<p class=\"oe_view_nocontent_create\">\n"
-"                    Clique para criar uma Meta. \n"
-"                </p>\n"
-"                <p>\n"
-"                    Uma meta é definida por um utilizador e pelas definições "
-"de \n"
-"\t\t\t\t\t um objectivo.\n"
-"                    As metas podem ser criadas automaticamente usando "
-"desafios.\n"
-"                </p>\n"
-"            "
+msgstr "<p class=\"oe_view_nocontent_create\">\n                    Clique para criar uma Meta. \n                </p>\n                <p>\n                    Uma meta é definida por um utilizador e pelas definições de \n\t\t\t\t\t um objectivo.\n                    As metas podem ser criadas automaticamente usando desafios.\n                </p>\n            "
 
 #. module: gamification
 #: model:ir.actions.act_window,help:gamification.goals_from_challenge_act
 msgid ""
 "<p>\n"
-"                There is no goals associated to this challenge matching your "
-"search.\n"
-"                Make sure that your challenge is active and assigned to at "
-"least one user.\n"
+"                There is no goals associated to this challenge matching your search.\n"
+"                Make sure that your challenge is active and assigned to at least one user.\n"
 "              </p>\n"
 "            "
-msgstr ""
-"<p>\n"
-"                Não há objetivos associados a este desafio, que correspondam "
-"á sua pesquisa.\n"
-"                Certifique-se de que o seu desafio está ativo e associado a, "
-"pelo menos, um utilizador.\n"
-"              </p>\n"
-"            "
+msgstr "<p>\n                Não há objetivos associados a este desafio, que correspondam á sua pesquisa.\n                Certifique-se de que o seu desafio está ativo e associado a, pelo menos, um utilizador.\n              </p>\n            "
 
 #. module: gamification
 #: selection:gamification.challenge.line,condition:0
@@ -397,9 +222,7 @@
 msgid ""
 "A goal is considered as completed when the current value is compared to the "
 "value to reach"
-msgstr ""
-"Um objectivo é terminado quando o valor corrente é comparado com o valor a "
-"alcançar"
+msgstr "Um objectivo é terminado quando o valor corrente é comparado com o valor a alcançar"
 
 #. module: gamification
 #: selection:gamification.badge,rule_auth:0
@@ -468,8 +291,7 @@
 
 #. module: gamification
 #: view:gamification.badge:gamification.badge_form_view
-#: field:gamification.badge,name:0
-#: field:gamification.badge.user,badge_id:0
+#: field:gamification.badge,name:0 field:gamification.badge.user,badge_id:0
 #: field:gamification.badge.user.wizard,badge_id:0
 msgid "Badge"
 msgstr "Distintivo"
@@ -508,11 +330,7 @@
 "of a running period (eg: end of the month for a monthly challenge), at the "
 "end date of a challenge (if no periodicity is set) or when the challenge is "
 "manually closed."
-msgstr ""
-"Distintivos são concedidos quando um desafio é concluído. Isto é, quer no "
-"final de um período em curso (ex.: final do mês, para um desafio mensal), "
-"quer na data final do desafio (se não houver periodicidade definida) ou "
-"quando o desafio é encerrado manualmente."
+msgstr "Distintivos são concedidos quando um desafio é concluído. Isto é, quer no final de um período em curso (ex.: final do mês, para um desafio mensal), quer na data final do desafio (se não houver periodicidade definida) ou quando o desafio é encerrado manualmente."
 
 #. module: gamification
 #: field:gamification.goal.definition,batch_mode:0
@@ -530,7 +348,7 @@
 msgstr "Não pode conceder"
 
 #. module: gamification
-#: code:addons/gamification/models/goal.py:453
+#: code:addons/gamification/models/goal.py:457
 #, python-format
 msgid "Can not modify the configuration of a started goal"
 msgstr "Não pode modificar a configuração de um objectivo iniciado"
@@ -589,9 +407,7 @@
 msgid ""
 "Challenge that generated the goal, assign challenge to users to generate "
 "goals with a value in this field."
-msgstr ""
-"Desafio que gerou o objectivo, atribua o desafio a utilizadores para gerar "
-"objetivos com um valor neste campo."
+msgstr "Desafio que gerou o objectivo, atribua o desafio a utilizadores para gerar objetivos com um valor neste campo."
 
 #. module: gamification
 #: view:gamification.challenge:gamification.view_challenge_kanban
@@ -603,9 +419,7 @@
 #. module: gamification
 #: help:gamification.badge,rule_max:0
 msgid "Check to set a monthly limit per person of sending this badge"
-msgstr ""
-"Selecione aqui para definir um limite mensal por pessoa de envios de "
-"distintivos"
+msgstr "Selecione aqui para definir um limite mensal por pessoa de envios de distintivos"
 
 #. module: gamification
 #: view:gamification.goal.definition:gamification.goal_definition_form_view
@@ -661,11 +475,7 @@
 "deactivated should there be a period of time during which they will/should "
 "not connect to the system. You can assign them groups in order to give them "
 "specific access to the applications they need to use in the system."
-msgstr ""
-"Crie e gira os utilizadores que se irão ligar ao sistema. Utilizadores podem "
-"ser desativados, deve haver um período de tempo durante o qual eles vão / "
-"deveriam não poder ligar-se ao sistema. Pode atribuir-lhes grupos , a fim de "
-"dar-lhes acesso específico ás aplicações que precisam para usar no sistema."
+msgstr "Crie e gira os utilizadores que se irão ligar ao sistema. Utilizadores podem ser desativados, deve haver um período de tempo durante o qual eles vão / deveriam não poder ligar-se ao sistema. Pode atribuir-lhes grupos , a fim de dar-lhes acesso específico ás aplicações que precisam para usar no sistema."
 
 #. module: gamification
 #: field:gamification.badge.user,create_date:0
@@ -741,9 +551,7 @@
 msgid ""
 "Defined how will be computed the goals. The result of the operation will be "
 "stored in the field 'Current'."
-msgstr ""
-"Definir como serão gerados os objetivos. O resultado da operação será "
-"armazenado no campo 'Atual'."
+msgstr "Definir como serão gerados os objetivos. O resultado da operação será armazenado no campo 'Atual'."
 
 #. module: gamification
 #: field:gamification.goal,definition_condition:0
@@ -758,16 +566,13 @@
 #. module: gamification
 #: view:gamification.challenge:gamification.challenge_form_view
 msgid "Depending on the Display mode, reports will be individual or shared."
-msgstr ""
-"Dependendo do modo de exibição, os relatórios serão individuais ou "
-"partilhados."
+msgstr "Dependendo do modo de exibição, os relatórios serão individuais ou partilhados."
 
 #. module: gamification
 #: view:gamification.challenge:gamification.challenge_form_view
 msgid ""
 "Describe the challenge: what is does, who it targets, why it matters..."
-msgstr ""
-"Descreva o desafio: o que faz, quais os destinatários, porque importa..."
+msgstr "Descreva o desafio: o que faz, quais os destinatários, porque importa..."
 
 #. module: gamification
 #: view:gamification.badge.user.wizard:gamification.view_badge_wizard_grant
@@ -814,11 +619,7 @@
 "Domain for filtering records. General rule, not user depending, e.g. "
 "[('state', '=', 'done')]. The expression can contain reference to 'user' "
 "which is a browse record of the current user if not in batch mode."
-msgstr ""
-"Domínio para registos filtrados. Regra geral, não é dependente do "
-"utilizador, por exemplo, [('estado', '=', 'concluido')]. A expressão pode "
-"conter referência ao 'utilizador' que é um registo de procura do do "
-"utilizador atual, se não estiver em lote."
+msgstr "Domínio para registos filtrados. Regra geral, não é dependente do utilizador, por exemplo, [('estado', '=', 'concluido')]. A expressão pode conter referência ao 'utilizador' que é um registo de procura do do utilizador atual, se não estiver em lote."
 
 #. module: gamification
 #: selection:gamification.challenge,state:0
@@ -841,9 +642,9 @@
 msgstr "Data final"
 
 #. module: gamification
-#: code:addons/gamification/models/challenge.py:553
+#: code:addons/gamification/models/challenge.py:561
 #: code:addons/gamification/models/goal.py:148
-#: code:addons/gamification/models/goal.py:453
+#: code:addons/gamification/models/goal.py:457
 #, python-format
 msgid "Error!"
 msgstr "Erro!"
@@ -851,8 +652,7 @@
 #. module: gamification
 #: help:gamification.goal.definition,batch_mode:0
 msgid "Evaluate the expression in batch instead of once for each user"
-msgstr ""
-"Avalie a expressão em lote, em vez de uma expressão por cada utilizador"
+msgstr "Avalie a expressão em lote, em vez de uma expressão por cada utilizador"
 
 #. module: gamification
 #: field:gamification.goal.definition,batch_user_expression:0
@@ -862,8 +662,7 @@
 #. module: gamification
 #: view:gamification.challenge:gamification.view_challenge_wizard
 msgid "Even if the challenge is failed, best challengers will be rewarded"
-msgstr ""
-"Mesmo que falhe o desafio, os melhores classificados serão recompensados"
+msgstr "Mesmo que falhe o desafio, os melhores classificados serão recompensados"
 
 #. module: gamification
 #: selection:gamification.badge,rule_auth:0
@@ -1099,9 +898,7 @@
 msgid ""
 "Holds the Chatter summary (number of messages, ...). This summary is "
 "directly in html format in order to be inserted in kanban views."
-msgstr ""
-"Mantém o resumo Chatter ( número de mensagens , ...). Este resumo é "
-"diretamente em formato html para ser inserido nas vistas kanban ."
+msgstr "Mantém o resumo Chatter ( número de mensagens , ...). Este resumo é diretamente em formato html para ser inserido nas vistas kanban ."
 
 #. module: gamification
 #: view:gamification.goal.definition:gamification.goal_definition_form_view
@@ -1109,14 +906,10 @@
 msgstr "Como processar um objectivo?"
 
 #. module: gamification
-#: field:gamification.badge,id:0
-#: field:gamification.badge.user,id:0
-#: field:gamification.badge.user.wizard,id:0
-#: field:gamification.challenge,id:0
-#: field:gamification.challenge.line,id:0
-#: field:gamification.goal,id:0
-#: field:gamification.goal.definition,id:0
-#: field:gamification.goal.wizard,id:0
+#: field:gamification.badge,id:0 field:gamification.badge.user,id:0
+#: field:gamification.badge.user.wizard,id:0 field:gamification.challenge,id:0
+#: field:gamification.challenge.line,id:0 field:gamification.goal,id:0
+#: field:gamification.goal.definition,id:0 field:gamification.goal.wizard,id:0
 msgid "ID"
 msgstr "ID"
 
@@ -1156,18 +949,14 @@
 msgid ""
 "In batch mode, the domain is evaluated globally. If enabled, do not use "
 "keyword 'user' in above filter domain."
-msgstr ""
-"Em lote, o domínio é avaliado globalmente. Se ativado, não use palavra-passe "
-"'utilizador' no filtro de domínio acima."
+msgstr "Em lote, o domínio é avaliado globalmente. Se ativado, não use palavra-passe 'utilizador' no filtro de domínio acima."
 
 #. module: gamification
 #: help:gamification.goal.definition,batch_distinctive_field:0
 msgid ""
 "In batch mode, this indicates which field distinct one user form the other, "
 "e.g. user_id, partner_id..."
-msgstr ""
-"Em lote, isto indica qual o campo que distingue um utilizador de outro, por "
-"exemplo, user_id, partner_id..."
+msgstr "Em lote, isto indica qual o campo que distingue um utilizador de outro, por exemplo, user_id, partner_id..."
 
 #. module: gamification
 #: help:gamification.goal,last_update:0
@@ -1175,10 +964,7 @@
 "In case of manual goal, reminders are sent if the goal as not been updated "
 "for a while (defined in challenge). Ignored in case of non-manual goal or "
 "goal not linked to a challenge."
-msgstr ""
-"Em caso de objectivo manual, os lembretes são enviados se o objetivo não foi "
-"atualizado por um tempo (definido no desafio). Ignorado em caso de objectivo "
-"automático ou objectivo não associado a um desafio."
+msgstr "Em caso de objectivo manual, os lembretes são enviados se o objetivo não foi atualizado por um tempo (definido no desafio). Ignorado em caso de objectivo automático ou objectivo não associado a um desafio."
 
 #. module: gamification
 #: selection:gamification.goal,state:0
@@ -1196,12 +982,10 @@
 msgstr "Modelos herdados"
 
 #. module: gamification
-#: code:addons/gamification/models/goal.py:319
+#: code:addons/gamification/models/goal.py:334
 #, python-format
 msgid "Invalid return content from the evaluation of code for definition %s"
-msgstr ""
-"Conteúdo de retorno inválido a partir da avaliação do código para definição "
-"%s"
+msgstr "Conteúdo de retorno inválido a partir da avaliação do código para definição %s"
 
 #. module: gamification
 #: model:gamification.goal.definition,name:gamification.definition_base_invite
@@ -1413,11 +1197,10 @@
 msgstr "Ninguém, atribuído através de desafios"
 
 #. module: gamification
-#: code:addons/gamification/models/challenge.py:755
+#: code:addons/gamification/models/challenge.py:766
 #, python-format
 msgid "Nobody reached the required conditions to receive special badges."
-msgstr ""
-"Ninguém atingiu as condições necessárias para receber distintivos especiais"
+msgstr "Ninguém atingiu as condições necessárias para receber distintivos especiais"
 
 #. module: gamification
 #: selection:gamification.challenge,period:0
@@ -1484,9 +1267,7 @@
 msgid ""
 "Period of automatic goal assigment. If none is selected, should be launched "
 "manually."
-msgstr ""
-"Período de atribuição automática de desafios. Se nenhum estiver selecionado, "
-"deve ser lançado manualmente."
+msgstr "Período de atribuição automática de desafios. Se nenhum estiver selecionado, deve ser lançado manualmente."
 
 #. module: gamification
 #: field:gamification.challenge,period:0
@@ -1513,9 +1294,7 @@
 msgid ""
 "Python code to be executed for each user. 'result' should contains the new "
 "current value. Evaluated user can be access through object.user_id."
-msgstr ""
-"Código Python a ser exectuado por cada utilizador. 'resultado' deve conter "
-"onovo valor. Utilizador evoluído tem acesso através de object.user_id."
+msgstr "Código Python a ser exectuado por cada utilizador. 'resultado' deve conter onovo valor. Utilizador evoluído tem acesso através de object.user_id."
 
 #. module: gamification
 #: selection:gamification.goal,state:0
@@ -1598,11 +1377,10 @@
 msgstr "Responsável"
 
 #. module: gamification
-#: code:addons/gamification/models/challenge.py:553
+#: code:addons/gamification/models/challenge.py:561
 #, python-format
 msgid "Retrieving progress for personal challenge without user information"
-msgstr ""
-"Recuperando progresso para desafio pessoal, sem informações de utilizador"
+msgstr "Recuperando progresso para desafio pessoal, sem informações de utilizador"
 
 #. module: gamification
 #: view:gamification.challenge:gamification.challenge_form_view
@@ -1670,9 +1448,7 @@
 msgid ""
 "Security rules to define who is allowed to manually grant badges. Not "
 "enforced for administrator."
-msgstr ""
-"Regras de segurança para definir quem tem permissão para conceder "
-"manualmente distintivos. Não aplicável ao administrador."
+msgstr "Regras de segurança para definir quem tem permissão para conceder manualmente distintivos. Não aplicável ao administrador."
 
 #. module: gamification
 #: view:gamification.challenge:gamification.challenge_form_view
@@ -1808,7 +1584,7 @@
 msgstr "A ação que será chamada para atualizar o valor do objetivo."
 
 #. module: gamification
-#: code:addons/gamification/models/challenge.py:739
+#: code:addons/gamification/models/challenge.py:750
 #, python-format
 msgid "The challenge %s is finished."
 msgstr "O desafio %s está acabado"
@@ -1828,20 +1604,14 @@
 msgid ""
 "The day a new challenge will be automatically closed. If no periodicity is "
 "set, will use this date as the goal end date."
-msgstr ""
-"O dia em que um novo desafio será encerrado automaticamente. Se a "
-"periodicidade não está definida, vai usar esta data como a data de término "
-"do objetivo."
+msgstr "O dia em que um novo desafio será encerrado automaticamente. Se a periodicidade não está definida, vai usar esta data como a data de término do objetivo."
 
 #. module: gamification
 #: help:gamification.challenge,start_date:0
 msgid ""
 "The day a new challenge will be automatically started. If no periodicity is "
 "set, will use this date as the goal start date."
-msgstr ""
-"O dia em que um novo desafio será iniciado automaticamente. Se a "
-"periodicidade não está definida, vai usar esta data como a data de término "
-"do objetivo."
+msgstr "O dia em que um novo desafio será iniciado automaticamente. Se a periodicidade não está definida, vai usar esta data como a data de término do objetivo."
 
 #. module: gamification
 #: code:addons/gamification/models/goal.py:148
@@ -1850,10 +1620,7 @@
 "The domain for the definition %s seems incorrect, please check it.\n"
 "\n"
 "%s"
-msgstr ""
-"O domínio para a definição %s parece incorreta, por favor, verifique-o.\n"
-"\n"
-"%s"
+msgstr "O domínio para a definição %s parece incorreta, por favor, verifique-o.\n\n%s"
 
 #. module: gamification
 #: help:gamification.goal.definition,field_id:0
@@ -1865,9 +1632,7 @@
 msgid ""
 "The field name on the user profile (res.users) containing the value for "
 "res_id for action."
-msgstr ""
-"O nome do campo no perfil do utilizador (res.users) contendo o valor para "
-"para a ação res_id."
+msgstr "O nome do campo no perfil do utilizador (res.users) contendo o valor para para a ação res_id."
 
 #. module: gamification
 #: selection:gamification.goal.definition,condition:0
@@ -1893,9 +1658,7 @@
 #: help:gamification.badge,rule_max_number:0
 msgid ""
 "The maximum number of time this badge can be sent per month per person."
-msgstr ""
-"O número máximo de tempo que este distintivo pode ser enviado por mês e por "
-"pessoa."
+msgstr "O número máximo de tempo que este distintivo pode ser enviado por mês e por pessoa."
 
 #. module: gamification
 #: code:addons/gamification/models/goal.py:160
@@ -1925,16 +1688,13 @@
 msgid ""
 "The number of days after which the user assigned to a manual goal will be "
 "reminded. Never reminded if no value is specified."
-msgstr ""
-"O número de dias após o qual o utilizador atribuído a uma meta Manual será "
-"lembrado. Nunca lembrado se nenhum valor for especificado."
+msgstr "O número de dias após o qual o utilizador atribuído a uma meta Manual será lembrado. Nunca lembrado se nenhum valor for especificado."
 
 #. module: gamification
 #: help:gamification.badge,stat_my_this_month:0
 msgid ""
 "The number of time the current user has received this badge this month."
-msgstr ""
-"O número de tempo que utilizador atual recebeu este distintivo, neste mês"
+msgstr "O número de tempo que utilizador atual recebeu este distintivo, neste mês"
 
 #. module: gamification
 #: help:gamification.badge,stat_my:0
@@ -1944,14 +1704,12 @@
 #. module: gamification
 #: help:gamification.badge,stat_my_monthly_sending:0
 msgid "The number of time the current user has sent this badge this month."
-msgstr ""
-"O número de tempo que utilizador atual enviou este distintivo, neste mês"
+msgstr "O número de tempo que utilizador atual enviou este distintivo, neste mês"
 
 #. module: gamification
 #: help:gamification.badge,stat_count_distinct:0
 msgid "The number of time this badge has been received by unique users."
-msgstr ""
-"O número de tempo este distintivo foi recebido por utilizadores únicos."
+msgstr "O número de tempo este distintivo foi recebido por utilizadores únicos."
 
 #. module: gamification
 #: help:gamification.badge,stat_this_month:0
@@ -1988,9 +1746,7 @@
 msgid ""
 "The users that have succeeded theses goals will receive automatically the "
 "badge."
-msgstr ""
-"Os utilizadores que conseguiram estas metas receberão automaticamente "
-"odistintivo."
+msgstr "Os utilizadores que conseguiram estas metas receberão automaticamente odistintivo."
 
 #. module: gamification
 #: help:gamification.goal.definition,batch_user_expression:0
@@ -1998,10 +1754,7 @@
 "The value to compare with the distinctive field. The expression can contain "
 "reference to 'user' which is a browse record of the current user, e.g. "
 "user.id, user.partner_id.id..."
-msgstr ""
-"O valor a comparar com o campo distinto. A expressão pode conter referência "
-"ao 'utilizador', que é um registo de navegação do utilizador atual, por "
-"exemplo user.id, user.partner_id.id..."
+msgstr "O valor a comparar com o campo distinto. A expressão pode conter referência ao 'utilizador', que é um registo de navegação do utilizador atual, por exemplo user.id, user.partner_id.id..."
 
 #. module: gamification
 #: view:gamification.challenge:gamification.view_challenge_wizard
@@ -2022,8 +1775,7 @@
 #. module: gamification
 #: help:gamification.badge,image:0
 msgid "This field holds the image used for the badge, limited to 256x256"
-msgstr ""
-"Este campo contém a imagem utilizada para o distintivo, limitada a 256x256"
+msgstr "Este campo contém a imagem utilizada para o distintivo, limitada a 256x256"
 
 #. module: gamification
 #: field:gamification.goal,target_goal:0
@@ -2062,7 +1814,7 @@
 msgstr "Atualizar"
 
 #. module: gamification
-#: code:addons/gamification/models/goal.py:487
+#: code:addons/gamification/models/goal.py:491
 #, python-format
 msgid "Update %s"
 msgstr "Atualizar %s"
@@ -2091,7 +1843,7 @@
 #: code:addons/gamification/models/badge.py:240
 #: code:addons/gamification/models/badge.py:242
 #: code:addons/gamification/models/badge.py:244
-#: code:addons/gamification/wizard/grant_badge.py:44
+#: code:addons/gamification/wizard/grant_badge.py:43
 #, python-format
 msgid "Warning!"
 msgstr "Aviso!"
@@ -2117,9 +1869,7 @@
 msgid ""
 "With this option enabled, a user can receive a badge only once. The top 3 "
 "badges are still rewarded only at the end of the challenge."
-msgstr ""
-"Com esta opção ativada, um utilizador pode receber um distintivo de uma "
-"única vez. Os top 3 ainda são recompensados, no final do desafio."
+msgstr "Com esta opção ativada, um utilizador pode receber um distintivo de uma única vez. Os top 3 ainda são recompensados, no final do desafio."
 
 #. module: gamification
 #: selection:gamification.challenge,period:0
@@ -2134,7 +1884,7 @@
 msgstr "Não está na lista de utilizadores com permissão."
 
 #. module: gamification
-#: code:addons/gamification/wizard/grant_badge.py:44
+#: code:addons/gamification/wizard/grant_badge.py:43
 #, python-format
 msgid "You can not grant a badge to yourself"
 msgstr "Não pode conceder um distintivo a si próprio"
@@ -2180,13 +1930,10 @@
 #. module: gamification
 #: view:gamification.goal.definition:gamification.goal_definition_form_view
 msgid ""
-"e.g. result = pool.get('mail.followers').search(cr, uid, [('res_model', '=', "
-"'mail.group'), ('partner_id', '=', object.user_id.partner_id.id)], "
+"e.g. result = pool.get('mail.followers').search(cr, uid, [('res_model', '=',"
+" 'mail.group'), ('partner_id', '=', object.user_id.partner_id.id)], "
 "count=True, context=context)"
-msgstr ""
-"por exemplo, resultado = pool.get ('mail.seguidores'). Pesquisa (cr, uid, "
-"[('res_model', '=', 'mail.group'), ('partner_id', '=', "
-"object.user_id.partner_id.id)], count = True, context=context)"
+msgstr "por exemplo, resultado = pool.get ('mail.seguidores'). Pesquisa (cr, uid, [('res_model', '=', 'mail.group'), ('partner_id', '=', object.user_id.partner_id.id)], count = True, context=context)"
 
 #. module: gamification
 #: view:gamification.goal.definition:gamification.goal_definition_form_view
@@ -2206,6 +1953,13 @@
 msgstr "mais detalhes..."
 
 #. module: gamification
+#: view:gamification.badge.user.wizard:gamification.view_badge_wizard_grant
+#: view:gamification.challenge:gamification.view_challenge_wizard
+#: view:gamification.goal.wizard:gamification.view_goal_wizard_update_current
+msgid "or"
+msgstr "ou"
+
+#. module: gamification
 #: view:gamification.goal:gamification.goal_form_view
 msgid "refresh"
 msgstr "atualizar"
