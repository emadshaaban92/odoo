--- conflicted
+++ resolved
@@ -391,6 +391,7 @@
         can be called after each change in the list of users or lines.
         :param list(int) ids: the list of challenge concerned"""
 
+        goal_obj = self.pool.get('gamification.goal')
         to_update = []
         for challenge in self.browse(cr, uid, ids, context=context):
             (start_date, end_date) = start_end_date_for_period(challenge.period)
@@ -403,33 +404,6 @@
 
             for line in challenge.line_ids:
 
-<<<<<<< HEAD
-                    goal_obj = self.pool.get('gamification.goal')
-                    domain = [('line_id', '=', line.id), ('user_id', '=', user.id)]
-                    if start_date:
-                        domain.append(('start_date', '=', start_date))
-
-                    # goal already existing for this line ?
-                    if len(goal_obj.search(cr, uid, domain, context=context)) > 0:
-
-                        # resume canceled goals
-                        domain.append(('state', '=', 'canceled'))
-                        canceled_goal_ids = goal_obj.search(cr, uid, domain, context=context)
-                        if canceled_goal_ids:
-                            goal_obj.write(cr, uid, canceled_goal_ids, {'state': 'inprogress'}, context=context)
-                            to_update.extend(canceled_goal_ids)
-
-                        # skip to next user
-                        continue
-
-                    values = {
-                        'definition_id': line.definition_id.id,
-                        'line_id': line.id,
-                        'user_id': user.id,
-                        'target_goal': line.target_goal,
-                        'state': 'inprogress',
-                    }
-=======
                 # there is potentially a lot of users
                 # detect the ones with no goal linked to this line
                 date_clause = ""
@@ -459,7 +433,6 @@
                     'target_goal': line.target_goal,
                     'state': 'inprogress',
                 }
->>>>>>> 12beacda
 
                 if start_date:
                     values['start_date'] = start_date
