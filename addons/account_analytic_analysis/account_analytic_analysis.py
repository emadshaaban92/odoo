--- conflicted
+++ resolved
@@ -30,7 +30,8 @@
 
 from openerp.addons.decimal_precision import decimal_precision as dp
 
-<<<<<<< HEAD
+_logger = logging.getLogger(__name__)
+
 class account_virtual_invoice(osv.osv):
     _name = "account.virtual.invoice"
     _auto = False
@@ -130,9 +131,6 @@
         )
          """)
 account_virtual_invoice()
-=======
-_logger = logging.getLogger(__name__)
->>>>>>> 96e97f76
 
 class account_analytic_account(osv.osv):
     _name = "account.analytic.account"
@@ -619,7 +617,6 @@
             res['value']['pricelist_id'] = template.pricelist_id.id
         return res
 
-<<<<<<< HEAD
     def onchange_recurring_invoices(self, cr, uid, ids, recurring_invoices, date_start=False, context=None):
         result = {}
         if not ids:
@@ -636,8 +633,6 @@
                 }
         return result
 
-account_analytic_account()
-=======
     def cron_account_analytic_account(self, cr, uid, context=None):
         if context is None:
             context = {}
@@ -679,7 +674,29 @@
             self.pool.get('email.template').send_mail(cr, uid, template_id, user_id, context=context)
 
         return True
->>>>>>> 96e97f76
+
+    def cron_create_invoice(self, cr, uid, context=None):
+        res = []
+        inv_obj = self.pool.get('account.invoice')
+        journal_obj = self.pool.get('account.journal')
+        inv_lines = []
+        contract_ids = self.search(cr, uid, [('next_date','<=',time.strftime("%Y-%m-%d")), ('state','=', 'open'), ('recurring_invoices','=', True)], context=context, order='name asc')
+        a = self.pool.get('hr.timesheet.invoice.create.final').do_create(cr, uid, contract_ids, context=None)
+        contracts = self.browse(cr, uid, contract_ids, context=context)
+        for contract in contracts:
+            next_date = datetime.datetime.strptime(contract.next_date, "%Y-%m-%d")
+            interval = contract.interval
+
+            if contract.rrule_type == 'monthly':
+                new_date = next_date+relativedelta(months=+interval)
+            if contract.rrule_type == 'daily':
+                new_date = next_date+relativedelta(days=+interval)
+            if contract.rrule_type == 'weekly':
+                new_date = next_date+relativedelta(weeks=+interval)
+
+            # Link this new invoice to related contract
+            contract.write({'next_date':new_date}, context=context)
+        return True
 
 class account_analytic_account_summary_user(osv.osv):
     _name = "account_analytic_analysis.summary.user"
