--- conflicted
+++ resolved
@@ -1,30 +1,22 @@
-# Persian translation for openobject-addons
-# Copyright (c) 2014 Rosetta Contributors and Canonical Ltd 2014
-# This file is distributed under the same license as the openobject-addons package.
-# FIRST AUTHOR <EMAIL@ADDRESS>, 2014.
-#
-msgid ""
-msgstr ""
-<<<<<<< HEAD
-"Project-Id-Version: openobject-addons\n"
-"Report-Msgid-Bugs-To: FULL NAME <EMAIL@ADDRESS>\n"
-"POT-Creation-Date: 2014-09-23 16:27+0000\n"
-"PO-Revision-Date: 2014-12-25 18:13+0000\n"
-"Last-Translator: ErfanJeddy <erfanjeddy@yahoo.com>\n"
-"Language-Team: Persian <fa@li.org>\n"
-=======
+# Translation of Odoo Server.
+# This file contains the translation of the following modules:
+# * stock_account
+# 
+# Translators:
+# FIRST AUTHOR <EMAIL@ADDRESS>, 2014
+msgid ""
+msgstr ""
 "Project-Id-Version: Odoo 8.0\n"
 "Report-Msgid-Bugs-To: \n"
 "POT-Creation-Date: 2015-01-21 14:07+0000\n"
 "PO-Revision-Date: 2016-03-06 17:10+0000\n"
 "Last-Translator: Martin Trigaux\n"
 "Language-Team: Persian (http://www.transifex.com/odoo/odoo-8/language/fa/)\n"
->>>>>>> 7b7f3fa7
 "MIME-Version: 1.0\n"
 "Content-Type: text/plain; charset=UTF-8\n"
-"Content-Transfer-Encoding: 8bit\n"
-"X-Launchpad-Export-Date: 2014-12-26 07:12+0000\n"
-"X-Generator: Launchpad (build 17286)\n"
+"Content-Transfer-Encoding: \n"
+"Language: fa\n"
+"Plural-Forms: nplurals=1; plural=0;\n"
 
 #. module: stock_account
 #: view:stock.history:stock_account.view_stock_history_report_tree
@@ -100,21 +92,18 @@
 #. module: stock_account
 #: help:stock.inventory,period_id:0
 msgid ""
-"Choose the accounting period where you want to value the stock moves created "
-"by the inventory instead of the default one (chosen by the inventory end "
+"Choose the accounting period where you want to value the stock moves created"
+" by the inventory instead of the default one (chosen by the inventory end "
 "date)"
 msgstr ""
 
 #. module: stock_account
 #: view:wizard.valuation.history:stock_account.view_wizard_valuation_history
 msgid ""
-"Choose the date for which you want to get the stock valuation of your "
-"products.\n"
+"Choose the date for which you want to get the stock valuation of your products.\n"
 "\n"
-"                        This will filter the stock operation that weren't "
-"done at the selected date, to retreive the quantity\n"
-"                        you had, and gives you the inventory value according "
-"to the standard price used at that time."
+"                        This will filter the stock operation that weren't done at the selected date, to retreive the quantity\n"
+"                        you had, and gives you the inventory value according to the standard price used at that time."
 msgstr ""
 
 #. module: stock_account
@@ -233,21 +222,16 @@
 msgstr "گروه‌بندی بر اساس شریک تجاری"
 
 #. module: stock_account
-#: field:stock.change.standard.price,id:0
-#: field:stock.history,id:0
-#: field:stock.invoice.onshipping,id:0
-#: field:wizard.valuation.history,id:0
+#: field:stock.change.standard.price,id:0 field:stock.history,id:0
+#: field:stock.invoice.onshipping,id:0 field:wizard.valuation.history,id:0
 msgid "ID"
 msgstr "شناسه"
 
 #. module: stock_account
 #: help:stock.change.standard.price,new_price:0
 msgid ""
-"If cost price is increased, stock variation account will be debited and "
-"stock output account will be credited with the value = (difference of amount "
-"* quantity available).\n"
-"If cost price is decreased, stock variation account will be creadited and "
-"stock input account will be debited."
+"If cost price is increased, stock variation account will be debited and stock output account will be credited with the value = (difference of amount * quantity available).\n"
+"If cost price is decreased, stock variation account will be creadited and stock input account will be debited."
 msgstr ""
 
 #. module: stock_account
@@ -264,8 +248,8 @@
 #. module: stock_account
 #: help:stock.config.settings,module_stock_landed_costs:0
 msgid ""
-"Install the module that allows to affect landed costs on pickings, and split "
-"them onto the different products."
+"Install the module that allows to affect landed costs on pickings, and split"
+" them onto the different products."
 msgstr ""
 
 #. module: stock_account
@@ -290,8 +274,7 @@
 msgstr ""
 
 #. module: stock_account
-#: field:procurement.order,invoice_state:0
-#: field:stock.move,invoice_state:0
+#: field:procurement.order,invoice_state:0 field:stock.move,invoice_state:0
 #: field:stock.picking,invoice_state:0
 msgid "Invoice Control"
 msgstr "کنترل فاکتور"
@@ -392,8 +375,7 @@
 #: code:addons/stock_account/product.py:83
 #, python-format
 msgid ""
-"One of the following information is missing on the product or product "
-"category and prevents the accounting valuation entries to be created:\n"
+"One of the following information is missing on the product or product category and prevents the accounting valuation entries to be created:\n"
 "    Product: %s\n"
 "    Stock Input Account: %s\n"
 "    Stock Output Account: %s\n"
@@ -520,12 +502,9 @@
 #. module: stock_account
 #: help:product.template,cost_method:0
 msgid ""
-"Standard Price: The cost price is manually updated at the end of a specific "
-"period (usually every year).\n"
-"                    Average Price: The cost price is recomputed at each "
-"incoming shipment and used for the product valuation.\n"
-"                    Real Price: The cost price displayed is the price of the "
-"last outgoing product (will be use in case of inventory loss for example)."
+"Standard Price: The cost price is manually updated at the end of a specific period (usually every year).\n"
+"                    Average Price: The cost price is recomputed at each incoming shipment and used for the product valuation.\n"
+"                    Real Price: The cost price displayed is the price of the last outgoing product (will be use in case of inventory loss for example)."
 msgstr ""
 
 #. module: stock_account
@@ -589,8 +568,7 @@
 #. module: stock_account
 #: help:stock.config.settings,module_stock_invoice_directly:0
 msgid ""
-"This allows to automatically launch the invoicing wizard if the delivery is "
-"to be invoiced when you send or deliver goods.\n"
+"This allows to automatically launch the invoicing wizard if the delivery is to be invoiced when you send or deliver goods.\n"
 "-This installs the module stock_invoice_directly."
 msgstr ""
 
@@ -650,8 +628,8 @@
 "When doing real-time inventory valuation, counterpart journal items for all "
 "incoming stock moves will be posted in this account, unless there is a "
 "specific valuation account set on the source location. This is the default "
-"value for all products in this category. It can also directly be set on each "
-"product"
+"value for all products in this category. It can also directly be set on each"
+" product"
 msgstr ""
 
 #. module: stock_account
@@ -669,8 +647,8 @@
 "When doing real-time inventory valuation, counterpart journal items for all "
 "outgoing stock moves will be posted in this account, unless there is a "
 "specific valuation account set on the destination location. This is the "
-"default value for all products in this category. It can also directly be set "
-"on each product"
+"default value for all products in this category. It can also directly be set"
+" on each product"
 msgstr ""
 
 #. module: stock_account
@@ -704,4 +682,11 @@
 #. module: stock_account
 #: view:stock.change.standard.price:stock_account.view_change_standard_price
 msgid "_Apply"
-msgstr "_اعمال"+msgstr "_اعمال"
+
+#. module: stock_account
+#: view:stock.change.standard.price:stock_account.view_change_standard_price
+#: view:stock.invoice.onshipping:stock_account.view_stock_invoice_onshipping
+#: view:wizard.valuation.history:stock_account.view_wizard_valuation_history
+msgid "or"
+msgstr "یا"