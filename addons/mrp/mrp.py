--- conflicted
+++ resolved
@@ -247,7 +247,6 @@
                 v['name'] = prod.name
             return {'value': v}
         return {}
-<<<<<<< HEAD
     
     def onchange_multi_level_bom(self, cr, uid, ids, multi_level_bom, context={}):
         """ Changes multi_level_bom.
@@ -263,10 +262,6 @@
         else:
             self.write(cr, uid, line_ids, {'multi_level_bom': multi_level_bom})
             return {'value': {}}
-    
-=======
-
->>>>>>> 2f1a084e
     def _bom_find(self, cr, uid, product_id, product_uom, properties=[]):
         """ Finds BoM for particular product and product uom.
         @param product_id: Selected product.
