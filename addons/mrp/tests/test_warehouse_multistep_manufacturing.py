--- conflicted
+++ resolved
@@ -122,112 +122,6 @@
         self.assertEqual(sam_move.picking_type_id, self.warehouse.sam_type_id)
         self.assertFalse(sam_move.move_dest_ids)
 
-<<<<<<< HEAD
-    def test_manufacturing_complex_product_3_steps(self):
-        """ Test MO/picking after manufacturing a complex product which uses
-        manufactured components. Ensure that everything is created and picked
-        correctly.
-        """
-        # Create manifactured product which uses another manifactured
-
-        product_form = Form(self.env['product.product'])
-        product_form.name = 'Arrow'
-        product_form.type = 'product'
-        product_form.route_ids.clear()
-        product_form.route_ids.add(self.warehouse.manufacture_pull_id.route_id)
-        product_form.route_ids.add(self.warehouse.mto_pull_id.route_id)
-        self.complex_product = product_form.save()
-
-        ## Create raw product for manufactured product
-        product_form = Form(self.env['product.product'])
-        product_form.name = 'Raw Iron'
-        product_form.type = 'product'
-        product_form.uom_id = self.uom_unit
-        product_form.uom_po_id = self.uom_unit
-        self.raw_product_2 = product_form.save()
-
-        ## Create bom for manufactured product
-        bom_product_form = Form(self.env['mrp.bom'])
-        bom_product_form.product_id = self.complex_product
-        bom_product_form.product_tmpl_id = self.complex_product.product_tmpl_id
-        with bom_product_form.bom_line_ids.new() as line:
-            line.product_id = self.finished_product
-            line.product_qty = 1.0
-        with bom_product_form.bom_line_ids.new() as line:
-            line.product_id = self.raw_product_2
-            line.product_qty = 1.0
-
-        self.complex_bom = bom_product_form.save()
-
-        with Form(self.warehouse) as warehouse:
-            warehouse.manufacture_steps = 'pbm_sam'
-
-        production_form = Form(self.env['mrp.production'])
-        production_form.product_id = self.complex_product
-        production_form.picking_type_id = self.warehouse.manu_type_id
-        production = production_form.save()
-        production.action_confirm()
-
-        move_raw_ids = production.move_raw_ids
-        self.assertEqual(len(move_raw_ids), 2)
-        sfp_move_raw_id, raw_move_raw_id = move_raw_ids
-        self.assertEqual(sfp_move_raw_id.product_id, self.finished_product)
-        self.assertEqual(raw_move_raw_id.product_id, self.raw_product_2)
-
-        for move_raw_id in move_raw_ids:
-            self.assertEqual(move_raw_id.picking_type_id, self.warehouse.manu_type_id)
-
-            pbm_move = move_raw_id.move_orig_ids
-            self.assertEqual(len(pbm_move), 1)
-            self.assertEqual(pbm_move.location_id, self.warehouse.lot_stock_id)
-            self.assertEqual(pbm_move.location_dest_id, self.warehouse.pbm_loc_id)
-            self.assertEqual(pbm_move.picking_type_id, self.warehouse.pbm_type_id)
-
-        move_finished_ids = production.move_finished_ids
-        self.assertEqual(len(move_finished_ids), 1)
-        self.assertEqual(move_finished_ids.product_id, self.complex_product)
-        self.assertEqual(move_finished_ids.picking_type_id, self.warehouse.manu_type_id)
-        sam_move = move_finished_ids.move_dest_ids
-        self.assertEqual(len(sam_move), 1)
-        self.assertEqual(sam_move.location_id, self.warehouse.sam_loc_id)
-        self.assertEqual(sam_move.location_dest_id, self.warehouse.lot_stock_id)
-        self.assertEqual(sam_move.picking_type_id, self.warehouse.sam_type_id)
-        self.assertFalse(sam_move.move_dest_ids)
-
-        pickings = production.picking_ids.sorted('id', reverse=True)
-        self.assertEqual(len(pickings), 3)
-
-        # Picking: SFP PostProcessing -> Stock
-        ## Stick from Subprocess
-        picking = self.env['stock.picking'].search([
-            ('move_lines.product_id', '=', self.finished_product.id),
-            ('location_dest_id', '=', self.warehouse.lot_stock_id.id),
-            ('group_id', '=', production.procurement_group_id.id)
-        ])
-        self.assertEqual(len(picking.move_lines), 1)
-
-        # Picking: PC Stock -> Preprocessing
-        ## Stick
-        ## Raw Iron
-        picking = self.env['stock.picking'].search([
-            ('move_lines.product_id', 'in', [self.finished_product.id, self.raw_product_2.id]),
-            ('location_id', '=', self.warehouse.lot_stock_id.id),
-            ('group_id', '=', production.procurement_group_id.id)
-        ])
-        self.assertEqual(len(picking.move_lines), 2)
-
-        # Picking: SFP PostProcessing -> Stock
-        ## Arrow from this process
-        picking = picking = self.env['stock.picking'].search([
-            ('move_lines.product_id', '=', self.complex_product.id),
-            ('location_dest_id', '=', self.warehouse.lot_stock_id.id),
-            ('group_id', '=', production.procurement_group_id.id)
-        ])
-        self.assertEqual(len(picking.move_lines), 1)
-
-
-=======
->>>>>>> 82a8cdd6
     def test_manufacturing_flow(self):
         """ Simulate a pick pack ship delivery combined with a picking before
         manufacturing and store after manufacturing. Also ensure that the MO and
