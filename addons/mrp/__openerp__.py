--- conflicted
+++ resolved
@@ -82,13 +82,9 @@
         'report/mrp_production_order_view.xml',
         'board_manufacturing_view.xml',
 
-        
+
     ],
-<<<<<<< HEAD
     'demo_xml': ['mrp_demo.xml', 'mrp_order_point.xml','board_manufacturing_demo.xml'],
-=======
-    'demo_xml': ['mrp_demo.xml'],
->>>>>>> 4b613caa
     'test': [
              'test/mrp_phantom_bom.yml',
              'test/mrp_production_order.yml',
