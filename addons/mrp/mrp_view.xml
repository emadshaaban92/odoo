--- conflicted
+++ resolved
@@ -255,11 +255,7 @@
                         <field name="product_uos" groups="product.group_uos,base.group_extended" widget="selection"/>
                         <field name="product_uos_qty" groups="product.group_uos,base.group_extended" />
                         <newline/>
-<<<<<<< HEAD
-                        <field name="multi_level_bom" on_change="onchange_multi_level_bom(multi_level_bom)"/>
-=======
                         <field name="multi_level_bom"/>
->>>>>>> 5eab03db
                         <field name="type" groups="base.group_extended"/>
                         <field name="company_id" select="1" groups="base.group_multi_company" widget="selection"/>
                     </group>
