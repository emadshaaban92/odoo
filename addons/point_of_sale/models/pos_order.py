# -*- coding: utf-8 -*-
# Part of Odoo. See LICENSE file for full copyright and licensing details.
import logging
from datetime import timedelta
from functools import partial

import psycopg2

from odoo import api, fields, models, tools, _
from odoo.tools import float_is_zero
from odoo.exceptions import UserError
from odoo.http import request
import odoo.addons.decimal_precision as dp

_logger = logging.getLogger(__name__)


class PosOrder(models.Model):
    _name = "pos.order"
    _description = "Point of Sale"
    _order = "id desc"

    @api.model
    def _amount_line_tax(self, line, fiscal_position_id):
        taxes = line.tax_ids.filtered(lambda t: t.company_id.id == line.order_id.company_id.id)
        if fiscal_position_id:
            taxes = fiscal_position_id.map_tax(taxes, line.product_id, line.order_id.partner_id)
        price = line.price_unit * (1 - (line.discount or 0.0) / 100.0)
        taxes = taxes.compute_all(price, line.order_id.pricelist_id.currency_id, line.qty, product=line.product_id, partner=line.order_id.partner_id or False)['taxes']
        return sum(tax.get('amount', 0.0) for tax in taxes)

    @api.model
    def _order_fields(self, ui_order):
        process_line = partial(self.env['pos.order.line']._order_line_fields)
        return {
            'name':         ui_order['name'],
            'user_id':      ui_order['user_id'] or False,
            'session_id':   ui_order['pos_session_id'],
            'lines':        [process_line(l) for l in ui_order['lines']] if ui_order['lines'] else False,
            'pos_reference': ui_order['name'],
            'partner_id':   ui_order['partner_id'] or False,
            'date_order':   ui_order['creation_date'],
            'fiscal_position_id': ui_order['fiscal_position_id']
        }

    def _payment_fields(self, ui_paymentline):
        return {
            'amount':       ui_paymentline['amount'] or 0.0,
            'payment_date': ui_paymentline['name'],
            'statement_id': ui_paymentline['statement_id'],
            'payment_name': ui_paymentline.get('note', False),
            'journal':      ui_paymentline['journal_id'],
        }

    # This deals with orders that belong to a closed session. In order
    # to recover from this situation we create a new rescue session,
    # making it obvious that something went wrong.
    # A new, separate, rescue session is preferred for every such recovery,
    # to avoid adding unrelated orders to live sessions.
    def _get_valid_session(self, order):
        PosSession = self.env['pos.session']
        closed_session = PosSession.browse(order['pos_session_id'])

        _logger.warning('session %s (ID: %s) was closed but received order %s (total: %s) belonging to it',
                        closed_session.name,
                        closed_session.id,
                        order['name'],
                        order['amount_total'])
        _logger.warning('attempting to create recovery session for saving order %s', order['name'])
        new_session = PosSession.create({
            'config_id': closed_session.config_id.id,
            'name': _('(RESCUE FOR %(session)s)') % {'session': closed_session.name},
            'rescue': True,    # avoid conflict with live sessions
        })
        # bypass opening_control (necessary when using cash control)
        new_session.signal_workflow('open')

<<<<<<< HEAD
        if open_session:
            _logger.warning('using session %s (ID: %s) for order %s instead',
                            open_session.name,
                            open_session.id,
                            order['name'])
            return open_session
        else:
            _logger.warning('attempting to create new session for order %s', order['name'])
            new_session = PosSession.create({'config_id': closed_session.config_id.id})
            # bypass opening_control (necessary when using cash control)
            new_session.action_pos_session_open()
            return new_session
=======
        return new_session
>>>>>>> 2a6e077f

    def _match_payment_to_invoice(self, order):
        account_precision = self.env['decimal.precision'].precision_get('Account')

        # ignore orders with an amount_paid of 0 because those are returns through the POS
        if not float_is_zero(order['amount_return'], account_precision) and not float_is_zero(order['amount_paid'], account_precision):
            cur_amount_paid = 0
            payments_to_keep = []
            for payment in order.get('statement_ids'):
                if cur_amount_paid + payment[2]['amount'] > order['amount_total']:
                    payment[2]['amount'] = order['amount_total'] - cur_amount_paid
                    payments_to_keep.append(payment)
                    break
                cur_amount_paid += payment[2]['amount']
                payments_to_keep.append(payment)
            order['statement_ids'] = payments_to_keep
            order['amount_return'] = 0

    @api.model
    def _process_order(self, pos_order):
        prec_acc = self.env['decimal.precision'].precision_get('Account')
        pos_session = self.env['pos.session'].browse(pos_order['pos_session_id'])
        if pos_session.state == 'closing_control' or pos_session.state == 'closed':
            pos_order['pos_session_id'] = self._get_valid_session(pos_order).id
        order = self.create(self._order_fields(pos_order))
        journal_ids = set()
        for payments in pos_order['statement_ids']:
            if not float_is_zero(payments[2]['amount'], precision_digits=prec_acc):
                order.add_payment(self._payment_fields(payments[2]))
            journal_ids.add(payments[2]['journal_id'])

        if pos_session.sequence_number <= pos_order['sequence_number']:
            pos_session.write({'sequence_number': pos_order['sequence_number'] + 1})
            pos_session.refresh()

        if not float_is_zero(pos_order['amount_return'], prec_acc):
            cash_journal_id = pos_session.cash_journal_id.id
            if not cash_journal_id:
                # Select for change one of the cash journals used in this
                # payment
                cash_journal = self.env['account.journal'].search([
                    ('type', '=', 'cash'),
                    ('id', 'in', list(journal_ids)),
                ], limit=1)
                if not cash_journal:
                    # If none, select for change one of the cash journals of the POS
                    # This is used for example when a customer pays by credit card
                    # an amount higher than total amount of the order and gets cash back
                    cash_journal = [statement.journal_id for statement in pos_session.statement_ids if statement.journal_id.type == 'cash']
                    if not cash_journal:
                        raise UserError(_("No cash statement found for this session. Unable to record returned cash."))
                cash_journal_id = cash_journal[0].id
            order.add_payment({
                'amount': -pos_order['amount_return'],
                'payment_date': fields.Datetime.now(),
                'payment_name': _('return'),
                'journal': cash_journal_id,
            })
        return order

    def _prepare_analytic_account(self, line):
        '''This method is designed to be inherited in a custom module'''
        return False

    def _create_account_move(self, dt, ref, journal_id, company_id):
        date_tz_user = fields.Datetime.context_timestamp(self, fields.Datetime.from_string(dt))
        date_tz_user = fields.Date.to_string(date_tz_user)
        return self.env['account.move'].sudo().create({'ref': ref, 'journal_id': journal_id, 'date': date_tz_user})

    def _prepare_invoice(self):
        """
        Prepare the dict of values to create the new invoice for a pos order.
        """
        return {
            'name': self.name,
            'origin': self.name,
            'account_id': self.partner_id.property_account_receivable_id.id,
            'journal_id': self.session_id.config_id.invoice_journal_id.id,
            'type': 'out_invoice',
            'reference': self.name,
            'partner_id': self.partner_id.id,
            'comment': self.note or '',
            # considering partner's sale pricelist's currency
            'currency_id': self.pricelist_id.currency_id.id,
            'user_id': self.env.uid,
        }

    def _action_create_invoice_line(self, line=False, invoice_id=False):
        InvoiceLine = self.env['account.invoice.line']
        inv_name = line.product_id.name_get()[0][1]
        inv_line = {
            'invoice_id': invoice_id,
            'product_id': line.product_id.id,
            'quantity': line.qty,
            'account_analytic_id': self._prepare_analytic_account(line),
            'name': inv_name,
        }
        # Oldlin trick
        invoice_line = InvoiceLine.sudo().new(inv_line)
        invoice_line._onchange_product_id()
        invoice_line.invoice_line_tax_ids = invoice_line.invoice_line_tax_ids.filtered(lambda t: t.company_id.id == line.order_id.company_id.id).ids
        fiscal_position_id = line.order_id.fiscal_position_id
        if fiscal_position_id:
            invoice_line.invoice_line_tax_ids = fiscal_position_id.map_tax(invoice_line.invoice_line_tax_ids, line.product_id, line.order_id.partner_id)
        invoice_line.invoice_line_tax_ids = invoice_line.invoice_line_tax_ids.ids
        # We convert a new id object back to a dictionary to write to
        # bridge between old and new api
        inv_line = invoice_line._convert_to_write({name: invoice_line[name] for name in invoice_line._cache})
        inv_line.update(price_unit=line.price_unit, discount=line.discount)
        return InvoiceLine.sudo().create(inv_line)

    def _create_account_move_line(self, session=None, move=None):
        # Tricky, via the workflow, we only have one id in the ids variable
        """Create a account move line of order grouped by products or not."""
        IrProperty = self.env['ir.property']
        ResPartner = self.env['res.partner']

        if session and not all(session.id == order.session_id.id for order in self):
            raise UserError(_('Selected orders do not have the same session!'))

        grouped_data = {}
        have_to_group_by = session and session.config_id.group_by or False

        for order in self.filtered(lambda o: not o.account_move or order.state == 'paid'):
            current_company = order.sale_journal.company_id
            account_def = IrProperty.get(
                'property_account_receivable_id', 'res.partner')
            order_account = order.partner_id.property_account_receivable_id.id or account_def and account_def.id
            partner_id = ResPartner._find_accounting_partner(order.partner_id).id or False
            if move is None:
                # Create an entry for the sale
                journal_id = self.env['ir.config_parameter'].sudo().get_param(
                    'pos.closing.journal_id_%s' % current_company.id, default=order.sale_journal.id)
                move = self._create_account_move(
                    order.session_id.start_at, order.name, int(journal_id), order.company_id.id)

            def insert_data(data_type, values):
                # if have_to_group_by:
                values.update({
                    'partner_id': partner_id,
                    'move_id': move.id,
                })

                if data_type == 'product':
                    key = ('product', values['partner_id'], (values['product_id'], tuple(values['tax_ids'][0][2]), values['name']), values['analytic_account_id'], values['debit'] > 0)
                elif data_type == 'tax':
                    key = ('tax', values['partner_id'], values['tax_line_id'], values['debit'] > 0)
                elif data_type == 'counter_part':
                    key = ('counter_part', values['partner_id'], values['account_id'], values['debit'] > 0)
                else:
                    return

                grouped_data.setdefault(key, [])

                if have_to_group_by:
                    if not grouped_data[key]:
                        grouped_data[key].append(values)
                    else:
                        current_value = grouped_data[key][0]
                        current_value['quantity'] = current_value.get('quantity', 0.0) + values.get('quantity', 0.0)
                        current_value['credit'] = current_value.get('credit', 0.0) + values.get('credit', 0.0)
                        current_value['debit'] = current_value.get('debit', 0.0) + values.get('debit', 0.0)
                else:
                    grouped_data[key].append(values)

            # because of the weird way the pos order is written, we need to make sure there is at least one line,
            # because just after the 'for' loop there are references to 'line' and 'income_account' variables (that
            # are set inside the for loop)
            # TOFIX: a deep refactoring of this method (and class!) is needed
            # in order to get rid of this stupid hack
            assert order.lines, _('The POS order must have lines when calling this method')
            # Create an move for each order line
            cur = order.pricelist_id.currency_id
            for line in order.lines:
                amount = line.price_subtotal

                # Search for the income account
                if line.product_id.property_account_income_id.id:
                    income_account = line.product_id.property_account_income_id.id
                elif line.product_id.categ_id.property_account_income_categ_id.id:
                    income_account = line.product_id.categ_id.property_account_income_categ_id.id
                else:
                    raise UserError(_('Please define income '
                                      'account for this product: "%s" (id:%d).')
                                    % (line.product_id.name, line.product_id.id))

                name = line.product_id.name
                if line.notice:
                    # add discount reason in move
                    name = name + ' (' + line.notice + ')'

                # Create a move for the line for the order line
                insert_data('product', {
                    'name': name,
                    'quantity': line.qty,
                    'product_id': line.product_id.id,
                    'account_id': income_account,
                    'analytic_account_id': self._prepare_analytic_account(line),
                    'credit': ((amount > 0) and amount) or 0.0,
                    'debit': ((amount < 0) and -amount) or 0.0,
                    'tax_ids': [(6, 0, line.tax_ids_after_fiscal_position.ids)],
                    'partner_id': partner_id
                })

                # Create the tax lines
                taxes = line.tax_ids_after_fiscal_position.filtered(lambda t: t.company_id.id == current_company.id)
                if not taxes:
                    continue
                for tax in taxes.compute_all(line.price_unit * (100.0 - line.discount) / 100.0, cur, line.qty)['taxes']:
                    insert_data('tax', {
                        'name': _('Tax') + ' ' + tax['name'],
                        'product_id': line.product_id.id,
                        'quantity': line.qty,
                        'account_id': tax['account_id'] or income_account,
                        'credit': ((tax['amount'] > 0) and tax['amount']) or 0.0,
                        'debit': ((tax['amount'] < 0) and -tax['amount']) or 0.0,
                        'tax_line_id': tax['id'],
                        'partner_id': partner_id
                    })

            # counterpart
            insert_data('counter_part', {
                'name': _("Trade Receivables"),  # order.name,
                'account_id': order_account,
                'credit': ((order.amount_total < 0) and -order.amount_total) or 0.0,
                'debit': ((order.amount_total > 0) and order.amount_total) or 0.0,
                'partner_id': partner_id
            })

            order.write({'state': 'done', 'account_move': move.id})

        all_lines = []
        for group_key, group_data in grouped_data.iteritems():
            for value in group_data:
                all_lines.append((0, 0, value),)
        if move:  # In case no order was changed
            move.sudo().write({'line_ids': all_lines})
            move.sudo().post()
        return True

    def _default_session(self):
        return self.env['pos.session'].search([('state', '=', 'opened'), ('user_id', '=', self.env.uid)], limit=1)

    def _default_pricelist(self):
        return self._default_session().config_id.pricelist_id

    name = fields.Char(string='Order Ref', required=True, readonly=True, copy=False, default='/')
    company_id = fields.Many2one('res.company', string='Company', required=True, readonly=True, default=lambda self: self.env.user.company_id)
    date_order = fields.Datetime(string='Order Date', readonly=True, index=True, default=fields.Datetime.now)
    user_id = fields.Many2one('res.users', string='Salesman', help="Person who uses the cash register. It can be a reliever, a student or an interim employee.", default=lambda self: self.env.uid)
    amount_tax = fields.Float(compute='_compute_amount_all', string='Taxes', digits=0)
    amount_total = fields.Float(compute='_compute_amount_all', string='Total', digits=0)
    amount_paid = fields.Float(compute='_compute_amount_all', string='Paid', states={'draft': [('readonly', False)]}, readonly=True, digits=0)
    amount_return = fields.Float(compute='_compute_amount_all', string='Returned', digits=0)
    lines = fields.One2many('pos.order.line', 'order_id', string='Order Lines', states={'draft': [('readonly', False)]}, readonly=True, copy=True)
    statement_ids = fields.One2many('account.bank.statement.line', 'pos_statement_id', string='Payments', states={'draft': [('readonly', False)]}, readonly=True)
    pricelist_id = fields.Many2one('product.pricelist', string='Pricelist', required=True, states={
                                   'draft': [('readonly', False)]}, readonly=True, default=_default_pricelist)
    partner_id = fields.Many2one('res.partner', string='Customer', change_default=True, index=True, states={'draft': [('readonly', False)], 'paid': [('readonly', False)]})
    sequence_number = fields.Integer(string='Sequence Number', help='A session-unique sequence number for the order', default=1)

    session_id = fields.Many2one(
        'pos.session', string='Session', required=True, index=True,
        domain="[('state', '=', 'opened')]", states={'draft': [('readonly', False)]},
        readonly=True, default=_default_session)
    config_id = fields.Many2one('pos.config', related='session_id.config_id', string="Point of Sale")
    state = fields.Selection(
        [('draft', 'New'), ('cancel', 'Cancelled'), ('paid', 'Paid'), ('done', 'Posted'), ('invoiced', 'Invoiced')],
        'Status', readonly=True, copy=False, default='draft')

    invoice_id = fields.Many2one('account.invoice', string='Invoice', copy=False)
    account_move = fields.Many2one('account.move', string='Journal Entry', readonly=True, copy=False)
    picking_id = fields.Many2one('stock.picking', string='Picking', readonly=True, copy=False)
    picking_type_id = fields.Many2one('stock.picking.type', related='session_id.config_id.picking_type_id', string="Picking Type")
    location_id = fields.Many2one('stock.location', related='session_id.config_id.stock_location_id', string="Location", store=True)
    note = fields.Text(string='Internal Notes')
    nb_print = fields.Integer(string='Number of Print', readonly=True, copy=False, default=0)
    pos_reference = fields.Char(string='Receipt Ref', readonly=True, copy=False)
    sale_journal = fields.Many2one('account.journal', related='session_id.config_id.journal_id', string='Sale Journal', store=True, readonly=True)
    fiscal_position_id = fields.Many2one('account.fiscal.position', string='Fiscal Position', default=lambda self: self._default_session().config_id.default_fiscal_position_id)

    @api.depends('statement_ids', 'lines.price_subtotal_incl', 'lines.discount')
    def _compute_amount_all(self):
        for order in self:
            order.amount_paid = order.amount_return = order.amount_tax = 0.0
            currency = order.pricelist_id.currency_id
            order.amount_paid = sum(payment.amount for payment in order.statement_ids)
            order.amount_return = sum(payment.amount < 0 and payment.amount or 0 for payment in order.statement_ids)
            order.amount_tax = currency.round(sum(self._amount_line_tax(line, order.fiscal_position_id) for line in order.lines))
            amount_untaxed = currency.round(sum(line.price_subtotal for line in order.lines))
            order.amount_total = order.amount_tax + amount_untaxed

    @api.onchange('partner_id')
    def _onchange_partner_id(self):
        if self.partner_id:
            self.pricelist = self.partner_id.property_product_pricelist.id

    @api.multi
    def write(self, vals):
        res = super(PosOrder, self).write(vals)
        Partner = self.env['res.partner']
        # If you change the partner of the PoS order, change also the partner of the associated bank statement lines
        if 'partner_id' in vals:
            for order in self:
                partner_id = False
                if order.invoice_id:
                    raise UserError(_("You cannot change the partner of a POS order for which an invoice has already been issued."))
                if vals['partner_id']:
                    partner = Partner.browse(vals['partner_id'])
                    partner_id = Partner._find_accounting_partner(partner).id
                order.statement_ids.write({'partner_id': partner_id})
        return res

    @api.multi
    def unlink(self):
        for pos_order in self.filtered(lambda pos_order: pos_order.state not in ['draft', 'cancel']):
            raise UserError(_('In order to delete a sale, it must be new or cancelled.'))
        return super(PosOrder, self).unlink()

    @api.model
    def create(self, values):
        if values.get('session_id'):
            # set name based on the sequence specified on the config
            session = self.env['pos.session'].browse(values['session_id'])
            values['name'] = session.config_id.sequence_id._next()
            values.setdefault('pricelist_id', session.config_id.pricelist_id.id)
        else:
            # fallback on any pos.order sequence
            values['name'] = self.env['ir.sequence'].next_by_code('pos.order')
        return super(PosOrder, self).create(values)

    @api.multi
    def action_view_invoice(self):
        return {
            'name': _('Customer Invoice'),
            'view_mode': 'form',
            'view_id': self.env.ref('account.invoice_form').id,
            'res_model': 'account.invoice',
            'context': "{'type':'out_invoice'}",
            'type': 'ir.actions.act_window',
            'res_id': self.invoice_id.id,
        }

    @api.multi
    def action_pos_order_paid(self):
        if not self.test_paid():
            raise UserError(_("Order is not paid."))
        self.write({'state': 'paid'})
        return self.create_picking()

    @api.multi
    def action_pos_order_invoice(self):
        Invoice = self.env['account.invoice']

        for order in self:
            # Force company for all SUPERUSER_ID action
            local_context = dict(self.env.context, force_company=order.company_id.id, company_id=order.company_id.id)
            if order.invoice_id:
                Invoice += order.invoice_id
                continue

            if not order.partner_id:
                raise UserError(_('Please provide a partner for the sale.'))

            invoice = Invoice.new(order._prepare_invoice())
            invoice._onchange_partner_id()
            invoice.fiscal_position_id = order.fiscal_position_id

            inv = invoice._convert_to_write({name: invoice[name] for name in invoice._cache})
            new_invoice = Invoice.with_context(local_context).sudo().create(inv)
            message = _("This invoice has been created from the point of sale session: <a href=# data-oe-model=pos.order data-oe-id=%d>%s</a>") % (order.id, order.name)
            new_invoice.message_post(body=message)
            order.write({'invoice_id': new_invoice.id, 'state': 'invoiced'})
            Invoice += new_invoice

            for line in order.lines:
                self.with_context(local_context)._action_create_invoice_line(line, new_invoice.id)

            new_invoice.with_context(local_context).sudo().compute_taxes()
            order.sudo().write({'state': 'invoiced'})
            # this workflow signal didn't exist on account.invoice -> should it have been 'invoice_open' ? (and now method .action_invoice_open())
            # shouldn't the created invoice be marked as paid, seing the customer paid in the POS?
            # new_invoice.sudo().signal_workflow('validate')

        if not Invoice:
            return {}

        return {
            'name': _('Customer Invoice'),
            'view_type': 'form',
            'view_mode': 'form',
            'view_id': self.env.ref('account.invoice_form').id,
            'res_model': 'account.invoice',
            'context': "{'type':'out_invoice'}",
            'type': 'ir.actions.act_window',
            'nodestroy': True,
            'target': 'current',
            'res_id': Invoice and Invoice.ids[0] or False,
        }

    # this method is unused, and so is the state 'cancel'
    @api.multi
    def action_pos_order_cancel(self):
        return self.write({'state': 'cancel'})

    @api.multi
    def action_pos_order_done(self):
        return self._create_account_move_line()

    @api.model
    def create_from_ui(self, orders):
        # Keep only new orders
        submitted_references = [o['data']['name'] for o in orders]
        pos_order = self.search([('pos_reference', 'in', submitted_references)])
        existing_orders = pos_order.read(['pos_reference'])
        existing_references = set([o['pos_reference'] for o in existing_orders])
        orders_to_save = [o for o in orders if o['data']['name'] not in existing_references]
        order_ids = []

        for tmp_order in orders_to_save:
            to_invoice = tmp_order['to_invoice']
            order = tmp_order['data']
            if to_invoice:
                self._match_payment_to_invoice(order)
            pos_order = self._process_order(order)
            order_ids.append(pos_order.id)

            try:
                pos_order.action_pos_order_paid()
            except psycopg2.OperationalError:
                # do not hide transactional errors, the order(s) won't be saved!
                raise
            except Exception as e:
                _logger.error('Could not fully process the POS Order: %s', tools.ustr(e))

            if to_invoice:
                pos_order.action_pos_order_invoice()
                pos_order.invoice_id.sudo().action_invoice_open()
        return order_ids

    def test_paid(self):
        """A Point of Sale is paid when the sum
        @return: True
        """
        for order in self:
            if order.lines and not order.amount_total:
                continue
            if (not order.lines) or (not order.statement_ids) or (abs(order.amount_total - order.amount_paid) > 0.00001):
                return False
        return True

    def create_picking(self):
        """Create a picking for each order and validate it."""
        Picking = self.env['stock.picking']
        Move = self.env['stock.move']
        StockWarehouse = self.env['stock.warehouse']
        for order in self:
            address = order.partner_id.address_get(['delivery']) or {}
            picking_type = order.picking_type_id
            return_pick_type = order.picking_type_id.return_picking_type_id or order.picking_type_id
            order_picking = Picking
            return_picking = Picking
            moves = Move
            location_id = order.location_id.id
            if order.partner_id:
                destination_id = order.partner_id.property_stock_customer.id
            else:
                if (not picking_type) or (not picking_type.default_location_dest_id):
                    customerloc, supplierloc = StockWarehouse._get_partner_locations()
                    destination_id = customerloc.id
                else:
                    destination_id = picking_type.default_location_dest_id.id

            if picking_type:
                message = _("This transfer has been created from the point of sale session: <a href=# data-oe-model=pos.order data-oe-id=%d>%s</a>") % (order.id, order.name)
                picking_vals = {
                    'origin': order.name,
                    'partner_id': address.get('delivery', False),
                    'date_done': order.date_order,
                    'picking_type_id': picking_type.id,
                    'company_id': order.company_id.id,
                    'move_type': 'direct',
                    'note': order.note or "",
                    'location_id': location_id,
                    'location_dest_id': destination_id,
                }
                pos_qty = any([x.qty >= 0 for x in order.lines])
                if pos_qty:
                    order_picking = Picking.create(picking_vals.copy())
                    order_picking.message_post(body=message)
                neg_qty = any([x.qty < 0 for x in order.lines])
                if neg_qty:
                    return_vals = picking_vals.copy()
                    return_vals.update({
                        'location_id': destination_id,
                        'location_dest_id': return_pick_type != picking_type and return_pick_type.default_location_dest_id.id or location_id,
                        'picking_type_id': return_pick_type.id
                    })
                    return_picking = Picking.create(return_vals)
                    return_picking.message_post(body=message)

            for line in order.lines.filtered(lambda l: l.product_id.type in ['product', 'consu']):
                moves |= Move.create({
                    'name': line.name,
                    'product_uom': line.product_id.uom_id.id,
                    'picking_id': order_picking.id if line.qty >= 0 else return_picking.id,
                    'picking_type_id': picking_type.id if line.qty >= 0 else return_pick_type.id,
                    'product_id': line.product_id.id,
                    'product_uom_qty': abs(line.qty),
                    'state': 'draft',
                    'location_id': location_id if line.qty >= 0 else destination_id,
                    'location_dest_id': destination_id if line.qty >= 0 else return_pick_type != picking_type and return_pick_type.default_location_dest_id.id or location_id,
                })

            # prefer associating the regular order picking, not the return
            order.write({'picking_id': order_picking.id or return_picking.id})

            if return_picking:
                order._force_picking_done(return_picking)
            if order_picking:
                order._force_picking_done(order_picking)

            # when the pos.config has no picking_type_id set only the moves will be created
            if moves and not return_picking and not order_picking:
                moves.action_confirm()
                moves.force_assign()
                moves.filtered(lambda m: m.product_id.tracking == 'none').action_done()

        return True

    def _force_picking_done(self, picking):
        """Force picking in order to be set as done."""
        self.ensure_one()
        picking.action_confirm()
        picking.force_assign()
        self.set_pack_operation_lot(picking)
        if not any([(x.product_id.tracking != 'none') for x in picking.pack_operation_ids]):
            picking.action_done()

    def set_pack_operation_lot(self, picking=None):
        """Set Serial/Lot number in pack operations to mark the pack operation done."""

        StockProductionLot = self.env['stock.production.lot']
        PosPackOperationLot = self.env['pos.pack.operation.lot']

        for order in self:
            for pack_operation in (picking or self.picking_id).pack_operation_ids:
                qty = 0
                qty_done = 0
                pack_lots = []
                pos_pack_lots = PosPackOperationLot.search([('order_id', '=',  order.id), ('product_id', '=', pack_operation.product_id.id)])
                pack_lot_names = [pos_pack.lot_name for pos_pack in pos_pack_lots]

                if pack_lot_names:
                    for lot_name in list(set(pack_lot_names)):
                        stock_production_lot = StockProductionLot.search([('name', '=', lot_name), ('product_id', '=', pack_operation.product_id.id)])
                        if stock_production_lot:
                            if stock_production_lot.product_id.tracking == 'lot':
                                qty = pack_lot_names.count(lot_name)
                            else:
                                qty = 1.0
                            qty_done += qty
                            pack_lots.append({'lot_id': stock_production_lot.id, 'qty': qty})
                else:
                    qty_done = pack_operation.product_qty
                pack_operation.write({'pack_lot_ids': map(lambda x: (0, 0, x), pack_lots), 'qty_done': qty_done})

    def add_payment(self, data):
        """Create a new payment for the order"""
        args = {
            'amount': data['amount'],
            'date': data.get('payment_date', fields.Date.today()),
            'name': self.name + ': ' + (data.get('payment_name', '') or ''),
            'partner_id': self.env["res.partner"]._find_accounting_partner(self.partner_id).id or False,
        }

        journal_id = data.get('journal', False)
        statement_id = data.get('statement_id', False)
        assert journal_id or statement_id, "No statement_id or journal_id passed to the method!"

        journal = self.env['account.journal'].browse(journal_id)
        # use the company of the journal and not of the current user
        company_cxt = dict(self.env.context, force_company=journal.company_id.id)
        account_def = self.env['ir.property'].with_context(company_cxt).get('property_account_receivable_id', 'res.partner')
        args['account_id'] = (self.partner_id.property_account_receivable_id.id) or (account_def and account_def.id) or False

        if not args['account_id']:
            if not args['partner_id']:
                msg = _('There is no receivable account defined to make payment.')
            else:
                msg = _('There is no receivable account defined to make payment for the partner: "%s" (id:%d).') % (
                    self.partner_id.name, self.partner_id.id,)
            raise UserError(msg)

        context = dict(self.env.context)
        context.pop('pos_session_id', False)
        for statement in self.session_id.statement_ids:
            if statement.id == statement_id:
                journal_id = statement.journal_id.id
                break
            elif statement.journal_id.id == journal_id:
                statement_id = statement.id
                break
        if not statement_id:
            raise UserError(_('You have to open at least one cashbox.'))

        args.update({
            'statement_id': statement_id,
            'pos_statement_id': self.id,
            'journal_id': journal_id,
            'ref': self.session_id.name,
        })
        self.env['account.bank.statement.line'].with_context(context).create(args)
        return statement_id

    @api.multi
    def refund(self):
        """Create a copy of order  for refund order"""
        PosOrder = self.env['pos.order']
        current_session = self.env['pos.session'].search([('state', '!=', 'closed'), ('user_id', '=', self.env.uid)], limit=1)
        if not current_session:
            raise UserError(_('To return product(s), you need to open a session that will be used to register the refund.'))
        for order in self:
            clone = order.copy({
                # ot used, name forced by create
                'name': order.name + _(' REFUND'),
                'session_id': current_session.id,
                'date_order': fields.Datetime.now(),
                'pos_reference': order.pos_reference,
            })
            PosOrder += clone

        for clone in PosOrder:
            for order_line in clone.lines:
                order_line.write({'qty': -order_line.qty})
        return {
            'name': _('Return Products'),
            'view_type': 'form',
            'view_mode': 'form',
            'res_model': 'pos.order',
            'res_id': PosOrder.ids[0],
            'view_id': False,
            'context': self.env.context,
            'type': 'ir.actions.act_window',
            'target': 'current',
        }


class PosOrderLine(models.Model):
    _name = "pos.order.line"
    _description = "Lines of Point of Sale"
    _rec_name = "product_id"

    def _order_line_fields(self, line):
        if line and 'tax_ids' not in line[2]:
            product = self.env['product.product'].browse(line[2]['product_id'])
            line[2]['tax_ids'] = [(6, 0, [x.id for x in product.taxes_id])]
        return line

    company_id = fields.Many2one('res.company', string='Company', required=True, default=lambda self: self.env.user.company_id)
    name = fields.Char(string='Line No', required=True, copy=False, default=lambda self: self.env['ir.sequence'].next_by_code('pos.order.line'))
    notice = fields.Char(string='Discount Notice')
    product_id = fields.Many2one('product.product', string='Product', domain=[('sale_ok', '=', True)], required=True, change_default=True)
    price_unit = fields.Float(string='Unit Price', digits=0)
    qty = fields.Float('Quantity', digits=dp.get_precision('Product Unit of Measure'), default=1)
    price_subtotal = fields.Float(compute='_compute_amount_line_all', digits=0, string='Subtotal w/o Tax')
    price_subtotal_incl = fields.Float(compute='_compute_amount_line_all', digits=0, string='Subtotal')
    discount = fields.Float(string='Discount (%)', digits=0, default=0.0)
    order_id = fields.Many2one('pos.order', string='Order Ref', ondelete='cascade')
    create_date = fields.Datetime(string='Creation Date', readonly=True)
    tax_ids = fields.Many2many('account.tax', string='Taxes', readonly=True)
    tax_ids_after_fiscal_position = fields.Many2many('account.tax', compute='_get_tax_ids_after_fiscal_position', string='Taxes')
    pack_lot_ids = fields.One2many('pos.pack.operation.lot', 'pos_order_line_id', string='Lot/serial Number')

    @api.depends('price_unit', 'tax_ids', 'qty', 'discount', 'product_id')
    def _compute_amount_line_all(self):
        for line in self:
            currency = line.order_id.pricelist_id.currency_id
            taxes = line.tax_ids.filtered(lambda tax: tax.company_id.id == line.order_id.company_id.id)
            fiscal_position_id = line.order_id.fiscal_position_id
            if fiscal_position_id:
                taxes = fiscal_position_id.map_tax(taxes, line.product_id, line.order_id.partner_id)
            price = line.price_unit * (1 - (line.discount or 0.0) / 100.0)
            line.price_subtotal = line.price_subtotal_incl = price * line.qty
            if taxes:
                taxes = taxes.compute_all(price, currency, line.qty, product=line.product_id, partner=line.order_id.partner_id or False)
                line.price_subtotal = taxes['total_excluded']
                line.price_subtotal_incl = taxes['total_included']

            line.price_subtotal = currency.round(line.price_subtotal)
            line.price_subtotal_incl = currency.round(line.price_subtotal_incl)

    @api.onchange('product_id')
    def _onchange_product_id(self):
        if self.product_id:
            if not self.order_id.pricelist_id:
                raise UserError(
                    _('You have to select a pricelist in the sale form !\n'
                      'Please set one before choosing a product.'))
            price = self.order_id.pricelist_id.get_product_price(
                self.product_id, self.qty or 1.0, self.order_id.partner_id)
            self._onchange_qty()
            self.price_unit = price
            self.tax_ids = self.product_id.taxes_id

    @api.onchange('qty', 'discount', 'price_unit', 'tax_ids')
    def _onchange_qty(self):
        if self.product_id:
            if not self.order_id.pricelist_id:
                raise UserError(_('You have to select a pricelist in the sale form !'))
            price = self.price_unit * (1 - (self.discount or 0.0) / 100.0)
            self.price_subtotal = self.price_subtotal_incl = price * self.qty
            if (self.product_id.taxes_id):
                taxes = self.product_id.taxes_id.compute_all(price, self.order_id.pricelist_id.currency_id, self.qty, product=self.product_id, partner=False)
                self.price_subtotal = taxes['total_excluded']
                self.price_subtotal_incl = taxes['total_included']

    @api.multi
    def _get_tax_ids_after_fiscal_position(self):
        for line in self:
            line.tax_ids_after_fiscal_position = line.order_id.fiscal_position_id.map_tax(line.tax_ids, line.product_id, line.order_id.partner_id)


class PosOrderLineLot(models.Model):
    _name = "pos.pack.operation.lot"
    _description = "Specify product lot/serial number in pos order line"

    pos_order_line_id = fields.Many2one('pos.order.line')
    order_id = fields.Many2one('pos.order', related="pos_order_line_id.order_id")
    lot_name = fields.Char('Lot Name')
    product_id = fields.Many2one('product.product', related='pos_order_line_id.product_id')


class ReportSaleDetails(models.AbstractModel):

    _name = 'report.point_of_sale.report_saledetails'


    @api.model
    def get_sale_details(self, date_start=False, date_stop=False, configs=False):
        """ Serialise the orders of the day information

        params: date_start, date_stop string representing the datetime of order
        """
        if not configs:
            configs = self.env['pos.config'].search([])

        today = fields.Datetime.from_string(fields.Date.context_today(self))
        if date_start:
            date_start = fields.Datetime.from_string(date_start)
        else:
            # start by default today 00:00:00
            date_start = today

        if date_stop:
            # set time to 23:59:59
            date_stop = fields.Datetime.from_string(date_stop)
        else:
            # stop by default today 23:59:59
            date_stop = today + timedelta(days=1, seconds=-1)

        # avoid a date_stop smaller than date_start
        date_stop = max(date_stop, date_start)

        date_start = fields.Datetime.to_string(date_start)
        date_stop = fields.Datetime.to_string(date_stop)

        orders = self.env['pos.order'].search([
            ('date_order', '>=', date_start),
            ('date_order', '<=', date_stop),
            ('state', 'in', ['paid','invoiced','done']),
            ('config_id', 'in', configs.ids)])

        user_currency = self.env.user.company_id.currency_id

        total = 0.0
        products_sold = {}
        taxes = {}
        for order in orders:
            if user_currency != order.pricelist_id.currency_id:
                total += order.pricelist_id.currency_id.compute(order.amount_total, user_currency)
            else:
                total += order.amount_total
            currency = order.session_id.currency_id

            for line in order.lines:
                key = (line.product_id, line.price_unit, line.discount)
                products_sold.setdefault(key, 0.0)
                products_sold[key] += line.qty

                if line.tax_ids_after_fiscal_position:
                    line_taxes = line.tax_ids_after_fiscal_position.compute_all(line.price_unit * (1-(line.discount or 0.0)/100.0), currency, line.qty, product=line.product_id, partner=line.order_id.partner_id or False)
                    for tax in line_taxes['taxes']:
                        taxes.setdefault(tax['id'], {'name': tax['name'], 'total':0.0})
                        taxes[tax['id']]['total'] += tax['amount']

        st_line_ids = self.env["account.bank.statement.line"].search([('pos_statement_id', 'in', orders.ids)]).ids
        if st_line_ids:
            self.env.cr.execute("""
                SELECT aj.name, sum(amount) total
                FROM account_bank_statement_line AS absl,
                     account_bank_statement AS abs,
                     account_journal AS aj 
                WHERE absl.statement_id = abs.id
                    AND abs.journal_id = aj.id 
                    AND absl.id IN %s 
                GROUP BY aj.name
            """, (tuple(st_line_ids),))
            payments = self.env.cr.dictfetchall()
        else:
            payments = []

        return {
            'total_paid': user_currency.round(total),
            'payments': payments,
            'company_name': self.env.user.company_id.name,
            'taxes': taxes.values(),
            'products': sorted([{
                'product_id': product.id,
                'product_name': product.name,
                'code': product.default_code,
                'quantity': qty,
                'price_unit': price_unit,
                'discount': discount,
                'uom': product.uom_id.name
            } for (product, price_unit, discount), qty in products_sold.items()], key=lambda l: l['product_name'])
        }

    @api.multi
    def render_html(self, docids, data=None):
        company = request.env.user.company_id
        date_start = self.env.context.get('date_start', False)
        date_stop = self.env.context.get('date_stop', False)
        data = dict(data or {}, date_start=date_start, date_stop=date_stop)
        data.update(self.get_sale_details(date_start, date_stop, company))
        return self.env['report'].render('point_of_sale.report_saledetails', data)<|MERGE_RESOLUTION|>--- conflicted
+++ resolved
@@ -73,24 +73,9 @@
             'rescue': True,    # avoid conflict with live sessions
         })
         # bypass opening_control (necessary when using cash control)
-        new_session.signal_workflow('open')
-
-<<<<<<< HEAD
-        if open_session:
-            _logger.warning('using session %s (ID: %s) for order %s instead',
-                            open_session.name,
-                            open_session.id,
-                            order['name'])
-            return open_session
-        else:
-            _logger.warning('attempting to create new session for order %s', order['name'])
-            new_session = PosSession.create({'config_id': closed_session.config_id.id})
-            # bypass opening_control (necessary when using cash control)
-            new_session.action_pos_session_open()
-            return new_session
-=======
+        new_session.action_pos_session_open()
+
         return new_session
->>>>>>> 2a6e077f
 
     def _match_payment_to_invoice(self, order):
         account_precision = self.env['decimal.precision'].precision_get('Account')
