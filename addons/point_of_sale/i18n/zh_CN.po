--- conflicted
+++ resolved
@@ -7,19 +7,14 @@
 "Project-Id-Version: OpenERP Server 6.0dev\n"
 "Report-Msgid-Bugs-To: support@openerp.com\n"
 "POT-Creation-Date: 2012-12-21 17:04+0000\n"
-"PO-Revision-Date: 2013-07-26 07:07+0000\n"
+"PO-Revision-Date: 2013-08-06 09:45+0000\n"
 "Last-Translator: Wei \"oldrev\" Li <oldrev@gmail.com>\n"
 "Language-Team: \n"
 "MIME-Version: 1.0\n"
 "Content-Type: text/plain; charset=UTF-8\n"
 "Content-Transfer-Encoding: 8bit\n"
-<<<<<<< HEAD
-"X-Launchpad-Export-Date: 2013-07-27 05:02+0000\n"
-"X-Generator: Launchpad (build 16700)\n"
-=======
 "X-Launchpad-Export-Date: 2013-09-12 05:14+0000\n"
 "X-Generator: Launchpad (build 16761)\n"
->>>>>>> 5050231a
 
 #. module: point_of_sale
 #: field:report.transaction.pos,product_nb:0
@@ -47,6 +42,15 @@
 "              </p>\n"
 "            "
 msgstr ""
+"<p class=\"oe_view_nocontent_create\">\n"
+"                单击定义一个新的产品类别。\n"
+"              </p><p>\n"
+"                产品类别用于通过触摸屏浏览产品。\n"
+"              </p><p>\n"
+"                "
+"为产品类别上传图片后，触摸屏布局将会自动调整。因此，针对分辨率小于（1024x768）的显示设备，我们建议不要为产品类别上传图片。\n"
+"              </p>\n"
+"            "
 
 #. module: point_of_sale
 #: view:pos.receipt:0
@@ -290,7 +294,7 @@
 #: code:addons/point_of_sale/static/src/xml/pos.xml:613
 #, python-format
 msgid "Change:"
-msgstr "零钞"
+msgstr "找零："
 
 #. module: point_of_sale
 #: model:product.template,name:point_of_sale.coca_regular_2l_product_template
@@ -744,6 +748,8 @@
 "use\n"
 "                        a modern browser like"
 msgstr ""
+"销售点功能不支持 Microsoft Internet Explorer 浏览器，请使用更现代化的浏览器如：Mozilla Firefox 和 "
+"Google Chrome 等"
 
 #. module: point_of_sale
 #: view:pos.session.opening:0
@@ -939,7 +945,7 @@
 #. module: point_of_sale
 #: model:ir.model,name:point_of_sale.model_pos_session_opening
 msgid "pos.session.opening"
-msgstr ""
+msgstr "pos.session.opening"
 
 #. module: point_of_sale
 #: view:res.users:0
@@ -1082,7 +1088,7 @@
 #. module: point_of_sale
 #: model:product.template,name:point_of_sale.lays_naturel_oven_150g_product_template
 msgid "Oven Baked Lays Natural 150g"
-msgstr ""
+msgstr "Oven Baked Lays Natural 150g"
 
 #. module: point_of_sale
 #: sql_constraint:pos.session:0
@@ -1147,7 +1153,7 @@
 #. module: point_of_sale
 #: model:product.template,name:point_of_sale.ijsboerke_vanille_2,5l_product_template
 msgid "IJsboerke Vanilla 2.5L"
-msgstr ""
+msgstr "IJsboerke Vanilla 2.5L"
 
 #. module: point_of_sale
 #: model:ir.actions.act_window,name:point_of_sale.action_report_pos_details
@@ -1166,7 +1172,7 @@
 #: code:addons/point_of_sale/wizard/pos_session_opening.py:33
 #, python-format
 msgid "Start Point Of Sale"
-msgstr ""
+msgstr "启动销售点"
 
 #. module: point_of_sale
 #: model:pos.category,name:point_of_sale.pils
@@ -3425,7 +3431,7 @@
 #: view:res.partner:0
 #: view:res.users:0
 msgid "Point of Sale"
-msgstr "POS"
+msgstr "销售点"
 
 #. module: point_of_sale
 #: view:pos.order:0
