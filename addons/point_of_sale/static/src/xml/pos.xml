<?xml version="1.0" encoding="UTF-8"?>
<!-- vim:fdl=1:
-->
<templates id="template" xml:space="preserve">

    <t t-name="PosWidget">
        <div class="pos">
            <div class="pos-topheader">
                <div class="pos-branding">
                    <img class="pos-logo" src="/point_of_sale/static/src/img/logo.png" />
                    <span class="placeholder-UsernameWidget"></span>
                </div>
                <div class="pos-rightheader">
                    <div class="order-selector">
                        <span class="orders"></span>
                        <span class="order-button square neworder-button"><i class='fa fa-plus' /></span>
                        <span class="order-button square deleteorder-button"><i class='fa fa-minus' /></span>
                    </div>
                    <!-- here goes header buttons -->
                </div>
            </div>

            <div class="pos-content">

                <div class="pos-leftpane">
                    <div class='window'>
                        <div class='subwindow'>
                            <div class='subwindow-container'>
                                <div class='subwindow-container-fix'>
                                    <div class="placeholder-OrderWidget"></div>
                                </div>
                            </div>
                        </div>

                        <div class='subwindow collapsed'>
                            <div class='subwindow-container'>
                                <div class='subwindow-container-fix pads'>
                                    <div class="control-buttons oe_hidden"></div>
                                    <div class="placeholder-ActionpadWidget"></div>
                                    <div class="placeholder-NumpadWidget"></div>
                                </div>
                            </div>
                        </div>

                    </div>
                </div>

                <div class="rightpane">
                    <div class='window'>
                        <div class='subwindow'>
                            <div class='subwindow-container'>
                                <div class='subwindow-container-fix screens'>
                                </div>
                            </div>
                        </div>
                    </div>
                </div>

                <div class="placeholder-OnscreenKeyboardWidget"></div>
            </div>

            <div class="loader">
                <div class='loader-feedback oe_hidden'>
                    <h1 class='message'>Loading</h1>
                    <div class='progressbar'>
                        <div class='progress' width='50%'></div>
                    </div>
                    <div class='oe_hidden button skip'>
                        Skip
                    </div>
                </div>
            </div>

            &lt;!--[if IE]&gt;
            <div class='not-supported-browser'>
                <div class='message'>
                    <img src='/point_of_sale/static/src/img/pos_screenshot.jpg' />
                    <p>
                        The Point of Sale is not supported by Microsoft Internet Explorer. Please use
                        a modern browser like <a href="http://www.mozilla.org/firefox/" target="_blank">Mozilla Firefox</a> 
                        or <a href="http://www.google.com/chrome" target="_blank">Google Chrome</a>. 
                    </p>
                </div>
            </div>
            &lt;![endif]--&gt;
        </div>
    </t>

    <t t-name="SynchNotificationWidget">
        <div class="oe_status js_synch">
            <span class='js_msg oe_hidden'>0</span>
            <div class="js_connected oe_icon oe_green">
                <i class='fa fa-fw fa-rss'></i>
            </div>
            <div class="js_connecting oe_icon oe_hidden">
                <i class='fa fa-fw fa-spin fa-spinner'></i>
            </div>
            <div class="js_disconnected oe_icon oe_red oe_hidden">
                <i class='fa fa-fw fa-rss'></i>
            </div>
        </div>
    </t>

    <t t-name="ProxyStatusWidget">
        <div class="oe_status js_proxy">
            <span class='js_msg oe_orange oe_hidden'></span>
            <div class="js_connected oe_icon oe_green">
                <i class='fa fa-fw fa-sitemap'></i>
            </div>
            <div class="js_connecting oe_icon oe_hidden">
                <i class='fa fa-fw fa-spin fa-spinner'></i>
            </div>
            <div class="js_warning oe_icon oe_orange oe_hidden">
                <i class='fa fa-fw fa-sitemap'></i>
            </div>
            <div class="js_disconnected oe_icon oe_red oe_hidden">
                <i class='fa fa-fw fa-sitemap'></i>
            </div>
        </div>
    </t>

    <t t-name="HeaderButtonWidget">
        <div class="header-button">
            <t t-esc="widget.label" />
        </div>
    </t>

    <t t-name="PosCloseWarning">
        <div>There are pending operations that could not be saved into the database, are you sure you want to exit?</div>
    </t>

    <t t-name="ActionpadWidget">
        <div class='actionpad'>
            <button class='button set-customer'>
                <i class='fa fa-user' /> Set Customer
            </button>
            <button class="button pay">
                <i class='fa fa-chevron-right' /> Payment
            </button>
        </div>
    </t>

    <t t-name="NumpadWidget">
        <div class="numpad">
            <button class="input-button number-char">1</button>
            <button class="input-button number-char">2</button>
            <button class="input-button number-char">3</button>
            <button class="mode-button" data-mode='quantity'>Qty</button>
            <br />
            <button class="input-button number-char">4</button>
            <button class="input-button number-char">5</button>
            <button class="input-button number-char">6</button>
            <button class="mode-button" data-mode='discount'>Disc</button>
            <br />
            <button class="input-button number-char">7</button>
            <button class="input-button number-char">8</button>
            <button class="input-button number-char">9</button>
            <button class="mode-button" data-mode='price'>Price</button>
            <br />
            <button class="input-button numpad-minus" >+/-</button>
            <button class="input-button number-char">0</button>
            <button class="input-button number-char">.</button>
            <button class="input-button numpad-backspace">
                <img src="/point_of_sale/static/src/img/backspace.png" width="24" height="21" />
            </button>
            <br />
        </div>
    </t>

    <t t-name="CategoryButton">
        <span class='category-button js-category-switch' t-att-data-category-id="category.id" >
            <div class="category-img">
                <img t-att-src="image_url" />
            </div>
            <div class="category-name">
                <t t-esc="category.name"/>
            </div>
        </span>
    </t>

    <t t-name="CategorySimpleButton">
        <span class='category-simple-button js-category-switch' t-att-data-category-id="category.id" >
            <t t-esc="category.name"/>
        </span>
    </t>

    <t t-name="ProductCategoriesWidget">
        <div>
        <header class='rightpane-header'>
            <div class="breadcrumbs">
                <span class="breadcrumb">
                    <span class=" breadcrumb-button js-category-switch">
                        <img src="/point_of_sale/static/src/img/home.png" class="breadcrumb-homeimg" />
                    </span>
                </span>
                <t t-foreach="widget.breadcrumb" t-as="category">
                    <span class="breadcrumb">
                        <img src="/point_of_sale/static/src/img/bc-arrow-big.png" class="breadcrumb-arrow" />
                        <span class="breadcrumb-button js-category-switch" t-att-data-category-id="category.id">
                            <t t-esc="category.name"/>
                        </span>
                    </span>
                </t>
            </div>
            <div class="searchbox">
                <input placeholder="Search Products" />
                <span class="search-clear"></span>
            </div>
        </header>
        <t t-if="widget.subcategories.length > 0">
            <div class="categories">
                <div class="category-list">
                </div>
            </div>
        </t>
        </div>
    </t>

    <t t-name="ProductListWidget">
        <div class='product-list-container'>
            <div class="product-list-scroller touch-scrollable">
                <div class="product-list">
                </div>
            </div>
            <span class="placeholder-ScrollbarWidget" />
        </div>
    </t>

    <t t-name="ProductScreenWidget">
        <div class="product-screen screen">
            <table class="layout-table">

                <tr class="header-row">
                    <td class="header-cell">
                        <span class="placeholder-ProductCategoriesWidget" />
                    </td>
                </tr>

                <tr class="content-row">
                    <td class="content-cell">
                        <div class="content-container">
                            <span class="placeholder-ProductListWidget" />
                        </div>
                    </td>
                </tr>

            </table>
        </div>
    </t>

    <t t-name="ScaleScreenWidget">
        <div class="scale-screen screen">
            <div class="screen-content">
                <div class="top-content">
                    <span class='button back'>
                        <i class='fa fa-angle-double-left'></i>
                        Back
                    </span>
                    <h1 class='product-name'><t t-esc="widget.get_product_name()" /></h1>
                </div>
                <div class="centered-content">
                    <div class='weight js-weight'>
                        <t t-esc="widget.get_product_weight_string()" />
                    </div>
                    <div class='product-price'>
                        <t t-esc="widget.format_currency(widget.get_product_price()) + '/Kg'" />
                    </div>
                    <div class='computed-price'>
                        123.14 €
                    </div>
                    <div class='buy-product'>
                        Order
                        <i class='fa fa-angle-double-right'></i>
                    </div>
                </div>
            </div>
        </div>
    </t>

    <t t-name="ClientLine">
        <tr class='client-line' t-att-data-id='partner.id'>
            <td><t t-esc='partner.name' /></td>
            <td><t t-esc='partner.address' /></td>
            <td><t t-esc='partner.phone or partner.mobile or ""' /></td>
        </tr>
    </t>

    <t t-name="ClientDetails">
        <section class='client-details'>
            <div class='client-picture'>
                <img t-att-src='widget.partner_icon_url(partner.id)' />
                <!--<img src='http://static.fjcdn.com/gifs/Aku_c019d6_2548127.gif' />-->
            </div>
            <div class='client-name'><t t-esc='partner.name' /></div>
            <div class='client-details-box clearfix'>
                <div class='client-details-left'>
                    <div class='client-detail'>
                        <span class='label'>Address</span>
                        <span class='detail client-address'><t t-esc='partner.address' /></span>
                    </div>
                    <div class='client-detail'>
                        <span class='label'>email</span>
                        <span class='detail client-email'><t t-esc='partner.email' /></span>
                    </div>
                    <div class='client-detail'>
                        <span class='label'>phone</span>
                        <t t-if='partner.phone'>
                            <span class='detail client-phone'><t t-esc='partner.phone' /></span>
                        </t>
                        <t t-if='!partner.phone'>
                            <span class='detail client-phone empty'>N/A</span>
                        </t>
                    </div>
                </div>
                <div class='client-details-right'>
                    <div class='client-detail'>
                        <span class='label'>ID</span>
                        <t t-if='partner.ean13'>
                            <span class='detail client-id'><t t-esc='partner.ean13'/></span>
                        </t>
                        <t t-if='!partner.ean13'>
                            <span class='detail client-id empty'>N/A</span>
                        </t>
                    </div>
                </div>
            </div>
        </section>
    </t>

    <t t-name="ClientListScreenWidget">
        <div class="clientlist-screen screen">
            <div class="screen-content">
                <section class="top-content">
                    <span class='button back'>
                        <i class='fa fa-angle-double-left'></i>
                        Cancel
                    </span>
                    <span class='searchbox'>
                        <input placeholder='Search Customers' />
                        <span class='search-clear'></span>
                    </span>
                    <span class='searchbox'></span>
                    <span class='button next oe_hidden highlight'>
                        Select Customer
                        <i class='fa fa-angle-double-right'></i>
                    </span>
                </section>
                <section class="full-content">
                    <div class='window'>
                        <section class='subwindow collapsed'>
                            <div class='subwindow-container'>
                                <div class='subwindow-container-fix client-details-contents'>
                                </div>
                            </div>
                        </section>
                        <section class='subwindow'>
                            <div class='subwindow-container'>
                                <div class='subwindow-container-fix touch-scrollable scrollable-y'>
                                    <table class='client-list'>
                                        <thead>
                                            <tr>
                                                <th>Name</th>
                                                <th>Address</th>
                                                <th>Phone</th>
                                            </tr>
                                        </thead>
                                        <tbody class='client-list-contents'>
                                        </tbody>
                                    </table>
                                </div>
                            </div>
                        </section>
                    </div>
                </section>
            </div>
        </div>
    </t>

    <t t-name="PaymentScreen-Paymentlines">
        <t t-if="!paymentlines.length">
            <div class='paymentlines-empty'>
                <div class='total'>
                    <t t-esc="widget.format_currency(order.getTotalTaxIncluded())"/>
                </div>
                <div class='message'>
                    Please select a payment method. 
                </div>
            </div>
        </t>

        <t t-if="paymentlines.length">
            <table class='paymentlines'>
                <colgroup>
                    <col class='due' />
                    <col class='tendered' />
                    <col class='change' />
                    <col class='method' />
                    <col class='controls' />
                </colgroup>
                <thead>
                    <tr class='label'>
                        <th>Due</th>
                        <th>Tendered</th>
                        <th>Change</th>
                        <th>Method</th>
                        <th></th>
                    </tr>
                </thead>
                <tbody>
                    <t t-foreach='paymentlines' t-as='line'>
                        <t t-if='line.selected'>
                            <tr class='paymentline selected'>
                                <td class='col-due'> <t t-esc='widget.format_currency_no_symbol(order.getDueLeft(line))' /> </td>
                                <td class='col-tendered edit'> 
                                    <t t-esc='widget.inputbuffer' />
                                    <!-- <t t-esc='line.get_amount()' /> -->
                                </td>
                                <t t-if='order.getChange(line)'>
                                    <td class='col-change highlight' > 
                                        <t t-esc='widget.format_currency_no_symbol(order.getChange(line))' />
                                    </td>
                                </t>
                                <t t-if='!order.getChange(line)'>
                                    <td class='col-change' ></td>
                                </t>
                                    
                                <td class='col-name' > <t t-esc='line.name' /> </td>
                                <td class='delete-button' t-att-data-cid='line.cid'> <i class='fa fa-times-circle' /> </td>
                            </tr>
                        </t>
                        <t t-if='!line.selected'>
                            <tr class='paymentline' t-att-data-cid='line.cid'>
                                <td class='col-due'> <t t-esc='widget.format_currency_no_symbol(order.getDueLeft(line))' /> </td>
                                <td class='col-tendered'> <t t-esc='widget.format_currency_no_symbol(line.get_amount())' /> </td>
                                <td class='col-change'> 
                                    <t t-if='order.getChange(line)'>
                                        <t t-esc='widget.format_currency_no_symbol(order.getChange(line))' />
                                     </t>
                                </td>
                                <td class='col-name'> <t t-esc='line.name' /> </td>
                                <td class='delete-button' t-att-data-cid='line.cid'> <i class='fa fa-times-circle' /> </td>
                            </tr>
                        </t>
                    </t>
                </tbody>
            </table>
        </t>

    </t>

    <t t-name="PaymentScreen-Numpad">
        <div class="numpad">
            <button class="input-button number-char" data-action='1'>1</button>
            <button class="input-button number-char" data-action='2'>2</button>
            <button class="input-button number-char" data-action='3'>3</button>
            <button class="mode-button" data-action='+10'>+10</button>
            <br />
            <button class="input-button number-char" data-action='4'>4</button>
            <button class="input-button number-char" data-action='5'>5</button>
            <button class="input-button number-char" data-action='6'>6</button>
            <button class="mode-button" data-action='+20'>+20</button>
            <br />
            <button class="input-button number-char" data-action='7'>7</button>
            <button class="input-button number-char" data-action='8'>8</button>
            <button class="input-button number-char" data-action='9'>9</button>
            <button class="mode-button" data-action='+50'>+50</button>
            <br />
            <button class="input-button numpad-char" data-action='CLEAR' >C</button>
            <button class="input-button number-char" data-action='0'>0</button>
            <button class="input-button number-char" data-action='.'>.</button>
            <button class="input-button numpad-backspace" data-action='BACKSPACE' >
                <img src="/point_of_sale/static/src/img/backspace.png" width="24" height="21" />
            </button>
            <br />
        </div>
    </t>

    <t t-name="PaymentScreen-Paymentmethods">
        <div class='paymentmethods'>
            <t t-foreach="widget.pos.cashregisters" t-as="cashregister">
                <div class="paymentmethod" t-att-data-id="cashregister.journal_id[0]">
                    <t t-esc="cashregister.journal_id[1]" />
                </div>
            </t>
        </div>
    </t>
        
    <t t-name="PaymentScreenWidget">
        <div class='payment-screen screen'>
            <div class='screen-content'>
                <div class='top-content'>
                    <span class='button back'>
                        <i class='fa fa-angle-double-left'></i>
                        Back
                    </span>
                    <h1>Payment</h1>
                    <span class='button next'>
                        Validate
                        <i class='fa fa-angle-double-right'></i>
                    </span>
                </div>
                <div class='left-content pc40 touch-scrollable scrollable-y'>

                    <div class='paymentmethods-container'>
                    </div>

                </div>
                <div class='right-content pc60 touch-scrollable scrollable-y'>

                    <section class='paymentlines-container'>
                    </section>

                    <section class='payment-numpad'>
                    </section>

                    <div class='payment-buttons'>
                        <t t-if='widget.pos.config.iface_invoicing'>
                            <div t-attf-class='button js_invoice #{ widget.pos.get_order().is_to_invoice() ? "highlight" : ""} '>
                                <i class='fa fa-file-text-o' /> Invoice
                            </div>
                        </t>
                        <t t-if='widget.pos.config.iface_cashdrawer'>
                            <div class='button js_invoice'>
                                <i class='fa fa-archive' /> Open Cashbox
                            </div>
                        </t>
                    </div>


                </div>
            </div>
        </div>

    </t>

    <t t-name="ReceiptScreenWidget">
        <div class='receipt-screen screen'>
            <div class='screen-content'>
                <div class='top-content'>
                    <h1>Receipt</h1>
                    <span class='button next'>
                        Next Order
                        <i class='fa fa-angle-double-right'></i>
                    </span>
                </div>
                <div class="centered-content">
                    <div class="button print">
                        <i class='fa fa-print'></i> Print
                    </div>
                    <div class="pos-receipt-container">
                    </div>
                </div>
            </div>
        </div>
    </t>

    <t t-name="XmlReceipt">
        <receipt align='center' width='40' value-thousands-separator='' >
            <t t-if='receipt.company.logo'>
                <img t-att-src='receipt.company.logo' />
                <br/>
            </t>
            <t t-if='!receipt.company.logo'>
                <h1><t t-esc='receipt.company.name' /></h1>
                <br/>
            </t>
            <div font='b'>
                <t t-if='receipt.shop.name'>
                    <div><t t-esc='receipt.shop.name' /></div>
                </t>
                <t t-if='receipt.company.contact_address'>
                    <div><t t-esc='receipt.company.contact_address' /></div>
                </t>
                <t t-if='receipt.company.phone'>
                    <div>Tel:<t t-esc='receipt.company.phone' /></div>
                </t>
                <t t-if='receipt.company.vat'>
                    <div>VAT:<t t-esc='receipt.company.vat' /></div>
                </t>
                <t t-if='receipt.company.email'>
                    <div><t t-esc='receipt.company.email' /></div>
                </t>
                <t t-if='receipt.company.website'>
                    <div><t t-esc='receipt.company.website' /></div>
                </t>
                <t t-if='receipt.header'>
                    <div><t t-esc='receipt.header' /></div>
                </t>
                <t t-if='receipt.cashier'>
                    <div>--------------------------------</div>
                    <div>Served by <t t-esc='receipt.cashier' /></div>
                </t>
            </div>
            <br /><br />

            <!-- Orderlines -->

            <div line-ratio='0.6'>
                <t t-foreach='receipt.orderlines' t-as='line'>
                    <t t-set='simple' t-value='line.discount === 0 and line.unit_name === "Unit(s)" and line.quantity === 1' />
                    <t t-if='simple'>
                        <line>
                            <left><t t-esc='line.product_name' /></left>
                            <right><value><t t-esc='line.price_display' /></value></right>
                        </line>
                    </t>
                    <t t-if='!simple'>
                        <line><left><t t-esc='line.product_name' /></left></line>
                        <t t-if='line.discount !== 0'>
                            <line indent='1'><left>Discount: <t t-esc='line.discount' />%</left></line>
                        </t>
                        <line indent='1'>
                            <left>
                                <value value-decimals='3' value-autoint='on'>
                                    <t t-esc='line.quantity' />
                                </value>
                                <t t-if='line.unit_name !== "Unit(s)"'>
                                    <t t-esc='line.unit_name' /> 
                                </t>
                                x 
                                <value value-decimals='2'>
                                    <t t-esc='line.price' />
                                </value>
                            </left>
                            <right>
                                <value><t t-esc='line.price_display' /></value>
                            </right>
                        </line>
                    </t>
                </t>
            </div>

            <!-- Subtotal -->

            <t t-set='taxincluded' t-value='Math.abs(receipt.subtotal - receipt.total_with_tax) &lt;= 0.000001' />
            <t t-if='!taxincluded'>
                <line><right>--------</right></line>
                <line><left>Subtotal</left><right> <value><t t-esc="receipt.subtotal" /></value></right></line>
                <t t-foreach='receipt.tax_details' t-as='tax'>
                    <line>
                        <left><t t-esc='tax.name' /></left>
                        <right><value><t t-esc='tax.amount' /></value></right>
                    </line>
                </t>
            </t>

            <!-- Total -->

            <line><right>--------</right></line>
            <line size='double-height'>
                <left><pre>        TOTAL</pre></left>
                <right><value><t t-esc='receipt.total_with_tax' /></value></right>
            </line>
            <br/><br/>

            <!-- Payment Lines -->

            <t t-foreach='receipt.paymentlines' t-as='line'>
                <line>
                    <left><t t-esc='line.journal' /></left>
                    <right><value><t t-esc='line.amount'/></value></right>
                </line>
            </t>
            <br/> 

            <line size='double-height'>
                <left><pre>        CHANGE</pre></left>
                <right><value><t t-esc='receipt.change' /></value></right>
            </line>
            <br/>
            
            <!-- Extra Payment Info -->

            <t t-if='receipt.total_discount'>
                <line>
                    <left>Discounts</left>
                    <right><value><t t-esc='receipt.total_discount'/></value></right>
                </line>
            </t>
            <t t-if='taxincluded'>
                <t t-foreach='receipt.tax_details' t-as='tax'>
                    <line>
                        <left><t t-esc='tax.name' /></left>
                        <right><value><t t-esc='tax.amount' /></value></right>
                    </line>
                </t>
            </t>

            <!-- Footer -->
            <t t-if='receipt.footer'>
                <br/>
                <pre><t t-esc='receipt.footer' /></pre>
                <br/>
                <br/>
            </t>

            <br/>
            <div font='b'>
                <div><t t-esc='receipt.name' /></div>
                <div><t t-esc='receipt.date.localestring' /></div>
            </div>

        </receipt>
    </t>

<<<<<<< HEAD
    <t t-name="ChooseReceiptPopupWidget">
        <div class="modal-dialog">
            <div class="popup popup-receipt">
                <p class="message">Welcome <t t-esc="widget.get_client_name()" /><br /> Choose your type of receipt:</p>
                <div class = "button big-left receipt">
                    Ticket
                </div>
                <div class = "button big-right invoice">
                    Invoice
                </div>
            </div>
        </div>
    </t>

    <t t-name="FullscreenPopupWidget">
        <div class="modal-dialog">
            <div class="popup popup-fullscreen">
                <p class="message">Fullscreen Setup</p>

                <t t-if='widget.ismobile()'>
                    <p class="comment">
                        The best way to make the point of sale fullscreen on mobile
                        devices is to add the point of sale to your home screen. On 
                        iPhone and iPad this is done by tapping <img src='/point_of_sale/static/src/img/ios-share-icon.png' />
                        and then <i>Add to Homescreen</i>
                    </p>
                    <p class='comment'>
                        This also works on Android with the Chrome Beta Browser, using the <i>Add to Homescreen</i> option 
                        in the browser's menu.
                    </p>
                    <p class='comment'> 
                        If you want to work in fullscreen just this time tap the <i>Go Fullscreen</i> button.
                    </p>
                </t>

                <t t-if='!widget.ismobile()'>
                    <p class="comment">
                        The best way to make the point of sale fullscreen on desktop
                        and laptops is to launch your browser in kiosk mode. Please
                        refer to your browser's documentation for the specific 
                        instructions.
                    </p>
                    <p class="comment">
                        If you want to work in fullscreen just this time, click the <i> Go Fullscreen</i> button.
                    </p>
                </t>

                <div class="footer">
                    <div class="button fullscreen">
                        Go Fullscreen
                    </div>
                    <div class="button cancel">
                        Cancel
                    </div>
                </div>
            </div>
        </div>
    </t>

    <t t-name="ErrorSessionPopupWidget">
        <div class="modal-dialog">
            <div class="popup popup-nosession">
                <p class="message">Sorry, we could not create a session for this user.</p>
            </div>
        </div>
    </t>

    <t t-name="ErrorInvoiceTransferPopupWidget">
        <div class="modal-dialog">
            <div class="popup popup-invoice">
                <p class="message">The Order could not be sent to the server for invoicing. Invoices cannot be generated
                    in offline mode. Please check your internet connection and try again.</p>
                <div class="footer">
                    <div class="button">
                        Ok
                    </div>
                </div>
            </div>
        </div>
    </t>

    <t t-name="ErrorPopupWidget">
        <div class="modal-dialog">
            <div class="popup popup-error">
                <p class="message"><t t-esc=" widget.message || 'Error' " /></p>
                <p class="comment"><t t-esc=" widget.comment || '' "/></p>
                <div class="footer">
                    <div class="button">
                        Ok
                    </div>
                </div>
            </div>
        </div>
    </t>

    <t t-name="ErrorTracebackPopupWidget">
=======
    <t t-name="ErrorPopupWidget">
>>>>>>> 780dd989
        <div class="modal-dialog">
            <div class="popup popup-error">
                <p class="message"><t t-esc=" widget.message || 'Error' " /></p>
                <p class="comment traceback"><t t-esc=" widget.comment || '' "/></p>
                <div class="footer">
                    <div class="button">
                        Ok
                    </div>
                </div>
            </div>
        </div>
    </t>

    <t t-name="ErrorTracebackPopupWidget">
        <div class="modal-dialog">
            <div class="popup popup-error">
                <p class="message"><t t-esc=" widget.message || 'Error' " /></p>
                <p class="comment traceback"><t t-esc=" widget.comment || '' "/></p>
                <div class="footer">
                    <div class="button">
                        Ok
                    </div>
                </div>
            </div>
        </div>
    </t>

    <t t-name="ErrorBarcodePopupWidget">
        <div class="modal-dialog">
            <div class="popup popup-barcode">
                <p class="message">Unknown Barcode
                    <br />
                    <span class='barcode'><t t-esc="widget.barcode" /></span>
                </p>
                <p class="comment">
                    The Point of Sale could not find any product, client, employee
                    or action associated with the scanned barcode.
                </p>
                <div class="footer">
                    <div class="button">
                        Ok
                    </div>
                </div>
            </div>
        </div>
    </t>

    <t t-name="ConfirmPopupWidget">
        <div class="modal-dialog">
            <div class="popup popup-confirm">
                <p class="message"><t t-esc=" widget.message || 'Confirm ?' " /></p>
                <p class="comment"><t t-esc=" widget.comment || '' "/></p>
                <div class="footer">
                    <div class="button confirm">
                        Confirm 
                    </div>
                    <div class="button cancel">
                        Cancel 
                    </div>
                </div>
            </div>
        </div>
    </t>

    <t t-name="UnsentOrdersPopupWidget">
        <div class="modal-dialog">
            <div class="popup popup-unsent-orders">
                <p class="message">Unsent Orders</p>
                <t t-if='widget.pos.db.get_orders().length === 0'>
                    <p class='comment'>
                        There are no unsent orders
                    </p>
                </t>
                <t t-if='widget.pos.db.get_orders().length > 0'>
                    <p class='comment traceback'>
                        <t t-esc='JSON.stringify(widget.pos.db.get_orders(),null,2)' />
                    </p>
                </t>
                <div class="footer">
                    <div class="button confirm">
                        Ok
                    </div>
                </div>
            </div>
        </div>
    </t>

    <t t-name="Product">
        <span class='product' t-att-data-product-id="product.id">
            <div class="product-img">
                <img t-att-src='image_url' /> 
                <t t-if="!product.to_weight">
                    <span class="price-tag">
                        <t t-esc="widget.format_currency(product.price)"/>
                    </span>
                </t>
                <t t-if="product.to_weight">
                    <span class="price-tag">
                        <t t-esc="widget.format_currency(product.price)+'/Kg'"/>
                    </span>
                </t>
            </div>
            <div class="product-name">
                <t t-esc="product.display_name"/>
            </div>
        </span>
    </t>

    <t t-name="Orderline">
        <li t-attf-class="orderline #{ line.selected ? 'selected' : '' }">
            <span class="product-name">
                <t t-esc="line.get_product().display_name"/>
            </span>
            <span class="price">
                <t t-esc="widget.format_currency(line.get_display_price())"/>
            </span>
            <ul class="info-list">
                <t t-if="line.get_quantity_str() !== '1' || line.selected ">
                    <li class="info">
                        <em>
                            <t t-esc="line.get_quantity_str()" />
                        </em>
                        <t t-esc="line.get_unit().name" />
                        at
                        <t t-esc="widget.format_currency(line.get_unit_price())" />
                        /
                        <t t-esc="line.get_unit().name" />
                    </li>
                </t>
                <t t-if="line.get_discount_str() !== '0'">
                    <li class="info">
                        With a 
                        <em>
                            <t t-esc="line.get_discount_str()" />%
                        </em>
                        discount
                    </li>
                </t>
            </ul>
        </li>
    </t>

    <t t-name="OrderWidget">
        <div class="order-container">
            <div class="order-scroller touch-scrollable">
                <div class="order">
                    <ul class="orderlines">
                        <t t-if="orderlines.length === 0">
                            <li class="orderline empty">
                                Your shopping cart is empty
                            </li>
                        </t>
                    </ul>
                    <div class="summary clearfix">
                        <div t-attf-class="line #{orderlines.length === 0 ? 'empty' : ''}">
                            <div class='entry total'>
                                <span class="label">Total: </span> <span class="value">0.00 €</span>
                                <div class='subentry'>Taxes: <span class="value">0.00€</span></div>
                            </div>
                        </div>
                    </div>
                </div>
            </div>
        </div>
    </t>



    <t t-name="DebugWidget">
        <div class="debug-widget">
            <h1>Debug Window</h1>
            <div class="toggle">▾</div>
            <div class="content">
                <p class="category">Electronic Scale</p>
                <ul>
                    <li><input type="text" class="weight"></input></li>
                    <li class="button set_weight">Set Weight</li>
                    <li class="button reset_weight">Reset</li>
                </ul>

                <p class="category">Barcode Scanner</p>
                <ul>
                    <li><input type="text" class="ean"></input></li>
                    <li class="button custom_ean">Custom Ean13</li>
                    <li class="button admin_badge">Admin Badge</li>
                    <li class="button client_badge">Client Badge</li>
                    <li class="button soda_33cl">Soda 33cl</li>
                    <li class="button oranges_kg">3.141Kg Oranges</li>
                    <li class="button lemon_price">1.54€ Lemon</li>
                    <li class="button unknown_product">Unknown Product</li>
                    <li class="button invalid_ean">Invalid Ean</li>
                    <li class="button reference">Reference</li>
                </ul>

                <p class="category">Unsent Orders</p>
                <ul>
                    <li class="button show_orders">Show All Unsent Orders</li>
                    <li class="button delete_orders">Delete All Unsent Orders</li>
                </ul>

                <p class="category">Hardware Status</p>
                <ul>
                    <li class="status weighting">Weighting</li>
                </ul>
                <p class="category">Hardware Events</p>
                <ul>
                    <li class="event open_cashbox">Open Cashbox</li>
                    <li class="event print_receipt">Print Receipt</li>
                    <li class="event scale_read">Read Weighting Scale</li>
                </ul>
            </div>
        </div>
    </t>


    <t t-name="Paymentline">
        <div t-attf-class="paymentline #{line.selected ? 'selected' : ''}">
            <div class='paymentline-name'>
                <t t-esc="line.name"/>
            </div>
            <input class='paymentline-input' type="number" step="0.01" t-att-value="line.get_amount().toFixed(2)" />
            <span  class='paymentline-delete'>
                <img src="/point_of_sale/static/src/img/search_reset.gif" />
            </span>
        </div>
    </t>

    <t t-name="PaymentlineOld">
        <tr t-attf-class="paymentline #{line.selected ? 'selected' : ''}">
            <td class="paymentline-type">
                <t t-esc="line.name"/>
            </td>
            <td class="paymentline-amount pos-right-align">
                <input type="number" step="0.01" t-att-value="line.get_amount().toFixed(2)" />
                <span class='delete-payment-line'><img src="/point_of_sale/static/src/img/search_reset.gif" /></span>
            </td>
        </tr>
    </t>

    <t t-name="OrderButtonWidget">
        <span class="order-button select-order">
            <t t-if='widget.selected'>
                <span class='order-sequence'>
                    <t t-esc='widget.order.sequence_number' />
                </span>
                <t t-if="widget.order.get_client()">
                    <i class='fa fa-user'/>
                </t>
                <t t-esc="(widget.order.get_client() ? widget.order.get_client_name()+' : ':'Unknown Customer: ') + widget.order.get('creationDate').toString('t')"/>
            </t>
            <t t-if='!widget.selected'>
                <span class='order-sequence'>
                    <t t-esc='widget.order.sequence_number' />
                </span>
            </t>
        </span>
    </t>

    <t t-name="UsernameWidget">
        <span class="username">
            <t t-esc="widget.get_name()" />
        </span>
    </t>

    <t t-name="PosTicket">
        <div class="pos-sale-ticket">
            
            <div class="pos-center-align"><t t-esc="new Date().toString(Date.CultureInfo.formatPatterns.shortDate + ' ' +
                Date.CultureInfo.formatPatterns.longTime)"/> <t t-esc="order.get('name')"/></div>
            <br />
            <t t-esc="widget.pos.company.name"/><br />
            Phone: <t t-esc="widget.pos.company.phone || ''"/><br />
            User: <t t-esc="widget.pos.cashier ? widget.pos.cashier.name : widget.pos.user.name"/><br />
            Shop: <t t-esc="widget.pos.shop.name"/><br />
            <br />
            <t t-if="widget.pos.config.receipt_header">
                <div style='text-align:center'>
                    <t t-esc="widget.pos.config.receipt_header" />
                </div>
                <br />
            </t>
            <table>
                <colgroup>
                    <col width='50%' />
                    <col width='25%' />
                    <col width='25%' />
                </colgroup>
                <tr t-foreach="orderlines" t-as="orderline">
                    <td>
                        <t t-esc="orderline.get_product().display_name"/>
                         <t t-if="orderline.get_discount() > 0">
                            <div class="pos-disc-font">
                                With a <t t-esc="orderline.get_discount()"/>% discount
                            </div>
                        </t>
                    </td>
                    <td class="pos-right-align">
                        <t t-esc="orderline.get_quantity_str_with_unit()"/>
                    </td>
                    <td class="pos-right-align">
                        <t t-esc="widget.format_currency(orderline.get_display_price())"/>
                    </td>
                </tr>
            </table>
            <br />
            <table>
                <tr>
                    <td>Subtotal:</td>
                    <td class="pos-right-align">
                        <t t-esc="widget.format_currency(order.getSubtotal())"/>
                    </td>
                </tr>
                <t t-foreach="order.getTaxDetails()" t-as="taxdetail">
                    <tr>
                        <td><t t-esc="taxdetail.tax.name" /></td>
                        <td class="pos-right-align">
                            <t t-esc="widget.format_currency(taxdetail.amount)" />
                        </td>
                    </tr>
                </t>
                <tr>
                    <td>Discount:</td>
                    <td class="pos-right-align">
                        <t t-esc="widget.format_currency(order.getDiscountTotal())"/>
                    </td>
                </tr>
                <tr class="emph">
                    <td>Total:</td>
                    <td class="pos-right-align">
                        <t t-esc="widget.format_currency(order.getTotalTaxIncluded())"/>
                    </td>
                </tr>
            </table>
            <br />
            <table>
                <tr t-foreach="paymentlines" t-as="line">
                    <td>
                        <t t-esc="line.name"/>
                    </td>
                    <td class="pos-right-align">
                        <t t-esc="widget.format_currency(line.get_amount())"/>
                    </td>
                </tr>
            </table>
            <br />
            <table>
                <tr><td>Change:</td><td class="pos-right-align">
                    <t t-esc="widget.format_currency(order.getChange())"/>
                    </td></tr>
            </table>
            <t t-if="widget.pos.config.receipt_footer">
                <br />
                <div style='text-align:center'>
                    <t t-esc="widget.pos.config.receipt_footer" />
                </div>
            </t>
        </div>
    </t>

    <!-- Onscreen Keyboard : 
         http://net.tutsplus.com/tutorials/javascript-ajax/creating-a-keyboard-with-css-and-jquery/ -->
    <t t-name="OnscreenKeyboardFull">
        <div class="keyboard_frame">
            <ul class="keyboard full_keyboard">
                <li class="symbol"><span class="off">`</span><span class="on">~</span></li>
                <li class="symbol"><span class="off">1</span><span class="on">!</span></li>
                <li class="symbol"><span class="off">2</span><span class="on">@</span></li>
                <li class="symbol"><span class="off">3</span><span class="on">#</span></li>
                <li class="symbol"><span class="off">4</span><span class="on">$</span></li>
                <li class="symbol"><span class="off">5</span><span class="on">%</span></li>
                <li class="symbol"><span class="off">6</span><span class="on">^</span></li>
                <li class="symbol"><span class="off">7</span><span class="on">&amp;</span></li>
                <li class="symbol"><span class="off">8</span><span class="on">*</span></li>
                <li class="symbol"><span class="off">9</span><span class="on">(</span></li>
                <li class="symbol"><span class="off">0</span><span class="on">)</span></li>
                <li class="symbol"><span class="off">-</span><span class="on">_</span></li>
                <li class="symbol"><span class="off">=</span><span class="on">+</span></li>
                <li class="delete lastitem">delete</li>
                <li class="tab firstitem">tab</li>
                <li class="letter">q</li>
                <li class="letter">w</li>
                <li class="letter">e</li>
                <li class="letter">r</li>
                <li class="letter">t</li>
                <li class="letter">y</li>
                <li class="letter">u</li>
                <li class="letter">i</li>
                <li class="letter">o</li>
                <li class="letter">p</li>
                <li class="symbol"><span class="off">[</span><span class="on">{</span></li>
                <li class="symbol"><span class="off">]</span><span class="on">}</span></li>
                <li class="symbol lastitem"><span class="off">\</span><span class="on">|</span></li>
                <li class="capslock firstitem">caps lock</li>
                <li class="letter">a</li>
                <li class="letter">s</li>
                <li class="letter">d</li>
                <li class="letter">f</li>
                <li class="letter">g</li>
                <li class="letter">h</li>
                <li class="letter">j</li>
                <li class="letter">k</li>
                <li class="letter">l</li>
                <li class="symbol"><span class="off">;</span><span class="on">:</span></li>
                <li class="symbol"><span class="off">'</span><span class="on">&quot;</span></li>
                <li class="return lastitem">return</li>
                <li class="left-shift firstitem">shift</li>
                <li class="letter">z</li>
                <li class="letter">x</li>
                <li class="letter">c</li>
                <li class="letter">v</li>
                <li class="letter">b</li>
                <li class="letter">n</li>
                <li class="letter">m</li>
                <li class="symbol"><span class="off">,</span><span class="on">&lt;</span></li>
                <li class="symbol"><span class="off">.</span><span class="on">&gt;</span></li>
                <li class="symbol"><span class="off">/</span><span class="on">?</span></li>
                <li class="right-shift lastitem">shift</li>
                <li class="space firstitem lastitem">&amp;nbsp;</li>
            </ul>
            <p class="close_button">close</p>
        </div>
    </t>

    <t t-name="OnscreenKeyboardSimple">
        <div class="keyboard_frame">
            <ul class="keyboard simple_keyboard">
                <li class="symbol firstitem row_qwerty"><span class="off">q</span><span class="on">1</span></li>
                <li class="symbol"><span class="off">w</span><span class="on">2</span></li>
                <li class="symbol"><span class="off">e</span><span class="on">3</span></li>
                <li class="symbol"><span class="off">r</span><span class="on">4</span></li>
                <li class="symbol"><span class="off">t</span><span class="on">5</span></li>
                <li class="symbol"><span class="off">y</span><span class="on">6</span></li>
                <li class="symbol"><span class="off">u</span><span class="on">7</span></li>
                <li class="symbol"><span class="off">i</span><span class="on">8</span></li>
                <li class="symbol"><span class="off">o</span><span class="on">9</span></li>
                <li class="symbol lastitem"><span class="off">p</span><span class="on">0</span></li>

                <li class="symbol firstitem row_asdf"><span class="off">a</span><span class="on">@</span></li>
                <li class="symbol"><span class="off">s</span><span class="on">#</span></li>
                <li class="symbol"><span class="off">d</span><span class="on">%</span></li>
                <li class="symbol"><span class="off">f</span><span class="on">*</span></li>
                <li class="symbol"><span class="off">g</span><span class="on">/</span></li>
                <li class="symbol"><span class="off">h</span><span class="on">-</span></li>
                <li class="symbol"><span class="off">j</span><span class="on">+</span></li>
                <li class="symbol"><span class="off">k</span><span class="on">(</span></li>
                <li class="symbol lastitem"><span class="off">l</span><span class="on">)</span></li>

                <li class="symbol firstitem row_zxcv"><span class="off">z</span><span class="on">?</span></li>
                <li class="symbol"><span class="off">x</span><span class="on">!</span></li>
                <li class="symbol"><span class="off">c</span><span class="on">"</span></li>
                <li class="symbol"><span class="off">v</span><span class="on">'</span></li>
                <li class="symbol"><span class="off">b</span><span class="on">:</span></li>
                <li class="symbol"><span class="off">n</span><span class="on">;</span></li>
                <li class="symbol"><span class="off">m</span><span class="on">,</span></li>
                <li class="delete lastitem">delete</li>

                <li class="numlock firstitem row_space"><span class="off">123</span><span class="on">ABC</span></li>
                <li class="space">&amp;nbsp;</li>
                <li class="symbol"><span class="off">.</span><span class="on">.</span></li>
                <li class="return lastitem">return</li>
            </ul>
            <p class="close_button">close</p>
        </div>
    </t>

</templates><|MERGE_RESOLUTION|>--- conflicted
+++ resolved
@@ -703,21 +703,6 @@
         </receipt>
     </t>
 
-<<<<<<< HEAD
-    <t t-name="ChooseReceiptPopupWidget">
-        <div class="modal-dialog">
-            <div class="popup popup-receipt">
-                <p class="message">Welcome <t t-esc="widget.get_client_name()" /><br /> Choose your type of receipt:</p>
-                <div class = "button big-left receipt">
-                    Ticket
-                </div>
-                <div class = "button big-right invoice">
-                    Invoice
-                </div>
-            </div>
-        </div>
-    </t>
-
     <t t-name="FullscreenPopupWidget">
         <div class="modal-dialog">
             <div class="popup popup-fullscreen">
@@ -763,14 +748,6 @@
         </div>
     </t>
 
-    <t t-name="ErrorSessionPopupWidget">
-        <div class="modal-dialog">
-            <div class="popup popup-nosession">
-                <p class="message">Sorry, we could not create a session for this user.</p>
-            </div>
-        </div>
-    </t>
-
     <t t-name="ErrorInvoiceTransferPopupWidget">
         <div class="modal-dialog">
             <div class="popup popup-invoice">
@@ -800,9 +777,6 @@
     </t>
 
     <t t-name="ErrorTracebackPopupWidget">
-=======
-    <t t-name="ErrorPopupWidget">
->>>>>>> 780dd989
         <div class="modal-dialog">
             <div class="popup popup-error">
                 <p class="message"><t t-esc=" widget.message || 'Error' " /></p>
