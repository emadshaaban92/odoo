function openerp_pos_models(instance, module){ //module is instance.point_of_sale
    "use strict";

    var QWeb = instance.web.qweb;
	var _t = instance.web._t;

    var round_di = instance.web.round_decimals;
    var round_pr = instance.web.round_precision
    
    // The PosModel contains the Point Of Sale's representation of the backend.
    // Since the PoS must work in standalone ( Without connection to the server ) 
    // it must contains a representation of the server's PoS backend. 
    // (taxes, product list, configuration options, etc.)  this representation
    // is fetched and stored by the PosModel at the initialisation. 
    // this is done asynchronously, a ready deferred alows the GUI to wait interactively 
    // for the loading to be completed 
    // There is a single instance of the PosModel for each Front-End instance, it is usually called
    // 'pos' and is available to all widgets extending PosWidget.

    module.PosModel = Backbone.Model.extend({
        initialize: function(session, attributes) {
            Backbone.Model.prototype.initialize.call(this, attributes);
            var  self = this;
            this.session = session;                 
            this.flush_mutex = new $.Mutex();                   // used to make sure the orders are sent to the server once at time
            this.pos_widget = attributes.pos_widget;

            this.proxy = new module.ProxyDevice(this);              // used to communicate to the hardware devices via a local proxy
            this.barcode_reader = new module.BarcodeReader({'pos': this, proxy:this.proxy, patterns: {}});  // used to read barcodes
            this.proxy_queue = new module.JobQueue();           // used to prevent parallels communications to the proxy
            this.db = new module.PosDB();                       // a local database used to search trough products and categories & store pending orders
            this.debug = jQuery.deparam(jQuery.param.querystring()).debug !== undefined;    //debug mode 
            
            // Business data; loaded from the server at launch
            this.accounting_precision = 2; //TODO
            this.company_logo = null;
            this.company_logo_base64 = '';
            this.currency = null;
            this.shop = null;
            this.company = null;
            this.user = null;
            this.users = [];
            this.partners = [];
            this.cashier = null;
            this.cashregisters = [];
            this.bankstatements = [];
            this.taxes = [];
            this.pos_session = null;
            this.config = null;
            this.units = [];
            this.units_by_id = {};
            this.pricelist = null;
            this.order_sequence = 1;
            window.posmodel = this;

            // these dynamic attributes can be watched for change by other models or widgets
            this.set({
                'synch':            { state:'connected', pending:0 }, 
                'orders':           new module.OrderCollection(),
                'selectedOrder':    null,
            });

            this.bind('change:synch',function(pos,synch){
                clearTimeout(self.synch_timeout);
                self.synch_timeout = setTimeout(function(){
                    if(synch.state !== 'disconnected' && synch.pending > 0){
                        self.set('synch',{state:'disconnected', pending:synch.pending});
                    }
                },3000);
            });

            this.get('orders').bind('remove', function(order,_unused_,options){ 
                self.on_removed_order(order,options.index,options.reason); 
            });
            
            // We fetch the backend data on the server asynchronously. this is done only when the pos user interface is launched,
            // Any change on this data made on the server is thus not reflected on the point of sale until it is relaunched. 
            // when all the data has loaded, we compute some stuff, and declare the Pos ready to be used. 
            this.ready = this.load_server_data()
                .then(function(){
                    if(self.config.use_proxy){
                        return self.connect_to_proxy();
                    }
                });
            
        },

        // releases ressources holds by the model at the end of life of the posmodel
        destroy: function(){
            // FIXME, should wait for flushing, return a deferred to indicate successfull destruction
            // this.flush();
            this.proxy.close();
            this.barcode_reader.disconnect();
            this.barcode_reader.disconnect_from_proxy();
        },
        connect_to_proxy: function(){
            var self = this;
            var  done = new $.Deferred();
            this.barcode_reader.disconnect_from_proxy();
            this.pos_widget.loading_message(_t('Connecting to the PosBox'),0);
            this.pos_widget.loading_skip(function(){
                    self.proxy.stop_searching();
                });
            this.proxy.autoconnect({
                    force_ip: self.config.proxy_ip || undefined,
                    progress: function(prog){ 
                        self.pos_widget.loading_progress(prog);
                    },
                }).then(function(){
                    if(self.config.iface_scan_via_proxy){
                        self.barcode_reader.connect_to_proxy();
                    }
                }).always(function(){
                    done.resolve();
                });
            return done;
        },

        // helper function to load data from the server. Obsolete use the models loader below.
        fetch: function(model, fields, domain, ctx){
            this._load_progress = (this._load_progress || 0) + 0.05; 
            this.pos_widget.loading_message(_t('Loading')+' '+model,this._load_progress);
            return new instance.web.Model(model).query(fields).filter(domain).context(ctx).all()
        },

        // Server side model loaders. This is the list of the models that need to be loaded from
        // the server. The models are loaded one by one by this list's order. The 'loaded' callback
        // is used to store the data in the appropriate place once it has been loaded. This callback
        // can return a deferred that will pause the loading of the next module. 
        // a shared temporary dictionary is available for loaders to communicate private variables
        // used during loading such as object ids, etc. 
        models: [
        {
            model:  'res.users',
            fields: ['name','company_id'],
            ids:    function(self){ return [self.session.uid]; },
            loaded: function(self,users){ self.user = users[0]; },
        },{ 
            model:  'res.company',
            fields: [ 'currency_id', 'email', 'website', 'company_registry', 'vat', 'name', 'phone', 'partner_id' , 'country_id'],
            ids:    function(self){ return [self.user.company_id[0]] },
            loaded: function(self,companies){ self.company = companies[0]; },
        },{
            model:  'decimal.precision',
            fields: ['name','digits'],
            loaded: function(self,dps){
                self.dp  = {};
                for (var i = 0; i < dps.length; i++) {
                    self.dp[dps[i].name] = dps[i].digits;
                }
            },
        },{ 
            model:  'product.uom',
            fields: [],
            domain: null,
            loaded: function(self,units){
                self.units = units;
                var units_by_id = {};
                for(var i = 0, len = units.length; i < len; i++){
                    units_by_id[units[i].id] = units[i];
                    // lines can be grouped only when the unit category is 'Unit'
                    // and when the rounding is an integer
                    units[i].groupable = ( units[i].category_id[0] === 1  && 
                                           units[i].rounding === Math.floor(units[i].rounding) );
                    units[i].is_unit   = ( units[i].id === 1 );
                }
                self.units_by_id = units_by_id;
            }
        },{
            model:  'res.partner',
            fields: ['name','street','city','state_id','country_id','vat','phone','zip','mobile','email','ean13','write_date'],
            domain: [['customer','=',true]],
            loaded: function(self,partners){
                self.partners = partners;
                self.db.add_partners(partners);
            },
        },{
            model:  'res.country',
            fields: ['name'],
            loaded: function(self,countries){
                self.countries = countries;
                self.company.country = null;
                for (var i = 0; i < countries.length; i++) {
                    if (countries[i].id === self.company.country_id[0]){
                        self.company.country = countries[i];
                    }
                }
            },
        },{
            model:  'account.tax',
            fields: ['name','amount', 'price_include', 'include_base_amount', 'type'],
            domain: null,
            loaded: function(self,taxes){ 
                self.taxes = taxes; 
                self.taxes_by_id = {};
<<<<<<< HEAD
                
=======
>>>>>>> 35a061eb
                for (var i = 0; i < taxes.length; i++) {
                    self.taxes_by_id[taxes[i].id] = taxes[i];
                }
            },
        },{
            model:  'pos.session',
            fields: ['id', 'journal_ids','name','user_id','config_id','start_at','stop_at','sequence_number','login_number'],
            domain: function(self){ return [['state','=','opened'],['user_id','=',self.session.uid]]; },
            loaded: function(self,pos_sessions){
                self.pos_session = pos_sessions[0]; 
            },
        },{
            model: 'pos.config',
            fields: [],
            domain: function(self){ return [['id','=', self.pos_session.config_id[0]]]; },
            loaded: function(self,configs){
                self.config = configs[0];
                self.config.use_proxy = self.config.iface_payment_terminal || 
                                        self.config.iface_electronic_scale ||
                                        self.config.iface_print_via_proxy  ||
                                        self.config.iface_scan_via_proxy   ||
                                        self.config.iface_cashdrawer;
                
                self.barcode_reader.add_barcode_patterns({
                    'product':  self.config.barcode_product,
                    'cashier':  self.config.barcode_cashier,
                    'client':   self.config.barcode_customer,
                    'weight':   self.config.barcode_weight,
                    'discount': self.config.barcode_discount,
                    'price':    self.config.barcode_price,
                });


                if (self.config.company_id[0] !== self.user.company_id[0]) {
                    throw new Error(_t("Error: The Point of Sale User must belong to the same company as the Point of Sale. You are probably trying to load the point of sale as an administrator in a multi-company setup, with the administrator account set to the wrong company."));
                }

                self.db.set_uuid(self.config.uuid);

                var orders = self.db.get_orders();
                for (var i = 0; i < orders.length; i++) {
                    self.pos_session.sequence_number = Math.max(self.pos_session.sequence_number, orders[i].data.sequence_number+1);
                }
            },
        },{
            model:  'res.users',
            fields: ['name','pos_security_pin','groups_id','ean13'],
            domain: function(self){ return [['company_id','=',self.user.company_id[0]],'|', ['groups_id','=', self.config.group_pos_manager_id[0]],['groups_id','=', self.config.group_pos_user_id[0]]]; },
            loaded: function(self,users){ 
                // we attribute a role to the user, 'cashier' or 'manager', depending
                // on the group the user belongs. 
                var pos_users = [];
                for (var i = 0; i < users.length; i++) {
                    var user = users[i];
                    for (var j = 0; j < user.groups_id.length; j++) {
                        var group_id = user.groups_id[j];
                        if (group_id === self.config.group_pos_manager_id[0]) {
                            user.role = 'manager';
                            break;
                        } else if (group_id === self.config.group_pos_user_id[0]) {
                            user.role = 'cashier';
                        }
                    }
                    if (user.role) {
                        pos_users.push(user);
                    }
                    // replace the current user with its updated version
                    if (user.id === self.user.id) {
                        self.user = user;
                    }
                }
                self.users = pos_users; 
            },
        },{
            model: 'stock.location',
            fields: [],
            ids:    function(self){ return [self.config.stock_location_id[0]]; },
            loaded: function(self, locations){ self.shop = locations[0]; },
        },{
            model:  'product.pricelist',
            fields: ['currency_id'],
            ids:    function(self){ return [self.config.pricelist_id[0]]; },
            loaded: function(self, pricelists){ self.pricelist = pricelists[0]; },
        },{
            model: 'res.currency',
            fields: ['symbol','position','rounding','accuracy'],
            ids:    function(self){ return [self.pricelist.currency_id[0]]; },
            loaded: function(self, currencies){
                self.currency = currencies[0];
                if (self.currency.rounding > 0) {
                    self.currency.decimals = Math.ceil(Math.log(1.0 / self.currency.rounding) / Math.log(10));
                } else {
                    self.currency.decimals = 0;
                }

            },
        },{
            model: 'product.packaging',
            fields: ['ean','product_tmpl_id'],
            domain: null,
            loaded: function(self, packagings){ 
                self.db.add_packagings(packagings);
            },
        },{
            model:  'pos.category',
            fields: ['id','name','parent_id','child_id','image'],
            domain: null,
            loaded: function(self, categories){
                self.db.add_categories(categories);
            },
        },{
            model:  'product.product',
            fields: ['display_name', 'list_price','price','pos_categ_id', 'taxes_id', 'ean13', 'default_code', 
                     'to_weight', 'uom_id', 'uos_id', 'uos_coeff', 'mes_type', 'description_sale', 'description',
                     'product_tmpl_id'],
            domain: [['sale_ok','=',true],['available_in_pos','=',true]],
            context: function(self){ return { pricelist: self.pricelist.id, display_default_code: false }; },
            loaded: function(self, products){
                self.db.add_products(products);
            },
        },{
            model:  'account.bank.statement',
            fields: ['account_id','currency','journal_id','state','name','user_id','pos_session_id'],
            domain: function(self){ return [['state', '=', 'open'],['pos_session_id', '=', self.pos_session.id]]; },
            loaded: function(self, bankstatements, tmp){
                self.bankstatements = bankstatements;

                tmp.journals = [];
                _.each(bankstatements,function(statement){
                    tmp.journals.push(statement.journal_id[0]);
                });
            },
        },{
            model:  'account.journal',
            fields: [],
            domain: function(self,tmp){ return [['id','in',tmp.journals]]; },
            loaded: function(self, journals){
                self.journals = journals;

                // associate the bank statements with their journals. 
                var bankstatements = self.bankstatements;
                for(var i = 0, ilen = bankstatements.length; i < ilen; i++){
                    for(var j = 0, jlen = journals.length; j < jlen; j++){
                        if(bankstatements[i].journal_id[0] === journals[j].id){
                            bankstatements[i].journal = journals[j];
                        }
                    }
                }
                self.cashregisters = bankstatements;
                self.cashregisters_by_id = {};
                for (var i = 0; i < self.cashregisters.length; i++) {
                    self.cashregisters_by_id[self.cashregisters[i].id] = self.cashregisters[i];
                }
            },
        },{
            label: 'fonts',
            loaded: function(self){
                var fonts_loaded = new $.Deferred();

                // Waiting for fonts to be loaded to prevent receipt printing
                // from printing empty receipt while loading Inconsolata
                // ( The font used for the receipt ) 
                waitForWebfonts(['Lato','Inconsolata'], function(){
                    fonts_loaded.resolve();
                });

                // The JS used to detect font loading is not 100% robust, so
                // do not wait more than 5sec
                setTimeout(function(){
                    fonts_loaded.resolve();
                },5000);

                return fonts_loaded;
            },
        },{
            label: 'pictures',
            loaded: function(self){
                self.company_logo = new Image();
                var  logo_loaded = new $.Deferred();
                self.company_logo.onload = function(){
                    var img = self.company_logo;
                    var ratio = 1;
                    var targetwidth = 300;
                    var maxheight = 150;
                    if( img.width !== targetwidth ){
                        ratio = targetwidth / img.width;
                    }
                    if( img.height * ratio > maxheight ){
                        ratio = maxheight / img.height;
                    }
                    var width  = Math.floor(img.width * ratio);
                    var height = Math.floor(img.height * ratio);
                    var c = document.createElement('canvas');
                        c.width  = width;
                        c.height = height
                    var ctx = c.getContext('2d');
                        ctx.drawImage(self.company_logo,0,0, width, height);

                    self.company_logo_base64 = c.toDataURL();
                    logo_loaded.resolve();
                };
                self.company_logo.onerror = function(){
                    logo_loaded.reject();
                };
                    self.company_logo.crossOrigin = "anonymous";
                self.company_logo.src = '/web/binary/company_logo' +'?_'+Math.random();

                return logo_loaded;
            },
        },
        ],

        // loads all the needed data on the sever. returns a deferred indicating when all the data has loaded. 
        load_server_data: function(){
            var self = this;
            var loaded = new $.Deferred();
            var progress = 0;
            var progress_step = 1.0 / self.models.length;
            var tmp = {}; // this is used to share a temporary state between models loaders

            function load_model(index){
                if(index >= self.models.length){
                    loaded.resolve();
                }else{
                    var model = self.models[index];
                    self.pos_widget.loading_message(_t('Loading')+' '+(model.label || model.model || ''), progress);

                    var cond = typeof model.condition === 'function'  ? model.condition(self,tmp) : true;
                    if (!cond) {
                        load_model(index+1);
                        return;
                    }

                    var fields =  typeof model.fields === 'function'  ? model.fields(self,tmp)  : model.fields;
                    var domain =  typeof model.domain === 'function'  ? model.domain(self,tmp)  : model.domain;
                    var context = typeof model.context === 'function' ? model.context(self,tmp) : model.context; 
                    var ids     = typeof model.ids === 'function'     ? model.ids(self,tmp) : model.ids;
                    progress += progress_step;
                    

                    if( model.model ){
                        if (model.ids) {
                            var records = new instance.web.Model(model.model).call('read',[ids,fields],context);
                        } else {
                            var records = new instance.web.Model(model.model).query(fields).filter(domain).context(context).all()
                        }
                        records.then(function(result){
                                try{    // catching exceptions in model.loaded(...)
                                    $.when(model.loaded(self,result,tmp))
                                        .then(function(){ load_model(index + 1); },
                                              function(err){ loaded.reject(err); });
                                }catch(err){
                                    console.error(err.stack);
                                    loaded.reject(err);
                                }
                            },function(err){
                                loaded.reject(err);
                            });
                    }else if( model.loaded ){
                        try{    // catching exceptions in model.loaded(...)
                            $.when(model.loaded(self,tmp))
                                .then(  function(){ load_model(index +1); },
                                        function(err){ loaded.reject(err); });
                        }catch(err){
                            loaded.reject(err);
                        }
                    }else{
                        load_model(index + 1);
                    }
                }
            }

            try{
                load_model(0);
            }catch(err){
                loaded.reject(err);
            }

            return loaded;
        },

        // reload the list of partner, returns as a deferred that resolves if there were
        // updated partners, and fails if not
        load_new_partners: function(){
            var self = this;
            var def  = new $.Deferred();
            var fields = _.find(this.models,function(model){ return model.model === 'res.partner'; }).fields;
            new instance.web.Model('res.partner')
                .query(fields)
                .filter([['write_date','>',this.db.get_partner_write_date()]])
                .all({'timeout':3000, 'shadow': true})
                .then(function(partners){
                    if (self.db.add_partners(partners)) {   // check if the partners we got were real updates
                        def.resolve();
                    } else {
                        def.reject();
                    }
                }, function(err,event){ event.preventDefault(); def.reject(); });    
            return def;
        },

        // this is called when an order is removed from the order collection. It ensures that there is always an existing
        // order and a valid selected order
        on_removed_order: function(removed_order,index,reason){
            var order_list = this.get_order_list();
            if( (reason === 'abandon' || removed_order.temporary) && order_list.length > 0){
                // when we intentionally remove an unfinished order, and there is another existing one
                this.set_order(order_list[index] || order_list[order_list.length -1]);
            }else{
                // when the order was automatically removed after completion, 
                // or when we intentionally delete the only concurrent order
                this.add_new_order();
            }
        },

        // returns the user who is currently the cashier for this point of sale
        get_cashier: function(){
            return this.cashier || this.user;
        },
        // changes the current cashier
        set_cashier: function(user){
            this.cashier = user;
        },
        //creates a new empty order and sets it as the current order
        add_new_order: function(){
            var order = new module.Order({},{pos:this});
            this.get('orders').add(order);
            this.set('selectedOrder', order);
            return order;
        },
        // load the locally saved unpaid orders for this session.
        load_orders: function(){
            var jsons = this.db.get_unpaid_orders();
            var orders = [];
            var not_loaded_count = 0; 

            for (var i = 0; i < jsons.length; i++) {
                var json = jsons[i];
                if (json.pos_session_id === this.pos_session.id) {
                    orders.push(new module.Order({},{
                        pos:  this,
                        json: json,
                    }));
                } else {
                    not_loaded_count += 1;
                }
            }

            if (not_loaded_count) {
                console.info('There are '+not_loaded_count+' locally saved unpaid orders belonging to another session');
            }
            
            orders = orders.sort(function(a,b){
                return a.sequence_number - b.sequence_number;
            });

            if (orders.length) {
                this.get('orders').add(orders);
            }
        },

        set_start_order: function(){
            var orders = this.get('orders').models;
            
            if (orders.length && !this.get('selectedOrder')) {
                this.set('selectedOrder',orders[0]);
            } else {
                this.add_new_order();
            }
        },

        // return the current order
        get_order: function(){
            return this.get('selectedOrder');
        },

        // change the current order
        set_order: function(order){
            this.set({ selectedOrder: order });
        },
        
        // return the list of unpaid orders
        get_order_list: function(){
            return this.get('orders').models;
        },

        //removes the current order
        delete_current_order: function(){
            var order = this.get_order();
            if (order) {
                order.destroy({'reason':'abandon'});
            }
        },

        // saves the order locally and try to send it to the backend. 
        // it returns a deferred that succeeds after having tried to send the order and all the other pending orders.
        push_order: function(order) {
            var self = this;

            if(order){
                this.proxy.log('push_order',order.export_as_JSON());
                this.db.add_order(order.export_as_JSON());
            }
            
            var pushed = new $.Deferred();

            this.flush_mutex.exec(function(){
                var flushed = self._flush_orders(self.db.get_orders());

                flushed.always(function(ids){
                    pushed.resolve();
                });
            });
            return pushed;
        },

        // saves the order locally and try to send it to the backend and make an invoice
        // returns a deferred that succeeds when the order has been posted and successfully generated
        // an invoice. This method can fail in various ways:
        // error-no-client: the order must have an associated partner_id. You can retry to make an invoice once
        //     this error is solved
        // error-transfer: there was a connection error during the transfer. You can retry to make the invoice once
        //     the network connection is up 

        push_and_invoice_order: function(order){
            var self = this;
            var invoiced = new $.Deferred(); 

            if(!order.get_client()){
                invoiced.reject('error-no-client');
                return invoiced;
            }

            var order_id = this.db.add_order(order.export_as_JSON());

            this.flush_mutex.exec(function(){
                var done = new $.Deferred(); // holds the mutex

                // send the order to the server
                // we have a 30 seconds timeout on this push.
                // FIXME: if the server takes more than 30 seconds to accept the order,
                // the client will believe it wasn't successfully sent, and very bad
                // things will happen as a duplicate will be sent next time
                // so we must make sure the server detects and ignores duplicated orders

                var transfer = self._flush_orders([self.db.get_order(order_id)], {timeout:30000, to_invoice:true});
                
                transfer.fail(function(){
                    invoiced.reject('error-transfer');
                    done.reject();
                });

                // on success, get the order id generated by the server
                transfer.pipe(function(order_server_id){    

                    // generate the pdf and download it
                    self.pos_widget.do_action('point_of_sale.pos_invoice_report',{additional_context:{ 
                        active_ids:order_server_id,
                    }});

                    invoiced.resolve();
                    done.resolve();
                });

                return done;

            });

            return invoiced;
        },

        // wrapper around the _save_to_server that updates the synch status widget
        _flush_orders: function(orders, options) {
            var self = this;

            this.set('synch',{ state: 'connecting', pending: orders.length});

            return self._save_to_server(orders, options).done(function (server_ids) {
                var pending = self.db.get_orders().length;

                self.set('synch', {
                    state: pending ? 'connecting' : 'connected',
                    pending: pending
                });

                return server_ids;
            });
        },

        // send an array of orders to the server
        // available options:
        // - timeout: timeout for the rpc call in ms
        // returns a deferred that resolves with the list of
        // server generated ids for the sent orders
        _save_to_server: function (orders, options) {
            if (!orders || !orders.length) {
                var result = $.Deferred();
                result.resolve([]);
                return result;
            }
                
            options = options || {};

            var self = this;
            var timeout = typeof options.timeout === 'number' ? options.timeout : 7500 * orders.length;

            // we try to send the order. shadow prevents a spinner if it takes too long. (unless we are sending an invoice,
            // then we want to notify the user that we are waiting on something )
            var posOrderModel = new instance.web.Model('pos.order');
            return posOrderModel.call('create_from_ui',
                [_.map(orders, function (order) {
                    order.to_invoice = options.to_invoice || false;
                    return order;
                })],
                undefined,
                {
                    shadow: !options.to_invoice,
                    timeout: timeout
                }
            ).then(function (server_ids) {
                _.each(orders, function (order) {
                    self.db.remove_order(order.id);
                });
                return server_ids;
            }).fail(function (error, event){
                if(error.code === 200 ){    // Business Logic Error, not a connection problem
                    //if warning do not need to display traceback!!
                    if (error.data.exception_type == 'warning') {
                        delete error.data.debug;
                    }
                    self.pos_widget.screen_selector.show_popup('error-traceback',{
                        message: error.data.message,
                        comment: error.data.debug
                    });
                }
                // prevent an error popup creation by the rpc failure
                // we want the failure to be silent as we send the orders in the background
                event.preventDefault();
                console.error('Failed to send orders:', orders);
            });
        },

        scan_product: function(parsed_code){
            var self = this;
            var selectedOrder = this.get_order();
            if(parsed_code.encoding === 'ean13'){
                var product = this.db.get_product_by_ean13(parsed_code.base_code);
            }else if(parsed_code.encoding === 'reference'){
                var product = this.db.get_product_by_reference(parsed_code.code);
            }

            if(!product){
                return false;
            }

            if(parsed_code.type === 'price'){
                selectedOrder.add_product(product, {price:parsed_code.value});
            }else if(parsed_code.type === 'weight'){
                selectedOrder.add_product(product, {quantity:parsed_code.value, merge:false});
            }else if(parsed_code.type === 'discount'){
                selectedOrder.add_product(product, {discount:parsed_code.value, merge:false});
            }else{
                selectedOrder.add_product(product);
            }
            return true;
        },
    });

    var orderline_id = 1;

    // An orderline represent one element of the content of a client's shopping cart.
    // An orderline contains a product, its quantity, its price, discount. etc. 
    // An Order contains zero or more Orderlines.
    module.Orderline = Backbone.Model.extend({
        initialize: function(attr,options){
            this.pos   = options.pos;
            this.order = options.order;
            if (options.json) {
                this.init_from_JSON(options.json);
                return;
            }
            this.product = options.product;
            this.price   = options.product.price;
            this.quantity = 1;
            this.quantityStr = '1';
            this.discount = 0;
            this.discountStr = '0';
            this.type = 'unit';
            this.selected = false;
            this.id       = orderline_id++; 
        },
        init_from_JSON: function(json) {
            this.product = this.pos.db.get_product_by_id(json.product_id);
            if (!this.product) {
                console.error('ERROR: attempting to recover product not available in the point of sale');
            }
            this.price = json.price_unit;
            this.set_discount(json.discount);
            this.set_quantity(json.qty);
        },
        clone: function(){
            var orderline = new module.Orderline({},{
                pos: this.pos,
                order: null,
                product: this.product,
                price: this.price,
            });
            orderline.quantity = this.quantity;
            orderline.quantityStr = this.quantityStr;
            orderline.discount = this.discount;
            orderline.type = this.type;
            orderline.selected = false;
            return orderline;
        },
        // sets a discount [0,100]%
        set_discount: function(discount){
            var disc = Math.min(Math.max(parseFloat(discount) || 0, 0),100);
            this.discount = disc;
            this.discountStr = '' + disc;
            this.trigger('change',this);
        },
        // returns the discount [0,100]%
        get_discount: function(){
            return this.discount;
        },
        get_discount_str: function(){
            return this.discountStr;
        },
        get_product_type: function(){
            return this.type;
        },
        // sets the quantity of the product. The quantity will be rounded according to the 
        // product's unity of measure properties. Quantities greater than zero will not get 
        // rounded to zero
        set_quantity: function(quantity){
            if(quantity === 'remove'){
                this.order.remove_orderline(this);
                return;
            }else{
                var quant = parseFloat(quantity) || 0;
                var unit = this.get_unit();
                if(unit){
                    if (unit.rounding) {
                        this.quantity    = round_pr(quant, unit.rounding);
                        this.quantityStr = this.quantity.toFixed(Math.ceil(Math.log(1.0 / unit.rounding) / Math.log(10)));
                    } else {
                        this.quantity    = round_pr(quant, 1);
                        this.quantityStr = this.quantity.toFixed(0);
                    }
                }else{
                    this.quantity    = quant;
                    this.quantityStr = '' + this.quantity;
                }
            }
            this.trigger('change',this);
        },
        // return the quantity of product
        get_quantity: function(){
            return this.quantity;
        },
        get_quantity_str: function(){
            return this.quantityStr;
        },
        get_quantity_str_with_unit: function(){
            var unit = this.get_unit();
            if(unit && !unit.is_unit){
                return this.quantityStr + ' ' + unit.name;
            }else{
                return this.quantityStr;
            }
        },
        // return the unit of measure of the product
        get_unit: function(){
            var unit_id = this.product.uom_id;
            if(!unit_id){
                return undefined;
            }
            unit_id = unit_id[0];
            if(!this.pos){
                return undefined;
            }
            return this.pos.units_by_id[unit_id];
        },
        // return the product of this orderline
        get_product: function(){
            return this.product;
        },
        // selects or deselects this orderline
        set_selected: function(selected){
            this.selected = selected;
            this.trigger('change',this);
        },
        // returns true if this orderline is selected
        is_selected: function(){
            return this.selected;
        },
        // when we add an new orderline we want to merge it with the last line to see reduce the number of items
        // in the orderline. This returns true if it makes sense to merge the two
        can_be_merged_with: function(orderline){
            if( this.get_product().id !== orderline.get_product().id){    //only orderline of the same product can be merged
                return false;
            }else if(!this.get_unit() || !this.get_unit().groupable){
                return false;
            }else if(this.get_product_type() !== orderline.get_product_type()){
                return false;
            }else if(this.get_discount() > 0){             // we don't merge discounted orderlines
                return false;
            }else if(this.price !== orderline.price){
                return false;
            }else{ 
                return true;
            }
        },
        merge: function(orderline){
            this.set_quantity(this.get_quantity() + orderline.get_quantity());
        },
        export_as_JSON: function() {
            return {
                qty: this.get_quantity(),
                price_unit: this.get_unit_price(),
                discount: this.get_discount(),
                product_id: this.get_product().id,
            };
        },
        //used to create a json of the ticket, to be sent to the printer
        export_for_printing: function(){
            return {
                quantity:           this.get_quantity(),
                unit_name:          this.get_unit().name,
                price:              this.get_unit_display_price(),
                discount:           this.get_discount(),
                product_name:       this.get_product().display_name,
                price_display :     this.get_display_price(),
                price_with_tax :    this.get_price_with_tax(),
                price_without_tax:  this.get_price_without_tax(),
                tax:                this.get_tax(),
                product_description:      this.get_product().description,
                product_description_sale: this.get_product().description_sale,
            };
        },
        // changes the base price of the product for this orderline
        set_unit_price: function(price){
            this.price = round_di(parseFloat(price) || 0, this.pos.dp['Product Price']);
            this.trigger('change',this);
        },
        get_unit_price: function(){
            return this.price;
        },
        get_unit_display_price: function(){
            if (this.pos.config.iface_tax_included) {
                var quantity = this.quantity;
                this.quantity = 1.0;
                var price = this.get_all_prices().priceWithTax;
                this.quantity = quantity;
                return price;
            } else {
                return this.get_unit_price();
            }
        },
        get_base_price:    function(){
            var rounding = this.pos.currency.rounding;
            return round_pr(this.get_unit_price() * this.get_quantity() * (1 - this.get_discount()/100), rounding);
        },
        get_display_price: function(){
            if (this.pos.config.iface_tax_included) {
                return this.get_all_prices().priceWithTax;
            } else {
                return this.get_base_price();
            }
        },
        get_price_without_tax: function(){
            return this.get_all_prices().priceWithoutTax;
        },
        get_price_with_tax: function(){
            return this.get_all_prices().priceWithTax;
        },
        get_tax: function(){
            return this.get_all_prices().tax;
        },
        get_applicable_taxes: function(){
            // Shenaningans because we need
            // to keep the taxes ordering.
            var ptaxes_ids = this.get_product().taxes_id;
            var ptaxes_set = {};
            for (var i = 0; i < ptaxes_ids.length; i++) {
                ptaxes_set[ptaxes_ids[i]] = true;
            }
            var taxes = [];
            for (var i = 0; i < this.pos.taxes.length; i++) {
                if (ptaxes_set[this.pos.taxes[i].id]) {
                    taxes.push(this.pos.taxes[i]);
                }
            }
            return taxes;
        },
        get_tax_details: function(){
            return this.get_all_prices().taxDetails;
        },
        get_taxes: function(){
            var taxes_ids = this.get_product().taxes_id;
            var taxes = [];
            for (var i = 0; i < taxes_ids.length; i++) {
                taxes.push(this.pos.taxes_by_id[taxes_ids[i]]);
            }
            return taxes;
        },
        get_all_prices: function(){
            var self = this;
            var currency_rounding = this.pos.currency.rounding;
            var base = this.get_base_price();
            var totalTax = base;
            var totalNoTax = base;
            
            var product =  this.get_product(); 
            var taxes = this.get_applicable_taxes();
            var taxtotal = 0;
            var taxdetail = {};
            _.each(taxes, function(tax) {
                if (tax.price_include) {
                    var tmp;
                    if (tax.type === "percent") {
                        tmp =  base - round_pr(base / (1 + tax.amount),currency_rounding); 
                    } else if (tax.type === "fixed") {
                        tmp = round_pr(tax.amount * self.get_quantity(),currency_rounding);
                    } else {
                        throw "This type of tax is not supported by the point of sale: " + tax.type;
                    }
                    tmp = round_pr(tmp,currency_rounding);
                    taxtotal += tmp;
                    totalNoTax -= tmp;
                    taxdetail[tax.id] = tmp;
                } else {
                    var tmp;
                    if (tax.type === "percent") {
                        tmp = tax.amount * base;
                    } else if (tax.type === "fixed") {
                        tmp = tax.amount * self.get_quantity();
                    } else {
                        throw "This type of tax is not supported by the point of sale: " + tax.type;
                    }

                    tmp = round_pr(tmp,currency_rounding);
                    
                    if (tax.include_base_amount) {
                        base += tmp;
                    }

                    taxtotal += tmp;
                    totalTax += tmp;
                    taxdetail[tax.id] = tmp;
                }
            });
            return {
                "priceWithTax": totalTax,
                "priceWithoutTax": totalNoTax,
                "tax": taxtotal,
                "taxDetails": taxdetail,
            };
        },
    });

    module.OrderlineCollection = Backbone.Collection.extend({
        model: module.Orderline,
    });

    // Every Paymentline contains a cashregister and an amount of money.
    module.Paymentline = Backbone.Model.extend({
        initialize: function(attributes, options) {
            this.pos = options.pos;
            this.amount = 0;
            this.selected = false;
            if (options.json) {
                this.init_from_JSON(options.json);
                return;
            }
            this.cashregister = options.cashregister;
            this.name = this.cashregister.journal_id[1];
        },
        init_from_JSON: function(json){
            this.amount = json.amount;
            this.cashregister = this.pos.cashregisters_by_id[json.statement_id];
            this.name = this.cashregister.journal_id[1];
        },
        //sets the amount of money on this payment line
        set_amount: function(value){
            this.amount = round_di(parseFloat(value) || 0, this.pos.currency.decimals);
            this.trigger('change:amount',this);
        },
        // returns the amount of money on this paymentline
        get_amount: function(){
            return this.amount;
        },
        get_amount_str: function(){
            return this.amount.toFixed(this.pos.currency.decimals);
        },
        set_selected: function(selected){
            if(this.selected !== selected){
                this.selected = selected;
                this.trigger('change',this);
            }
        },
        // returns the payment type: 'cash' | 'bank'
        get_type: function(){
            return this.cashregister.journal.type
        },
        // returns the associated cashregister
        //exports as JSON for server communication
        export_as_JSON: function(){
            return {
                name: instance.web.datetime_to_str(new Date()),
                statement_id: this.cashregister.id,
                account_id: this.cashregister.account_id[0],
                journal_id: this.cashregister.journal_id[0],
                amount: this.get_amount()
            };
        },
        //exports as JSON for receipt printing
        export_for_printing: function(){
            return {
                amount: this.get_amount(),
                journal: this.cashregister.journal_id[1],
            };
        },
    });

    module.PaymentlineCollection = Backbone.Collection.extend({
        model: module.Paymentline,
    });

    // An order more or less represents the content of a client's shopping cart (the OrderLines) 
    // plus the associated payment information (the Paymentlines) 
    // there is always an active ('selected') order in the Pos, a new one is created
    // automaticaly once an order is completed and sent to the server.
    module.Order = Backbone.Model.extend({
        initialize: function(attributes,options){
            Backbone.Model.prototype.initialize.apply(this, arguments);
            options  = options || {};

            this.init_locked    = true;
            this.pos            = options.pos; 
            this.selected_orderline   = undefined;
            this.selected_paymentline = undefined;
            this.screen_data    = {};  // see ScreenSelector
            this.temporary      = options.temporary || false;
            this.creation_date  = new Date();
            this.to_invoice     = false;
            this.orderlines     = new module.OrderlineCollection();
            this.paymentlines   = new module.PaymentlineCollection(); 
            this.pos_session_id = this.pos.pos_session.id;

            this.set({ client: null });

            if (options.json) {
                this.init_from_JSON(options.json);
            } else {
                this.sequence_number = this.pos.pos_session.sequence_number++;
                this.uid  = this.generate_unique_id();
                this.name = _t("Order ") + this.uid; 
            }

            this.on('change',              function(){ this.save_to_db("order:change"); }, this);
            this.orderlines.on('change',   function(){ this.save_to_db("orderline:change"); }, this);
            this.orderlines.on('add',      function(){ this.save_to_db("orderline:add"); }, this);
            this.orderlines.on('remove',   function(){ this.save_to_db("orderline:remove"); }, this);
            this.paymentlines.on('change', function(){ this.save_to_db("paymentline:change"); }, this);
            this.paymentlines.on('add',    function(){ this.save_to_db("paymentline:add"); }, this);
            this.paymentlines.on('remove', function(){ this.save_to_db("paymentline:rem"); }, this);

            this.init_locked = false;
            this.save_to_db();

            return this;
        },
        save_to_db: function(){
            if (!this.init_locked) {
                this.pos.db.save_unpaid_order(this);
            } 
        },
        init_from_JSON: function(json) {
            this.sequence_number = json.sequence_number;
            this.pos.pos_session.sequence_number = Math.max(this.sequence_number+1,this.pos.pos_session.sequence_number);
            this.session_id    = json.pos_session_id;
            this.uid = json.uid;
            this.name = _t("Order ") + this.uid;
            if (json.partner_id) {
                var client = this.pos.db.get_partner_by_id(json.partner_id);
                if (!client) {
                    console.error('ERROR: trying to load a parner not available in the pos');
                }
            } else {
                var client = null;
            }
            this.set_client(client);

            this.temporary = false;     // FIXME
            this.to_invoice = false;    // FIXME

            var orderlines = json.lines;
            for (var i = 0; i < orderlines.length; i++) {
                var orderline = orderlines[i][2];
                this.add_orderline(new module.Orderline({}, {pos: this.pos, order: this, json: orderline}));
            }

            var paymentlines = json.statement_ids;
            for (var i = 0; i < paymentlines.length; i++) {
                var paymentline = paymentlines[i][2];
                var newpaymentline = new module.Paymentline({},{pos: this.pos, json: paymentline});
                this.paymentlines.add(newpaymentline);

                if (i === paymentlines.length - 1) {
                    this.select_paymentline(newpaymentline);
                }
            }
        },
        export_as_JSON: function() {
            var orderLines, paymentLines;
            orderLines = [];
            this.orderlines.each(_.bind( function(item) {
                return orderLines.push([0, 0, item.export_as_JSON()]);
            }, this));
            paymentLines = [];
            this.paymentlines.each(_.bind( function(item) {
                return paymentLines.push([0, 0, item.export_as_JSON()]);
            }, this));
            return {
                name: this.get_name(),
                amount_paid: this.get_total_paid(),
                amount_total: this.get_total_with_tax(),
                amount_tax: this.get_total_tax(),
                amount_return: this.get_change(),
                lines: orderLines,
                statement_ids: paymentLines,
                pos_session_id: this.pos_session_id,
                partner_id: this.get_client() ? this.get_client().id : false,
                user_id: this.pos.cashier ? this.pos.cashier.id : this.pos.user.id,
                uid: this.uid,
                sequence_number: this.sequence_number,
            };
        },
        export_for_printing: function(){
            var orderlines = [];
            var self = this;

            this.orderlines.each(function(orderline){
                orderlines.push(orderline.export_for_printing());
            });

            var paymentlines = [];
            this.paymentlines.each(function(paymentline){
                paymentlines.push(paymentline.export_for_printing());
            });
            var client  = this.get('client');
            var cashier = this.pos.cashier || this.pos.user;
            var company = this.pos.company;
            var shop    = this.pos.shop;
            var date    = new Date();

            function is_xml(subreceipt){
                return subreceipt ? (subreceipt.split('\n')[0].indexOf('<!DOCTYPE QWEB') >= 0) : false;
            }

            function render_xml(subreceipt){
                if (!is_xml(subreceipt)) {
                    return subreceipt;
                } else {
                    subreceipt = subreceipt.split('\n').slice(1).join('\n');
                    var qweb = new QWeb2.Engine();
                        qweb.debug = instance.session.debug;
                        qweb.default_dict = _.clone(QWeb.default_dict);
                        qweb.add_template('<templates><t t-name="subreceipt">'+subreceipt+'</t></templates>');
                    
                    return qweb.render('subreceipt',{'pos':self.pos,'widget':self.pos.pos_widget,'order':self, 'receipt': receipt}) ;
                }
            }

            var receipt = {
                orderlines: orderlines,
                paymentlines: paymentlines,
                subtotal: this.get_subtotal(),
                total_with_tax: this.get_total_with_tax(),
                total_without_tax: this.get_total_without_tax(),
                total_tax: this.get_total_tax(),
                total_paid: this.get_total_paid(),
                total_discount: this.get_total_discount(),
                tax_details: this.get_tax_details(),
                change: this.get_change(),
                name : this.get_name(),
                client: client ? client.name : null ,
                invoice_id: null,   //TODO
                cashier: cashier ? cashier.name : null,
                header: this.pos.config.receipt_header || '',
                footer: this.pos.config.receipt_footer || '',
                precision: {
                    price: 2,
                    money: 2,
                    quantity: 3,
                },
                date: { 
                    year: date.getFullYear(), 
                    month: date.getMonth(), 
                    date: date.getDate(),       // day of the month 
                    day: date.getDay(),         // day of the week 
                    hour: date.getHours(), 
                    minute: date.getMinutes() ,
                    isostring: date.toISOString(),
                    localestring: date.toLocaleString(),
                }, 
                company:{
                    email: company.email,
                    website: company.website,
                    company_registry: company.company_registry,
                    contact_address: company.partner_id[1], 
                    vat: company.vat,
                    name: company.name,
                    phone: company.phone,
                    logo:  this.pos.company_logo_base64,
                },
                shop:{
                    name: shop.name,
                },
                currency: this.pos.currency,
            };
            
            if (is_xml(this.pos.config.receipt_header)){
                receipt.header_xml = render_xml(this.pos.config.receipt_header);
            }

            if (is_xml(this.pos.config.receipt_footer)){
                receipt.footer_xml = render_xml(this.pos.config.receipt_footer);
            }

            return receipt;
        },
        is_empty: function(){
            return this.orderlines.models.length === 0;
        },
        generate_unique_id: function() {
            // Generates a public identification number for the order.
            // The generated number must be unique and sequential. They are made 12 digit long
            // to fit into EAN-13 barcodes, should it be needed 

            function zero_pad(num,size){
                var s = ""+num;
                while (s.length < size) {
                    s = "0" + s;
                }
                return s;
            }
            return zero_pad(this.pos.pos_session.id,5) +'-'+
                   zero_pad(this.pos.pos_session.login_number,3) +'-'+
                   zero_pad(this.sequence_number,4);
        },
        get_name: function() {
            return this.name;
        },
        /* ---- Order Lines --- */
        add_orderline: function(line){
            if(line.order){
                line.order.remove_orderline(line);
            }
            line.order = this;
            this.orderlines.add(line);
            this.select_orderline(this.get_last_orderline());
        },
        get_orderline: function(id){
            var orderlines = this.orderlines.models;
            for(var i = 0; i < orderlines.length; i++){
                if(orderlines[i].id === id){
                    return orderlines[i];
                }
            }
            return null;
        },
        get_orderlines: function(){
            return this.orderlines.models;
        },
        get_last_orderline: function(){
            return this.orderlines.at(this.orderlines.length -1);
        },
        remove_orderline: function( line ){
            this.orderlines.remove(line);
            this.select_orderline(this.get_last_orderline());
        },
        add_product: function(product, options){
            options = options || {};
            var attr = JSON.parse(JSON.stringify(product));
            attr.pos = this.pos;
            attr.order = this;
            var line = new module.Orderline({}, {pos: this.pos, order: this, product: product});

            if(options.quantity !== undefined){
                line.set_quantity(options.quantity);
            }
            if(options.price !== undefined){
                line.set_unit_price(options.price);
            }
            if(options.discount !== undefined){
                line.set_discount(options.discount);
            }

            if(options.extras !== undefined){
                for (var prop in options.extras) { 
                    line[prop] = options.extras[prop];
                }
            }

            var last_orderline = this.get_last_orderline();
            if( last_orderline && last_orderline.can_be_merged_with(line) && options.merge !== false){
                last_orderline.merge(line);
            }else{
                this.orderlines.add(line);
            }
            this.select_orderline(this.get_last_orderline());
        },
        get_selected_orderline: function(){
            return this.selected_orderline;
        },
        select_orderline: function(line){
            if(line){
                if(line !== this.selected_orderline){
                    if(this.selected_orderline){
                        this.selected_orderline.set_selected(false);
                    }
                    this.selected_orderline = line;
                    this.selected_orderline.set_selected(true);
                }
            }else{
                this.selected_orderline = undefined;
            }
        },
        deselect_orderline: function(){
            if(this.selected_orderline){
                this.selected_orderline.set_selected(false);
                this.selected_orderline = undefined;
            }
        },
        /* ---- Payment Lines --- */
        add_paymentline: function(cashregister) {
            var newPaymentline = new module.Paymentline({},{cashregister:cashregister, pos: this.pos});
            if(cashregister.journal.type !== 'cash' || this.pos.config.iface_precompute_cash){
                newPaymentline.set_amount( Math.max(this.get_due(),0) );
            }
            this.paymentlines.add(newPaymentline);
            this.select_paymentline(newPaymentline);

        },
        get_paymentlines: function(){
            return this.paymentlines.models;
        },
        remove_paymentline: function(line){
            if(this.selected_paymentline === line){
                this.select_paymentline(undefined);
            }
            this.paymentlines.remove(line);
        },
        clean_empty_paymentlines: function() {
            var lines = this.paymentlines.models;
            var empty = [];
            for ( var i = 0; i < lines.length; i++) {
                if (!lines[i].get_amount()) {
                    empty.push(lines[i]);
                }
            }
            for ( var i = 0; i < empty.length; i++) {
                this.remove_paymentline(empty[i]);
            }
        },
        select_paymentline: function(line){
            if(line !== this.selected_paymentline){
                if(this.selected_paymentline){
                    this.selected_paymentline.set_selected(false);
                }
                this.selected_paymentline = line;
                if(this.selected_paymentline){
                    this.selected_paymentline.set_selected(true);
                }
                this.trigger('change:selected_paymentline',this.selected_paymentline);
            }
        },
        /* ---- Payment Status --- */
        get_subtotal : function(){
            return this.orderlines.reduce((function(sum, orderLine){
                return sum + orderLine.get_display_price();
            }), 0);
        },
        get_total_with_tax: function() {
            return this.orderlines.reduce((function(sum, orderLine) {
                return sum + orderLine.get_price_with_tax();
            }), 0);
        },
        get_total_without_tax: function() {
            return this.orderlines.reduce((function(sum, orderLine) {
                return sum + orderLine.get_price_without_tax();
            }), 0);
        },
        get_total_discount: function() {
            return this.orderlines.reduce((function(sum, orderLine) {
                return sum + (orderLine.get_unit_price() * (orderLine.get_discount()/100) * orderLine.get_quantity());
            }), 0);
        },
        get_total_tax: function() {
            return this.orderlines.reduce((function(sum, orderLine) {
                return sum + orderLine.get_tax();
            }), 0);
        },
        get_total_paid: function() {
            return this.paymentlines.reduce((function(sum, paymentLine) {
                return sum + paymentLine.get_amount();
            }), 0);
        },
        get_tax_details: function(){
            var details = {};
            var fulldetails = [];

            this.orderlines.each(function(line){
                var ldetails = line.get_tax_details();
                for(var id in ldetails){
                    if(ldetails.hasOwnProperty(id)){
                        details[id] = (details[id] || 0) + ldetails[id];
                    }
                }
            });
            
            for(var id in details){
                if(details.hasOwnProperty(id)){
                    fulldetails.push({amount: details[id], tax: this.pos.taxes_by_id[id], name: this.pos.taxes_by_id[id].name});
                }
            }

            return fulldetails;
        },
        // Returns a total only for the orderlines with products belonging to the category 
        get_total_for_category_with_tax: function(categ_id){
            var total = 0;
            var self = this;

            if (categ_id instanceof Array) {
                for (var i = 0; i < categ_id.length; i++) {
                    total += this.get_total_for_category_with_tax(categ_id[i]);
                }
                return total;
            }
            
            this.orderlines.each(function(line){
                if ( self.pos.db.category_contains(categ_id,line.product.id) ) {
                    total += line.get_price_with_tax();
                }
            });

            return total;
        },
        get_total_for_taxes: function(tax_id){
            var total = 0;
            var self = this;

            if (!(tax_id instanceof Array)) {
                tax_id = [tax_id];
            }

            var tax_set = {};

            for (var i = 0; i < tax_id.length; i++) {
                tax_set[tax_id[i]] = true;
            }

            this.orderlines.each(function(line){
                var taxes_ids = line.get_product().taxes_id;
                for (var i = 0; i < taxes_ids.length; i++) {
                    if (tax_set[taxes_ids[i]]) {
                        total += line.get_price_with_tax();
                        return;
                    }
                }
            });

            return total;
        },
        get_change: function(paymentline) {
            if (!paymentline) {
                var change = this.get_total_paid() - this.get_total_with_tax();
            } else {
                var change = -this.get_total_with_tax(); 
                var lines  = this.paymentlines.models;
                for (var i = 0; i < lines.length; i++) {
                    change += lines[i].get_amount();
                    if (lines[i] === paymentline) {
                        break;
                    }
                }
            }
            return round_pr(Math.max(0,change), this.pos.currency.rounding);
        },
        get_due: function(paymentline) {
            if (!paymentline) {
                var due = this.get_total_with_tax() - this.get_total_paid();
            } else {
                var due = this.get_total_with_tax();
                var lines = this.paymentlines.models;
                for (var i = 0; i < lines.length; i++) {
                    if (lines[i] === paymentline) {
                        break;
                    } else {
                        due -= lines[i].get_amount();
                    }
                }
            }
            return round_pr(Math.max(0,due), this.pos.currency.rounding);
        },
        is_paid: function(){
            return this.get_due() === 0;
        },
        is_paid_with_cash: function(){
            return !!this.paymentlines.find( function(pl){
                return pl.cashregister.journal.type === 'cash';
            });
        },
        finalize: function(){
            this.destroy();
        },
        destroy: function(args){
            Backbone.Model.prototype.destroy.apply(this,arguments);
            this.pos.db.remove_unpaid_order(this);
        },
        /* ---- Invoice --- */
        set_to_invoice: function(to_invoice) {
            this.to_invoice = to_invoice;
        },
        is_to_invoice: function(){
            return this.to_invoice;
        },
        /* ---- Client / Customer --- */
        // the client related to the current order.
        set_client: function(client){
            this.set('client',client);
        },
        get_client: function(){
            return this.get('client');
        },
        get_client_name: function(){
            var client = this.get('client');
            return client ? client.name : "";
        },
        /* ---- Screen Status --- */
        // the order also stores the screen status, as the PoS supports
        // different active screens per order. This method is used to
        // store the screen status.
        set_screen_data: function(key,value){
            if(arguments.length === 2){
                this.screen_data[key] = value;
            }else if(arguments.length === 1){
                for(var key in arguments[0]){
                    this.screen_data[key] = arguments[0][key];
                }
            }
        },
        //see set_screen_data
        get_screen_data: function(key){
            return this.screen_data[key];
        },
    });

    module.OrderCollection = Backbone.Collection.extend({
        model: module.Order,
    });

    /*
     The numpad handles both the choice of the property currently being modified
     (quantity, price or discount) and the edition of the corresponding numeric value.
     */
    module.NumpadState = Backbone.Model.extend({
        defaults: {
            buffer: "0",
            mode: "quantity"
        },
        appendNewChar: function(newChar) {
            var oldBuffer;
            oldBuffer = this.get('buffer');
            if (oldBuffer === '0') {
                this.set({
                    buffer: newChar
                });
            } else if (oldBuffer === '-0') {
                this.set({
                    buffer: "-" + newChar
                });
            } else {
                this.set({
                    buffer: (this.get('buffer')) + newChar
                });
            }
            this.trigger('set_value',this.get('buffer'));
        },
        deleteLastChar: function() {
            if(this.get('buffer') === ""){
                if(this.get('mode') === 'quantity'){
                    this.trigger('set_value','remove');
                }else{
                    this.trigger('set_value',this.get('buffer'));
                }
            }else{
                var newBuffer = this.get('buffer').slice(0,-1) || "";
                this.set({ buffer: newBuffer });
                this.trigger('set_value',this.get('buffer'));
            }
        },
        switchSign: function() {
            var oldBuffer;
            oldBuffer = this.get('buffer');
            this.set({
                buffer: oldBuffer[0] === '-' ? oldBuffer.substr(1) : "-" + oldBuffer 
            });
            this.trigger('set_value',this.get('buffer'));
        },
        changeMode: function(newMode) {
            this.set({
                buffer: "0",
                mode: newMode
            });
        },
        reset: function() {
            this.set({
                buffer: "0",
                mode: "quantity"
            });
        },
        resetValue: function(){
            this.set({buffer:'0'});
        },
    });
}<|MERGE_RESOLUTION|>--- conflicted
+++ resolved
@@ -193,10 +193,7 @@
             loaded: function(self,taxes){ 
                 self.taxes = taxes; 
                 self.taxes_by_id = {};
-<<<<<<< HEAD
                 
-=======
->>>>>>> 35a061eb
                 for (var i = 0; i < taxes.length; i++) {
                     self.taxes_by_id[taxes[i].id] = taxes[i];
                 }
