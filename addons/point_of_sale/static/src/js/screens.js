
// this file contains the screens definitions. Screens are the
// content of the right pane of the pos, containing the main functionalities. 
// screens are contained in the PosWidget, in pos_widget.js
// all screens are present in the dom at all time, but only one is shown at the
// same time. 
//
// transition between screens is made possible by the use of the screen_selector,
// which is responsible of hiding and showing the screens, as well as maintaining
// the state of the screens between different orders.
//
// all screens inherit from ScreenWidget. the only addition from the base widgets
// are show() and hide() which shows and hides the screen but are also used to 
// bind and unbind actions on widgets and devices. The screen_selector guarantees
// that only one screen is shown at the same time and that show() is called after all
// hide()s

function openerp_pos_screens(instance, module){ //module is instance.point_of_sale
    var QWeb = instance.web.qweb,
    _t = instance.web._t;

    var round_pr = instance.web.round_precision

    module.ScreenSelector = instance.web.Class.extend({
        init: function(options){
            this.pos = options.pos;

            this.screen_set = options.screen_set || {};

            this.popup_set = options.popup_set || {};

            this.default_screen = options.default_screen;

            this.current_popup = null;

            this.current_mode = options.default_mode || 'cashier';

            this.current_screen = null; 

            for(screen_name in this.screen_set){
                this.screen_set[screen_name].hide();
            }
            
            for(popup_name in this.popup_set){
                this.popup_set[popup_name].hide();
            }

            this.pos.get('selectedOrder').set_screen_data({
                'screen': this.default_screen,
            });

            this.pos.bind('change:selectedOrder', this.load_saved_screen, this);
        },
        add_screen: function(screen_name, screen){
            screen.hide();
            this.screen_set[screen_name] = screen;
            return this;
        },
        show_popup: function(name,options){
            if(this.current_popup){
                this.close_popup();
            }
            this.current_popup = this.popup_set[name];
            this.current_popup.show(options);
        },
        close_popup: function(){
            if(this.current_popup){
                this.current_popup.close();
                this.current_popup.hide();
                this.current_popup = null;
            }
        },
        load_saved_screen:  function(){
            this.close_popup();
            var selectedOrder = this.pos.get('selectedOrder');
            // FIXME : this changing screen behaviour is sometimes confusing ... 
            this.set_current_screen(selectedOrder.get_screen_data('screen') || this.default_screen,null,'refresh');
            //this.set_current_screen(this.default_screen,null,'refresh');
            
        },
        set_user_mode: function(user_mode){
            if(user_mode !== this.current_mode){
                this.close_popup();
                this.current_mode = user_mode;
                this.load_saved_screen();
            }
        },
        get_user_mode: function(){
            return this.current_mode;
        },
        set_current_screen: function(screen_name,params,refresh){
            var screen = this.screen_set[screen_name];
            if(!screen){
                console.error("ERROR: set_current_screen("+screen_name+") : screen not found");
            }

            this.close_popup();

            var order = this.pos.get('selectedOrder');
            var old_screen_name = order.get_screen_data('screen');

            order.set_screen_data('screen',screen_name);

            if(params){
                order.set_screen_data('params',params);
            }

            if( screen_name !== old_screen_name ){
                order.set_screen_data('previous-screen',old_screen_name);
            }

            if ( refresh || screen !== this.current_screen){
                if(this.current_screen){
                    this.current_screen.close();
                    this.current_screen.hide();
                }
                this.current_screen = screen;
                this.current_screen.show();
            }
        },
        get_current_screen: function(){
            return this.pos.get('selectedOrder').get_screen_data('screen') || this.default_screen;
        },
        back: function(){
            var previous = this.pos.get('selectedOrder').get_screen_data('previous-screen');
            if(previous){
                this.set_current_screen(previous);
            }
        },
        get_current_screen_param: function(param){
            var params = this.pos.get('selectedOrder').get_screen_data('params');
            return params ? params[param] : undefined;
        },
        set_default_screen: function(){
            this.set_current_screen(this.default_screen);
        },
    });

    module.ScreenWidget = module.PosBaseWidget.extend({

        show_numpad:     true,  
        show_leftpane:   true,

        init: function(parent,options){
            this._super(parent,options);
            this.hidden = false;
        },

        help_button_action: function(){
            this.pos_widget.screen_selector.show_popup('help');
        },

        barcode_product_screen:         'products',     //if defined, this screen will be loaded when a product is scanned

        hotkeys_handlers: {},

        // what happens when a product is scanned : 
        // it will add the product to the order and go to barcode_product_screen. 
        barcode_product_action: function(code){
            var self = this;
            if(self.pos.scan_product(code)){
                if(self.barcode_product_screen){ 
                    self.pos_widget.screen_selector.set_current_screen(self.barcode_product_screen);
                }
            }else{
                self.pos_widget.screen_selector.show_popup('error-barcode',code.code);
            }
        },

        // what happens when a cashier id barcode is scanned.
        // the default behavior is the following : 
        // - if there's a user with a matching ean, put it as the active 'cashier', go to cashier mode, and return true
        // - else : do nothing and return false. You probably want to extend this to show and appropriate error popup... 
        barcode_cashier_action: function(code){
            var users = this.pos.users;
            for(var i = 0, len = users.length; i < len; i++){
                if(users[i].ean13 === code.code){
                    this.pos.cashier = users[i];
                    this.pos_widget.username.refresh();
                    return true;
                }
            }
            this.pos_widget.screen_selector.show_popup('error-barcode',code.code);
            return false;
        },
        
        // what happens when a client id barcode is scanned.
        // the default behavior is the following : 
        // - if there's a user with a matching ean, put it as the active 'client' and return true
        // - else : return false. 
        barcode_client_action: function(code){
            var partner = this.pos.db.get_partner_by_ean13(code.code);
            if(partner){
                this.pos.get('selectedOrder').set_client(partner);
                this.pos_widget.username.refresh();
                return true;
            }
            this.pos_widget.screen_selector.show_popup('error-barcode',code.code);
            return false;
        },
        
        // what happens when a discount barcode is scanned : the default behavior
        // is to set the discount on the last order.
        barcode_discount_action: function(code){
            var last_orderline = this.pos.get('selectedOrder').getLastOrderline();
            if(last_orderline){
                last_orderline.set_discount(code.value)
            }
        },
        // What happens when an invalid barcode is scanned : shows an error popup.
        barcode_error_action: function(code){
            this.pos_widget.screen_selector.show_popup('error-barcode',code.code);
        },

        // this method shows the screen and sets up all the widget related to this screen. Extend this method
        // if you want to alter the behavior of the screen.
        show: function(){
            var self = this;

            this.hidden = false;
            if(this.$el){
                this.$el.removeClass('oe_hidden');
            }

            var self = this;

            this.pos_widget.set_numpad_visible(this.show_numpad);
            this.pos_widget.set_leftpane_visible(this.show_leftpane);

            this.pos_widget.username.set_user_mode(this.pos_widget.screen_selector.get_user_mode());

            this.pos.barcode_reader.set_action_callback({
                'cashier': self.barcode_cashier_action ? function(code){ self.barcode_cashier_action(code); } : undefined ,
                'product': self.barcode_product_action ? function(code){ self.barcode_product_action(code); } : undefined ,
                'client' : self.barcode_client_action ?  function(code){ self.barcode_client_action(code);  } : undefined ,
                'discount': self.barcode_discount_action ? function(code){ self.barcode_discount_action(code); } : undefined,
                'error'   : self.barcode_error_action ?  function(code){ self.barcode_error_action(code);   } : undefined,
            });
        },

        // this method is called when the screen is closed to make place for a new screen. this is a good place
        // to put your cleanup stuff as it is guaranteed that for each show() there is one and only one close()
        close: function(){
            if(this.pos.barcode_reader){
                this.pos.barcode_reader.reset_action_callbacks();
            }
        },

        // this methods hides the screen. It's not a good place to put your cleanup stuff as it is called on the
        // POS initialization.
        hide: function(){
            this.hidden = true;
            if(this.$el){
                this.$el.addClass('oe_hidden');
            }
        },

        // we need this because some screens re-render themselves when they are hidden
        // (due to some events, or magic, or both...)  we must make sure they remain hidden.
        // the good solution would probably be to make them not re-render themselves when they
        // are hidden. 
        renderElement: function(){
            this._super();
            if(this.hidden){
                if(this.$el){
                    this.$el.addClass('oe_hidden');
                }
            }
        },
    });

    module.PopUpWidget = module.PosBaseWidget.extend({
        show: function(){
            if(this.$el){
                this.$el.removeClass('oe_hidden');
            }
        },
        /* called before hide, when a popup is closed */
        close: function(){
        },
        /* hides the popup. keep in mind that this is called in the initialization pass of the 
         * pos instantiation, so you don't want to do anything fancy in here */
        hide: function(){
            if(this.$el){
                this.$el.addClass('oe_hidden');
            }
        },
    });

    module.FullscreenPopup = module.PopUpWidget.extend({
        template:'FullscreenPopupWidget',
        show: function(){
            var self = this;
            this._super();
            this.renderElement();
            this.$('.button.fullscreen').off('click').click(function(){
                window.document.body.webkitRequestFullscreen();
                self.pos_widget.screen_selector.close_popup();
            });
            this.$('.button.cancel').off('click').click(function(){
                self.pos_widget.screen_selector.close_popup();
            });
        },
        ismobile: function(){
            return typeof window.orientation !== 'undefined'; 
        }
    });


    module.ErrorPopupWidget = module.PopUpWidget.extend({
        template:'ErrorPopupWidget',
        show: function(options){
            options = options || {};
            var self = this;
            this._super();

            $('body').append('<audio src="/point_of_sale/static/src/sounds/error.wav" autoplay="true"></audio>');

            this.message = options.message || _t('Error');
            this.comment = options.comment || '';

            this.renderElement();

            this.pos.barcode_reader.save_callbacks();
            this.pos.barcode_reader.reset_action_callbacks();

            this.$('.footer .button').click(function(){
                self.pos_widget.screen_selector.close_popup();
                if ( options.confirm ) {
                    options.confirm.call(self);
                }
            });
        },
        close:function(){
            this._super();
            this.pos.barcode_reader.restore_callbacks();
        },
    });

    module.ErrorTracebackPopupWidget = module.ErrorPopupWidget.extend({
        template:'ErrorTracebackPopupWidget',
    });

    module.ErrorBarcodePopupWidget = module.ErrorPopupWidget.extend({
        template:'ErrorBarcodePopupWidget',
        show: function(barcode){
            this.barcode = barcode;
            this._super();
        },
    });

    module.ConfirmPopupWidget = module.PopUpWidget.extend({
        template: 'ConfirmPopupWidget',
        show: function(options){
            var self = this;
            this._super();

            this.message = options.message || '';
            this.comment = options.comment || '';
            this.renderElement();
            
            this.$('.button.cancel').click(function(){
                self.pos_widget.screen_selector.close_popup();
                if( options.cancel ){
                    options.cancel.call(self);
                }
            });

            this.$('.button.confirm').click(function(){
                self.pos_widget.screen_selector.close_popup();
                if( options.confirm ){
                    options.confirm.call(self);
                }
            });
        },
    });

    module.ErrorInvoiceTransferPopupWidget = module.ErrorPopupWidget.extend({
        template: 'ErrorInvoiceTransferPopupWidget',
    });

    module.UnsentOrdersPopupWidget = module.PopUpWidget.extend({
        template: 'UnsentOrdersPopupWidget',
        show: function(options){
            var self = this;
            this._super(options);
            this.renderElement();
            this.$('.button.confirm').click(function(){
                self.pos_widget.screen_selector.close_popup();
            });
        },
    });

    module.ScaleScreenWidget = module.ScreenWidget.extend({
        template:'ScaleScreenWidget',

        next_screen: 'products',
        previous_screen: 'products',

        show_leftpane:   false,

        show: function(){
            this._super();
            var self = this;
            var queue = this.pos.proxy_queue;

            this.set_weight(0);
            this.renderElement();

            this.hotkey_handler = function(event){
                if(event.which === 13){
                    self.order_product();
                    self.pos_widget.screen_selector.set_current_screen(self.next_screen);
                }else if(event.which === 27){
                    self.pos_widget.screen_selector.set_current_screen(self.previous_screen);
                }
            };

            $('body').on('keyup',this.hotkey_handler);

            this.$('.back').click(function(){
                self.pos_widget.screen_selector.set_current_screen(self.previous_screen);
            });

            this.$('.next,.buy-product').click(function(){
                self.order_product();
                self.pos_widget.screen_selector.set_current_screen(self.next_screen);
            });

            queue.schedule(function(){
                return self.pos.proxy.scale_read().then(function(weight){
                    self.set_weight(weight.weight);
                });
            },{duration:50, repeat: true});

        },
        get_product: function(){
            var ss = this.pos_widget.screen_selector;
            if(ss){
                return ss.get_current_screen_param('product');
            }else{
                return undefined;
            }
        },
        order_product: function(){
            this.pos.get('selectedOrder').addProduct(this.get_product(),{ quantity: this.weight });
        },
        get_product_name: function(){
            var product = this.get_product();
            return (product ? product.display_name : undefined) || 'Unnamed Product';
        },
        get_product_price: function(){
            var product = this.get_product();
            return (product ? product.price : 0) || 0;
        },
        set_weight: function(weight){
            this.weight = weight;
            this.$('.weight').text(this.get_product_weight_string());
            this.$('.computed-price').text(this.get_computed_price_string());
        },
        get_product_weight_string: function(){
            var product = this.get_product();
            var defaultstr = (this.weight || 0).toFixed(3) + ' Kg';
            if(!product || !this.pos){
                return defaultstr;
            }
            var unit_id = product.uos_id || product.uom_id;
            if(!unit_id){
                return defaultstr;
            }
            var unit = this.pos.units_by_id[unit_id[0]];
            var weight = round_pr(this.weight || 0, unit.rounding);
            var weightstr = weight.toFixed(Math.ceil(Math.log(1.0/unit.rounding) / Math.log(10) ));
                weightstr += ' Kg';
            return weightstr;
        },
        get_computed_price_string: function(){
            return this.format_currency(this.get_product_price() * this.weight);
        },
        close: function(){
            var self = this;
            this._super();
            $('body').off('keyup',this.hotkey_handler);

            this.pos.proxy_queue.clear();
        },
    });

    module.ProductScreenWidget = module.ScreenWidget.extend({
        template:'ProductScreenWidget',

        show_numpad:     true,
        show_leftpane:   true,

        start: function(){ //FIXME this should work as renderElement... but then the categories aren't properly set. explore why
            var self = this;

            this.product_list_widget = new module.ProductListWidget(this,{
                click_product_action: function(product){
                    if(product.to_weight && self.pos.config.iface_electronic_scale){
                        self.pos_widget.screen_selector.set_current_screen('scale',{product: product});
                    }else{
                        self.pos.get('selectedOrder').addProduct(product);
                    }
                },
                product_list: this.pos.db.get_product_by_category(0)
            });
            this.product_list_widget.replace(this.$('.placeholder-ProductListWidget'));

            this.product_categories_widget = new module.ProductCategoriesWidget(this,{
                product_list_widget: this.product_list_widget,
            });
            this.product_categories_widget.replace(this.$('.placeholder-ProductCategoriesWidget'));
        },

        show: function(){
            this._super();
            var self = this;

            this.product_categories_widget.reset_category();

            this.pos_widget.order_widget.set_editable(true);
        },

        close: function(){
            this._super();

            this.pos_widget.order_widget.set_editable(false);

            if(this.pos.config.iface_vkeyboard && this.pos_widget.onscreen_keyboard){
                this.pos_widget.onscreen_keyboard.hide();
            }
        },
    });

    module.ClientListScreenWidget = module.ScreenWidget.extend({
        template: 'ClientListScreenWidget',

        init: function(parent, options){
            this._super(parent, options);
            this.partner_cache = new module.DomCache();
        },

        show_leftpane: false,

        auto_back: true,

        show: function(){
            var self = this;
            this._super();

            this.renderElement();
            this.details_visible = false;
            this.old_client = this.pos.get('selectedOrder').get('client');
            this.new_client = this.old_client;

            this.$('.back').click(function(){
                self.pos_widget.screen_selector.back();
            });

            this.$('.next').click(function(){
                self.save_changes();
                self.pos_widget.screen_selector.back();
            });

            this.$('.new-customer').click(function(){
                self.display_client_details('edit',{
                    'country_id': self.pos.company.country_id,
                });
            });

            var partners = this.pos.db.get_partners_sorted(1000);
            this.render_list(partners);
            
            this.reload_partners();

            if( this.old_client ){
                this.display_client_details('show',this.old_client,0);
            }

            this.$('.client-list-contents').delegate('.client-line','click',function(event){
                self.line_select(event,$(this),parseInt($(this).data('id')));
            });

            var search_timeout = null;

            if(this.pos.config.iface_vkeyboard && this.pos_widget.onscreen_keyboard){
                this.pos_widget.onscreen_keyboard.connect(this.$('.searchbox input'));
            }

            this.$('.searchbox input').on('keyup',function(event){
                clearTimeout(search_timeout);

                var query = this.value;

                search_timeout = setTimeout(function(){
                    self.perform_search(query,event.which === 13);
                },70);
            });

            this.$('.searchbox .search-clear').click(function(){
                self.clear_search();
            });
        },
        barcode_client_action: function(code){
            if (this.editing_client) {
                this.$('.detail.barcode').val(code.code);
            } else if (this.pos.db.get_partner_by_ean13(code.code)) {
                this.display_client_details('show',this.pos.db.get_partner_by_ean13(code.code));
            }
        },
        perform_search: function(query, associate_result){
            if(query){
                var customers = this.pos.db.search_partner(query);
                this.display_client_details('hide');
                if ( associate_result && customers.length === 1){
                    this.new_client = customers[0];
                    this.save_changes();
                    this.pos_widget.screen_selector.back();
                }
                this.render_list(customers);
            }else{
                var customers = this.pos.db.get_partners_sorted();
                this.render_list(customers);
            }
        },
        clear_search: function(){
            var customers = this.pos.db.get_partners_sorted(1000);
            this.render_list(customers);
            this.$('.searchbox input')[0].value = '';
            this.$('.searchbox input').focus();
        },
        render_list: function(partners){
            var contents = this.$el[0].querySelector('.client-list-contents');
            contents.innerHTML = "";
            for(var i = 0, len = Math.min(partners.length,1000); i < len; i++){
                var partner    = partners[i];
                var clientline = this.partner_cache.get_node(partner.id);
                if(!clientline){
                    var clientline_html = QWeb.render('ClientLine',{widget: this, partner:partners[i]});
                    var clientline = document.createElement('tbody');
                    clientline.innerHTML = clientline_html;
                    clientline = clientline.childNodes[1];
                    this.partner_cache.cache_node(partner.id,clientline);
                }
                if( partners === this.new_client ){
                    clientline.classList.add('highlight');
                }else{
                    clientline.classList.remove('highlight');
                }
                contents.appendChild(clientline);
            }
        },
        save_changes: function(){
            if( this.has_client_changed() ){
                this.pos.get('selectedOrder').set_client(this.new_client);
            }
        },
        has_client_changed: function(){
            if( this.old_client && this.new_client ){
                return this.old_client.id !== this.new_client.id;
            }else{
                return !!this.old_client !== !!this.new_client;
            }
        },
        toggle_save_button: function(){
            var $button = this.$('.button.next');
            if (this.editing_client) {
                $button.addClass('oe_hidden');
                return;
            } else if( this.new_client ){
                if( !this.old_client){
                    $button.text(_t('Set Customer'));
                }else{
                    $button.text(_t('Change Customer'));
                }
            }else{
                $button.text(_t('Deselect Customer'));
            }
            $button.toggleClass('oe_hidden',!this.has_client_changed());
        },
        line_select: function(event,$line,id){
            var partner = this.pos.db.get_partner_by_id(id);
            this.$('.client-list .lowlight').removeClass('lowlight');
            if ( $line.hasClass('highlight') ){
                $line.removeClass('highlight');
                $line.addClass('lowlight');
                this.display_client_details('hide',partner);
                this.new_client = null;
                this.toggle_save_button();
            }else{
                this.$('.client-list .highlight').removeClass('highlight');
                $line.addClass('highlight');
                var y = event.pageY - $line.parent().offset().top
                this.display_client_details('show',partner,y);
                this.new_client = partner;
                this.toggle_save_button();
            }
        },
        partner_icon_url: function(id){
            return '/web/binary/image?model=res.partner&id='+id+'&field=image_small';
        },

        // ui handle for the 'edit selected customer' action
        edit_client_details: function(partner) {
            this.display_client_details('edit',partner);
        },

        // ui handle for the 'cancel customer edit changes' action
        undo_client_details: function(partner) {
            if (!partner.id) {
                this.display_client_details('hide');
            } else {
                this.display_client_details('show',partner);
            }
        },

        // what happens when we save the changes on the client edit form -> we fetch the fields, sanitize them,
        // send them to the backend for update, and call saved_client_details() when the server tells us the
        // save was successfull.
        save_client_details: function(partner) {
            var self = this;
            
            var fields = {}
            this.$('.client-details-contents .detail').each(function(idx,el){
                fields[el.name] = el.value;
            });

            if (!fields.name) {
                this.pos_widget.screen_selector.show_popup('error',{
                    message: _t('A Customer Name Is Required'),
                });
                return;
            }
            
            if (this.uploaded_picture) {
                fields.image = this.uploaded_picture;
            }

            fields.id           = partner.id || false;
            fields.country_id   = fields.country_id || false;
            fields.ean13        = fields.ean13 ? this.pos.barcode_reader.sanitize_ean(fields.ean13) : false; 

            new instance.web.Model('res.partner').call('create_from_ui',[fields]).then(function(partner_id){
                self.saved_client_details(partner_id);
            });
        },
        
        // what happens when we've just pushed modifications for a partner of id partner_id
        saved_client_details: function(partner_id){
            var self = this;
            this.reload_partners().then(function(){
                var partner = self.pos.db.get_partner_by_id(partner_id);
                if (partner) {
                    self.new_client = partner;
                    self.toggle_save_button();
                    self.display_client_details('show',partner);
                } else {
                    // should never happen, because create_from_ui must return the id of the partner it
                    // has created, and reload_partner() must have loaded the newly created partner. 
                    self.display_client_details('hide');
                }
            });
        },

        // resizes an image, keeping the aspect ratio intact,
        // the resize is useful to avoid sending 12Mpixels jpegs
        // over a wireless connection.
        resize_image_to_dataurl: function(img, maxwidth, maxheight, callback){
            img.onload = function(){
                var png = new Image();
                var canvas = document.createElement('canvas');
                var ctx    = canvas.getContext('2d');
                var ratio  = 1;

                if (img.width > maxwidth) {
                    ratio = maxwidth / img.width;
                }
                if (img.height * ratio > maxheight) {
                    ratio = maxheight / img.height;
                }
                var width  = Math.floor(img.width * ratio);
                var height = Math.floor(img.height * ratio);

                canvas.width  = width;
                canvas.height = height;
                ctx.drawImage(img,0,0,width,height);

                var dataurl = canvas.toDataURL();
                callback(dataurl);
            }
        },

        // Loads and resizes a File that contains an image.
        // callback gets a dataurl in case of success.
        load_image_file: function(file, callback){
            var self = this;
            if (!file.type.match(/image.*/)) {
                this.pos_widget.screen_selector.show_popup('error',{
                    message:_t('Unsupported File Format'),
                    comment:_t('Only web-compatible Image formats such as .png or .jpeg are supported'),
                });
                return;
            }
            
            var reader = new FileReader();
            reader.onload = function(event){
                var dataurl = event.target.result;
                var img     = new Image();
                img.src = dataurl;
                self.resize_image_to_dataurl(img,800,600,callback);
            }
            reader.onerror = function(){
                self.pos_widget.screen_selector.show_popup('error',{
                    message:_t('Could Not Read Image'),
                    comment:_t('The provided file could not be read due to an unknown error'),
                });
            };
            reader.readAsDataURL(file);
        },

        // This fetches partner changes on the server, and in case of changes, 
        // rerenders the affected views
        reload_partners: function(){
            var self = this;
            return this.pos.load_new_partners().then(function(){
                self.render_list(self.pos.db.get_partners_sorted(1000));
                
                // update the currently assigned client if it has been changed in db.
                var curr_client = self.pos.get_order().get_client();
                if (curr_client) {
                    self.pos.get_order().set_client(self.pos.db.get_partner_by_id(curr_client.id));
                }
            });
        },

        // Shows,hides or edit the customer details box :
        // visibility: 'show', 'hide' or 'edit'
        // partner:    the partner object to show or edit
        // clickpos:   the height of the click on the list (in pixel), used
        //             to maintain consistent scroll.
        display_client_details: function(visibility,partner,clickpos){
            var self = this;
            var contents = this.$('.client-details-contents');
            var parent   = this.$('.client-list').parent();
            var scroll   = parent.scrollTop();
            var height   = contents.height();

            contents.off('click','.button.edit'); 
            contents.off('click','.button.save'); 
            contents.off('click','.button.undo'); 
            contents.on('click','.button.edit',function(){ self.edit_client_details(partner); });
            contents.on('click','.button.save',function(){ self.save_client_details(partner); });
            contents.on('click','.button.undo',function(){ self.undo_client_details(partner); });
            this.editing_client = false;
            this.uploaded_picture = null;

            if(visibility === 'show'){
                contents.empty();
                contents.append($(QWeb.render('ClientDetails',{widget:this,partner:partner})));

                var new_height   = contents.height();

                if(!this.details_visible){
                    if(clickpos < scroll + new_height + 20 ){
                        parent.scrollTop( clickpos - 20 );
                    }else{
                        parent.scrollTop(parent.scrollTop() + new_height);
                    }
                }else{
                    parent.scrollTop(parent.scrollTop() - height + new_height);
                }

                this.details_visible = true;
                this.toggle_save_button();
            } else if (visibility === 'edit') {
                this.editing_client = true;
                contents.empty();
                contents.append($(QWeb.render('ClientDetailsEdit',{widget:this,partner:partner})));
                this.toggle_save_button();

                contents.find('.image-uploader').on('change',function(){
                    self.load_image_file(event.target.files[0],function(res){
                        if (res) {
                            contents.find('.client-picture img, .client-picture .fa').remove();
                            contents.find('.client-picture').append("<img src='"+res+"'>");
                            contents.find('.detail.picture').remove();
                            self.uploaded_picture = res;
                        }
                    });
                });
            } else if (visibility === 'hide') {
                contents.empty();
                if( height > scroll ){
                    contents.css({height:height+'px'});
                    contents.animate({height:0},400,function(){
                        contents.css({height:''});
                    });
                }else{
                    parent.scrollTop( parent.scrollTop() - height);
                }
                this.details_visible = false;
                this.toggle_save_button();
            }
        },
        close: function(){
            this._super();
        },
    });

    module.ReceiptScreenWidget = module.ScreenWidget.extend({
        template: 'ReceiptScreenWidget',
        show_numpad:     false,
        show_leftpane:   false,

        show: function(){
            this._super();
            var self = this;

            this.refresh();
            this.print();

            // The problem is that in chrome the print() is asynchronous and doesn't
            // execute until all rpc are finished. So it conflicts with the rpc used
            // to send the orders to the backend, and the user is able to go to the next 
            // screen before the printing dialog is opened. The problem is that what's 
            // printed is whatever is in the page when the dialog is opened and not when it's called,
            // and so you end up printing the product list instead of the receipt... 
            //
            // Fixing this would need a re-architecturing
            // of the code to postpone sending of orders after printing.
            //
            // But since the print dialog also blocks the other asynchronous calls, the
            // button enabling in the setTimeout() is blocked until the printing dialog is 
            // closed. But the timeout has to be big enough or else it doesn't work
            // 2 seconds is the same as the default timeout for sending orders and so the dialog
            // should have appeared before the timeout... so yeah that's not ultra reliable. 

            this.lock_screen(true);  
            setTimeout(function(){
                self.lock_screen(false);  
            }, 2000);
        },
        lock_screen: function(locked) {
            this._locked = locked;
            if (locked) {
                this.$('.next').removeClass('highlight');
            } else {
                this.$('.next').addClass('highlight');
            }
        },
        print: function() {
            window.print();
        },
        finish_order: function() {
            if (!this._locked) {
                this.pos.get_order().finalize();
            }
        },
        renderElement: function() {
            var self = this;
            this._super();
            this.$('.next').click(function(){
                self.finish_order();
            });
            this.$('.button.print').click(function(){
                self.print();
            });
        },
        refresh: function() {
            var order = this.pos.get_order();
            this.$('.pos-receipt-container').html(QWeb.render('PosTicket',{
                    widget:this,
                    order: order,
                    orderlines: order.get('orderLines').models,
                    paymentlines: order.get('paymentLines').models,
                }));
        },
    });

    module.PaymentScreenWidget = module.ScreenWidget.extend({
        template:      'PaymentScreenWidget',
        back_screen:   'product',
        next_screen:   'receipt',
        show_leftpane: false,
        show_numpad:   false,
        init: function(parent, options) {
            var self = this;
            this._super(parent, options);

            this.pos.bind('change:selectedOrder',function(){
                    this.renderElement();
                    this.watch_order_changes();
                },this);
            this.watch_order_changes();

            this.inputbuffer = "";
            this.firstinput  = true;
            this.keyboard_handler = function(event){
                var key = '';
                if ( event.keyCode === 13 ) {         // Enter
                    self.validate_order();
                } else if ( event.keyCode === 190 ) { // Dot
                    key = '.';
                } else if ( event.keyCode === 46 ) {  // Delete
                    key = 'CLEAR';
                } else if ( event.keyCode === 8 ) {   // Backspace 
                    key = 'BACKSPACE';
                    event.preventDefault(); // Prevents history back nav
                } else if ( event.keyCode >= 48 && event.keyCode <= 57 ){       // Numbers
                    key = '' + (event.keyCode - 48);
                } else if ( event.keyCode >= 96 && event.keyCode <= 105 ){      // Numpad Numbers
                    key = '' + (event.keyCode - 96);
                } else if ( event.keyCode === 189 || event.keyCode === 109 ) {  // Minus
                    key = '-';
                } else if ( event.keyCode === 107 ) { // Plus
                    key = '+';
                }

                self.payment_input(key);

            };
        },
        // resets the current input buffer
        reset_input: function(){
            var line = this.pos.get_order().selected_paymentline;
            this.firstinput  = true;
            if (line) {
                this.inputbuffer = this.format_currency_no_symbol(line.get_amount());
            } else {
                this.inputbuffer = "";
            }
        },
        // handle both keyboard and numpad input. Accepts
        // a string that represents the key pressed.
        payment_input: function(input) {
            var oldbuf = this.inputbuffer.slice(0);

            if (input === '.') {
                if (this.firstinput) {
                    this.inputbuffer = "0.";
                }else if (!this.inputbuffer.length || this.inputbuffer === '-') {
                    this.inputbuffer += "0.";
                } else if (this.inputbuffer.indexOf('.') < 0){
                    this.inputbuffer = this.inputbuffer + '.';
                }
            } else if (input === 'CLEAR') {
                this.inputbuffer = ""; 
            } else if (input === 'BACKSPACE') { 
                this.inputbuffer = this.inputbuffer.substring(0,this.inputbuffer.length - 1);
            } else if (input === '+') {
                if ( this.inputbuffer[0] === '-' ) {
                    this.inputbuffer = this.inputbuffer.substring(1,this.inputbuffer.length);
                }
            } else if (input === '-') {
                if ( this.inputbuffer[0] === '-' ) {
                    this.inputbuffer = this.inputbuffer.substring(1,this.inputbuffer.length);
                } else {
                    this.inputbuffer = '-' + this.inputbuffer;
                }
            } else if (input[0] === '+' && !isNaN(parseFloat(input))) {
                this.inputbuffer = '' + ((parseFloat(this.inputbuffer) || 0) + parseFloat(input));
            } else if (!isNaN(parseInt(input))) {
                if (this.firstinput) {
                    this.inputbuffer = '' + input;
                } else {
                    this.inputbuffer += input;
                }
            }

            this.firstinput = false;

            if (this.inputbuffer !== oldbuf) {
                var order = this.pos.get_order();
                if (order.selected_paymentline) {
                    order.selected_paymentline.set_amount(parseFloat(this.inputbuffer));
                    this.order_changes();
                    this.render_paymentlines();
                    this.$('.paymentline.selected .edit').text(this.inputbuffer);
                }
            }
        },
        click_numpad: function(button) {
            this.payment_input(button.data('action'));
        },
        render_numpad: function() {
            var self = this;
            var numpad = $(QWeb.render('PaymentScreen-Numpad', { widget:this }));
            numpad.on('click','button',function(){
                self.click_numpad($(this));
            });
            return numpad;
        },
        click_delete_paymentline: function(cid){
            var lines = this.pos.get_order().get('paymentLines').models;
            for ( var i = 0; i < lines.length; i++ ) {
                if (lines[i].cid === cid) {
                    this.pos.get_order().removePaymentline(lines[i]);
                    this.reset_input();
                    this.render_paymentlines();
                    return;
                }
            }
        },
        click_paymentline: function(cid){
            var lines = this.pos.get_order().get('paymentLines').models;
            for ( var i = 0; i < lines.length; i++ ) {
                if (lines[i].cid === cid) {
                    this.pos.get_order().selectPaymentline(lines[i]);
                    this.reset_input();
                    this.render_paymentlines();
                    return;
                }
            }
        },
        render_paymentlines: function() {
            var self  = this;
            var order = this.pos.get_order();
            var lines = order.get('paymentLines').models;

            this.$('.paymentlines-container').empty();
            var lines = $(QWeb.render('PaymentScreen-Paymentlines', { 
                widget: this, 
                order: order,
                paymentlines: lines,
            }));

            lines.on('click','.delete-button',function(){
                self.click_delete_paymentline($(this).data('cid'));
            });

            lines.on('click','.paymentline',function(){
                self.click_paymentline($(this).data('cid'));
            });
                
            lines.appendTo(this.$('.paymentlines-container'));
        },
        click_paymentmethods: function(id) {
            var cashregister = null;
            for ( var i = 0; i < this.pos.cashregisters.length; i++ ) {
                if ( this.pos.cashregisters[i].journal_id[0] === id ){
                    cashregister = this.pos.cashregisters[i];
                    break;
                }
            }
            this.pos.get_order().addPaymentline( cashregister );
            this.reset_input();
            this.render_paymentlines();
        },
        render_paymentmethods: function() {
            var self = this;
            var methods = $(QWeb.render('PaymentScreen-Paymentmethods', { widget:this }));
                methods.on('click','.paymentmethod',function(){
                    self.click_paymentmethods($(this).data('id'));
                });
            return methods;
        },
        click_invoice: function(){
            var order = this.pos.get_order();
            order.set_to_invoice(!order.is_to_invoice());
            if (order.is_to_invoice()) {
                this.$('.js_invoice').addClass('highlight');
            } else {
                this.$('.js_invoice').removeClass('highlight');
            }
        },
        renderElement: function() {
            var self = this;
            this._super();

            var numpad = this.render_numpad();
            numpad.appendTo(this.$('.payment-numpad'));

            var methods = this.render_paymentmethods();
            methods.appendTo(this.$('.paymentmethods-container'));

            this.render_paymentlines();

            this.$('.back').click(function(){
                self.pos_widget.screen_selector.back();
            });

            this.$('.next').click(function(){
                self.validate_order();
            });

            this.$('.js_invoice').click(function(){
                self.click_invoice();
            });

        },
        show: function(){
            this.pos.get_order().clean_empty_paymentlines();
            this.reset_input();
            this.render_paymentlines();
            this.order_changes();
            window.document.body.addEventListener('keydown',this.keyboard_handler);
            this._super();
        },
        hide: function(){
            window.document.body.removeEventListener('keydown',this.keyboard_handler);
            this._super();
        },
        // sets up listeners to watch for order changes
        watch_order_changes: function() {
            var self = this;
            var order = this.pos.get_order();
            if(this.old_order){
                this.old_order.unbind(null,null,this);
            }
            order.bind('all',function(){
                self.order_changes();
            });
            this.old_order = order;
        },
        // called when the order is changed, used to show if
        // the order is paid or not
        order_changes: function(){
            var self = this;
            var order = this.pos.get_order();
            if (order.isPaid()) {
                self.$('.next').addClass('highlight');
            }else{
                self.$('.next').removeClass('highlight');
            }
        },
        // Check if the order is paid, then sends it to the backend,
        // and complete the sale process
        validate_order: function() {
            var self = this;

            var order = this.pos.get_order();

<<<<<<< HEAD
            if (!order.isPaid() || this.invoicing) {
=======
            if(currentOrder.get('orderLines').models.length === 0){
                this.pos_widget.screen_selector.show_popup('error',{
                    'message': _t('Empty Order'),
                    'comment': _t('There must be at least one product in your order before it can be validated'),
                });
                return;
            }

            if(!this.is_paid()){
>>>>>>> 2b192bef
                return;
            }

            // The exact amount must be paid if there is no cash payment method defined.
            if (Math.abs(order.getTotalTaxIncluded() - order.getPaidTotal()) > 0.00001) {
                var cash = false;
                for (var i = 0; i < this.pos.cashregisters.length; i++) {
                    cash = cash || (this.pos.cashregisters[i].journal.type === 'cash');
                }
                if (!cash) {
                    this.pos_widget.screen_selector.show_popup('error',{
                        message: _t('Cannot return change without a cash payment method'),
                        comment: _t('There is no cash payment method available in this point of sale to handle the change.\n\n Please pay the exact amount or add a cash payment method in the point of sale configuration'),
                    });
                    return;
                }
            }

            if (order.isPaidWithCash() && this.pos.config.iface_cashdrawer) { 
            
                    this.pos.proxy.open_cashbox();
            }

            if (order.is_to_invoice()) {
                var invoiced = this.pos.push_and_invoice_order(order);
                this.invoicing = true;

                invoiced.fail(function(error){
                    self.invoicing = false;
                    if (error === 'error-no-client') {
                        self.pos_widget.screen_selector.show_popup('confirm',{
                            message: _t('Please select the Customer'),
                            comment: _t('You need to select the customer before you can invoice an order.'),
                            confirm: function(){
                                self.pos_widget.screen_selector.set_current_screen('clientlist');
                            },
                        });
                    } else {
                        self.pos_widget.screen_selector.show_popup('error',{
                            message: _t('The order could not be sent'),
                            comment: _t('Check your internet connection and try again.'),
                        });
                    }
                });

                invoiced.done(function(){
                    self.invoicing = false;
                    order.finalize();
                });
            } else {
                this.pos.push_order(order) 
                if (this.pos.config.iface_print_via_proxy) {
                    var receipt = currentOrder.export_for_printing();
                    this.pos.proxy.print_receipt(QWeb.render('XmlReceipt',{
                        receipt: receipt, widget: self,
                    }));
                    order.finalize();    //finish order and go back to scan screen
                } else {
                    this.pos_widget.screen_selector.set_current_screen(this.next_screen);
                }
            }
        },
    });

}<|MERGE_RESOLUTION|>--- conflicted
+++ resolved
@@ -1231,10 +1231,7 @@
 
             var order = this.pos.get_order();
 
-<<<<<<< HEAD
-            if (!order.isPaid() || this.invoicing) {
-=======
-            if(currentOrder.get('orderLines').models.length === 0){
+            if(order.get('orderLines').models.length === 0){
                 this.pos_widget.screen_selector.show_popup('error',{
                     'message': _t('Empty Order'),
                     'comment': _t('There must be at least one product in your order before it can be validated'),
@@ -1242,8 +1239,7 @@
                 return;
             }
 
-            if(!this.is_paid()){
->>>>>>> 2b192bef
+            if (!order.isPaid() || this.invoicing) {
                 return;
             }
 
