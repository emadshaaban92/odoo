--- conflicted
+++ resolved
@@ -1249,16 +1249,13 @@
 }
 
 @media print {
-<<<<<<< HEAD
     body {
         margin: 0;
     }
-    .ui-notify-message,
-=======
     * {
         color: black !important;
     }
->>>>>>> d30103c2
+    .ui-notify-message,
     .oe_leftbar,
     .pos .pos-topheader, 
     .pos .pos-leftpane, 
