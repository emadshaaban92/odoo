--- conflicted
+++ resolved
@@ -8,26 +8,21 @@
 "Project-Id-Version: openerp-web\n"
 "Report-Msgid-Bugs-To: FULL NAME <EMAIL@ADDRESS>\n"
 "POT-Creation-Date: 2012-11-24 01:23+0000\n"
-"PO-Revision-Date: 2012-11-06 04:40+0000\n"
+"PO-Revision-Date: 2012-11-26 02:16+0000\n"
 "Last-Translator: Wei \"oldrev\" Li <oldrev@gmail.com>\n"
 "Language-Team: Chinese (Simplified) <zh_CN@li.org>\n"
 "MIME-Version: 1.0\n"
 "Content-Type: text/plain; charset=UTF-8\n"
 "Content-Transfer-Encoding: 8bit\n"
-<<<<<<< HEAD
-"X-Launchpad-Export-Date: 2012-11-25 06:41+0000\n"
-"X-Generator: Launchpad (build 16293)\n"
-=======
 "X-Launchpad-Export-Date: 2012-11-27 05:45+0000\n"
 "X-Generator: Launchpad (build 16309)\n"
->>>>>>> f63bdc67
 
 #. module: web
 #. openerp-web
 #: code:addons/web/static/src/xml/base.xml:249
 #, python-format
 msgid "Restore Database"
-msgstr ""
+msgstr "恢复数据库"
 
 #. module: web
 #. openerp-web
@@ -41,7 +36,7 @@
 #: code:addons/web/static/src/js/chrome.js:326
 #, python-format
 msgid "Loading"
-msgstr ""
+msgstr "加载中"
 
 #. module: web
 #. openerp-web
@@ -62,21 +57,21 @@
 #: code:addons/web/static/src/js/coresetup.js:618
 #, python-format
 msgid "Still loading...<br />Please be patient."
-msgstr ""
+msgstr "仍然在加载中...<br />请稍后...."
 
 #. module: web
 #. openerp-web
 #: code:addons/web/static/src/js/coresetup.js:619
 #, python-format
 msgid "Don't leave yet,<br />it's still loading..."
-msgstr ""
+msgstr "请不要离开，<br />系统仍然在加载中..."
 
 #. module: web
 #. openerp-web
 #: code:addons/web/static/src/js/search.js:1834
 #, python-format
 msgid "%(field)s %(operator)s \"%(value)s\""
-msgstr ""
+msgstr "%(field)s %(operator)s \"%(value)s\""
 
 #. module: web
 #. openerp-web
@@ -129,7 +124,7 @@
 #: code:addons/web/static/src/xml/base.xml:275
 #, python-format
 msgid "Change Master Password"
-msgstr ""
+msgstr "Change Master Password"
 
 #. module: web
 #. openerp-web
@@ -214,7 +209,7 @@
 #: code:addons/web/static/src/js/view_form.js:2821
 #, python-format
 msgid "Search More..."
-msgstr ""
+msgstr "搜索更多..."
 
 #. module: web
 #. openerp-web
@@ -248,7 +243,7 @@
 #: code:addons/web/static/src/js/views.js:1127
 #, python-format
 msgid "Uploading..."
-msgstr ""
+msgstr "正在上传..."
 
 #. module: web
 #. openerp-web
@@ -276,21 +271,21 @@
 #: code:addons/web/static/src/js/view_form.js:4857
 #, python-format
 msgid "Save As..."
-msgstr ""
+msgstr "另存为..."
 
 #. module: web
 #. openerp-web
 #: code:addons/web/static/src/js/view_form.js:4982
 #, python-format
 msgid "Could not display the selected image."
-msgstr ""
+msgstr "无法显示选择的图片。"
 
 #. module: web
 #. openerp-web
 #: code:addons/web/static/src/xml/base.xml:217
 #, python-format
 msgid "Backup Database"
-msgstr ""
+msgstr "备份数据库"
 
 #. module: web
 #. openerp-web
@@ -313,7 +308,7 @@
 #, python-format
 msgid ""
 "You may not believe it,<br />but the application is actually loading..."
-msgstr ""
+msgstr "也许你不相信，<br />但是这个应用真的还在加载...."
 
 #. module: web
 #. openerp-web
@@ -343,7 +338,7 @@
 #: code:addons/web/static/src/xml/base.xml:1552
 #, python-format
 msgid "Save current filter"
-msgstr ""
+msgstr "保存当前过滤器"
 
 #. module: web
 #. openerp-web
@@ -485,14 +480,14 @@
 #: code:addons/web/static/src/js/view_form.js:3883
 #, python-format
 msgid "Add an item"
-msgstr ""
+msgstr "添加一个项目"
 
 #. module: web
 #. openerp-web
 #: code:addons/web/static/src/xml/base.xml:1568
 #, python-format
 msgid "Advanced Search"
-msgstr ""
+msgstr "高级搜索"
 
 #. module: web
 #. openerp-web
@@ -524,7 +519,7 @@
 #: code:addons/web/static/src/xml/base.xml:590
 #, python-format
 msgid "Add..."
-msgstr ""
+msgstr "添加..."
 
 #. module: web
 #. openerp-web
@@ -545,7 +540,7 @@
 #: code:addons/web/static/src/js/coresetup.js:622
 #, python-format
 msgid "Maybe you should consider reloading the application by pressing F5..."
-msgstr ""
+msgstr "也许您应该考虑按 F5 键重新加载程序..."
 
 #. module: web
 #. openerp-web
@@ -563,7 +558,7 @@
 #: code:addons/web/static/src/xml/base.xml:186
 #, python-format
 msgid "Drop Database"
-msgstr ""
+msgstr "删除数据库"
 
 #. module: web
 #. openerp-web
