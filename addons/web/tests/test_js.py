<<<<<<< HEAD
# -*- coding: utf-8 -*-
# Part of Odoo. See LICENSE file for full copyright and licensing details.

import odoo.tests


class WebSuite(odoo.tests.HttpCase):
=======
import unittest
import openerp.tests

class WebSuite(openerp.tests.HttpCase):

    @unittest.skip('Memory leak in this test lead to phantomjs crash, making it unreliable')
>>>>>>> 6f8e40cd
    def test_01_js(self):
        self.phantom_js('/web/tests?mod=web',"","", login='admin')<|MERGE_RESOLUTION|>--- conflicted
+++ resolved
@@ -1,18 +1,10 @@
-<<<<<<< HEAD
 # -*- coding: utf-8 -*-
 # Part of Odoo. See LICENSE file for full copyright and licensing details.
 
+import unittest
 import odoo.tests
 
-
 class WebSuite(odoo.tests.HttpCase):
-=======
-import unittest
-import openerp.tests
-
-class WebSuite(openerp.tests.HttpCase):
-
     @unittest.skip('Memory leak in this test lead to phantomjs crash, making it unreliable')
->>>>>>> 6f8e40cd
     def test_01_js(self):
         self.phantom_js('/web/tests?mod=web',"","", login='admin')