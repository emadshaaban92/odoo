<<<<<<< HEAD
odoo.define_section('eval.types', ['web.pyeval'], function (test, mock) {

    function makeTimeCheck (assert, pyeval) {
        var context = pyeval.context();
=======
openerp.testing.section('eval.basics', {
    dependencies: ['web.core'],
    setup: function (instance) {
        instance.session.uid = 42;
    }
}, function (test) {
    test('not prefix', function (instance) {
        ok(py.eval('not False'));
        ok(py.eval('not foo', {foo: false}));
        ok(py.eval('not a in b', {a: 3, b: [1, 2, 4, 8]}));
    });
});

openerp.testing.section('eval.types', {
    dependencies: ['web.core'],
    setup: function (instance) {
        instance.session.uid = 42;
    }
}, function (test) {
    var makeTimeCheck = function (instance) {
        var context = instance.web.pyeval.context();
>>>>>>> dade7e3c
        return function (expr, func, message) {
            // evaluate expr between two calls to new Date(), and check that
            // the result is between the transformed dates
            var d0 = new Date();
            var result = py.eval(expr, context);
            var d1 = new Date();
            assert.ok(func(d0) <= result && result <= func(d1), message);
        };
    }

    // Port from pypy/lib_pypy/test_datetime.py
    var makeEq = function (assert, pyeval, c2) {
        var ctx = pyeval.context();
        var c = _.extend({ td: ctx.datetime.timedelta }, c2 || {});
        return function (a, b, message) {
            assert.ok(py.eval(a + ' == ' + b, c), message);
        };
    };

    test('strftime', function (assert, pyeval) {
        assert.expect(3);

        var check = makeTimeCheck(assert, pyeval);

        check("time.strftime('%Y')", function(d) {
            return String(d.getFullYear());
        });

        check("time.strftime('%Y')+'-01-30'", function(d) {
            return String(d.getFullYear()) + '-01-30';
        });

        check("time.strftime('%Y-%m-%d %H:%M:%S')", function(d) {
            return _.str.sprintf('%04d-%02d-%02d %02d:%02d:%02d',
                d.getUTCFullYear(), d.getUTCMonth() + 1, d.getUTCDate(),
                d.getUTCHours(), d.getUTCMinutes(), d.getUTCSeconds());
        });
    });

    test('context_today', function (assert, pyeval) {
        var check = makeTimeCheck(assert, pyeval);

        check("context_today().strftime('%Y-%m-%d')", function(d) {
            return String(_.str.sprintf('%04d-%02d-%02d',
                d.getFullYear(), d.getMonth() + 1, d.getDate()));
        });
    });

    test('timedelta.test_constructor', function (assert, pyeval) {
        var eq = makeEq(assert, pyeval);

        // keyword args to constructor
        eq('td()', 'td(weeks=0, days=0, hours=0, minutes=0, seconds=0, ' +
                      'milliseconds=0, microseconds=0)');
        eq('td(1)', 'td(days=1)');
        eq('td(0, 1)', 'td(seconds=1)');
        eq('td(0, 0, 1)', 'td(microseconds=1)');
        eq('td(weeks=1)', 'td(days=7)');
        eq('td(days=1)', 'td(hours=24)');
        eq('td(hours=1)', 'td(minutes=60)');
        eq('td(minutes=1)', 'td(seconds=60)');
        eq('td(seconds=1)', 'td(milliseconds=1000)');
        eq('td(milliseconds=1)', 'td(microseconds=1000)');

        // Check float args to constructor
        eq('td(weeks=1.0/7)', 'td(days=1)');
        eq('td(days=1.0/24)', 'td(hours=1)');
        eq('td(hours=1.0/60)', 'td(minutes=1)');
        eq('td(minutes=1.0/60)', 'td(seconds=1)');
        eq('td(seconds=0.001)', 'td(milliseconds=1)');
        eq('td(milliseconds=0.001)', 'td(microseconds=1)');
    });

    test('timedelta.test_computations', function (assert, pyeval) {
        var c = pyeval.context();
        var zero = py.float.fromJSON(0);
        var eq = makeEq(assert, pyeval, {
            // one week
            a: py.PY_call(c.datetime.timedelta, [
                py.float.fromJSON(7)]),
            // one minute
            b: py.PY_call(c.datetime.timedelta, [
                zero, py.float.fromJSON(60)]),
            // one millisecond
            c: py.PY_call(c.datetime.timedelta, [
                zero, zero, py.float.fromJSON(1000)]),
        });

        eq('a+b+c', 'td(7, 60, 1000)');
        eq('a-b', 'td(6, 24*3600 - 60)');
        eq('-a', 'td(-7)');
        eq('+a', 'td(7)');
        eq('-b', 'td(-1, 24*3600 - 60)');
        eq('-c', 'td(-1, 24*3600 - 1, 999000)');
       // eq('abs(a)', 'a');
        // eq('abs(-a)', 'a');
        eq('td(6, 24*3600)', 'a');
        eq('td(0, 0, 60*1000000)', 'b');
        eq('a*10', 'td(70)');
        eq('a*10', '10*a');
        // eq('a*10L', '10*a');
        eq('b*10', 'td(0, 600)');
        eq('10*b', 'td(0, 600)');
        // eq('b*10L', 'td(0, 600)');
        eq('c*10', 'td(0, 0, 10000)');
        eq('10*c', 'td(0, 0, 10000)');
        // eq('c*10L', 'td(0, 0, 10000)');
        eq('a*-1', '-a');
        eq('b*-2', '-b-b');
        eq('c*-2', '-c+-c');
        eq('b*(60*24)', '(b*60)*24');
        eq('b*(60*24)', '(60*b)*24');
        eq('c*1000', 'td(0, 1)');
        eq('1000*c', 'td(0, 1)');
        eq('a//7', 'td(1)');
        eq('b//10', 'td(0, 6)');
        eq('c//1000', 'td(0, 0, 1)');
        eq('a//10', 'td(0, 7*24*360)');
        eq('a//3600000', 'td(0, 0, 7*24*1000)');

        // Issue #11576
        eq('td(999999999, 86399, 999999) - td(999999999, 86399, 999998)', 'td(0, 0, 1)');
        eq('td(999999999, 1, 1) - td(999999999, 1, 0)',
           'td(0, 0, 1)');
    });

    test('timedelta.test_basic_attributes', function (assert, pyeval) {
        var ctx = pyeval.context();
        assert.strictEqual(py.eval('datetime.timedelta(1, 7, 31).days', ctx), 1);
        assert.strictEqual(py.eval('datetime.timedelta(1, 7, 31).seconds', ctx), 7);
        assert.strictEqual(py.eval('datetime.timedelta(1, 7, 31).microseconds', ctx), 31);
    });

    test('timedelta.test_total_seconds', function (assert, pyeval) {
        var c = { timedelta: pyeval.context().datetime.timedelta };
        assert.strictEqual(py.eval('timedelta(365).total_seconds()', c), 31536000);
        assert.strictEqual(
            py.eval('timedelta(seconds=123456.789012).total_seconds()', c),
            123456.789012);
        assert.strictEqual(
            py.eval('timedelta(seconds=-123456.789012).total_seconds()', c),
            -123456.789012);
        assert.strictEqual(
            py.eval('timedelta(seconds=0.123456).total_seconds()', c), 0.123456);
        assert.strictEqual(py.eval('timedelta().total_seconds()', c), 0);
        assert.strictEqual(
            py.eval('timedelta(seconds=1000000).total_seconds()', c), 1e6);
    });

    test('timedelta.test_str', function (assert, pyeval) {
        var c = { td: pyeval.context().datetime.timedelta };

        assert.strictEqual(py.eval('str(td(1))', c), "1 day, 0:00:00");
        assert.strictEqual(py.eval('str(td(-1))', c), "-1 day, 0:00:00");
        assert.strictEqual(py.eval('str(td(2))', c), "2 days, 0:00:00");
        assert.strictEqual(py.eval('str(td(-2))', c), "-2 days, 0:00:00");

        assert.strictEqual(py.eval('str(td(hours=12, minutes=58, seconds=59))', c),
                    "12:58:59");
        assert.strictEqual(py.eval('str(td(hours=2, minutes=3, seconds=4))', c),
                     "2:03:04");
        assert.strictEqual(
            py.eval('str(td(weeks=-30, hours=23, minutes=12, seconds=34))', c),
            "-210 days, 23:12:34");

        assert.strictEqual(py.eval('str(td(milliseconds=1))', c), "0:00:00.001000");
        assert.strictEqual(py.eval('str(td(microseconds=3))', c), "0:00:00.000003");

        assert.strictEqual(
            py.eval('str(td(days=999999999, hours=23, minutes=59, seconds=59, microseconds=999999))', c),
           "999999999 days, 23:59:59.999999");
    });

    test('timedelta.test_massive_normalization', function (assert, pyeval) {
        var td = py.PY_call(
            pyeval.context().datetime.timedelta,
            {microseconds: py.float.fromJSON(-1)});
        assert.strictEqual(td.days, -1);
        assert.strictEqual(td.seconds, 24 * 3600 - 1);
        assert.strictEqual(td.microseconds, 999999);
    });

    test('timedelta.test_bool', function (assert, pyeval) {
        var c = { td: pyeval.context().datetime.timedelta };
        ok(py.eval('bool(td(1))', c));
        ok(py.eval('bool(td(0, 1))', c));
        ok(py.eval('bool(td(0, 0, 1))', c));
        ok(py.eval('bool(td(microseconds=1))', c));
        ok(py.eval('bool(not td(0))', c));
    });

    test('date.test_computations', function (assert, pyeval) {
        var d = pyeval.context().datetime;

        var a = d.date.fromJSON(2002, 1, 31);
        var b = d.date.fromJSON(1956, 1, 31);
        assert.strictEqual(
            py.eval('(a - b).days', {a: a, b: b}),
            46 * 365 + 12);
        assert.strictEqual(py.eval('(a - b).seconds', {a: a, b: b}), 0);
        assert.strictEqual(py.eval('(a - b).microseconds', {a: a, b: b}), 0);

        var day = py.PY_call(d.timedelta, [py.float.fromJSON(1)]);
        var week = py.PY_call(d.timedelta, [py.float.fromJSON(7)]);
        a = d.date.fromJSON(2002, 3, 2);
        var ctx = {
            a: a,
            day: day,
            week: week,
            date: d.date
        };
        assert.ok(py.eval('a + day == date(2002, 3, 3)', ctx));
        assert.ok(py.eval('day + a == date(2002, 3, 3)', ctx)); // 5
        assert.ok(py.eval('a - day == date(2002, 3, 1)', ctx));
        assert.ok(py.eval('-day + a == date(2002, 3, 1)', ctx));
        assert.ok(py.eval('a + week == date(2002, 3, 9)', ctx));
        assert.ok(py.eval('a - week == date(2002, 2, 23)', ctx));
        assert.ok(py.eval('a + 52*week == date(2003, 3, 1)', ctx)); // 10
        assert.ok(py.eval('a - 52*week == date(2001, 3, 3)', ctx));
        assert.ok(py.eval('(a + week) - a == week', ctx));
        assert.ok(py.eval('(a + day) - a == day', ctx));
        assert.ok(py.eval('(a - week) - a == -week', ctx));
        assert.ok(py.eval('(a - day) - a == -day', ctx)); // 15
        assert.ok(py.eval('a - (a + week) == -week', ctx));
        assert.ok(py.eval('a - (a + day) == -day', ctx));
        assert.ok(py.eval('a - (a - week) == week', ctx));
        assert.ok(py.eval('a - (a - day) == day', ctx));

        assert.throws(function () {
            py.eval('a + 1', ctx);
        }, /^Error: TypeError:/); //20
        assert.throws(function () {
            py.eval('a - 1', ctx);
        }, /^Error: TypeError:/); 
        assert.throws(function () {
            py.eval('1 + a', ctx);
        }, /^Error: TypeError:/); 
        assert.throws(function () {
            py.eval('1 - a', ctx);
        }, /^Error: TypeError:/); 

        // delta - date is senseless.
        assert.throws(function () {
            py.eval('day - a', ctx);
        }, /^Error: TypeError:/);
        // mixing date and (delta or date) via * or // is senseless
        assert.throws(function () {
            py.eval('day * a', ctx);
        }, /^Error: TypeError:/); // 25
        assert.throws(function () {
            py.eval('a * day', ctx);
        }, /^Error: TypeError:/);
        assert.throws(function () {
            py.eval('day // a', ctx);
        }, /^Error: TypeError:/);
        assert.throws(function () {
            py.eval('a // day', ctx);
        }, /^Error: TypeError:/);
        assert.throws(function () {
            py.eval('a * a', ctx);
        }, /^Error: TypeError:/);
        assert.throws(function () {
            py.eval('a // a', ctx);
        }, /^Error: TypeError:/); // 30
        // date + date is senseless
        assert.throws(function () {
            py.eval('a + a', ctx);
        }, /^Error: TypeError:/);

    });
    test('relativedelta', function (assert, pyeval) {
        assert.strictEqual(
            py.eval("(datetime.date(2012, 2, 15) + relativedelta(days=-1)).strftime('%Y-%m-%d 23:59:59')",
                    pyeval.context()),
            "2012-02-14 23:59:59");
        strictEqual(
            py.eval("(datetime.date(2012, 2, 15) + relativedelta(days=1)).strftime('%Y-%m-%d')",
                    pyeval.context()),
            "2012-02-16");
        strictEqual(
            py.eval("(datetime.date(2012, 2, 15) + relativedelta(days=-1)).strftime('%Y-%m-%d')",
                    pyeval.context()),
            "2012-02-14");
        strictEqual(
            py.eval("(datetime.date(2012, 2, 1) + relativedelta(days=-1)).strftime('%Y-%m-%d')",
                    pyeval.context()),
            '2012-01-31');
        strictEqual(
            py.eval("(datetime.date(2015,2,5)+relativedelta(days=-6,weekday=0)).strftime('%Y-%m-%d')",
                    pyeval.context()),
            '2015-02-02');
    });

    test('datetime.tojson', function (assert, pyeval) {
        var result = py.eval(
            'datetime.datetime(2012, 2, 15, 1, 7, 31)',
            pyeval.context());

        assert.ok(result instanceof Date);
        assert.equal(result.getFullYear(), 2012);
        assert.equal(result.getMonth(), 1);
        assert.equal(result.getDate(), 15);
        assert.equal(result.getHours(), 1);
        assert.equal(result.getMinutes(), 7);
        assert.equal(result.getSeconds(), 31);
    });

    test('datetime.combine', function (assert, pyeval) {
        var result = py.eval(
            'datetime.datetime.combine(datetime.date(2012, 2, 15),' +
            '                          datetime.time(1, 7, 13))' +
            '   .strftime("%Y-%m-%d %H:%M:%S")',
            pyeval.context());
        assert.equal(result, "2012-02-15 01:07:13");

        result = py.eval(
            'datetime.datetime.combine(datetime.date(2012, 2, 15),' +
            '                          datetime.time())' +
            '   .strftime("%Y-%m-%d %H:%M:%S")',
            pyeval.context());
        assert.equal(result, '2012-02-15 00:00:00');
    });

    test('datetime.replace', function (assert, pyeval) {
        var result = py.eval(
            'datetime.datetime(2012, 2, 15, 1, 7, 13)' +
            '   .replace(hour=0, minute=0, second=0)' +
            '   .strftime("%Y-%m-%d %H:%M:%S")',
            pyeval.context());
        assert.equal(result, "2012-02-15 00:00:00");
    });
});

odoo.define_section('eval.edc', ['web.pyeval', 'web.session'], function (test, mock) {

    function setup (session) {
        var user = { login: 'admin', id: 1, lang: 'en_US', tz: false };

        mock.add('res.lang:load_lang', function () { return true; });

        mock.add('res.users:write', function (args) {
            _.extend(user, args[1]);
            return true;
        });

        mock.add('/web/session/get_session_info', function () {
            return {
                session_id: 'foobar',
                db: '3',
                login: user.login,
                uid: user.id,
                user_context: {
                    uid: user.id,
                    lang: user.lang,
                    tz: user.tz
                }
            };
        });
        return session.session_reload();
    }

    test('empty, basic', function (assert, pyeval, session) {
        assert.expect(3);

        return setup(session)
            .then(function () {
                return pyeval.eval_domains_and_contexts({
                    contexts: [],
                    domains: [],
                });
            })
            .then(function (result) {
                // default values for new db
                assert.deepEqual(result.context, {
                    lang: 'en_US',
                    tz: false,
                    uid: 1
                });
                assert.deepEqual(result.domain, []);
                assert.deepEqual(result.group_by, []);
            });
    });

    test('empty, context altered', ['web.DataModel'], function (assert, pyeval, session, Model) {
        assert.expect(3);
        var lang = new Model('res.lang');
        var users = new Model('res.users');

        return setup(session)
            .then(function () {
                return lang.call('load_lang', ['ru_RU']);
            })
            .then(function () {
                return users.call('write', [session.uid, {
                    lang: 'ru_RU',
                    tz: 'America/Santarem'
                }]);
            })
            .then(function () {
                return session.session_reload();
            })
            .then(function () {
                return pyeval.eval_domains_and_contexts({
                    contexts: [],
                    domains: [],
                });
            })
            .then(function (result) {
                assert.deepEqual(result.context, {
                    lang: 'ru_RU',
                    tz: 'America/Santarem',
                    uid: 1
                });
                assert.deepEqual(result.domain, []);
                assert.deepEqual(result.group_by, []);
            });
    });

    test('context_merge_00', function (assert, pyeval) {
        var ctx = [
            {
                "__contexts": [
                    { "lang": "en_US", "tz": false, "uid": 1 },
                    {
                        "active_id": 8,
                        "active_ids": [ 8 ],
                        "active_model": "sale.order",
                        "bin_raw": true,
                        "default_composition_mode": "comment",
                        "default_model": "sale.order",
                        "default_res_id": 8,
                        "default_template_id": 18,
                        "default_use_template": true,
                        "edi_web_url_view": "faaaake",
                        "lang": "en_US",
                        "mark_so_as_sent": null,
                        "show_address": null,
                        "tz": false,
                        "uid": null
                    },
                    {}
                ],
                "__eval_context": null,
                "__ref": "compound_context"
            },
            { "active_id": 9, "active_ids": [ 9 ], "active_model": "mail.compose.message" }
        ];
        var result = pyeval.sync_eval_domains_and_contexts({
            contexts: ctx, 
            domins: [],
        });

        assert.deepEqual(result.context, {
            active_id: 9,
            active_ids: [9],
            active_model: 'mail.compose.message',
            bin_raw: true,
            default_composition_mode: 'comment',
            default_model: 'sale.order',
            default_res_id: 8,
            default_template_id: 18,
            default_use_template: true,
            edi_web_url_view: "faaaake",
            lang: 'en_US',
            mark_so_as_sent: null,
            show_address: null,
            tz: false,
            uid: null
        });

    });

    test('context_merge_01', function (assert, pyeval) {
        var ctx = [{
            "__contexts": [
                {
                    "lang": "en_US",
                    "tz": false,
                    "uid": 1
                },
                {
                    "default_attachment_ids": [],
                    "default_body": "",
                    "default_content_subtype": "html",
                    "default_model": "res.users",
                    "default_parent_id": false,
                    "default_res_id": 1
                },
                {}
            ],
            "__eval_context": null,
            "__ref": "compound_context"
        }];
        var result = pyeval.sync_eval_domains_and_contexts({
            contexts: ctx,
            domains: [],
        });

        assert.deepEqual(result.context, {
            "default_attachment_ids": [],
            "default_body": "",
            "default_content_subtype": "html",
            "default_model": "res.users",
            "default_parent_id": false,
            "default_res_id": 1,
            "lang": "en_US",
            "tz": false,
            "uid": 1
        });
    });
});

odoo.define_section('eval.edc.nonliterals', ['web.pyeval', 'web.session'], function (test, mock) {
    function setup(session) {
        session.user_context = {
            lang: 'en_US',
            tz: false,
            uid: 1
        };
    }

    test('domain with time', function (assert, pyeval, session) {
        setup(session);

        var result = pyeval.sync_eval_domains_and_contexts({
            domains: [
                [['type', '=', 'contract']],
                { "__domains": [["|"], [["state", "in", ["open", "draft"]]], [["state", "=", "pending"]]],
                  "__eval_context": null,
                  "__ref": "compound_domain"
                },
                "['|', '&', ('date', '!=', False), ('date', '<=', time.strftime('%Y-%m-%d')), ('is_overdue_quantity', '=', True)]",
                [['user_id', '=', 1]]
            ],
            contexts: []
        });

        var d = new Date();
        var today = _.str.sprintf("%04d-%02d-%02d",
                d.getUTCFullYear(), d.getUTCMonth() + 1, d.getUTCDate());
        assert.deepEqual(result.domain, [
            ["type", "=", "contract"],
            "|", ["state", "in", ["open", "draft"]],
                 ["state", "=", "pending"],
            "|",
                "&", ["date", "!=", false],
                     ["date", "<=", today],
                ["is_overdue_quantity", "=", true],
            ["user_id", "=", 1]
        ]);
    });

    test('conditional context', ['web.data'], function (assert, pyeval, session, data) {
        var d = {
            __ref: 'domain',
            __debug: "[('company_id', '=', context.get('company_id',False))]"
        };

        var result1 = pyeval.sync_eval_domains_and_contexts({
            domains: [d],
            contexts: [],
        });
        assert.deepEqual(result1.domain, [['company_id', '=', false]]);

        var compound_domain = new data.CompoundDomain(d);
        compound_domain.set_eval_context({company_id: 42});
        
        var result2 = pyeval.sync_eval_domains_and_contexts({
            domains: [compound_domain],
            contexts: [],
        });

        assert.deepEqual(result2.domain, [['company_id', '=', 42]]);
    });

    test('substitution in context', ['web.data'], function (assert, pyeval, session, data) {
        setup(session);
        var c = "{'default_opportunity_id': active_id, 'default_duration': 1.0, 'lng': lang}";
        var cc = new data.CompoundContext(c);
        cc.set_eval_context({active_id: 42});
        var result = pyeval.sync_eval_domains_and_contexts({
            domains:[], contexts: [cc]
        });

        assert.deepEqual(result.context, {
            lang: "en_US",
            tz: false,
            uid: 1,
            default_opportunity_id: 42,
            default_duration: 1.0,
            lng: "en_US"
        });
    });

    test('date', function (assert, pyeval, session) {
        var d = "[('state','!=','cancel'),('opening_date','>',context_today().strftime('%Y-%m-%d'))]";
        var result = pyeval.sync_eval_domains_and_contexts({
            domains: [d],
            contexts: [],
        });

        var date = new Date();
        var today = _.str.sprintf("%04d-%02d-%02d",
            date.getFullYear(), date.getMonth() + 1, date.getDate());
        assert.deepEqual(result.domain, [
            ['state', '!=', 'cancel'],
            ['opening_date', '>', today]
        ]);
    });

    test('delta', function (assert, pyeval) {
        var d = "[('type','=','in'),('day','<=', time.strftime('%Y-%m-%d')),('day','>',(context_today()-datetime.timedelta(days=15)).strftime('%Y-%m-%d'))]";
        var result = pyeval.sync_eval_domains_and_contexts({
            domains: [d],
            contexts: [],
        });
        var date = new Date();
        var today = _.str.sprintf("%04d-%02d-%02d",
            date.getFullYear(), date.getMonth() + 1, date.getDate());
        date.setDate(date.getDate() - 15);
        var ago_15_d = _.str.sprintf("%04d-%02d-%02d",
            date.getFullYear(), date.getMonth() + 1, date.getDate());
        deepEqual(result.domain, [
            ['type', '=', 'in'],
            ['day', '<=', today],
            ['day', '>', ago_15_d]
        ]);
    });

    test('horror from the deep', function (assert, pyeval) {
        var cs = [
            {"__ref": "compound_context",
                "__contexts": [
                    {"__ref": "context", "__debug": "{'k': 'foo,' + str(context.get('test_key', False))}"},
                    {"__ref": "compound_context",
                        "__contexts": [
                            {"lang": "en_US", "tz": false, "uid": 1},
                            {"lang": "en_US", "tz": false, "uid": 1,
                                "active_model": "sale.order", "default_type": "out",
                                "show_address": 1, "contact_display": "partner_address",
                                "active_ids": [9], "active_id": 9},
                            {}
                        ], "__eval_context": null },
                    {"active_id": 8, "active_ids": [8],
                        "active_model": "stock.picking.out"},
                    {"__ref": "context", "__debug": "{'default_ref': 'stock.picking.out,'+str(context.get('active_id', False))}", "__id": "54d6ad1d6c45"}
                ], "__eval_context": null}
        ];
        var result = pyeval.sync_eval_domains_and_contexts({
            domains: [],
            contexts: cs,
        });

        assert.deepEqual(result.context, {
            k: 'foo,False',
            lang: 'en_US',
            tz: false,
            uid: 1,
            active_model: 'stock.picking.out',
            active_id: 8,
            active_ids: [8],
            default_type: 'out',
            show_address: 1,
            contact_display: 'partner_address',
            default_ref: 'stock.picking.out,8'
        });
    });
});

odoo.define_section('eval.contexts', ['web.pyeval'], function (test) {

    test('context_recursive', function (assert, pyeval) {
        var context_to_eval = [{
            __ref: 'context',
            __debug: '{"foo": context.get("bar", "qux")}'
        }];
        assert.deepEqual(
            pyeval.eval('contexts', context_to_eval, {bar: "ok"}),
            {foo: 'ok'});
        assert.deepEqual(
            pyeval.eval('contexts', context_to_eval, {bar: false}),
            {foo: false});
        assert.deepEqual(
            pyeval.eval('contexts', context_to_eval),
            {foo: 'qux'});
    });

    test('context_sequences', function (assert, pyeval) {
        // Context n should have base evaluation context + all of contexts
        // 0..n-1 in its own evaluation context
        var active_id = 4;
        var result = pyeval.eval('contexts', [
            {
                "__contexts": [
                    {
                        "department_id": false,
                        "lang": "en_US",
                        "project_id": false,
                        "section_id": false,
                        "tz": false,
                        "uid": 1
                    },
                    { "search_default_create_uid": 1 },
                    {}
                ],
                "__eval_context": null,
                "__ref": "compound_context"
            },
            {
                "active_id": active_id,
                "active_ids": [ active_id ],
                "active_model": "purchase.requisition"
            },
            {
                "__debug": "{'record_id' : active_id}",
                "__id": "63e8e9bff8a6",
                "__ref": "context"
            }
        ]);

        assert.deepEqual(result, {
            department_id: false,
            lang: 'en_US',
            project_id: false,
            section_id: false,
            tz: false,
            uid: 1,
            search_default_create_uid: 1,
            active_id: active_id,
            active_ids: [active_id],
            active_model: 'purchase.requisition',
            record_id: active_id
        });
    });

    test('non-literal_eval_contexts', function (assert, pyeval) {
        var result = pyeval.eval('contexts', [{
            "__ref": "compound_context",
            "__contexts": [
                {"__ref": "context", "__debug": "{'type':parent.type}",
                 "__id": "462b9dbed42f"}
            ],
            "__eval_context": {
                "__ref": "compound_context",
                "__contexts": [{
                        "__ref": "compound_context",
                        "__contexts": [
                            {"__ref": "context", "__debug": "{'type': type}",
                             "__id": "16a04ed5a194"}
                        ],
                        "__eval_context": {
                            "__ref": "compound_context",
                            "__contexts": [
                                {"lang": "en_US", "tz": false, "uid": 1,
                                 "journal_type": "sale", "section_id": false,
                                 "default_type": "out_invoice",
                                 "type": "out_invoice", "department_id": false},
                                {"id": false, "journal_id": 10,
                                 "number": false, "type": "out_invoice",
                                 "currency_id": 1, "partner_id": 4,
                                 "fiscal_position_id": false,
                                 "date_invoice": false, "date": false,
                                 "payment_term_id": false, "reference_type": "none",
                                 "reference": false, "account_id": 440,
                                 "name": false, "invoice_line_ids": [],
                                 "tax_line_ids": [], "amount_untaxed": 0,
                                 "amount_tax": 0, "reconciled": false,
                                 "amount_total": 0, "state": "draft",
                                 "residual": 0, "company_id": 1,
                                 "date_due": false, "user_id": 1,
                                 "partner_bank_id": false, "origin": false,
                                 "move_id": false, "comment": false,
                                 "payment_ids": [[6, false, []]],
                                 "active_id": false, "active_ids": [],
                                 "active_model": "account.invoice",
                                 "parent": {}}
                    ], "__eval_context": null}
                }, {
                    "id": false,
                    "product_id": 4,
                    "name": "[PC1] Basic PC",
                    "quantity": 1,
                    "uom_id": 1,
                    "price_unit": 100,
                    "account_id": 853,
                    "discount": 0,
                    "account_analytic_id": false,
                    "company_id": false,
                    "note": false,
                    "invoice_line_tax_ids": [[6, false, [1]]],
                    "active_id": false,
                    "active_ids": [],
                    "active_model": "account.invoice.line",
                    "parent": {
                        "id": false, "journal_id": 10, "number": false,
                        "type": "out_invoice", "currency_id": 1,
                        "partner_id": 4, "fiscal_position_id": false,
                        "date_invoice": false, "date": false,
                        "payment_term_id": false, "reference_type": "none",
                        "reference": false, "account_id": 440, "name": false,
                        "tax_line_ids": [], "amount_untaxed": 0, "amount_tax": 0,
                        "reconciled": false, "amount_total": 0,
                        "state": "draft", "residual": 0, "company_id": 1,
                        "date_due": false, "user_id": 1,
                        "partner_bank_id": false, "origin": false,
                        "move_id": false, "comment": false,
                        "payment_ids": [[6, false, []]]}
                }],
                "__eval_context": null
            }
        }]);

        assert.deepEqual(result, {type: 'out_invoice'});
    });

    test('return-input-value', function (assert, pyeval) {
        var date = new Date()
        var result = pyeval.eval('contexts', [{
            __ref: 'compound_context',
            __contexts: ["{'line_id': line_id , 'journal_id': journal_id }"],
            __eval_context: {
                __ref: 'compound_context',
                __contexts: [{
                    __ref: 'compound_context',
                    __contexts: [
                        {lang: 'en_US', tz: 'Europe/Paris', uid: 1},
                        {lang: 'en_US', tz: 'Europe/Paris', uid: 1},
                        {}
                    ],
                    __eval_context: null,
                }, {
                    active_id: false,
                    active_ids: [],
                    active_model: 'account.move',
                    amount: 0,
                    company_id: 1,
                    date: date,
                    id: false,
                    journal_id: 14,
                    line_id: [
                        [0, false, {
                            account_id: 55,
                            amount_currency: 0,
                            analytic_account_id: false,
                            credit: 0,
                            currency_id: false,
                            date_maturity: false,
                            debit: 0,
                            name: "dscsd",
                            partner_id: false,
                            tax_line_id: false,
                        }]
                    ],
                    name: '/',
                    narration: false,
                    parent: {},
                    partner_id: false,
                    date: '2011-01-1',
                    ref: false,
                    state: 'draft',
                    to_check: false,
                }],
                __eval_context: null,
            },
        }]);
        assert.deepEqual(result, {
            journal_id: 14,
            line_id: [[0, false, {
                account_id: 55,
                amount_currency: 0,
                analytic_account_id: false,
                credit: 0,
                currency_id: false,
                date_maturity: false,
                debit: 0,
                name: "dscsd",
                partner_id: false,
                tax_line_id: false,
            }]],
        });
    });
});

odoo.define_section('eval.domains', ['web.pyeval'], function (test) {

    test('current_date', ['web.time'], function (assert, pyeval, time) {
        var current_date = time.date_to_str(new Date());
        var result = pyeval.eval('domains',
            [[],{"__ref":"domain","__debug":"[('name','>=',current_date),('name','<=',current_date)]","__id":"5dedcfc96648"}],
            pyeval.context());
        assert.deepEqual(result, [
            ['name', '>=', current_date],
            ['name', '<=', current_date]
        ]);
    });

    test('context_freevar', function (assert, pyeval) {
        var domains_to_eval = [{
            __ref: 'domain',
            __debug: '[("foo", "=", context.get("bar", "qux"))]'
        }, [['bar', '>=', 42]]];
        assert.deepEqual(
            pyeval.eval('domains', domains_to_eval, {bar: "ok"}),
            [['foo', '=', 'ok'], ['bar', '>=', 42]]);
        assert.deepEqual(
            pyeval.eval('domains', domains_to_eval, {bar: false}),
            [['foo', '=', false], ['bar', '>=', 42]]);
        assert.deepEqual(
            pyeval.eval('domains', domains_to_eval),
            [['foo', '=', 'qux'], ['bar', '>=', 42]]);
    });

});

odoo.define_section('eval.groupbys', ['web.pyeval'], function (test) {

    test('groupbys_00', function (assert, pyeval) {
        var result = pyeval.eval('groupbys', [
            {group_by: 'foo'},
            {group_by: ['bar', 'qux']},
            {group_by: null},
            {group_by: 'grault'}
        ]);
        assert.deepEqual(result, ['foo', 'bar', 'qux', 'grault']);
    });

    test('groupbys_01', function (assert, pyeval) {
        var result = pyeval.eval('groupbys', [
            {group_by: 'foo'},
            { __ref: 'context', __debug: '{"group_by": "bar"}' },
            {group_by: 'grault'}
        ]);
        assert.deepEqual(result, ['foo', 'bar', 'grault']);
    });

    test('groupbys_02', function (assert, pyeval) {
        var result = pyeval.eval('groupbys', [
            {group_by: 'foo'},
            {
                __ref: 'compound_context',
                __contexts: [ {group_by: 'bar'} ],
                __eval_context: null
            },
            {group_by: 'grault'}
        ]);
        assert.deepEqual(result, ['foo', 'bar', 'grault']);
    });

    test('groupbys_03', function (assert, pyeval) {
        var result = pyeval.eval('groupbys', [
            {group_by: 'foo'},
            {
                __ref: 'compound_context',
                __contexts: [
                    { __ref: 'context', __debug: '{"group_by": value}' }
                ],
                __eval_context: { value: 'bar' }
            },
            {group_by: 'grault'}
        ]);
        assert.deepEqual(result, ['foo', 'bar', 'grault']);
    });

    test('groupbys_04', function (assert, pyeval) {
        var result = pyeval.eval('groupbys', [
            {group_by: 'foo'},
            {
                __ref: 'compound_context',
                __contexts: [
                    { __ref: 'context', __debug: '{"group_by": value}' }
                ],
                __eval_context: { value: 'bar' }
            },
            {group_by: 'grault'}
        ], { value: 'bar' });
        assert.deepEqual(result, ['foo', 'bar', 'grault']);
    });

    test('groupbys_05', function (assert, pyeval) {
        var result = pyeval.eval('groupbys', [
            {group_by: 'foo'},
            { __ref: 'context', __debug: '{"group_by": value}' },
            {group_by: 'grault'}
        ], { value: 'bar' });
        assert.deepEqual(result, ['foo', 'bar', 'grault']);
    });

});
<|MERGE_RESOLUTION|>--- conflicted
+++ resolved
@@ -1,31 +1,14 @@
-<<<<<<< HEAD
+odoo.define_section('eval.basics', ['web.pyeval'], function(test, mock) {
+    test('not prefix', function (assert) {
+        assert.ok(py.eval('not False'));
+        assert.ok(py.eval('not foo', {foo: false}));
+        assert.ok(py.eval('not a in b', {a: 3, b: [1, 2, 4, 8]}));
+    });
+});
 odoo.define_section('eval.types', ['web.pyeval'], function (test, mock) {
 
     function makeTimeCheck (assert, pyeval) {
         var context = pyeval.context();
-=======
-openerp.testing.section('eval.basics', {
-    dependencies: ['web.core'],
-    setup: function (instance) {
-        instance.session.uid = 42;
-    }
-}, function (test) {
-    test('not prefix', function (instance) {
-        ok(py.eval('not False'));
-        ok(py.eval('not foo', {foo: false}));
-        ok(py.eval('not a in b', {a: 3, b: [1, 2, 4, 8]}));
-    });
-});
-
-openerp.testing.section('eval.types', {
-    dependencies: ['web.core'],
-    setup: function (instance) {
-        instance.session.uid = 42;
-    }
-}, function (test) {
-    var makeTimeCheck = function (instance) {
-        var context = instance.web.pyeval.context();
->>>>>>> dade7e3c
         return function (expr, func, message) {
             // evaluate expr between two calls to new Date(), and check that
             // the result is between the transformed dates
