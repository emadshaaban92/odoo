--- conflicted
+++ resolved
@@ -5411,47 +5411,6 @@
 
         form.destroy();
     });
-<<<<<<< HEAD
-=======
-
-    QUnit.module('FieldImageSelection');
-
-    QUnit.test('image selection widget in form view', function (assert) {
-        assert.expect(3);
-
-        var nodeOptions = {
-            background: {
-                image_link: '/base/static/img/preview_background.png',
-                preview_link: '/base/static/pdf/preview_background.pdf',
-            },
-            boxed: {
-                image_link: '/base/static/img/preview_boxed.png',
-                preview_link: '/base/static/pdf/preview_boxed.pdf',
-            },
-        };
-        var form = createView({
-            View: FormView,
-            model: 'partner',
-            data: this.data,
-            arch: '<form>' +
-                    '<field name="image_selection" widget="image_selection"' +
-                    ' options=\'' + JSON.stringify(nodeOptions) + '\'/> '+
-                  '</form>',
-            res_id: 2,
-        });
-
-        assert.strictEqual(form.$('.img.img-responsive').length, 2,
-            "Two images should be rendered");
-        assert.strictEqual(form.$('.img.btn-info').length, 0,
-            "No image should be selected");
-
-        // select first image
-        form.$(".img.img-responsive:first").click();
-        assert.ok(form.$(".img.img-responsive:first").hasClass('btn-info'),
-            "First image should be selected");
-
-        form.destroy();
-    });
 
     QUnit.module('FieldProgressBar');
 
@@ -5494,7 +5453,6 @@
 
         form.destroy();
     });
->>>>>>> c0eef427
 });
 });
 });