odoo.define('web.action_manager_tests', function (require) {
"use strict";

var ReportClientAction = require('report.client_action');

var AbstractAction = require('web.AbstractAction');
var AbstractStorageService = require('web.AbstractStorageService');
var BasicFields = require('web.basic_fields');
var ControlPanelMixin = require('web.ControlPanelMixin');
var core = require('web.core');
var ListController = require('web.ListController');
var StandaloneFieldManagerMixin = require('web.StandaloneFieldManagerMixin');
var RamStorage = require('web.RamStorage');
var ReportService = require('web.ReportService');
var testUtils = require('web.test_utils');
var Widget = require('web.Widget');
var createActionManager = testUtils.createActionManager;

QUnit.module('ActionManager', {
    beforeEach: function () {
        this.data = {
            partner: {
                fields: {
                    foo: {string: "Foo", type: "char"},
                    bar: {string: "Bar", type: "many2one", relation: 'partner'},
                },
                records: [
                    {id: 1, display_name: "First record", foo: "yop", bar: 2},
                    {id: 2, display_name: "Second record", foo: "blip", bar: 1},
                    {id: 3, display_name: "Third record", foo: "gnap", bar: 1},
                    {id: 4, display_name: "Fourth record", foo: "plop", bar: 2},
                    {id: 5, display_name: "Fifth record", foo: "zoup", bar: 2},
                ],
            },
            pony: {
                fields: {
                    name: {string: 'Name', type: 'char'},
                },
                records: [
                    {id: 4, name: 'Twilight Sparkle'},
                    {id: 6, name: 'Applejack'},
                    {id: 9, name: 'Fluttershy'}
                ],
            },
        };

        this.actions = [{
            id: 1,
            name: 'Partners Action 1',
            res_model: 'partner',
            type: 'ir.actions.act_window',
            views: [[1, 'kanban']],
        }, {
            id: 2,
            type: 'ir.actions.server',
        }, {
            id: 3,
            name: 'Partners',
            res_model: 'partner',
            type: 'ir.actions.act_window',
            views: [[false, 'list'], [1, 'kanban'], [false, 'form']],
        }, {
            id: 4,
            name: 'Partners Action 4',
            res_model: 'partner',
            type: 'ir.actions.act_window',
            views: [[1, 'kanban'], [2, 'list'], [false, 'form']],
        }, {
            id: 5,
            name: 'Create a Partner',
            res_model: 'partner',
            target: 'new',
            type: 'ir.actions.act_window',
            views: [[false, 'form']],
        }, {
            id: 6,
            name: 'Partner',
            res_id: 2,
            res_model: 'partner',
            target: 'inline',
            type: 'ir.actions.act_window',
            views: [[false, 'form']],
        }, {
            id: 7,
            name: "Some Report",
            report_name: 'some_report',
            report_type: 'qweb-pdf',
            type: 'ir.actions.report',
        }, {
            id: 8,
            name: 'Favorite Ponies',
            res_model: 'pony',
            type: 'ir.actions.act_window',
            views: [[false, 'list'], [false, 'form']],
        }, {
            id: 9,
            name: 'A Client Action',
            tag: 'ClientAction',
            type: 'ir.actions.client',
        }];

        this.archs = {
            // kanban views
            'partner,1,kanban': '<kanban><templates><t t-name="kanban-box">' +
                    '<div class="oe_kanban_global_click"><field name="foo"/></div>' +
                '</t></templates></kanban>',

            // list views
            'partner,false,list': '<tree><field name="foo"/></tree>',
            'partner,2,list': '<tree limit="3"><field name="foo"/></tree>',
            'pony,false,list': '<tree><field name="name"/></tree>',

            // form views
            'partner,false,form': '<form>' +
                    '<header>' +
                        '<button name="object" string="Call method" type="object"/>' +
                        '<button name="4" string="Execute action" type="action"/>' +
                    '</header>' +
                    '<group>' +
                        '<field name="display_name"/>' +
                        '<field name="foo"/>' +
                    '</group>' +
                '</form>',
            'pony,false,form': '<form>' +
                    '<field name="name"/>' +
                '</form>',

            // search views
            'partner,false,search': '<search><field name="foo" string="Foo"/></search>',
            'partner,1,search': '<search>' +
                   '<filter name="bar" help="Bar" domain="[(\'bar\', \'=\', 1)]"/>' +
                '</search>',
            'pony,false,search': '<search></search>',
        };
    },
}, function () {
    QUnit.module('Misc');

    QUnit.test('breadcrumbs and actions with target inline', function (assert) {
        assert.expect(3);

        this.actions[3].views = [[false, 'form']];
        this.actions[3].target = 'inline';

        var actionManager = createActionManager({
            actions: this.actions,
            archs: this.archs,
            data: this.data,
        });

        actionManager.doAction(4);
        assert.ok(!$('.o_control_panel').is(':visible'),
            "control panel should not be visible");

        actionManager.doAction(1, {clear_breadcrumbs: true});
        assert.ok($('.o_control_panel').is(':visible'),
            "control panel should now be visible");
        assert.strictEqual($('.o_control_panel .breadcrumb').text(), "Partners Action 1",
            "should have only one current action visible in breadcrumbs");

        actionManager.destroy();
    });

    QUnit.test('no widget memory leaks when doing some action stuff', function (assert) {
        assert.expect(1);

        var delta = 0;
        testUtils.patch(Widget, {
            init: function () {
                delta++;
                this._super.apply(this, arguments);
            },
            destroy: function () {
                delta--;
                this._super.apply(this, arguments);
            },
        });

        var actionManager = createActionManager({
            actions: this.actions,
            archs: this.archs,
            data: this.data,
        });
        actionManager.doAction(8);

        var n = delta;
        actionManager.doAction(4);
        // kanban view is loaded, switch to list view
        $('.o_control_panel .o_cp_switch_list').click();
        // open a record in form view
        actionManager.$('.o_list_view .o_data_row:first').click();
        // go back to action 7 in breadcrumbs
        $('.o_control_panel .breadcrumb a:first').click();

        assert.strictEqual(delta, n,
            "should have properly destroyed all other widgets");
        actionManager.destroy();
        testUtils.unpatch(Widget);
    });

    QUnit.test('no widget memory leaks when executing actions in dialog', function (assert) {
        assert.expect(1);

        var delta = 0;
        testUtils.patch(Widget, {
            init: function () {
                delta++;
                this._super.apply(this, arguments);
            },
            destroy: function () {
                if (!this.isDestroyed()) {
                    delta--;
                }
                this._super.apply(this, arguments);
            },
        });

        var actionManager = createActionManager({
            actions: this.actions,
            archs: this.archs,
            data: this.data,
        });
        var n = delta;

        actionManager.doAction(5);
        actionManager.doAction({type: 'ir.actions.act_window_close'});

        assert.strictEqual(delta, n,
            "should have properly destroyed all widgets");

        actionManager.destroy();
        testUtils.unpatch(Widget);
    });

    QUnit.test('no memory leaks when executing an action while switching view', function (assert) {
        assert.expect(1);

        var def;
        var delta = 0;
        testUtils.patch(Widget, {
            init: function () {
                delta += 1;
                this._super.apply(this, arguments);
            },
            destroy: function () {
                delta -= 1;
                this._super.apply(this, arguments);
            },
        });

        var actionManager = createActionManager({
            actions: this.actions,
            archs: this.archs,
            data: this.data,
            mockRPC: function (route, args) {
                var result = this._super.apply(this, arguments);
                if (args.method === 'read') {
                    return $.when(def).then(_.constant(result));
                }
                return result;
            },
        });

        actionManager.doAction(4);
        var n = delta;

        actionManager.doAction(3, {clear_breadcrumbs: true});

        // switch to the form view (this request is blocked)
        def = $.Deferred();
        actionManager.$('.o_list_view .o_data_row:first').click();

        // execute another action meanwhile (don't block this request)
        actionManager.doAction(4, {clear_breadcrumbs: true});

        // unblock the switch to the form view in action 3
        def.resolve();

        assert.strictEqual(n, delta,
            "all widgets of action 3 should have been destroyed");

        actionManager.destroy();
        testUtils.unpatch(Widget);
    });

    QUnit.test('no memory leaks when executing an action while loading views', function (assert) {
        assert.expect(1);

        var def;
        var delta = 0;
        testUtils.patch(Widget, {
            init: function () {
                delta += 1;
                this._super.apply(this, arguments);
            },
            destroy: function () {
                delta -= 1;
                this._super.apply(this, arguments);
            },
        });

        var actionManager = createActionManager({
            actions: this.actions,
            archs: this.archs,
            data: this.data,
            mockRPC: function (route, args) {
               var result = this._super.apply(this, arguments);
                if (args.method === 'load_views') {
                    return $.when(def).then(_.constant(result));
                }
                return result;
            },
        });

        // execute action 4 to know the number of widgets it instantiates
        actionManager.doAction(4);
        var n = delta;

        // execute a first action (its 'load_views' RPC is blocked)
        def = $.Deferred();
        actionManager.doAction(3, {clear_breadcrumbs: true});

        // execute another action meanwhile (and unlock the RPC)
        actionManager.doAction(4, {clear_breadcrumbs: true});
        def.resolve();

        assert.strictEqual(n, delta,
            "all widgets of action 3 should have been destroyed");

        actionManager.destroy();
        testUtils.unpatch(Widget);
    });

    QUnit.test('no memory leaks when executing an action while loading data of default view', function (assert) {
        assert.expect(1);

        var def;
        var delta = 0;
        testUtils.patch(Widget, {
            init: function () {
                delta += 1;
                this._super.apply(this, arguments);
            },
            destroy: function () {
                delta -= 1;
                this._super.apply(this, arguments);
            },
        });

        var actionManager = createActionManager({
            actions: this.actions,
            archs: this.archs,
            data: this.data,
            mockRPC: function (route) {
                var result = this._super.apply(this, arguments);
                if (route === '/web/dataset/search_read') {
                    return $.when(def).then(_.constant(result));
                }
                return result;
            },
        });

        // execute action 4 to know the number of widgets it instantiates
        actionManager.doAction(4);
        var n = delta;

        // execute a first action (its 'search_read' RPC is blocked)
        def = $.Deferred();
        actionManager.doAction(3, {clear_breadcrumbs: true});

        // execute another action meanwhile (and unlock the RPC)
        actionManager.doAction(4, {clear_breadcrumbs: true});
        def.resolve();

        assert.strictEqual(n, delta,
            "all widgets of action 3 should have been destroyed");

        actionManager.destroy();
        testUtils.unpatch(Widget);
    });

    QUnit.test('action with "no_breadcrumbs" set to true', function (assert) {
        assert.expect(2);

        _.findWhere(this.actions, {id: 4}).context = {no_breadcrumbs: true};

        var actionManager = createActionManager({
            actions: this.actions,
            archs: this.archs,
            data: this.data,
        });
        actionManager.doAction(3);
        assert.strictEqual($('.o_control_panel .breadcrumb li').length, 1,
            "there should be one controller in the breadcrumbs");

        // push another action flagged with 'no_breadcrumbs=true'
        actionManager.doAction(4);
        assert.strictEqual($('.o_control_panel .breadcrumb li').length, 0,
            "the breadcrumbs should be empty");

        actionManager.destroy();
    });

    QUnit.test('on_reverse_breadcrumb handler is correctly called', function (assert) {
        assert.expect(3);

        var actionManager = createActionManager({
            actions: this.actions,
            archs: this.archs,
            data: this.data,
        });

        // execute action 3 and open a record in form view
        actionManager.doAction(3);
        actionManager.$('.o_list_view .o_data_row:first').click();

        // execute action 4 without 'on_reverse_breadcrumb' handler, then go back
        actionManager.doAction(4);
        $('.o_control_panel .breadcrumb a:first').click();
        assert.verifySteps([]);

        // execute action 4 with an 'on_reverse_breadcrumb' handler, then go back
        actionManager.doAction(4, {
            on_reverse_breadcrumb: function () {
                assert.step('on_reverse_breadcrumb');
            }
        });
        $('.o_control_panel .breadcrumb a:first').click();
        assert.verifySteps(['on_reverse_breadcrumb']);

        actionManager.destroy();
    });

    QUnit.test('handles "history_back" event', function (assert) {
        assert.expect(2);

        var actionManager = createActionManager({
            actions: this.actions,
            archs: this.archs,
            data: this.data,
        });

        actionManager.doAction(4);
        actionManager.doAction(3);
        actionManager.trigger_up('history_back');

        assert.strictEqual($('.o_control_panel .breadcrumb li').length, 1,
            "there should be one controller in the breadcrumbs");
        assert.strictEqual($('.o_control_panel .breadcrumb li').text(), 'Partners Action 4',
            "breadcrumbs should display the display_name of the action");

        actionManager.destroy();
    });

    QUnit.test('stores and restores scroll position', function (assert) {
        assert.expect(7);

        var left;
        var top;
        var actionManager = createActionManager({
            actions: this.actions,
            archs: this.archs,
            data: this.data,
            intercepts: {
                getScrollPosition: function (ev) {
                    assert.step('getScrollPosition');
                    ev.data.callback({left: left, top: top});
                },
                scrollTo: function (ev) {
                    assert.step('scrollTo left ' + ev.data.left + ', top ' + ev.data.top);
                },
            },
        });

        // execute a first action and simulate a scroll
        assert.step('execute action 3');
        actionManager.doAction(3);
        left = 50;
        top = 100;

        // execute a second action (in which we don't scroll)
        assert.step('execute action 4');
        actionManager.doAction(4);

        // go back using the breadcrumbs
        assert.step('go back to action 3');
        $('.o_control_panel .breadcrumb a').click();

        assert.verifySteps([
            'execute action 3',
            'execute action 4',
            'getScrollPosition', // of action 3, before leaving it
            'go back to action 3',
            'getScrollPosition', // of action 4, before leaving it
            'scrollTo left 50, top 100', // restore scroll position of action 3
        ]);

        actionManager.destroy();
    });

    QUnit.module('Push State');

    QUnit.test('properly push state', function (assert) {
        assert.expect(3);

        var stateDescriptions = [
            {action: 4, model: "partner", title: "Partners Action 4", view_type: "kanban"},
            {action: 8, model: "pony", title: "Favorite Ponies", view_type: "list"},
            {action: 8, id: 4, model: "pony", title: "Twilight Sparkle", view_type: "form"},
        ];

        var actionManager = createActionManager({
            actions: this.actions,
            archs: this.archs,
            data: this.data,
            intercepts: {
                push_state: function (event) {
                    var descr = stateDescriptions.shift();
                    assert.deepEqual(_.extend({}, event.data.state), descr,
                        "should notify the environment of new state");
                },
            },
        });
        actionManager.doAction(4);
        actionManager.doAction(8);
        actionManager.$('tr.o_data_row:first').click();

        actionManager.destroy();
    });

    QUnit.test('push state after action is loaded, not before', function (assert) {
        assert.expect(5);

        var actionManager = createActionManager({
            actions: this.actions,
            archs: this.archs,
            data: this.data,
            intercepts: {
                push_state: function () {
                    assert.step('push_state');
                },
            },
            mockRPC: function (route) {
                assert.step(route);
                return this._super.apply(this, arguments);
            },
        });
        actionManager.doAction(4);
        assert.verifySteps([
            '/web/action/load',
            '/web/dataset/call_kw/partner',
            '/web/dataset/search_read',
            'push_state'
        ]);

        actionManager.destroy();
    });

    QUnit.test('do not push state for actions in target=new', function (assert) {
        assert.expect(3);

        var actionManager = createActionManager({
            actions: this.actions,
            archs: this.archs,
            data: this.data,
            intercepts: {
                push_state: function () {
                    assert.step('push_state');
                },
            },
        });
        actionManager.doAction(4);
        assert.verifySteps(['push_state']);
        actionManager.doAction(5);
        assert.verifySteps(['push_state']);

        actionManager.destroy();
    });

    QUnit.test('do not push state when action fails', function (assert) {
        assert.expect(4);

        var actionManager = createActionManager({
            actions: this.actions,
            archs: this.archs,
            data: this.data,
            intercepts: {
                push_state: function () {
                    assert.step('push_state');
                },
            },
            mockRPC: function (route, args) {
                if (args.method === 'read') {
                    // this is the rpc to load form view
                    return $.Deferred().reject();
                }
                return this._super.apply(this, arguments);
            },
        });
        actionManager.doAction(8);
        assert.verifySteps(['push_state']);
        actionManager.$('tr.o_data_row:first').click();
        assert.verifySteps(['push_state']);
        // we make sure here that the list view is still in the dom
        assert.strictEqual(actionManager.$('.o_list_view').length, 1,
            "there should still be a list view in dom");

        actionManager.destroy();
    });

    QUnit.module('Load State');

    QUnit.test('should not crash on invalid state', function (assert) {
        assert.expect(2);

        var actionManager = createActionManager({
            actions: this.actions,
            archs: this.archs,
            data: this.data,
            mockRPC: function (route, args) {
                assert.step(args.method || route);
                return this._super.apply(this, arguments);
            },
        });
        actionManager.loadState({
            res_model: 'partner', // the valid key for the model is 'model', not 'res_model'
        });

        assert.strictEqual(actionManager.$el.text(), '', "should display nothing");
        assert.verifySteps([]);

        actionManager.destroy();
    });

    QUnit.test('properly load client actions', function (assert) {
        assert.expect(2);

        var ClientAction = AbstractAction.extend({
            className: 'o_client_action_test',
            start: function () {
                this.$el.text('Hello World');
            },
        });
        core.action_registry.add('HelloWorldTest', ClientAction);

        var actionManager = createActionManager({
            actions: this.actions,
            archs: this.archs,
            data: this.data,
            mockRPC: function (route, args) {
                assert.step(args.method || route);
                return this._super.apply(this, arguments);
            },
        });
        actionManager.loadState({
            action: 'HelloWorldTest',
        });

        assert.strictEqual(actionManager.$('.o_client_action_test').text(),
            'Hello World', "should have correctly rendered the client action");

        assert.verifySteps([]);

        actionManager.destroy();
        delete core.action_registry.map.HelloWorldTest;
    });

    QUnit.test('properly load act window actions', function (assert) {
        assert.expect(6);

        var actionManager = createActionManager({
            actions: this.actions,
            archs: this.archs,
            data: this.data,
            mockRPC: function (route, args) {
                assert.step(args.method || route);
                return this._super.apply(this, arguments);
            },
        });
        actionManager.loadState({
            action: 1,
        });

        assert.strictEqual($('.o_control_panel').length, 1,
            "should have rendered a control panel");
        assert.strictEqual(actionManager.$('.o_kanban_view').length, 1,
            "should have rendered a kanban view");

        assert.verifySteps([
            '/web/action/load',
            'load_views',
            '/web/dataset/search_read',
        ]);

        actionManager.destroy();
    });

    QUnit.test('properly load records', function (assert) {
        assert.expect(5);

        var actionManager = createActionManager({
            actions: this.actions,
            archs: this.archs,
            data: this.data,
            mockRPC: function (route, args) {
                assert.step(args.method || route);
                return this._super.apply(this, arguments);
            },
        });
        actionManager.loadState({
            id: 2,
            model: 'partner',
        });

        assert.strictEqual(actionManager.$('.o_form_view').length, 1,
            "should have rendered a form view");
        assert.strictEqual($('.o_control_panel .breadcrumb li').text(), 'Second record',
            "should have opened the second record");

        assert.verifySteps([
            'load_views',
            'read',
        ]);

        actionManager.destroy();
    });

    QUnit.test('load requested view for act window actions', function (assert) {
        assert.expect(6);

        var actionManager = createActionManager({
            actions: this.actions,
            archs: this.archs,
            data: this.data,
            mockRPC: function (route, args) {
                assert.step(args.method || route);
                return this._super.apply(this, arguments);
            },
        });
        actionManager.loadState({
            action: 3,
            view_type: 'kanban',
        });

        assert.strictEqual(actionManager.$('.o_list_view').length, 0,
            "should not have rendered a list view");
        assert.strictEqual(actionManager.$('.o_kanban_view').length, 1,
            "should have rendered a kanban view");

        assert.verifySteps([
            '/web/action/load',
            'load_views',
            '/web/dataset/search_read',
        ]);

        actionManager.destroy();
    });

    QUnit.test('lazy load multi record view if mono record one is requested', function (assert) {
        assert.expect(11);

        var actionManager = createActionManager({
            actions: this.actions,
            archs: this.archs,
            data: this.data,
            mockRPC: function (route, args) {
                assert.step(args.method || route);
                return this._super.apply(this, arguments);
            },
        });
        actionManager.loadState({
            action: 3,
            id: 2,
            view_type: 'form',
        });

        assert.strictEqual(actionManager.$('.o_list_view').length, 0,
            "should not have rendered a list view");
        assert.strictEqual(actionManager.$('.o_form_view').length, 1,
            "should have rendered a form view");
        assert.strictEqual($('.o_control_panel .breadcrumb li').length, 2,
            "there should be two controllers in the breadcrumbs");
        assert.strictEqual($('.o_control_panel .breadcrumb li:last').text(), 'Second record',
            "breadcrumbs should contain the display_name of the opened record");

        // go back to Lst
        $('.o_control_panel .breadcrumb a').click();
        assert.strictEqual(actionManager.$('.o_list_view').length, 1,
            "should now display the list view");
        assert.strictEqual(actionManager.$('.o_form_view').length, 0,
            "should not display the form view anymore");

        assert.verifySteps([
            '/web/action/load',
            'load_views',
            'read', // read the opened record
            '/web/dataset/search_read', // search read when coming back to List
        ]);

        actionManager.destroy();
    });

    QUnit.test('change the viewType of the current action', function (assert) {
        assert.expect(13);

        var actionManager = createActionManager({
            actions: this.actions,
            archs: this.archs,
            data: this.data,
            mockRPC: function (route, args) {
                assert.step(args.method || route);
                return this._super.apply(this, arguments);
            },
        });
        actionManager.doAction(3);

        assert.strictEqual(actionManager.$('.o_list_view').length, 1,
            "should have rendered a list view");

        // switch to kanban view
        actionManager.loadState({
            action: 3,
            view_type: 'kanban',
        });

        assert.strictEqual(actionManager.$('.o_list_view').length, 0,
            "should not display the list view anymore");
        assert.strictEqual(actionManager.$('.o_kanban_view').length, 1,
            "should have switched to the kanban view");

        // switch to form view, open record 4
        actionManager.loadState({
            action: 3,
            id: 4,
            view_type: 'form',
        });

        assert.strictEqual(actionManager.$('.o_kanban_view').length, 0,
            "should not display the kanban view anymore");
        assert.strictEqual(actionManager.$('.o_form_view').length, 1,
            "should have switched to the form view");
        assert.strictEqual($('.o_control_panel .breadcrumb li').length, 2,
            "there should be two controllers in the breadcrumbs");
        assert.strictEqual($('.o_control_panel .breadcrumb li:last').text(), 'Fourth record',
            "should have opened the requested record");

        // verify steps to ensure that the whole action hasn't been re-executed
        // (if it would have been, /web/action/load and load_views would appear
        // several times)
        assert.verifySteps([
            '/web/action/load',
            'load_views',
            '/web/dataset/search_read', // list view
            '/web/dataset/search_read', // kanban view
            'read', // form view
        ]);

        actionManager.destroy();
    });

    QUnit.test('change the id of the current action', function (assert) {
        assert.expect(11);

        var actionManager = createActionManager({
            actions: this.actions,
            archs: this.archs,
            data: this.data,
            mockRPC: function (route, args) {
                assert.step(args.method || route);
                return this._super.apply(this, arguments);
            },
        });

        // execute action 3 and open the first record in a form view
        actionManager.doAction(3);
        actionManager.$('.o_list_view .o_data_row:first').click();

        assert.strictEqual(actionManager.$('.o_form_view').length, 1,
            "should have rendered a form view");
        assert.strictEqual($('.o_control_panel .breadcrumb li:last').text(), 'First record',
            "should have opened the first record");

        // switch to record 4
        actionManager.loadState({
            action: 3,
            id: 4,
            view_type: 'form',
        });

        assert.strictEqual(actionManager.$('.o_form_view').length, 1,
            "should still display the form view");
        assert.strictEqual($('.o_control_panel .breadcrumb li').length, 2,
            "there should be two controllers in the breadcrumbs");
        assert.strictEqual($('.o_control_panel .breadcrumb li:last').text(), 'Fourth record',
            "should have switched to the requested record");

        // verify steps to ensure that the whole action hasn't been re-executed
        // (if it would have been, /web/action/load and load_views would appear
        // twice)
        assert.verifySteps([
            '/web/action/load',
            'load_views',
            '/web/dataset/search_read', // list view
            'read', // form view, record 1
            'read', // form view, record 4
        ]);

        actionManager.destroy();
    });

    QUnit.test('should not push a loaded state', function (assert) {
        assert.expect(3);

        var actionManager = createActionManager({
            actions: this.actions,
            archs: this.archs,
            data: this.data,
            intercepts: {
                push_state: function () {
                    assert.step('push_state');
                },
            },
        });
        actionManager.loadState({action: 3});

        assert.verifySteps([], "should not push the loaded state");

        actionManager.$('tr.o_data_row:first').click();

        assert.verifySteps(['push_state'],
            "should push the state of it changes afterwards");

        actionManager.destroy();
    });

    QUnit.test('should not push a loaded state of a client action', function (assert) {
        assert.expect(4);

        var ClientAction = Widget.extend({
            init: function (parent, action, options) {
                this._super.apply(this, arguments);
                this.controllerID = options.controllerID;
            },
            start: function () {
                var self = this;
                var $button = $('<button>').text('Click Me!');
                $button.on('click', function () {
                    self.trigger_up('push_state', {
                        controllerID: self.controllerID,
                        state: {someValue: 'X'},
                    });
                });
                this.$el.append($button);
                return this._super.apply(this, arguments);
            },
        });
        core.action_registry.add('ClientAction', ClientAction);

        var actionManager = createActionManager({
            actions: this.actions,
            archs: this.archs,
            data: this.data,
            intercepts: {
                push_state: function (ev) {
                    assert.step('push_state');
                    assert.deepEqual(ev.data.state, {
                        action: 9,
                        someValue: 'X',
                        title: 'A Client Action',
                    });
                },
            },
        });
        actionManager.loadState({action: 9});

        assert.verifySteps([], "should not push the loaded state");

        actionManager.$('button').click();

        assert.verifySteps(['push_state'],
            "should push the state of it changes afterwards");

        actionManager.destroy();
    });

    QUnit.test('change a param of an ir.actions.client in the url', function (assert) {
        assert.expect(7);

        var ClientAction = AbstractAction.extend(ControlPanelMixin, {
            className: 'o_client_action',
            init: function (parent, action) {
                this._super.apply(this, arguments);
                var context = action.context;
                this.a = context.params && context.params.a || 'default value';
            },
            start: function () {
                assert.step('start');
                this.$el.text(this.a);
                this.trigger_up('push_state', {
                    controllerID: this.controllerID,
                    state: {a: this.a},
                });
            },
        });
        core.action_registry.add('ClientAction', ClientAction);

        var actionManager = createActionManager({
            actions: this.actions,
            archs: this.archs,
            data: this.data,
        });

        // execute the client action
        actionManager.doAction(9);

        assert.strictEqual(actionManager.$('.o_client_action').text(), 'default value',
            "should have rendered the client action");
        assert.strictEqual($('.o_control_panel .breadcrumb li').length, 1,
            "there should be one controller in the breadcrumbs");

        // update param 'a' in the url
        actionManager.loadState({
            action: 9,
            a: 'new value',
        });

        assert.strictEqual(actionManager.$('.o_client_action').text(), 'new value',
            "should have rerendered the client action with the correct param");
        assert.strictEqual($('.o_control_panel .breadcrumb li').length, 1,
            "there should still be one controller in the breadcrumbs");

        // should have executed the client action twice
        assert.verifySteps(['start', 'start']);

        actionManager.destroy();
        delete core.action_registry.map.ClientAction;
    });

    QUnit.test('load a window action without id (in a multi-record view)', function (assert) {
        assert.expect(14);

        var RamStorageService = AbstractStorageService.extend({
            name: 'session_storage',
            storage: new RamStorage(),
        });

        var actionManager = createActionManager({
            actions: this.actions,
            archs: this.archs,
            data: this.data,
            services: [RamStorageService],
            mockRPC: function (route, args) {
                assert.step(args.method || route);
                return this._super.apply(this, arguments);
            },
        });

        testUtils.intercept(actionManager, 'call_service', function (ev) {
            if (ev.data.service === 'session_storage') {
                assert.step(ev.data.method);
            }
        }, true);

        actionManager.doAction(4);

        assert.strictEqual(actionManager.$('.o_kanban_view').length, 1,
            "should display a kanban view");
        assert.strictEqual($('.o_control_panel .breadcrumb li').text(), 'Partners Action 4',
            "breadcrumbs should display the display_name of the action");

        actionManager.loadState({
            model: 'partner',
            view_type: 'list',
        });

        assert.strictEqual($('.o_control_panel .breadcrumb li').text(), 'Partners Action 4',
            "should still be in the same action");
        assert.strictEqual(actionManager.$('.o_kanban_view').length, 0,
            "should no longer display a kanban view");
        assert.strictEqual(actionManager.$('.o_list_view').length, 1,
            "should display a list view");

        assert.verifySteps([
            '/web/action/load', // action 3
            'load_views', // action 3
            '/web/dataset/search_read', // action 3
            'setItem', // action 3
            'getItem', // loadState
            'load_views', // loaded action
            '/web/dataset/search_read', // loaded action
            'setItem', // loaded action
        ]);

        actionManager.destroy();
    });

    QUnit.module('Concurrency management');

    QUnit.test('drop previous actions if possible', function (assert) {
        assert.expect(6);

        var def = $.Deferred();
        var actionManager = createActionManager({
            actions: this.actions,
            archs: this.archs,
            data: this.data,
            mockRPC: function (route) {
                var result = this._super.apply(this, arguments);
                assert.step(route);
                if (route === '/web/action/load') {
                    return def.then(_.constant(result));
                }
                return result;
            },
        });
        actionManager.doAction(4);
        actionManager.doAction(8);

        def.resolve();

        // action 4 loads a kanban view first, 6 loads a list view. We want a list
        assert.strictEqual(actionManager.$('.o_list_view').length, 1,
            'there should be a list view in DOM');

        assert.verifySteps([
            '/web/action/load',  // load action 4
            '/web/action/load', // load action 6
            '/web/dataset/call_kw/pony', // load views for action 6
            '/web/dataset/search_read', // search read for list view action 6
        ]);

        actionManager.destroy();
    });

    QUnit.test('handle switching view and switching back on slow network', function (assert) {
        assert.expect(8);

        var def = $.Deferred();
        var defs = [$.when(), def, $.when()];

        var actionManager = createActionManager({
            actions: this.actions,
            archs: this.archs,
            data: this.data,
            mockRPC: function (route) {
                assert.step(route);
                var result = this._super.apply(this, arguments);
                if (route === '/web/dataset/search_read') {
                    var def = defs.shift();
                    return def.then(_.constant(result));
                }
                return result;
            },
        });
        actionManager.doAction(4);

        // kanban view is loaded, switch to list view
        $('.o_control_panel .o_cp_switch_list').click();

        // here, list view is not ready yet, because def is not resolved
        // switch back to kanban view
        $('.o_control_panel .o_cp_switch_kanban').click();

        // here, we want the kanban view to reload itself, regardless of list view
        assert.verifySteps([
            "/web/action/load",             // initial load action
            "/web/dataset/call_kw/partner", // load views
            "/web/dataset/search_read",     // search_read for kanban view
            "/web/dataset/search_read",     // search_read for list view (not resolved yet)
            "/web/dataset/search_read"      // search_read for kanban view reload (not resolved yet)
        ]);

        // we resolve def => list view is now ready (but we want to ignore it)
        def.resolve();

        assert.strictEqual(actionManager.$('.o_kanban_view').length, 1,
            "there should be a kanban view in dom");
        assert.strictEqual(actionManager.$('.o_list_view').length, 0,
            "there should not be a list view in dom");

        actionManager.destroy();
    });

    QUnit.test('when an server action takes too much time...', function (assert) {
        assert.expect(1);

        var def = $.Deferred();

        var actionManager = createActionManager({
            actions: this.actions,
            archs: this.archs,
            data: this.data,
            mockRPC: function (route) {
                if (route === '/web/action/run') {
                    return def.then(_.constant(1));
                }
                return this._super.apply(this, arguments);
            },
        });

        actionManager.doAction(2);
        actionManager.doAction(4);

        def.resolve();

        assert.strictEqual($('.o_control_panel .breadcrumb li.active').text(), 'Partners Action 4',
            'action 4 should be loaded');

        actionManager.destroy();
    });

    QUnit.test('clicking quickly on breadcrumbs...', function (assert) {
        assert.expect(1);

        var def = $.when();

        var actionManager = createActionManager({
            actions: this.actions,
            archs: this.archs,
            data: this.data,
            mockRPC: function (route, args) {
                var result = this._super.apply(this, arguments);
                if (args.method === 'read') {
                    return def.then(_.constant(result));
                }
                return result;
            },
        });

        // create a situation with 3 breadcrumbs: kanban/form/list
        actionManager.doAction(4);
        actionManager.$('.o_kanban_record:first').click();
        actionManager.doAction(8);

        // now, the next read operations will be deferred (this is the read
        // operation for the form view reload)
        def = $.Deferred();

        // click on the breadcrumbs for the form view, then on the kanban view
        // before the form view is fully reloaded
        $('.o_control_panel .breadcrumb li:eq(1)').click();
        $('.o_control_panel .breadcrumb li:eq(0)').click();

        // resolve the form view read
        def.resolve();

        assert.strictEqual($('.o_control_panel .breadcrumb li.active').text(), 'Partners Action 4',
            'action 4 should be loaded and visible');

        actionManager.destroy();
    });

    QUnit.test('execute a new action while loading a lazy-loaded controller', function (assert) {
        assert.expect(15);

        var def;
        var actionManager = createActionManager({
            actions: this.actions,
            archs: this.archs,
            data: this.data,
            mockRPC: function (route, args) {
                var result = this._super.apply(this, arguments);
                assert.step(args.method || route);
                if (route === '/web/dataset/search_read' && args.model === 'partner') {
                    return $.when(def).then(_.constant(result));
                }
                return result;
            },
        });
        actionManager.loadState({
            action: 4,
            id: 2,
            view_type: 'form',
        });

        assert.strictEqual(actionManager.$('.o_form_view').length, 1,
            "should display the form view of action 4");

        // click to go back to Kanban (this request is blocked)
        def = $.Deferred();
        $('.o_control_panel .breadcrumb a').click();

        assert.strictEqual(actionManager.$('.o_form_view').length, 1,
            "should still display the form view of action 4");

        // execute another action meanwhile (don't block this request)
        actionManager.doAction(8, {clear_breadcrumbs: true});

        assert.strictEqual(actionManager.$('.o_list_view').length, 1,
            "should display action 8");
        assert.strictEqual(actionManager.$('.o_form_view').length, 0,
            "should no longer display the form view");

        assert.verifySteps([
            '/web/action/load', // load state action 4
            'load_views', // load state action 4
            'read', // read the opened record (action 4)
            '/web/dataset/search_read', // blocked search read when coming back to Kanban (action 4)
            '/web/action/load', // action 8
            'load_views', // action 8
            '/web/dataset/search_read', // search read action 8
        ]);

        // unblock the switch to Kanban in action 4
        def.resolve();

        assert.strictEqual(actionManager.$('.o_list_view').length, 1,
            "should still display action 8");
        assert.strictEqual(actionManager.$('.o_kanban_view').length, 0,
            "should not display the kanban view of action 4");

        assert.verifySteps([
            '/web/action/load', // load state action 4
            'load_views', // load state action 4
            'read', // read the opened record (action 4)
            '/web/dataset/search_read', // blocked search read when coming back to Kanban (action 4)
            '/web/action/load', // action 8
            'load_views', // action 8
            '/web/dataset/search_read', // search read action 8
        ]);

        actionManager.destroy();
    });

    QUnit.test('execute a new action while handling a call_button', function (assert) {
        assert.expect(16);

        var self = this;
        var def = $.Deferred();
        var actionManager = createActionManager({
            actions: this.actions,
            archs: this.archs,
            data: this.data,
            mockRPC: function (route, args) {
                assert.step(args.method || route);
                if (route === '/web/dataset/call_button') {
                    return def.then(_.constant(self.actions[0]));
                }
                return this._super.apply(this, arguments);
            },
        });

        // execute action 3 and open a record in form view
        actionManager.doAction(3);
        actionManager.$('.o_list_view .o_data_row:first').click();

        assert.strictEqual(actionManager.$('.o_form_view').length, 1,
            "should display the form view of action 3");

        // click on 'Call method' button (this request is blocked)
        actionManager.$('.o_form_view button:contains(Call method)').click();

        assert.strictEqual(actionManager.$('.o_form_view').length, 1,
            "should still display the form view of action 3");

        // execute another action
        actionManager.doAction(8, {clear_breadcrumbs: true});

        assert.strictEqual(actionManager.$('.o_list_view').length, 1,
            "should display the list view of action 8");
        assert.strictEqual(actionManager.$('.o_form_view').length, 0,
            "should no longer display the form view");

        assert.verifySteps([
            '/web/action/load', // action 3
            'load_views', // action 3
            '/web/dataset/search_read', // list for action 3
            'read', // form for action 3
            'object', // click on 'Call method' button (this request is blocked)
            '/web/action/load', // action 8
            'load_views', // action 8
            '/web/dataset/search_read', // list for action 8
        ]);

        // unblock the call_button request
        def.resolve();

        assert.strictEqual(actionManager.$('.o_list_view').length, 1,
            "should still display the list view of action 8");
        assert.strictEqual(actionManager.$('.o_kanban_view').length, 0,
            "should not display action 1");

        assert.verifySteps([
            '/web/action/load', // action 3
            'load_views', // action 3
            '/web/dataset/search_read', // list for action 3
            'read', // form for action 3
            'object', // click on 'Call method' button (this request is blocked)
            '/web/action/load', // action 8
            'load_views', // action 8
            '/web/dataset/search_read', // list for action 8
        ]);

        actionManager.destroy();
    });

    QUnit.test('execute a new action while switching to another controller', function (assert) {
        assert.expect(15);

        var def;
        var actionManager = createActionManager({
            actions: this.actions,
            archs: this.archs,
            data: this.data,
            mockRPC: function (route, args) {
                var result = this._super.apply(this, arguments);
                assert.step(args.method || route);
                if (args.method === 'read') {
                    return $.when(def).then(_.constant(result));
                }
                return result;
            },
        });

        actionManager.doAction(3);

        assert.strictEqual(actionManager.$('.o_list_view').length, 1,
            "should display the list view of action 3");

        // switch to the form view (this request is blocked)
        def = $.Deferred();
        actionManager.$('.o_list_view .o_data_row:first').click();

        assert.strictEqual(actionManager.$('.o_list_view').length, 1,
            "should still display the list view of action 3");

        // execute another action meanwhile (don't block this request)
        actionManager.doAction(4, {clear_breadcrumbs: true});

        assert.strictEqual(actionManager.$('.o_kanban_view').length, 1,
            "should display the kanban view of action 8");
        assert.strictEqual(actionManager.$('.o_list_view').length, 0,
            "should no longer display the list view");

        assert.verifySteps([
            '/web/action/load', // action 3
            'load_views', // action 3
            '/web/dataset/search_read', // search read of list view of action 3
            'read', // read the opened record of action 3 (this request is blocked)
            '/web/action/load', // action 4
            'load_views', // action 4
            '/web/dataset/search_read', // search read action 4
        ]);

        // unblock the switch to the form view in action 3
        def.resolve();

        assert.strictEqual(actionManager.$('.o_kanban_view').length, 1,
            "should still display the kanban view of action 8");
        assert.strictEqual(actionManager.$('.o_form_view').length, 0,
            "should not display the form view of action 3");

        assert.verifySteps([
            '/web/action/load', // action 3
            'load_views', // action 3
            '/web/dataset/search_read', // search read of list view of action 3
            'read', // read the opened record of action 3 (this request is blocked)
            '/web/action/load', // action 4
            'load_views', // action 4
            '/web/dataset/search_read', // search read action 4
        ]);

        actionManager.destroy();
    });

    QUnit.test('execute a new action while loading views', function (assert) {
        assert.expect(10);

        var def;
        var actionManager = createActionManager({
            actions: this.actions,
            archs: this.archs,
            data: this.data,
            mockRPC: function (route, args) {
                var result = this._super.apply(this, arguments);
                assert.step(args.method || route);
                if (args.method === 'load_views') {
                    return $.when(def).then(_.constant(result));
                }
                return result;
            },
        });

        // execute a first action (its 'load_views' RPC is blocked)
        def = $.Deferred();
        actionManager.doAction(3);

        assert.strictEqual(actionManager.$('.o_list_view').length, 0,
            "should not display the list view of action 3");

        // execute another action meanwhile (and unlock the RPC)
        actionManager.doAction(4);
        def.resolve();

        assert.strictEqual(actionManager.$('.o_kanban_view').length, 1,
            "should display the kanban view of action 4");
        assert.strictEqual(actionManager.$('.o_list_view').length, 0,
            "should not display the list view of action 3");
        assert.strictEqual($('.o_control_panel .breadcrumb li').length, 1,
            "there should be one controller in the breadcrumbs");

        assert.verifySteps([
            '/web/action/load', // action 3
            'load_views', // action 3
            '/web/action/load', // action 4
            'load_views', // action 4
            '/web/dataset/search_read', // search read action 4
        ]);

        actionManager.destroy();
    });

    QUnit.test('execute a new action while loading data of default view', function (assert) {
        assert.expect(11);

        var def;
        var actionManager = createActionManager({
            actions: this.actions,
            archs: this.archs,
            data: this.data,
            mockRPC: function (route, args) {
                var result = this._super.apply(this, arguments);
                assert.step(args.method || route);
                if (route === '/web/dataset/search_read') {
                    return $.when(def).then(_.constant(result));
                }
                return result;
            },
        });

        // execute a first action (its 'search_read' RPC is blocked)
        def = $.Deferred();
        actionManager.doAction(3);

        assert.strictEqual(actionManager.$('.o_list_view').length, 0,
            "should not display the list view of action 3");

        // execute another action meanwhile (and unlock the RPC)
        actionManager.doAction(4);
        def.resolve();

        assert.strictEqual(actionManager.$('.o_kanban_view').length, 1,
            "should display the kanban view of action 4");
        assert.strictEqual(actionManager.$('.o_list_view').length, 0,
            "should not display the list view of action 3");
        assert.strictEqual($('.o_control_panel .breadcrumb li').length, 1,
            "there should be one controller in the breadcrumbs");

        assert.verifySteps([
            '/web/action/load', // action 3
            'load_views', // action 3
            '/web/dataset/search_read', // search read action 3
            '/web/action/load', // action 4
            'load_views', // action 4
            '/web/dataset/search_read', // search read action 4
        ]);

        actionManager.destroy();
    });

    QUnit.module('Client Actions');

    QUnit.test('can execute client actions from tag name', function (assert) {
        assert.expect(3);

        var ClientAction = AbstractAction.extend({
            className: 'o_client_action_test',
            start: function () {
                this.$el.text('Hello World');
            },
        });
        core.action_registry.add('HelloWorldTest', ClientAction);

        var actionManager = createActionManager({
            mockRPC: function (route, args) {
                assert.step(args.method || route);
                return this._super.apply(this, arguments);
            }
        });
        actionManager.doAction('HelloWorldTest');

        assert.strictEqual($('.o_control_panel:visible').length, 0, // AAB: global selector until the ControlPanel is moved from ActionManager to the Views
            "shouldn't have rendered a control panel");
        assert.strictEqual(actionManager.$('.o_client_action_test').text(),
            'Hello World', "should have correctly rendered the client action");
        assert.verifySteps([]);

        actionManager.destroy();
        delete core.action_registry.map.HelloWorldTest;
    });

    QUnit.test('client action with control panel', function (assert) {
        assert.expect(4);

        var ClientAction = AbstractAction.extend(ControlPanelMixin, {
            className: 'o_client_action_test',
            start: function () {
                this.$el.text('Hello World');
                this.set('title', 'Hello'); // AAB: drop this and replace by getTitle()
            },
        });
        core.action_registry.add('HelloWorldTest', ClientAction);

        var actionManager = createActionManager();
        actionManager.doAction('HelloWorldTest');

        assert.strictEqual($('.o_control_panel:visible').length, 1,
            "should have rendered a control panel");
        assert.strictEqual($('.o_control_panel .breadcrumb li').length, 1,
            "there should be one controller in the breadcrumbs");
        assert.strictEqual($('.o_control_panel .breadcrumb li').text(), 'Hello',
            "breadcrumbs should still display the title of the controller");
        assert.strictEqual(actionManager.$('.o_client_action_test').text(),
            'Hello World', "should have correctly rendered the client action");

        actionManager.destroy();
        delete core.action_registry.map.HelloWorldTest;
    });

    QUnit.test('state is pushed for client actions', function (assert) {
        assert.expect(2);

        var ClientAction = AbstractAction.extend(ControlPanelMixin, {
            className: 'o_client_action_test',
            start: function () {
                this.$el.text('Hello World');
            },
        });
        var actionManager = createActionManager({
            intercepts: {
                push_state: function () {
                    assert.step('push state');
                },
            },
        });
        core.action_registry.add('HelloWorldTest', ClientAction);

        actionManager.doAction('HelloWorldTest');

        assert.verifySteps(['push state']);

        actionManager.destroy();
        delete core.action_registry.map.HelloWorldTest;
    });

    QUnit.test('breadcrumb is updated on title change', function (assert) {
        assert.expect(2);

        var ClientAction = Widget.extend(ControlPanelMixin, {
            className: 'o_client_action_test',
            events: {
                click: function () {
                    this.set("title", 'new title');
                },
            },
            start: function () {
                this.set("title", 'initial title');
                this.$el.text('Hello World');
            },
        });
        var actionManager = createActionManager();
        core.action_registry.add('HelloWorldTest', ClientAction);
        actionManager.doAction('HelloWorldTest');

        assert.strictEqual($('ol.breadcrumb').text(), "initial title",
            "should have initial title as breadcrumb content");

        actionManager.$('.o_client_action_test').click();
        assert.strictEqual($('ol.breadcrumb').text(), "new title",
            "should have updated title as breadcrumb content");

        actionManager.destroy();
        delete core.action_registry.map.HelloWorldTest;
    });

    QUnit.module('Server actions');

    QUnit.test('can execute server actions from db ID', function (assert) {
        assert.expect(9);

        var actionManager = createActionManager({
            actions: this.actions,
            archs: this.archs,
            data: this.data,
            mockRPC: function (route, args) {
                assert.step(args.method || route);
                if (route === '/web/action/run') {
                    assert.strictEqual(args.action_id, 2,
                        "should call the correct server action");
                    return $.when(1); // execute action 1
                }
                return this._super.apply(this, arguments);
            },
        });
        actionManager.doAction(2);

        assert.strictEqual($('.o_control_panel:visible').length, 1,
            "should have rendered a control panel");
        assert.strictEqual(actionManager.$('.o_kanban_view').length, 1,
            "should have rendered a kanban view");
        assert.verifySteps([
            '/web/action/load',
            '/web/action/run',
            '/web/action/load',
            'load_views',
            '/web/dataset/search_read',
        ]);

        actionManager.destroy();
    });

    QUnit.test('handle server actions returning false', function (assert) {
        assert.expect(9);

        var actionManager = createActionManager({
            actions: this.actions,
            archs: this.archs,
            data: this.data,
            mockRPC: function (route, args) {
                assert.step(args.method || route);
                if (route === '/web/action/run') {
                    return $.when(false);
                }
                return this._super.apply(this, arguments);
            },
        });

        // execute an action in target="new"
        actionManager.doAction(5, {
            on_close: assert.step.bind(assert, 'close handler'),
        });
        assert.strictEqual($('.o_technical_modal .o_form_view').length, 1,
            "should have rendered a form view in a modal");

        // execute a server action that returns false
        actionManager.doAction(2);
        assert.strictEqual($('.o_technical_modal').length, 0,
            "should have closed the modal");
        assert.verifySteps([
            '/web/action/load', // action 5
            'load_views',
            'default_get',
            '/web/action/load', // action 2
            '/web/action/run',
            'close handler',
        ]);

        actionManager.destroy();
    });

    QUnit.module('Report actions');

    QUnit.test('can execute report actions from db ID', function (assert) {
        assert.expect(6);

        var actionManager = createActionManager({
            actions: this.actions,
            archs: this.archs,
            data: this.data,
            services: [ReportService],
            mockRPC: function (route, args) {
                assert.step(args.method || route);
                if (route === '/report/check_wkhtmltopdf') {
                    return $.when('ok');
                }
                return this._super.apply(this, arguments);
            },
            session: {
                get_file: function (params) {
                    assert.step(params.url);
                    params.success();
                    params.complete();
                },
            },
        });
        actionManager.doAction(7, {
            on_close: function () {
                assert.step('on_close');
            },
        });

        assert.verifySteps([
            '/web/action/load',
            '/report/check_wkhtmltopdf',
            '/web/static/src/img/spin.png', // block UI image
            '/report/download',
            'on_close',
        ]);

        actionManager.destroy();
    });

    QUnit.test('should trigger a notification if wkhtmltopdf is to upgrade', function (assert) {
        assert.expect(6);

        var actionManager = createActionManager({
            actions: this.actions,
            archs: this.archs,
            data: this.data,
            services: [ReportService],
            mockRPC: function (route, args) {
                assert.step(args.method || route);
                if (route === '/report/check_wkhtmltopdf') {
                    return $.when('upgrade');
                }
                return this._super.apply(this, arguments);
            },
            session: {
                get_file: function (params) {
                    assert.step(params.url);
                    params.success();
                    params.complete();
                },
            },
            intercepts: {
                notification: function () {
                    assert.step('notification');
                },
            },
        });
        actionManager.doAction(7);
        assert.verifySteps([
            '/web/action/load',
            '/report/check_wkhtmltopdf',
            'notification',
            '/web/static/src/img/spin.png', // block UI image
            '/report/download',
        ]);

        actionManager.destroy();
    });

    QUnit.test('should open the report client action if wkhtmltopdf is broken', function (assert) {
        assert.expect(6);

        // patch the report client action to override its iframe's url so that
        // it doesn't trigger an RPC when it is appended to the DOM (for this
        // usecase, using removeSRCAttribute doesn't work as the RPC is
        // triggered as soon as the iframe is in the DOM, even if its src
        // attribute is removed right after)
        testUtils.patch(ReportClientAction, {
            start: function () {
                var self = this;
                return this._super.apply(this, arguments).then(function () {
                    self.iframe.src = 'test: ' + self.iframe.getAttribute('src');
                });
            }
        });

        var actionManager = createActionManager({
            actions: this.actions,
            archs: this.archs,
            data: this.data,
            services: [ReportService],
            mockRPC: function (route, args) {
                assert.step(args.method || route);
                if (route === '/report/check_wkhtmltopdf') {
                    return $.when('broken');
                }
                if (route === 'test: /report/html/some_report') {
                    return $.when();
                }
                return this._super.apply(this, arguments);
            },
            session: {
                get_file: function (params) {
                    assert.step(params.url); // should not be called
                },
            },
            intercepts: {
                notification: function () {
                    assert.step('notification');
                },
            },
        });
        actionManager.doAction(7);

        assert.strictEqual(actionManager.$('.o_report_iframe').length, 1,
            "should have opened the report client action");

        assert.verifySteps([
            '/web/action/load',
            '/report/check_wkhtmltopdf',
            'notification',
            'test: /report/html/some_report', // report client action's iframe
        ]);

        actionManager.destroy();
        testUtils.unpatch(ReportClientAction);
    });

    QUnit.module('Window Actions');

    QUnit.test('can execute act_window actions from db ID', function (assert) {
        assert.expect(6);

        var actionManager = createActionManager({
            actions: this.actions,
            archs: this.archs,
            data: this.data,
            mockRPC: function (route, args) {
                assert.step(args.method || route);
                return this._super.apply(this, arguments);
            },
        });
        actionManager.doAction(1);

        assert.strictEqual($('.o_control_panel').length, 1,
            "should have rendered a control panel");
        assert.strictEqual(actionManager.$('.o_kanban_view').length, 1,
            "should have rendered a kanban view");
        assert.verifySteps([
            '/web/action/load',
            'load_views',
            '/web/dataset/search_read',
        ]);

        actionManager.destroy();
    });

    QUnit.test('can switch between views', function (assert) {
        assert.expect(18);

        var actionManager = createActionManager({
            actions: this.actions,
            archs: this.archs,
            data: this.data,
            mockRPC: function (route, args) {
                assert.step(args.method || route);
                return this._super.apply(this, arguments);
            },
        });
        actionManager.doAction(3);

        assert.strictEqual(actionManager.$('.o_list_view').length, 1,
            "should display the list view");

        // switch to kanban view
        $('.o_control_panel .o_cp_switch_kanban').click();
        assert.strictEqual(actionManager.$('.o_list_view').length, 0,
            "should no longer display the list view");
        assert.strictEqual(actionManager.$('.o_kanban_view').length, 1,
            "should display the kanban view");

        // switch back to list view
        $('.o_control_panel .o_cp_switch_list').click();
        assert.strictEqual(actionManager.$('.o_list_view').length, 1,
            "should display the list view");
        assert.strictEqual(actionManager.$('.o_kanban_view').length, 0,
            "should no longer display the kanban view");

        // open a record in form view
        actionManager.$('.o_list_view .o_data_row:first').click();
        assert.strictEqual(actionManager.$('.o_list_view').length, 0,
            "should no longer display the list view");
        assert.strictEqual(actionManager.$('.o_form_view').length, 1,
            "should display the form view");
        assert.strictEqual(actionManager.$('.o_field_widget[name=foo]').text(), 'yop',
            "should have opened the correct record");

        // go back to list view using the breadcrumbs
        $('.o_control_panel .breadcrumb a').click();
        assert.strictEqual(actionManager.$('.o_list_view').length, 1,
            "should display the list view");
        assert.strictEqual(actionManager.$('.o_form_view').length, 0,
            "should no longer display the form view");

        assert.verifySteps([
            '/web/action/load',
            'load_views',
            '/web/dataset/search_read', // list
            '/web/dataset/search_read', // kanban
            '/web/dataset/search_read', // list
            'read', // form
            '/web/dataset/search_read', // list
        ]);

        actionManager.destroy();
    });

    QUnit.test('breadcrumbs are updated when switching between views', function (assert) {
        assert.expect(10);

        var actionManager = createActionManager({
            actions: this.actions,
            archs: this.archs,
            data: this.data,
        });
        actionManager.doAction(3);

        assert.strictEqual($('.o_control_panel .breadcrumb li').length, 1,
            "there should be one controller in the breadcrumbs");
        assert.strictEqual($('.o_control_panel .breadcrumb li').text(), 'Partners',
            "breadcrumbs should display the display_name of the action");

        // switch to kanban view
        $('.o_control_panel .o_cp_switch_kanban').click();
        assert.strictEqual($('.o_control_panel .breadcrumb li').length, 1,
            "there should still be one controller in the breadcrumbs");
        assert.strictEqual($('.o_control_panel .breadcrumb li').text(), 'Partners',
            "breadcrumbs should still display the display_name of the action");

        // switch back to list view
        $('.o_control_panel .o_cp_switch_list').click();
        assert.strictEqual($('.o_control_panel .breadcrumb li').length, 1,
            "there should still be one controller in the breadcrumbs");
        assert.strictEqual($('.o_control_panel .breadcrumb li').text(), 'Partners',
            "breadcrumbs should still display the display_name of the action");

        // open a record in form view
        actionManager.$('.o_list_view .o_data_row:first').click();
        assert.strictEqual($('.o_control_panel .breadcrumb li').length, 2,
            "there should be two controllers in the breadcrumbs");
        assert.strictEqual($('.o_control_panel .breadcrumb li:last').text(), 'First record',
            "breadcrumbs should contain the display_name of the opened record");

        // go back to list view using the breadcrumbs
        $('.o_control_panel .breadcrumb a').click();
        assert.strictEqual($('.o_control_panel .breadcrumb li').length, 1,
            "there should be one controller in the breadcrumbs");
        assert.strictEqual($('.o_control_panel .breadcrumb li').text(), 'Partners',
            "breadcrumbs should display the display_name of the action");

        actionManager.destroy();
    });

    QUnit.test('switch buttons are updated when switching between views', function (assert) {
        assert.expect(13);

        var actionManager = createActionManager({
            actions: this.actions,
            archs: this.archs,
            data: this.data,
        });
        actionManager.doAction(3);

        assert.strictEqual($('.o_control_panel .o_cp_switch_buttons button').length, 2,
            "should have two switch buttons (list and kanban)");
        assert.strictEqual($('.o_control_panel .o_cp_switch_buttons button.active').length, 1,
            "should have only one active button");
        assert.ok($('.o_control_panel .o_cp_switch_buttons button:first').hasClass('o_cp_switch_list'),
            "list switch button should be the first one");
        assert.ok($('.o_control_panel .o_cp_switch_list').hasClass('active'),
            "list should be the active view");

        // switch to kanban view
        $('.o_control_panel .o_cp_switch_kanban').click();
        assert.strictEqual($('.o_control_panel .o_cp_switch_buttons button').length, 2,
            "should still have two switch buttons (list and kanban)");
        assert.strictEqual($('.o_control_panel .o_cp_switch_buttons button.active').length, 1,
            "should still have only one active button");
        assert.ok($('.o_control_panel .o_cp_switch_buttons button:first').hasClass('o_cp_switch_list'),
            "list switch button should still be the first one");
        assert.ok($('.o_control_panel .o_cp_switch_kanban').hasClass('active'),
            "kanban should now be the active view");

        // switch back to list view
        $('.o_control_panel .o_cp_switch_list').click();
        assert.strictEqual($('.o_control_panel .o_cp_switch_buttons button').length, 2,
            "should still have two switch buttons (list and kanban)");
        assert.ok($('.o_control_panel .o_cp_switch_list').hasClass('active'),
            "list should now be the active view");

        // open a record in form view
        actionManager.$('.o_list_view .o_data_row:first').click();
        assert.strictEqual($('.o_control_panel .o_cp_switch_buttons button').length, 0,
            "should not have any switch buttons");

        // go back to list view using the breadcrumbs
        $('.o_control_panel .breadcrumb a').click();
        assert.strictEqual($('.o_control_panel .o_cp_switch_buttons button').length, 2,
            "should have two switch buttons (list and kanban)");
        assert.ok($('.o_control_panel .o_cp_switch_list').hasClass('active'),
            "list should be the active view");

        actionManager.destroy();
    });

    QUnit.test('pager is updated when switching between views', function (assert) {
        assert.expect(10);

        var actionManager = createActionManager({
            actions: this.actions,
            archs: this.archs,
            data: this.data,
        });
        actionManager.doAction(4);

        assert.strictEqual($('.o_control_panel .o_pager_value').text(), '1-5',
            "value should be correct for kanban");
        assert.strictEqual($('.o_control_panel .o_pager_limit').text(), '5',
            "limit should be correct for kanban");

        // switch to list view
        $('.o_control_panel .o_cp_switch_list').click();
        assert.strictEqual($('.o_control_panel .o_pager_value').text(), '1-3',
            "value should be correct for list");
        assert.strictEqual($('.o_control_panel .o_pager_limit').text(), '5',
            "limit should be correct for list");

        // open a record in form view
        actionManager.$('.o_list_view .o_data_row:first').click();
        assert.strictEqual($('.o_control_panel .o_pager_value').text(), '1',
            "value should be correct for form");
        assert.strictEqual($('.o_control_panel .o_pager_limit').text(), '3',
            "limit should be correct for form");

        // go back to list view using the breadcrumbs
        $('.o_control_panel .breadcrumb a').click();
        assert.strictEqual($('.o_control_panel .o_pager_value').text(), '1-3',
            "value should be correct for list");
        assert.strictEqual($('.o_control_panel .o_pager_limit').text(), '5',
            "limit should be correct for list");

        // switch back to kanban view
        $('.o_control_panel .o_cp_switch_kanban').click();
        assert.strictEqual($('.o_control_panel .o_pager_value').text(), '1-5',
            "value should be correct for kanban");
        assert.strictEqual($('.o_control_panel .o_pager_limit').text(), '5',
            "limit should be correct for kanban");

        actionManager.destroy();
    });

    QUnit.test('there is no flickering when switching between views', function (assert) {
        assert.expect(20);

        var def;
        var actionManager = createActionManager({
            actions: this.actions,
            archs: this.archs,
            data: this.data,
            mockRPC: function () {
                var result = this._super.apply(this, arguments);
                return $.when(def).then(_.constant(result));
            },
        });
        actionManager.doAction(3);

        // switch to kanban view
        def = $.Deferred();
        $('.o_control_panel .o_cp_switch_kanban').click();
        assert.strictEqual(actionManager.$('.o_list_view').length, 1,
            "should still display the list view");
        assert.strictEqual(actionManager.$('.o_kanban_view').length, 0,
            "shouldn't display the kanban view yet");
        def.resolve();
        assert.strictEqual(actionManager.$('.o_list_view').length, 0,
            "shouldn't display the list view anymore");
        assert.strictEqual(actionManager.$('.o_kanban_view').length, 1,
            "should now display the kanban view");

        // switch back to list view
        def = $.Deferred();
        $('.o_control_panel .o_cp_switch_list').click();
        assert.strictEqual(actionManager.$('.o_kanban_view').length, 1,
            "should still display the kanban view");
        assert.strictEqual(actionManager.$('.o_list_view').length, 0,
            "shouldn't display the list view yet");
        def.resolve();
        assert.strictEqual(actionManager.$('.o_kanban_view').length, 0,
            "shouldn't display the kanban view anymore");
        assert.strictEqual(actionManager.$('.o_list_view').length, 1,
            "should now display the list view");

        // open a record in form view
        def = $.Deferred();
        actionManager.$('.o_list_view .o_data_row:first').click();
        assert.strictEqual(actionManager.$('.o_list_view').length, 1,
            "should still display the list view");
        assert.strictEqual(actionManager.$('.o_form_view').length, 0,
            "shouldn't display the form view yet");
        assert.strictEqual($('.o_control_panel .breadcrumb li').length, 1,
            "there should still be one controller in the breadcrumbs");
        def.resolve();
        assert.strictEqual(actionManager.$('.o_list_view').length, 0,
            "should no longer display the list view");
        assert.strictEqual(actionManager.$('.o_form_view').length, 1,
            "should display the form view");
        assert.strictEqual($('.o_control_panel .breadcrumb li').length, 2,
            "there should be two controllers in the breadcrumbs");

        // go back to list view using the breadcrumbs
        def = $.Deferred();
        $('.o_control_panel .breadcrumb a').click();
        assert.strictEqual(actionManager.$('.o_form_view').length, 1,
            "should still display the form view");
        assert.strictEqual(actionManager.$('.o_list_view').length, 0,
            "shouldn't display the list view yet");
        assert.strictEqual($('.o_control_panel .breadcrumb li').length, 2,
            "there should still be two controllers in the breadcrumbs");
        def.resolve();
        assert.strictEqual(actionManager.$('.o_form_view').length, 0,
            "should no longer display the form view");
        assert.strictEqual(actionManager.$('.o_list_view').length, 1,
            "should display the list view");
        assert.strictEqual($('.o_control_panel .breadcrumb li').length, 1,
            "there should be one controller in the breadcrumbs");

        actionManager.destroy();
    });

    QUnit.test('breadcrumbs are updated when display_name changes', function (assert) {
        assert.expect(4);

        var actionManager = createActionManager({
            actions: this.actions,
            archs: this.archs,
            data: this.data,
        });
        actionManager.doAction(3);

        // open a record in form view
        actionManager.$('.o_list_view .o_data_row:first').click();
        assert.strictEqual($('.o_control_panel .breadcrumb li').length, 2,
            "there should be two controllers in the breadcrumbs");
        assert.strictEqual($('.o_control_panel .breadcrumb li:last').text(), 'First record',
            "breadcrumbs should contain the display_name of the opened record");

        // switch to edit mode and change the display_name
        $('.o_control_panel .o_form_button_edit').click();
        actionManager.$('.o_field_widget[name=display_name]').val('New name').trigger('input');
        $('.o_control_panel .o_form_button_save').click();

        assert.strictEqual($('.o_control_panel .breadcrumb li').length, 2,
            "there should still be two controllers in the breadcrumbs");
        assert.strictEqual($('.o_control_panel .breadcrumb li:last').text(), 'New name',
            "breadcrumbs should contain the display_name of the opened record");

        actionManager.destroy();
    });

    QUnit.test('reload previous controller when discarding a new record', function (assert) {
        assert.expect(8);

        var actionManager = createActionManager({
            actions: this.actions,
            archs: this.archs,
            data: this.data,
            mockRPC: function (route, args) {
                assert.step(args.method || route);
                return this._super.apply(this, arguments);
            },
        });
        actionManager.doAction(3);

        // create a new record
        $('.o_control_panel .o_list_button_add').click();
        assert.strictEqual(actionManager.$('.o_form_view.o_form_editable').length, 1,
            "should have opened the form view in edit mode");

        // discard
        $('.o_control_panel .o_form_button_cancel').click();
        assert.strictEqual(actionManager.$('.o_list_view').length, 1,
            "should have switched back to the list view");

        assert.verifySteps([
            '/web/action/load',
            'load_views',
            '/web/dataset/search_read', // list
            'default_get', // form
            '/web/dataset/search_read', // list
        ]);

        actionManager.destroy();
    });

    QUnit.test('requests for execute_action of type object are handled', function (assert) {
        assert.expect(10);

        var self = this;
        var actionManager = createActionManager({
            actions: this.actions,
            archs: this.archs,
            data: this.data,
            mockRPC: function (route, args) {
                assert.step(args.method || route);
                if (route === '/web/dataset/call_button') {
                    assert.deepEqual(args, {
                        args: [[1], {some_key: 2}],
                        method: 'object',
                        model: 'partner',
                    }, "should call route with correct arguments");
                    var record = _.findWhere(self.data.partner.records, {id: args.args[0][0]});
                    record.foo = 'value changed';
                    return $.when(false);
                }
                return this._super.apply(this, arguments);
            },
            session: {user_context: {
                some_key: 2,
            }},
        });
        actionManager.doAction(3);

        // open a record in form view
        actionManager.$('.o_list_view .o_data_row:first').click();
        assert.strictEqual(actionManager.$('.o_field_widget[name=foo]').text(), 'yop',
            "check initial value of 'yop' field");

        // click on 'Call method' button (should call an Object method)
        actionManager.$('.o_form_view button:contains(Call method)').click();
        assert.strictEqual(actionManager.$('.o_field_widget[name=foo]').text(), 'value changed',
            "'yop' has been changed by the server, and should be updated in the UI");

        assert.verifySteps([
            '/web/action/load',
            'load_views',
            '/web/dataset/search_read', // list for action 3
            'read', // form for action 3
            'object', // click on 'Call method' button
            'read', // re-read form view
        ]);

        actionManager.destroy();
    });

    QUnit.test('requests for execute_action of type action are handled', function (assert) {
        assert.expect(11);

        var actionManager = createActionManager({
            actions: this.actions,
            archs: this.archs,
            data: this.data,
            mockRPC: function (route, args) {
                assert.step(args.method || route);
                return this._super.apply(this, arguments);
            },
        });
        actionManager.doAction(3);

        // open a record in form view
        actionManager.$('.o_list_view .o_data_row:first').click();

        // click on 'Execute action' button (should execute an action)
        assert.strictEqual($('.o_control_panel .breadcrumb li').length, 2,
            "there should be two parts in the breadcrumbs");
        actionManager.$('.o_form_view button:contains(Execute action)').click();
        assert.strictEqual($('.o_control_panel .breadcrumb li').length, 3,
            "the returned action should have been stacked over the previous one");
        assert.strictEqual(actionManager.$('.o_kanban_view').length, 1,
            "the returned action should have been executed");

        assert.verifySteps([
            '/web/action/load',
            'load_views',
            '/web/dataset/search_read', // list for action 3
            'read', // form for action 3
            '/web/action/load', // click on 'Execute action' button
            'load_views',
            '/web/dataset/search_read', // kanban for action 4
        ]);

        actionManager.destroy();
    });

    QUnit.test('can open different records from a multi record view', function (assert) {
        assert.expect(11);

        var actionManager = createActionManager({
            actions: this.actions,
            archs: this.archs,
            data: this.data,
            mockRPC: function (route, args) {
                assert.step(args.method || route);
                return this._super.apply(this, arguments);
            },
        });
        actionManager.doAction(3);

        // open the first record in form view
        actionManager.$('.o_list_view .o_data_row:first').click();
        assert.strictEqual($('.o_control_panel .breadcrumb li:last').text(), 'First record',
            "breadcrumbs should contain the display_name of the opened record");
        assert.strictEqual(actionManager.$('.o_field_widget[name=foo]').text(), 'yop',
            "should have opened the correct record");

        // go back to list view using the breadcrumbs
        $('.o_control_panel .breadcrumb a').click();

        // open the second record in form view
        actionManager.$('.o_list_view .o_data_row:nth(1)').click();
        assert.strictEqual($('.o_control_panel .breadcrumb li:last').text(), 'Second record',
            "breadcrumbs should contain the display_name of the opened record");
        assert.strictEqual(actionManager.$('.o_field_widget[name=foo]').text(), 'blip',
            "should have opened the correct record");

        assert.verifySteps([
            '/web/action/load',
            'load_views',
            '/web/dataset/search_read', // list
            'read', // form
            '/web/dataset/search_read', // list
            'read', // form
        ]);

        actionManager.destroy();
    });

    QUnit.test('restore previous view state when switching back', function (assert) {
        assert.expect(5);

        this.actions[2].views.unshift([false, 'graph']);
        this.archs['partner,false,graph'] = '<graph></graph>';

        var actionManager = createActionManager({
            actions: this.actions,
            archs: this.archs,
            data: this.data,
        });
        actionManager.doAction(3);

        assert.ok($('.o_control_panel  .fa-bar-chart-o').hasClass('active'),
            "bar chart button is active");
        assert.ok(!$('.o_control_panel  .fa-line-chart').hasClass('active'),
            "line chart button is not active");

        // display line chart
        $('.o_control_panel  .fa-line-chart').click();
        assert.ok($('.o_control_panel  .fa-line-chart').hasClass('active'),
            "line chart button is now active");

        // switch to kanban and back to graph view
        $('.o_control_panel .o_cp_switch_kanban').click();
        assert.strictEqual($('.o_control_panel  .fa-line-chart').length, 0,
            "graph buttons are no longer in control panel");

        $('.o_control_panel .o_cp_switch_graph').click();
        assert.ok($('.o_control_panel  .fa-line-chart').hasClass('active'),
            "line chart button is still active");
        actionManager.destroy();
    });

    QUnit.test('view switcher is properly highlighted in graph view', function (assert) {
        assert.expect(4);

        // note: this test should be moved to graph tests ?

        this.actions[2].views.splice(1, 1, [false, 'graph']);
        this.archs['partner,false,graph'] = '<graph></graph>';

        var actionManager = createActionManager({
            actions: this.actions,
            archs: this.archs,
            data: this.data,
        });
        actionManager.doAction(3);

        assert.ok($('.o_control_panel .o_cp_switch_list').hasClass('active'),
            "list button in control panel is active");
        assert.ok(!$('.o_control_panel .o_cp_switch_graph').hasClass('active'),
            "graph button in control panel is not active");

        // switch to graph view
        $('.o_control_panel .o_cp_switch_graph').click();
        assert.ok(!$('.o_control_panel .o_cp_switch_list').hasClass('active'),
            "list button in control panel is not active");
        assert.ok($('.o_control_panel .o_cp_switch_graph').hasClass('active'),
            "graph button in control panel is active");
        actionManager.destroy();
    });

    QUnit.test('can interact with search view', function (assert) {
        assert.expect(2);

        this.archs['partner,false,search'] = '<search>'+
                '<group>'+
                    '<filter name="foo" string="foo" context="{\'group_by\': \'foo\'}"/>' +
                '</group>'+
            '</search>';
        var actionManager = createActionManager({
            actions: this.actions,
            archs: this.archs,
            data: this.data,
        });
        actionManager.doAction(3);

        assert.ok(!actionManager.$('.o_list_view').hasClass('o_list_view_grouped'),
            "list view is not grouped");
        // open search view sub menus
        $('.o_control_panel .o_searchview_more').click();

        // open group by dropdown
        $('.o_control_panel .o_cp_right button:contains(Group By)').click();

        // click on first link
        $('.o_control_panel .o_group_by_menu a:first').click();

        assert.ok(actionManager.$('.o_list_view').hasClass('o_list_view_grouped'),
            'list view is now grouped');

        actionManager.destroy();
    });

    QUnit.test('can open a many2one external window', function (assert) {
        // AAB: this test could be merged with 'many2ones in form views' in relational_fields_tests.js
        assert.expect(8);

        this.data.partner.records[0].bar = 2;
        this.archs['partner,false,search'] = '<search>'+
                '<group>'+
                    '<filter name="foo" string="foo" context="{\'group_by\': \'foo\'}"/>' +
                '</group>'+
            '</search>';
        this.archs['partner,false,form'] = '<form>' +
            '<group>' +
                '<field name="foo"/>' +
                '<field name="bar"/>' +
            '</group>' +
        '</form>';

        var actionManager = createActionManager({
            actions: this.actions,
            archs: this.archs,
            data: this.data,
            mockRPC: function (route, args) {
                assert.step(route);
                if (args.method === "get_formview_id") {
                    return $.when(false);
                }
                return this._super.apply(this, arguments);
            },
        });
        actionManager.doAction(3);

        // open first record in form view
        actionManager.$('.o_data_row:first').click();
        // click on edit
        $('.o_control_panel .o_form_button_edit').click();

        // click on external button for m2o
        actionManager.$('.o_external_button').click();
        assert.verifySteps([
            '/web/action/load',             // initial load action
            '/web/dataset/call_kw/partner', // load views
            '/web/dataset/search_read',     // read list view data
            '/web/dataset/call_kw/partner/read', // read form view data
            '/web/dataset/call_kw/partner/get_formview_id', // get form view id
            '/web/dataset/call_kw/partner', // load form view for modal
            '/web/dataset/call_kw/partner/read' // read data for m2o record
        ]);
        actionManager.destroy();
    });

    QUnit.test('ask for confirmation when leaving a "dirty" view', function (assert) {
        assert.expect(4);

        var actionManager = createActionManager({
            actions: this.actions,
            archs: this.archs,
            data: this.data,
        });
        actionManager.doAction(4);

        // open record in form view
        actionManager.$('.o_kanban_record:first').click();

        // edit record
        $('.o_control_panel button.o_form_button_edit').click();
        actionManager.$('input[name="foo"]').val('pinkypie').trigger('input');

        // go back to kanban view
        $('.o_control_panel .breadcrumb li:first a').click();

        assert.strictEqual($('.modal .modal-body').text(),
            "The record has been modified, your changes will be discarded. Do you want to proceed?",
            "should display a modal dialog to confirm discard action");

        // cancel
        $('.modal .modal-footer button.btn-default').click();

        assert.strictEqual(actionManager.$('.o_form_view').length, 1,
            "should still be in form view");

        // go back again to kanban view
        $('.o_control_panel .breadcrumb li:first a').click();

        // confirm discard
        $('.modal .modal-footer button.btn-primary').click();

        assert.strictEqual(actionManager.$('.o_form_view').length, 0,
            "should no longer be in form view");
        assert.strictEqual(actionManager.$('.o_kanban_view').length, 1,
            "should be in kanban view");

        actionManager.destroy();
    });

    QUnit.test('limit set in action is passed to each created controller', function (assert) {
        assert.expect(2);

        _.findWhere(this.actions, {id: 3}).limit = 2;
        var actionManager = createActionManager({
            actions: this.actions,
            archs: this.archs,
            data: this.data,
        });
        actionManager.doAction(3);

        assert.strictEqual(actionManager.$('.o_data_row').length, 2,
            "should only display 2 record");

        // switch to kanban view
        $('.o_control_panel .o_cp_switch_kanban').click();

        assert.strictEqual(actionManager.$('.o_kanban_record:not(.o_kanban_ghost)').length, 2,
            "should only display 2 record");

        actionManager.destroy();
    });

    QUnit.test('go back to a previous action using the breadcrumbs', function (assert) {
        assert.expect(10);

        var actionManager = createActionManager({
            actions: this.actions,
            archs: this.archs,
            data: this.data,
        });
        actionManager.doAction(3);

        // open a record in form view
        actionManager.$('.o_list_view .o_data_row:first').click();
        assert.strictEqual($('.o_control_panel .breadcrumb li').length, 2,
            "there should be two controllers in the breadcrumbs");
        assert.strictEqual($('.o_control_panel .breadcrumb li:last').text(), 'First record',
            "breadcrumbs should contain the display_name of the opened record");

        // push another action on top of the first one, and come back to the form view
        actionManager.doAction(4);
        assert.strictEqual($('.o_control_panel .breadcrumb li').length, 3,
            "there should be three controllers in the breadcrumbs");
        assert.strictEqual($('.o_control_panel .breadcrumb li:last').text(), 'Partners Action 4',
            "breadcrumbs should contain the name of the current action");
        // go back using the breadcrumbs
        $('.o_control_panel .breadcrumb a:nth(1)').click();
        assert.strictEqual($('.o_control_panel .breadcrumb li').length, 2,
            "there should be two controllers in the breadcrumbs");
        assert.strictEqual($('.o_control_panel .breadcrumb li:last').text(), 'First record',
            "breadcrumbs should contain the display_name of the opened record");

        // push again the other action on top of the first one, and come back to the list view
        actionManager.doAction(4);
        assert.strictEqual($('.o_control_panel .breadcrumb li').length, 3,
            "there should be three controllers in the breadcrumbs");
        assert.strictEqual($('.o_control_panel .breadcrumb li:last').text(), 'Partners Action 4',
            "breadcrumbs should contain the name of the current action");
        // go back using the breadcrumbs
        $('.o_control_panel .breadcrumb a:first').click();
        assert.strictEqual($('.o_control_panel .breadcrumb li').length, 1,
            "there should be one controller in the breadcrumbs");
        assert.strictEqual($('.o_control_panel .breadcrumb li:last').text(), 'Partners',
            "breadcrumbs should contain the name of the current action");

        actionManager.destroy();
    });

    QUnit.test('honor group_by specified in actions context', function (assert) {
        assert.expect(5);

        _.findWhere(this.actions, {id: 3}).context = "{'group_by': 'bar'}";
        this.archs['partner,false,search'] = '<search>'+
            '<group>'+
                '<filter name="foo" string="foo" context="{\'group_by\': \'foo\'}"/>' +
            '</group>'+
        '</search>';

        var actionManager = createActionManager({
            actions: this.actions,
            archs: this.archs,
            data: this.data,
        });
        actionManager.doAction(3);

        assert.strictEqual(actionManager.$('.o_list_view_grouped').length, 1,
            "should be grouped");
        assert.strictEqual(actionManager.$('.o_group_header').length, 2,
            "should be grouped by 'bar' (two groups) at first load");

        // groupby 'bar' using the searchview
        $('.o_control_panel .o_searchview_more').click(); // open search view sub menus
        $('.o_control_panel .o_cp_right button:contains(Group By)').click(); // open groupby dropdown
        $('.o_control_panel .o_group_by_menu a:first').click(); // click on 'Foo'

        assert.strictEqual(actionManager.$('.o_group_header').length, 5,
            "should be grouped by 'foo' (five groups)");

        // remove the groupby in the searchview
        $('.o_control_panel .o_searchview .o_facet_remove').click();

        assert.strictEqual(actionManager.$('.o_list_view_grouped').length, 1,
            "should still be grouped");
        assert.strictEqual(actionManager.$('.o_group_header').length, 2,
            "should be grouped by 'bar' (two groups) at reload");

        actionManager.destroy();
    });

    QUnit.test('switch request to unknown view type', function (assert) {
        assert.expect(7);

        this.actions.push({
            id: 33,
            name: 'Partners',
            res_model: 'partner',
            type: 'ir.actions.act_window',
            views: [[false, 'list'], [1, 'kanban']], // no form view
        });

        var actionManager = createActionManager({
            actions: this.actions,
            archs: this.archs,
            data: this.data,
            mockRPC: function (route, args) {
                assert.step(args.method || route);
                return this._super.apply(this, arguments);
            },
        });
        actionManager.doAction(33);

        assert.strictEqual(actionManager.$('.o_list_view').length, 1,
            "should display the list view");

        // try to open a record in a form view
        actionManager.$('.o_list_view .o_data_row:first').click();
        assert.strictEqual(actionManager.$('.o_list_view').length, 1,
            "should still display the list view");
        assert.strictEqual(actionManager.$('.o_form_view').length, 0,
            "should not display the form view");

        assert.verifySteps([
            '/web/action/load',
            'load_views',
            '/web/dataset/search_read',
        ]);

        actionManager.destroy();
    });

    QUnit.test('save current search', function (assert) {
        assert.expect(4);

        testUtils.patch(ListController, {
            getContext: function () {
                return {
                    shouldBeInFilterContext: true,
                };
            },
        });

        this.actions.push({
            id: 33,
            context: {
                shouldNotBeInFilterContext: false,
            },
            name: 'Partners',
            res_model: 'partner',
            search_view_id: [1, 'a custom search view'],
            type: 'ir.actions.act_window',
            views: [[false, 'list']],
        });

        var actionManager = createActionManager({
            actions: this.actions,
            archs: this.archs,
            data: this.data,
            intercepts: {
                create_filter: function (event) {
                    var filter = event.data.filter;
                    assert.deepEqual(filter.domain, [['bar', '=', 1]],
                        "should save the correct domain");
                    assert.deepEqual(filter.context, {shouldBeInFilterContext: true},
                        "should save the correct context");
                },
            },
        });
        actionManager.doAction(33);

        assert.strictEqual(actionManager.$('.o_data_row').length, 5,
            "should contain 5 records");

        // filter on bar
        $('.o_control_panel .o_filters_menu a:contains(Bar)').click();

        assert.strictEqual(actionManager.$('.o_data_row').length, 2,
            "should contain 2 records");

        // save filter
        $('.o_control_panel .o_save_search a').click(); // toggle 'Save current search'
        $('.o_control_panel .o_save_name input[type=text]').val('some name'); // name the filter
        $('.o_control_panel .o_save_name button').click(); // click on 'Save'

        testUtils.unpatch(ListController);
        actionManager.destroy();
    });

    QUnit.test("search menus are still available when switching between actions", function (assert) {
        assert.expect(3);

        var actionManager = createActionManager({
            actions: this.actions,
            archs: this.archs,
            data: this.data,
        });

        actionManager.doAction(1);
        assert.strictEqual($('.o_search_options .o_dropdown:visible .o_filters_menu').length, 1,
            "the search options should be available");

        actionManager.doAction(3);
        assert.strictEqual($('.o_search_options .o_dropdown:visible .o_filters_menu').length, 1,
            "the search options should be available");

        // go back using the breadcrumbs
        $('.o_control_panel .breadcrumb a:first').click();
        assert.strictEqual($('.o_search_options .o_dropdown:visible .o_filters_menu').length, 1,
            "the search options should be available");

        actionManager.destroy();
    });

    QUnit.test("doAction with option 'keepSearchView'", function (assert) {
        assert.expect(4);

        this.actions.push({
            id: 33,
            name: 'Partners',
            res_model: 'partner',
            search_view_id: [1, 'a specific search view'],
            type: 'ir.actions.act_window',
            views: [[false, 'list']],
        });

        var checkRPC = false;
        var actionManager = createActionManager({
            actions: this.actions,
            archs: this.archs,
            data: this.data,
            mockRPC: function (route, args) {
                if (checkRPC && route === '/web/dataset/search_read') {
                    assert.deepEqual(args.domain, [['bar', '=', 1]],
                        "should search with the correct domain");
                }
                return this._super.apply(this, arguments);
            },
        });

        actionManager.doAction(33);

        checkRPC = true;
        $('.o_control_panel .o_filters_menu a:contains(Bar)').click(); // filter on bar
        assert.strictEqual($('.o_control_panel .o_facet_values').text().trim(), 'Bar',
            "the filter on Bar should appear in the search view");

        actionManager.doAction(3, {keepSearchView: true});
        assert.strictEqual($('.o_control_panel .o_facet_values').text().trim(), 'Bar',
            "the filter on Bar should still be in the search view");

        actionManager.destroy();
    });

    QUnit.module('Actions in target="new"');

    QUnit.test('can execute act_window actions in target="new"', function (assert) {
        assert.expect(7);

        var actionManager = createActionManager({
            actions: this.actions,
            archs: this.archs,
            data: this.data,
            mockRPC: function (route, args) {
                assert.step(args.method || route);
                return this._super.apply(this, arguments);
            },
        });
        actionManager.doAction(5);

        assert.strictEqual($('.o_technical_modal .o_form_view').length, 1,
            "should have rendered a form view in a modal");
        assert.ok($('.o_technical_modal .modal-body').hasClass('o_act_window'),
            "modal-body element should have classname 'o_act_window'");
        assert.ok($('.o_technical_modal .o_form_view').hasClass('o_form_editable'),
            "form view should be in edit mode");

        assert.verifySteps([
            '/web/action/load',
            'load_views',
            'default_get',
        ]);

        actionManager.destroy();
    });

    QUnit.test('footer buttons are moved to the dialog footer', function (assert) {
        assert.expect(3);

        this.archs['partner,false,form'] = '<form>' +
                '<field name="display_name"/>' +
                '<footer>' +
                    '<button string="Create" type="object" class="infooter"/>' +
                '</footer>' +
            '</form>';

        var actionManager = createActionManager({
            actions: this.actions,
            archs: this.archs,
            data: this.data,
        });
        actionManager.doAction(5);

        assert.strictEqual($('.o_technical_modal .modal-body button.infooter').length, 0,
            "the button should not be in the body");
        assert.strictEqual($('.o_technical_modal .modal-footer button.infooter').length, 1,
            "the button should be in the footer");
        assert.strictEqual($('.o_technical_modal .modal-footer button').length, 1,
            "the modal footer should only contain one button");

        actionManager.destroy();
    });

    QUnit.test('on_attach_callback is called for actions in target="new"', function (assert) {
        assert.expect(4);

        var ClientAction = AbstractAction.extend({
            className: 'o_test',
            on_attach_callback: function () {
                assert.step('on_attach_callback');
                assert.ok(actionManager.currentDialogController,
                    "the currentDialogController should have been set already");
            },
        });
        core.action_registry.add('test', ClientAction);

        var actionManager = createActionManager({
            actions: this.actions,
            archs: this.archs,
            data: this.data,
        });
        actionManager.doAction({
            tag: 'test',
            target: 'new',
            type: 'ir.actions.client',
        });

        assert.strictEqual($('.modal .o_test').length, 1,
            "should have rendered the client action in a dialog");
        assert.verifySteps(['on_attach_callback']);

        actionManager.destroy();
        delete core.action_registry.map.test;
    });

    QUnit.module('Actions in target="inline"');

    QUnit.test('form views for actions in target="inline" open in edit mode', function (assert) {
        assert.expect(5);

        var actionManager = createActionManager({
            actions: this.actions,
            archs: this.archs,
            data: this.data,
            mockRPC: function (route, args) {
                assert.step(args.method || route);
                return this._super.apply(this, arguments);
            },
        });
        actionManager.doAction(6);

        assert.strictEqual(actionManager.$('.o_form_view.o_form_editable').length, 1,
            "should have rendered a form view in edit mode");

        assert.verifySteps([
            '/web/action/load',
            'load_views',
            'read',
        ]);

        actionManager.destroy();
    });

    QUnit.module('Actions in target="fullscreen"');

    QUnit.test('correctly execute act_window actions in target="fullscreen"', function (assert) {
        assert.expect(7);

        this.actions[0].target = 'fullscreen';
        var actionManager = createActionManager({
            actions: this.actions,
            archs: this.archs,
            data: this.data,
            mockRPC: function (route, args) {
                assert.step(args.method || route);
                return this._super.apply(this, arguments);
            },
            intercepts: {
                toggle_fullscreen: function () {
                    assert.step('toggle_fullscreen');
                },
            },
        });
        actionManager.doAction(1);

        assert.strictEqual($('.o_control_panel').length, 1,
            "should have rendered a control panel");
        assert.strictEqual(actionManager.$('.o_kanban_view').length, 1,
            "should have rendered a kanban view");
        assert.verifySteps([
            '/web/action/load',
            'load_views',
            '/web/dataset/search_read',
            'toggle_fullscreen',
        ]);

        actionManager.destroy();
    });

    QUnit.module('"ir.actions.act_window_close" actions');

    QUnit.test('close the currently opened dialog', function (assert) {
        assert.expect(2);

        var actionManager = createActionManager({
            actions: this.actions,
            archs: this.archs,
            data: this.data,
        });

        // execute an action in target="new"
        actionManager.doAction(5);
        assert.strictEqual($('.o_technical_modal .o_form_view').length, 1,
            "should have rendered a form view in a modal");

        // execute an 'ir.actions.act_window_close' action
        actionManager.doAction({
            type: 'ir.actions.act_window_close',
        });
        assert.strictEqual($('.o_technical_modal').length, 0,
            "should have closed the modal");

        actionManager.destroy();
    });

    QUnit.test('execute "on_close" only if there is no dialog to close', function (assert) {
        assert.expect(3);

        var actionManager = createActionManager({
            actions: this.actions,
            archs: this.archs,
            data: this.data,
        });

        // execute an action in target="new"
        actionManager.doAction(5);

        var options = {
            on_close: assert.step.bind(assert, 'on_close'),
        };
        // execute an 'ir.actions.act_window_close' action
        // should not call 'on_close' as there is a dialog to close
        actionManager.doAction({type: 'ir.actions.act_window_close'}, options);

        assert.verifySteps([]);

        // execute again an 'ir.actions.act_window_close' action
        // should call 'on_close' as there is no dialog to close
        actionManager.doAction({type: 'ir.actions.act_window_close'}, options);

        assert.verifySteps(['on_close']);

        actionManager.destroy();
    });

    QUnit.test('doAction resolved with an action', function (assert) {
        assert.expect(4);

        this.actions.push({
            id: 21,
            name: 'A Close Action',
            type: 'ir.actions.act_window_close',
        });

        var actionManager = createActionManager({
            actions: this.actions,
            archs: this.archs,
            data: this.data,
        });

        actionManager.doAction(21).then(function (action) {
            assert.ok(action, "doAction should be resolved with an action");
            assert.strictEqual(action.id, 21,
                "should be resolved with correct action id");
            assert.strictEqual(action.name, 'A Close Action',
                "should be resolved with correct action name");
            assert.strictEqual(action.type, 'ir.actions.act_window_close',
                "should be resolved with correct action type");
            actionManager.destroy();
        });
    });

    QUnit.test('properly drop client actions after new action is initiated', function (assert) {
        assert.expect(1);

        var slowWillStartDef = $.Deferred();

<<<<<<< HEAD
        var ClientAction = AbstractAction.extend({
=======
        var ClientAction = Widget.extend({
>>>>>>> 90f8f17f
            willStart: function () {
                return slowWillStartDef;
            },
        });

        core.action_registry.add('slowAction', ClientAction);

        var actionManager = createActionManager({
            actions: this.actions,
            archs: this.archs,
            data: this.data,
        });
        actionManager.doAction('slowAction');
        actionManager.doAction(4);
        slowWillStartDef.resolve();
        assert.strictEqual(actionManager.$('.o_kanban_view').length, 1,
            'should have loaded a kanban view');

        actionManager.destroy();
        delete core.action_registry.map.slowAction;
    });

<<<<<<< HEAD

    QUnit.test('abstract action does not crash on navigation_moves', function (assert) {
        assert.expect(1);
        var ClientAction = AbstractAction.extend({
        });
        core.action_registry.add('ClientAction', ClientAction);
        var actionManager = createActionManager({
            actions: this.actions,
            archs: this.archs,
            data: this.data,
        });
        actionManager.doAction('ClientAction');
        actionManager.trigger_up('navigation_move', {direction:'down'});

        assert.ok(true); // no error so it's good
        actionManager.destroy();
        delete core.action_registry.ClientAction;
    });

    QUnit.test('fields in abstract action does not crash on navigation_moves', function (assert) {
        assert.expect(1);
        var self = this;

        // create a client action with 2 input field
        var inputWidget;
        var secondInputWidget;
        var ClientAction = AbstractAction.extend(StandaloneFieldManagerMixin, {
            init: function () {
                this._super.apply(this, arguments);
                StandaloneFieldManagerMixin.init.call(this);
            },
            start: function () {
                var _self = this;

                return this.model.makeRecord('partner', [{
                    name: 'display_name',
                    type: 'char',
                }]).then(function (recordID) {
                    var record = _self.model.get(recordID);
                    inputWidget = new BasicFields.InputField(_self, 'display_name', record, {mode: 'edit',});
                    _self._registerWidget(recordID, 'display_name', inputWidget);

                    secondInputWidget = new BasicFields.InputField(_self, 'display_name', record, {mode: 'edit',});
                    secondInputWidget.attrs = {className:"secondField"};
                    _self._registerWidget(recordID, 'display_name', secondInputWidget);

                    inputWidget.appendTo(_self.$el);
                    secondInputWidget.appendTo(_self.$el);
                });
            }
        });
        core.action_registry.add('ClientAction', ClientAction);
        var actionManager = createActionManager({
            actions: this.actions,
            archs: this.archs,
            data: this.data,
        });
        actionManager.doAction('ClientAction');
        inputWidget.$el[0].focus();
        var event = $.Event('keydown', {
            which: $.ui.keyCode.TAB,
            keyCode: $.ui.keyCode.TAB,
        });
        $(inputWidget.$el[0]).trigger(event);

        assert.notOk(event.isDefaultPrevented(),
            "the keyboard event default should not be prevented"); // no crash is good
        actionManager.destroy();
        delete core.action_registry.ClientAction;
    });

=======
>>>>>>> 90f8f17f
});

});<|MERGE_RESOLUTION|>--- conflicted
+++ resolved
@@ -3102,11 +3102,7 @@
 
         var slowWillStartDef = $.Deferred();
 
-<<<<<<< HEAD
         var ClientAction = AbstractAction.extend({
-=======
-        var ClientAction = Widget.extend({
->>>>>>> 90f8f17f
             willStart: function () {
                 return slowWillStartDef;
             },
@@ -3129,7 +3125,6 @@
         delete core.action_registry.map.slowAction;
     });
 
-<<<<<<< HEAD
 
     QUnit.test('abstract action does not crash on navigation_moves', function (assert) {
         assert.expect(1);
@@ -3201,8 +3196,6 @@
         delete core.action_registry.ClientAction;
     });
 
-=======
->>>>>>> 90f8f17f
 });
 
 });