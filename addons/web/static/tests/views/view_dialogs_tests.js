--- conflicted
+++ resolved
@@ -419,7 +419,6 @@
         form.destroy();
     });
 
-<<<<<<< HEAD
     QUnit.test('SelectCreateDialog: save current search', function (assert) {
         assert.expect(4);
 
@@ -476,7 +475,8 @@
 
         testUtils.unpatch(ListController);
         parent.destroy();
-=======
+    });
+
     QUnit.test('propagate can_create onto the search popup o2m', function (assert) {
         assert.expect(3);
 
@@ -535,7 +535,6 @@
             'Only the cancel button is present in modal');
 
         form.destroy();
->>>>>>> bb6f6c57
     });
 });
 
