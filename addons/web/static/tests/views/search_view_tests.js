odoo.define('web.search_view_tests', function (require) {
"use strict";

var FormView = require('web.FormView');
var testUtils = require('web.test_utils');

var createActionManager = testUtils.createActionManager;
var createControlPanel = testUtils.createControlPanel;
var createView = testUtils.createView;
var patchDate = testUtils.mock.patchDate;

var controlPanelViewParameters = require('web.controlPanelViewParameters');
var PERIOD_OPTIONS_IDS = controlPanelViewParameters.PERIOD_OPTIONS.map(function (option) {return option.optionId;});

QUnit.module('Search View', {
    beforeEach: function () {
        this.data = {
            partner: {
                fields: {
                    date_field: {string: "Date", type: "date", store: true, sortable: true},
                    birthday: {string: "Birthday", type: "date", store: true, sortable: true},
                    foo: {string: "Foo", type: "char", store: true, sortable: true},
                    bar: {string: "Bar", type: "many2one", relation: 'partner'},
                    float_field: {string: "Float", type: "float"},
                },
                records: [
                    {id: 1, display_name: "First record", foo: "yop", bar: 2, date_field: "2017-01-25", birthday: "1983-07-15", float_field: 1},
                    {id: 2, display_name: "Second record", foo: "blip", bar: 1, date_field: "2017-01-24", birthday: "1982-06-04",float_field: 2},
                    {id: 3, display_name: "Third record", foo: "gnap", bar: 1, date_field: "2017-01-13", birthday: "1985-09-13",float_field: 1.618},
                    {id: 4, display_name: "Fourth record", foo: "plop", bar: 2, date_field: "2017-02-25", birthday: "1983-05-05",float_field: -1},
                    {id: 5, display_name: "Fifth record", foo: "zoup", bar: 2, date_field: "2016-01-25", birthday: "1800-01-01",float_field: 13},
                ],
            },
            pony: {
                fields: {
                    name: {string: 'Name', type: 'char'},
                },
                records: [
                    {id: 4, name: 'Twilight Sparkle'},
                    {id: 6, name: 'Applejack'},
                    {id: 9, name: 'Fluttershy'}
                ],
            },
        };

        this.actions = [{
            id: 1,
            name: 'Partners Action 1',
            res_model: 'partner',
            type: 'ir.actions.act_window',
            views: [[false, 'list']],
        }, {
            id: 2,
            name: 'Partners Action 2',
            res_model: 'partner',
            type: 'ir.actions.act_window',
            views: [[false, 'list']],
            search_view_id: [2, 'search'],
        }, {
            id: 3,
            name: 'Partners Action 3',
            res_model: 'partner',
            type: 'ir.actions.act_window',
            views: [[false, 'kanban']],
            search_view_id: [2, 'search'],
        }, {
            id: 4,
            name: 'Partners Action 4',
            res_model: 'partner',
            type: 'ir.actions.act_window',
            views: [[false, 'graph']],
            search_view_id: [3, 'search'],
        }, {
            id: 5,
            name: 'Partners Action 5',
            res_model: 'partner',
            type: 'ir.actions.act_window',
            views: [[2, 'list']],
            search_view_id: [4, 'search'],
        }, {
            id: 6,
            name: 'Partners Action 6',
            res_model: 'partner',
            type: 'ir.actions.act_window',
            views: [[2, 'list']],
            search_view_id: [5, 'search'],
        }, {
            id: 7,
            name: 'Partners Action 7',
            res_model: 'partner',
            type: 'ir.actions.act_window',
            views: [[2, 'list']],
            search_view_id: [6, 'search'],
        }, {
            id: 8,
            name: 'Partners Action 8',
            res_model: 'partner',
            type: 'ir.actions.act_window',
            views: [[2, 'list']],
            search_view_id: [7, 'search'],
        }, {
            id: 9,
            name: 'Partners Action 9',
            res_model: 'partner',
            type: 'ir.actions.act_window',
            views: [[false, 'pivot']],
            search_view_id: [5, 'search'],
        }, {
            id: 10,
            name: 'Partners Action 10',
            res_model: 'partner',
            type: 'ir.actions.act_window',
            views: [[false, 'pivot']],
            search_view_id: [8, 'search'],
        }, {
            id: 11,
            name: 'Partners Action 11',
            res_model: 'partner',
            type: 'ir.actions.act_window',
            views: [[2, 'list']],
            search_view_id: [8, 'search'],
        }
        ];

        this.archs = {
            // list views
            'partner,false,list': '<tree><field name="foo"/></tree>',
            'partner,2,list': '<tree><field name="foo"/></tree>',

            // kanban views
            'partner,false,kanban': '<kanban><templates><t t-name="kanban-box">' +
                    '<div class="oe_kanban_global_click"><field name="foo"/></div>' +
                '</t></templates></kanban>',

            // graph views
            'partner,false,graph': '<graph>' +
                        '<field name="date_field" type="row" interval="day"/>' +
                        '<field name="float_field" type="measure"/>' +
                    '</graph>',

            // pivot views
            'partner,false,pivot': '<pivot>' +
                        '<field name="date_field" type="row" interval="day"/>' +
                        '<field name="float_field" type="measure"/>' +
                '</pivot>',

            // search views
            'partner,false,search': '<search>'+
                    '<filter string="candle" name="itsName" context="{\'group_by\': \'foo\'}"/>' +
                '</search>',
            'partner,2,search': '<search>'+
                    '<filter string="Date" name="coolName" context="{\'group_by\': \'date_field\'}"/>' +
                '</search>',
            'partner,3,search': '<search>'+
                    '<filter string="float" name="positive" domain="[(\'float_field\', \'>=\', 0)]"/>' +
                '</search>',
            'partner,4,search': '<search>'+
                    '<filter string="Date" name="coolName" context="{\'group_by\': \'date_field:day\'}"/>' +
                '</search>',
            'partner,5,search': '<search>'+
                    '<filter string="Date Field Filter" name="positive" date="date_field"/>' +
                    '<filter string="Date Field Groupby" name="coolName" context="{\'group_by\': \'date_field:day\'}"/>' +
                '</search>',
            'partner,6,search': '<search>'+
                    '<filter string="Date" name="coolName" context="{\'group_by\': \'date_field:day\'}"/>' +
                    '<separator/>' +
                    '<filter string="Bar" name="superName" context="{\'group_by\': \'bar\'}"/>' +
                '</search>',
            'partner,7,search': '<search>'+
                    '<filter string="1" name="coolName1" date="date_field"/>' +
                    '<separator/>' +
                    '<filter string="2" name="coolName2" date="birthday"/>' +
                    '<separator/>' +
                    '<filter string="3" name="coolName3" domain="[]"/>' +
                    '<separator/>' +
                    '<filter string="4" name="coolName4" domain="[]"/>' +
                    '<separator/>' +
                    '<filter string="5" name="coolName5" domain="[]"/>' +
                    '<separator/>' +
                    '<filter string="6" name="coolName6" domain="[]"/>' +
                    '<separator/>' +
                    '<filter string="7" name="coolName7" domain="[]"/>' +
                    '<separator/>' +
                    '<filter string="8" name="coolName8" domain="[]"/>' +
                    '<separator/>' +
                    '<filter string="9" name="coolName9" domain="[]"/>' +
                    '<separator/>' +
                    '<filter string="10" name="coolName10" domain="[]"/>' +
                    '<separator/>' +
                    '<filter string="11" name="coolName11" domain="[]"/>' +
                '</search>',
            'partner,8,search': '<search>'+
                    '<field name="foo"/>' +
                    '<field name="date_field"/>' +
                    '<field name="birthday"/>' +
                    '<field name="bar" context="{\'bar\': self}"/>' +
                    '<field name="float_field"/>' +
                    '<filter string="Date Field Filter" name="positive" date="date_field"/>' +
                    '<filter string="Date Field Groupby" name="coolName" context="{\'group_by\': \'date_field:day\'}"/>' +
                '</search>',
        };


        // assuming that the current time is: 2017-03-22:01:00:00
        this.periodDomains = [
            // last 7 days (whole days)
            ['&', ["date_field", ">=", "2017-03-15"],["date_field", "<", "2017-03-22"]],
            // last 30 days
            ['&', ["date_field", ">=", "2017-02-20"],["date_field", "<", "2017-03-22"]],
            // last 365 days
            ['&', ["date_field", ">=", "2016-03-22"],["date_field", "<", "2017-03-22"]],
            // today
            ['&', ["date_field", ">=", "2017-03-22"],["date_field", "<", "2017-03-23"]],
            // this week
            ['&', ["date_field", ">=", "2017-03-20"],["date_field", "<", "2017-03-27"]],
            // this month
            ['&', ["date_field", ">=", "2017-03-01"],["date_field", "<", "2017-04-01"]],
            // this quarter
            ['&', ["date_field", ">=", "2017-01-01"],["date_field", "<", "2017-04-01"]],
            // this year
            ['&', ["date_field", ">=", "2017-01-01"],["date_field", "<", "2018-01-01"]],
            // yesterday
            ['&', ["date_field", ">=", "2017-03-21"],["date_field", "<", "2017-03-22"]],
            // last week
            ['&', ["date_field", ">=", "2017-03-13"],["date_field", "<", "2017-03-20"]],
            // last month
            ['&', ["date_field", ">=", "2017-02-01"],["date_field", "<", "2017-03-01"]],
            // last quarter
            ['&', ["date_field", ">=", "2016-10-01"],["date_field", "<", "2017-01-01"]],
            // last year
            ['&', ["date_field", ">=", "2016-01-01"],["date_field", "<", "2017-01-01"]],
        ];

        // assuming that the current time is: 2017-03-22:01:00:00
        this.previousPeriodDomains = [
            // last 7 days (whole days) - 1 week
            ['&', ["date_field", ">=", "2017-03-08"],["date_field", "<", "2017-03-15"]],
            // last 30 days - 30 days
            ['&', ["date_field", ">=", "2017-01-21"],["date_field", "<", "2017-02-20"]],
            // last 365 days
            ['&', ["date_field", ">=", "2015-03-23"],["date_field", "<", "2016-03-22"]],
            // today - 1 day
            ['&', ["date_field", ">=", "2017-03-21"],["date_field", "<", "2017-03-22"]],
            // this week - 1 week
            ['&', ["date_field", ">=", "2017-03-13"],["date_field", "<", "2017-03-20"]],
            // this month - 1 month
            ['&', ["date_field", ">=", "2017-02-01"],["date_field", "<", "2017-03-01"]],
            // this quarter - 3 months
            ['&', ["date_field", ">=", "2016-10-01"],["date_field", "<", "2017-01-01"]],
            // this year - 1 year
            ['&', ["date_field", ">=", "2016-01-01"],["date_field", "<", "2017-01-01"]],
            // yesterday - 1 day
            ['&', ["date_field", ">=", "2017-03-20"],["date_field", "<", "2017-03-21"]],
            // last week - 1 week
            ['&', ["date_field", ">=", "2017-03-06"],["date_field", "<", "2017-03-13"]],
            // last month - 1 month
            ['&', ["date_field", ">=", "2017-01-01"],["date_field", "<", "2017-02-01"]],
            // last quarter - 3 months
            ['&', ["date_field", ">=", "2016-07-01"],["date_field", "<", "2016-10-01"]],
            // last year - 1 year
            ['&', ["date_field", ">=", "2015-01-01"],["date_field", "<", "2016-01-01"]],
        ];
    },
}, function () {
    QUnit.test('basic rendering', function (assert) {
        assert.expect(1);

        var actionManager = createActionManager({
            actions: this.actions,
            archs: this.archs,
            data: this.data,
        });
        actionManager.doAction(1);

        assert.strictEqual($('.o_searchview input.o_searchview_input')[0], document.activeElement,
            "searchview input should be focused");

        actionManager.destroy();
    });
    QUnit.test('navigation with facets', function (assert) {
        assert.expect(4);

        var actionManager = createActionManager({
            actions: this.actions,
            archs: this.archs,
            data: this.data,
        });
        actionManager.doAction(1);

        // add a facet
        testUtils.dom.click(actionManager.$('.o_dropdown_toggler_btn:contains(Group By)'));
        testUtils.dom.click(actionManager.$('.o_menu_item a'));
        assert.strictEqual(actionManager.$('.o_searchview .o_searchview_facet').length, 1,
            "there should be one facet");
        assert.strictEqual(actionManager.$('.o_searchview input.o_searchview_input')[0], document.activeElement,
            "searchview input should be focused");

        // press left to focus the facet
        actionManager.$('.o_searchview_input_container').trigger($.Event('keydown', {
            which: $.ui.keyCode.LEFT,
            keyCode: $.ui.keyCode.LEFT,
        }));
        assert.strictEqual(actionManager.$('.o_searchview .o_searchview_facet')[0], document.activeElement,
            "the facet should be focused");

        // press right to focus the facet
        actionManager.$('.o_searchview_input_container').trigger($.Event('keydown', {
            which: $.ui.keyCode.RIGHT,
            keyCode: $.ui.keyCode.RIGHT,
        }));
        assert.strictEqual(actionManager.$('.o_searchview input.o_searchview_input')[0], document.activeElement,
            "searchview input should be focused");

        actionManager.destroy();
    });

    QUnit.module('GroupByMenu');

    QUnit.test('click on groupby filter adds a facet', function (assert) {
        assert.expect(1);

        var actionManager = createActionManager({
            actions: this.actions,
            archs: this.archs,
            data: this.data,
        });
        actionManager.doAction(1);
        testUtils.dom.click($('.o_dropdown_toggler_btn:contains(Group By)'));
        testUtils.dom.click($('.o_menu_item a'));
        assert.strictEqual($('.o_searchview .o_searchview_facet .o_facet_values span').text().trim(), 'candle',
            'should have a facet with candle name');

        actionManager.destroy();
    });

    QUnit.test('remove a "Group By" facet properly unchecks groupbys in groupby menu', function (assert) {
        assert.expect(2);

        var actionManager = createActionManager({
            actions: this.actions,
            archs: this.archs,
            data: this.data,
        });

        actionManager.doAction(1);
        testUtils.dom.click($('.o_dropdown_toggler_btn:contains(Group By)'));
        testUtils.dom.click($('.o_menu_item a'));
        assert.strictEqual($('.o_searchview .o_searchview_facet .o_facet_values span').text().trim(), 'candle',
            'should have a facet with candle name');
        testUtils.dom.click($('.o_facet_remove:first'));
        assert.strictEqual($('.o_searchview .o_searchview_facet .o_facet_values span').length, 0,
            'there should be no facet');
        actionManager.destroy();
    });

    QUnit.test('change option of a "Group By" does not remove groupy in facet "Group By"', function (assert) {
        assert.expect(3);

        var actionManager = createActionManager({
            actions: this.actions,
            archs: this.archs,
            data: this.data,
        });

        actionManager.doAction(2);
        testUtils.dom.click($('span.fa-bars'));
        testUtils.dom.click($('.o_submenu_switcher'));
        // Don't forget there is a hidden li.divider element at first place among children
        testUtils.dom.click($('.o_item_option:nth-child(2)'));
        assert.strictEqual($('.o_searchview .o_searchview_facet .o_facet_values span').length, 1,
            'should have a facet');
        testUtils.dom.click($('.o_item_option:nth-child(3)'));
        assert.strictEqual($('.o_searchview .o_searchview_facet .o_facet_values span').length, 1,
            'should have a facet');
        testUtils.dom.click($('.o_item_option:nth-child(3)'));
        assert.strictEqual($('.o_searchview .o_searchview_facet .o_facet_values span').length, 0,
            'should have no facet');
        actionManager.destroy();
    });

    QUnit.test('select and unselect quickly groupby does not crash', function (assert) {
        assert.expect(1);

        var actionManager = createActionManager({
            actions: this.actions,
            archs: this.archs,
            data: this.data,
        });

        actionManager.doAction(3);
        testUtils.dom.click($('span.fa-bars'));
        testUtils.dom.click($('.o_menu_item:first'));
        testUtils.dom.click($('.o_menu_item:first'));
        assert.strictEqual($('.o_searchview .o_searchview_facet .o_facet_values span').length, 0,
            'should have a facet');
        actionManager.destroy();
    });

    QUnit.test('groupby selected within graph subview are not deleted when modifying search view content', function (assert) {
        assert.expect(2);

        this.actions[3].flags = {isEmbedded: true};

        var actionManager = createActionManager({
            actions: this.actions,
            archs: this.archs,
            data: this.data,
        });
        actionManager.doAction(4);
        testUtils.dom.click($('.o_graph_controller .o_control_panel .o_cp_buttons button').eq(1));
        testUtils.dom.click($('.o_graph_controller .o_group_by_menu .o_menu_item').eq(1));
        testUtils.dom.click($('.o_graph_controller .o_group_by_menu .o_menu_item .o_item_option > .dropdown-item').first());
        assert.doesNotHaveClass($('.o_graph_controller .o_group_by_menu .o_menu_item > .dropdown-item').eq(1), 'selected',
            'groupby should be unselected');
        testUtils.dom.click($('.o_search_options button span.fa-filter'));
        testUtils.dom.click($('.o_filters_menu .o_menu_item a').first());
        assert.doesNotHaveClass($('.o_graph_controller .o_group_by_menu .o_menu_item > .dropdown-item').eq(1), 'selected',
            'groupby should be still unselected');
        actionManager.destroy();
    });

    QUnit.test('group by a date field using interval works', function (assert) {
            assert.expect(13);


        var groupbys = [
            ["date_field:day"],
            ["date_field:month"],
            ["birthday:month"],
            ["birthday:year"],
        ];

        var actionManager = createActionManager({
            actions: this.actions,
            archs: this.archs,
            data: this.data,
            mockRPC: function (route, args) {
                if (route === '/web/dataset/call_kw/partner/read_group') {
                    assert.deepEqual(args.kwargs.groupby, groupbys.shift());
                }
                return this._super.apply(this, arguments);
            },
        });

        actionManager.doAction(5);
        // open menu 'Group By'
        testUtils.dom.click($('.o_search_options .fa-bars'));
        // Activate the groupby 'Date'
        testUtils.dom.click($('.o_group_by_menu .o_menu_item'));
        // // select option 'day'
        testUtils.dom.click($('.o_group_by_menu .o_menu_item .o_item_option[data-option_id="day"]'));
        assert.strictEqual($('div.o_facet_values span').text().trim(),'Date: Day');
        assert.strictEqual($('.o_content tr.o_group_header').length, 5);
        // // select option 'month'
        testUtils.dom.click($('.o_group_by_menu .o_menu_item .o_item_option[data-option_id="month"]'));
        // // data should be grouped by the field 'Date' using the interval 'month'
        assert.strictEqual($('div.o_facet_values span').text().trim(),'Date: Month');
        assert.strictEqual($('.o_content tr.o_group_header').length, 3);
        // // deactivate option 'month'
        testUtils.dom.click($('.o_group_by_menu .o_menu_item .o_item_option[data-option_id="month"]'));
        // // no groupby is applied
        assert.strictEqual($('div.o_facet_values span').length, 0);
        // // open 'Add custom Groupby' menu
        testUtils.dom.click($('.o_group_by_menu .o_add_custom_group'));
        // // click on 'Apply' button
        testUtils.dom.click($('.o_group_by_menu .o_generator_menu button'));
        // // data should be grouped by the field 'Birthday' using the interval 'month'
        assert.strictEqual($('div.o_facet_values span').text().trim(),'Birthday: Month');
        assert.strictEqual($('.o_content tr.o_group_header').length, 5);
        // // open submenu with interval options
        testUtils.dom.click($('.o_group_by_menu .o_menu_item .o_submenu_switcher').eq(1));
        // // select option 'year'
        testUtils.dom.click($('.o_group_by_menu .o_menu_item .o_item_option').eq(9));
        // // data should be grouped by the field 'Birthday' using the interval 'year'
        assert.strictEqual($('div.o_facet_values span').text().trim(),'Birthday: Year');
        assert.strictEqual($('.o_content tr.o_group_header').length, 4);
        actionManager.destroy();
    });

    QUnit.test('a separator in groupbys does not cause problems', function (assert) {
        assert.expect(6);

        var actionManager = createActionManager({
            actions: this.actions,
            archs: this.archs,
            data: this.data,
        });

        actionManager.doAction(7);
        // open menu 'Group By'
        testUtils.dom.click($('span.fa-bars'));
        // open options menu
        testUtils.dom.click($('.o_group_by_menu .o_menu_item a:first'));
        // activate groupby with 'day' option
        testUtils.dom.click($('.o_group_by_menu .o_menu_item .o_item_option[data-option_id="day"]'));
        // activate the second groupby
        testUtils.dom.click($('.o_group_by_menu .o_menu_item > a').eq(1));
        assert.strictEqual($('.o_group_by_menu .o_menu_item').length, 2);
        assert.strictEqual($('.o_group_by_menu .o_menu_item > .dropdown-item.selected').length, 2);
        // deactivate second groupby
        testUtils.dom.click($('.o_group_by_menu .o_menu_item > a').eq(1));
        assert.hasClass($('.o_group_by_menu .o_menu_item > .dropdown-item').eq(0), 'selected');
        assert.doesNotHaveClass($('.o_group_by_menu .o_menu_item > .dropdown-item').eq(1), 'selected');
        // remove facet
        testUtils.dom.click($('.o_facet_remove'));
        assert.doesNotHaveClass($('.o_group_by_menu .o_menu_item > .dropdown-item').eq(0), 'selected');
        assert.doesNotHaveClass($('.o_group_by_menu .o_menu_item > .dropdown-item').eq(1), 'selected');
        actionManager.destroy();
    });

    QUnit.module('FilterMenu');

    QUnit.test('Search date and datetime fields. Support of timezones', function (assert) {
        assert.expect(4);

        this.data.partner.fields.birth_datetime = {string: "Birth DateTime", type: "datetime", store: true, sortable: true};
        this.data.partner.records = this.data.partner.records.slice(0,-1); // exclude wrong date record

        function stringToEvent ($element, string) {
            for (var i = 0; i < string.length; i++) {
                var keyAscii = string.charCodeAt(i);
                $element.val($element.val()+string[i]);
                $element.trigger($.Event('keyup', {which: keyAscii, keyCode:keyAscii}));
            }
        }

        var searchReadSequence = 0;
        var actionManager = createActionManager({
            actions: [{
                id: 11,
                name: 'Partners Action 11',
                res_model: 'partner',
                type: 'ir.actions.act_window',
                views: [[3, 'list']],
                search_view_id: [9, 'search'],
            }],
            archs:  {
                'partner,3,list': '<tree>' +
                                      '<field name="foo"/>' +
                                      '<field name="birthday" />' +
                                      '<field name="birth_datetime" />' +
                                '</tree>',

                'partner,9,search': '<search>'+
                                        '<field name="birthday"/>' +
                                        '<field name="birth_datetime" />' +
                                    '</search>',
            },
            data: this.data,
            session: {
                getTZOffset: function() {
                    return 360;
                }
            },
            mockRPC: function (route, args) {
                if (route === '/web/dataset/search_read') {
                    if (searchReadSequence === 1) { // The 0th time is at loading
                        assert.deepEqual(args.domain, [["birthday", "=", "1983-07-15"]],
                            'A date should stay what the user has input, but transmitted in server\'s format');
                    } else if (searchReadSequence === 3) { // the 2nd time is at closing the first facet
                        assert.deepEqual(args.domain, [["birth_datetime", "=", "1983-07-14 18:00:00"]],
                            'A datetime should be transformed in UTC and transmitted in server\'s format');
                    }
                    searchReadSequence+=1;
                }
                return this._super.apply(this, arguments);
            },
        });

        actionManager.doAction(11);

        // Date case
        var $autocomplete = $('.o_searchview_input');
        stringToEvent($autocomplete, '07/15/1983');

        $autocomplete.trigger($.Event('keyup', {
            which: $.ui.keyCode.ENTER,
            keyCode: $.ui.keyCode.ENTER,
        }));

        assert.equal($('.o_searchview_facet .o_facet_values').text().trim(), '07/15/1983',
            'The format of the date in the facet should be in locale');

        // Close Facet
        $('.o_searchview_facet .o_facet_remove').click();

        // DateTime case
        $autocomplete = $('.o_searchview_input');
        stringToEvent($autocomplete, '07/15/1983 00:00:00');

        $autocomplete.trigger($.Event('keyup', {
            which: $.ui.keyCode.ENTER,
            keyCode: $.ui.keyCode.ENTER,
        }));

        assert.equal($('.o_searchview_facet .o_facet_values').text().trim(), '07/15/1983 00:00:00',
            'The format of the datetime in the facet should be in locale');

        actionManager.destroy();
    });

    QUnit.test('add a custom filter works', function (assert) {
        assert.expect(1);

        var actionManager = createActionManager({
            actions: this.actions,
            archs: this.archs,
            data: this.data,
        });

        actionManager.doAction(1);
        testUtils.dom.click($('span.fa-filter'));
        testUtils.dom.click($('.o_add_custom_filter'));
        testUtils.dom.click($('.o_apply_filter'));
        assert.strictEqual($('.o_searchview .o_searchview_facet .o_facet_values span').text().trim(), 'ID is \"0\"',
            'should have a facet with candle name');
        actionManager.destroy();
    });

    QUnit.test('deactivate a new custom filter works', function (assert) {
        assert.expect(1);

        var actionManager = createActionManager({
            actions: this.actions,
            archs: this.archs,
            data: this.data,
        });

        actionManager.doAction(1);
        testUtils.dom.click($('span.fa-filter'));
        testUtils.dom.click($('.o_add_custom_filter'));
        testUtils.dom.click($('.o_apply_filter'));
        testUtils.dom.click($('.o_menu_item'));
        assert.strictEqual($('.o_searchview .o_searchview_facet .o_facet_values span').length, 0,
            'no facet should be in the search view');
        actionManager.destroy();
    });

    QUnit.test('filter by a date field using period works', function (assert) {
        assert.expect(14);

        var self = this;

        this.archs['partner,4,search'] = '<search>'+
            '<filter string="AAA" name="some_filter" date="date_field" default_period="this_week"></filter>' +
        '</search>';

        var RealDate = window.Date;

        window.Date = function TestDate() {
            // month are indexed from 0!
            return new RealDate(2017,2,22);
        };
        window.Date.now = function Test() {
            return new Date(2017,2,22);
        };

        var actionManager = createActionManager({
            actions: this.actions,
            archs: this.archs,
            data: this.data,
            mockRPC: function (route, args) {
                if (route === '/web/dataset/search_read' && args.domain.length) {
                    assert.deepEqual(args.domain, self.periodDomains.shift());
                }
                return this._super.apply(this, arguments);
            },
        });

        actionManager.doAction(5);

        // open menu 'Filter'
        testUtils.dom.click($('.o_search_options .fa-filter'));
        // open menu options
        testUtils.dom.click($('.o_menu_item'));

        var periodOptions = $('.o_menu_item .o_item_option').map(function () {
            return $(this).data('option_id');
        }).toArray();



        assert.deepEqual(periodOptions, PERIOD_OPTIONS_IDS,
            "13 period options should be available:");

        testUtils.dom.click($('.o_menu_item .o_item_option[data-option_id="last_7_days"]'));
        testUtils.dom.click($('.o_menu_item .o_item_option[data-option_id="last_30_days"]'));
        testUtils.dom.click($('.o_menu_item .o_item_option[data-option_id="last_365_days"]'));
        testUtils.dom.click($('.o_menu_item .o_item_option[data-option_id="today"]'));
        testUtils.dom.click($('.o_menu_item .o_item_option[data-option_id="this_week"]'));
        testUtils.dom.click($('.o_menu_item .o_item_option[data-option_id="this_month"]'));
        testUtils.dom.click($('.o_menu_item .o_item_option[data-option_id="this_quarter"]'));
        testUtils.dom.click($('.o_menu_item .o_item_option[data-option_id="this_year"]'));
        testUtils.dom.click($('.o_menu_item .o_item_option[data-option_id="yesterday"]'));
        testUtils.dom.click($('.o_menu_item .o_item_option[data-option_id="last_week"]'));
        testUtils.dom.click($('.o_menu_item .o_item_option[data-option_id="last_month"]'));
        testUtils.dom.click($('.o_menu_item .o_item_option[data-option_id="last_quarter"]'));
        testUtils.dom.click($('.o_menu_item .o_item_option[data-option_id="last_year"]'));

        actionManager.destroy();
        window.Date = RealDate;
    });

<<<<<<< HEAD
    QUnit.test('`context` key in <filter> is used', function (assert) {
        assert.expect(3);

        this.archs['partner,4,search'] = '<search>'+
            '<filter string="AAA" name="some_filter" context="{\'coucou_1\': 1}"></filter>' +
        '</search>';
=======
    QUnit.test('Filter with JSON-parsable domain works', function (assert) {
        assert.expect(1);

        var domain = [['foo' ,'=', 'Gently Weeps']];
        var xml_domain = JSON.stringify(domain);
>>>>>>> 2830b93a

        var actionManager = createActionManager({
            actions: this.actions,
            archs: this.archs,
            data: this.data,
            mockRPC: function (route, args) {
                if (route === '/web/dataset/search_read') {
<<<<<<< HEAD
                    assert.step(JSON.stringify(args.context));
                }
                return this._super.apply(this, arguments);
            },
        });

        actionManager.doAction(5);

        // select filter
        testUtils.dom.click($('.o_search_options .fa-filter'));
        testUtils.dom.click($('.o_menu_item:contains(AAA)'));

        assert.verifySteps([
            "{}",
            "{\"coucou_1\":1}",
        ]);
=======
                    assert.deepEqual(args.domain, domain,
                        'A JSON parsable xml domain should be handled just like any other');
                }
                return this._super.apply(this, arguments);
            }
        });

        this.archs['partner,5,search'] =
            '<search>'+
                '<filter string="Foo" name="gently_weeps" domain="' + _.escape(xml_domain) + '" />' +
            '</search>';
        this.actions[0].search_view_id = [5, 'search'];
        this.actions[0].context = {search_default_gently_weeps: true};

        actionManager.doAction(1);
>>>>>>> 2830b93a

        actionManager.destroy();
    });

    QUnit.module('Favorites Menu');

    QUnit.test('dynamic filters are saved dynamic', function (assert) {
        assert.expect(1);

        var actionManager = createActionManager({
            actions: this.actions,
            archs: this.archs,
            data: this.data,
            intercepts: {
                create_filter: function (ev) {
                    assert.equal(
                        ev.data.filter.domain,
                        `["&", ` +
                        `("date_field", ">=", (context_today() + relativedelta()).strftime("%Y-%m-%d")), ` +
                        `("date_field", "<", (context_today() + relativedelta(days = 1)).strftime("%Y-%m-%d"))`+
                        `]`);
                },
            },
        });

        actionManager.doAction(6);
        testUtils.dom.click($('span.fa-filter'));
        testUtils.dom.click($('.o_filters_menu .o_menu_item a'));
        testUtils.dom.click($('.o_item_option[data-option_id="today"]'));
        testUtils.dom.click($('span.fa-star'));
        testUtils.dom.click($('.o_favorites_menu .o_add_favorite'));
        testUtils.fields.editInput($('div.o_favorite_name input'), 'name for favorite');
        testUtils.dom.click($('.o_favorites_menu .o_save_favorite button'));
        actionManager.destroy();
    });

    QUnit.test('save search filter in modal', function (assert) {
        assert.expect(5);
        this.data.partner.records.push({
            id: 7,
            display_name: "Partner 6",
        }, {
            id: 8,
            display_name: "Partner 7",
        }, {
            id: 9,
            display_name: "Partner 8",
        }, {
            id: 10,
            display_name: "Partner 9",
        });
        this.data.partner.fields.date_field.searchable = true;
        var form = createView({
            View: FormView,
            model: 'partner',
            data: this.data,
            arch: '<form string="Partners">' +
                '<sheet>' +
                '<group>' +
                '<field name="bar"/>' +
                '</group>' +
                '</sheet>' +
                '</form>',
            archs: {
                'partner,false,list': '<tree><field name="display_name"/></tree>',
                'partner,false,search': '<search><field name="date_field"/></search>',
            },
            res_id: 1,
        });

        testUtils.form.clickEdit(form);

        testUtils.fields.many2one.clickOpenDropdown('bar');
        testUtils.fields.many2one.clickItem('bar','Search');

        assert.strictEqual($('tr.o_data_row').length, 9, "should display 9 records");

        testUtils.dom.click($('button:contains(Filters)'));
        testUtils.dom.click($('.o_add_custom_filter:visible'));
        assert.strictEqual($('.o_filter_condition select.o_searchview_extended_prop_field').val(), 'date_field',
            "date field should be selected");
        testUtils.dom.click($('.o_apply_filter'));

        assert.strictEqual($('tr.o_data_row').length, 0, "should display 0 records");

        // Save this search
        testUtils.mock.intercept(form, 'create_filter', function (event) {
            assert.strictEqual(event.data.filter.name, "Awesome Test Customer Filter", "filter name should be correct");
        });
        testUtils.dom.click($('button:contains(Favorites)'));
        testUtils.dom.click($('.o_add_favorite'));
        var filterNameInput = $('.o_favorite_name .o_input[type="text"]:visible');
        assert.strictEqual(filterNameInput.length, 1, "should display an input field for the filter name");
        testUtils.fields.editInput(filterNameInput, 'Awesome Test Customer Filter');
        testUtils.dom.click($('.o_save_favorite button'));

        form.destroy();
    });

    QUnit.test('save filters created via autocompletion works', function (assert) {
        assert.expect(2);

        var actionManager = createActionManager({
            actions: this.actions,
            archs: this.archs,
            data: this.data,
            intercepts: {
                create_filter: function (ev) {
                    assert.ok(ev.data.filter.domain === `[["foo", "ilike", "a"]]`);
                },
            },
        });

        actionManager.doAction(10);

        $('.o_searchview_input').trigger($.Event('keypress', {
            which: 97,
        }));

        $('.o_searchview_input').trigger($.Event('keyup', {
            which: $.ui.keyCode.ENTER,
            keyCode: $.ui.keyCode.ENTER,
        }));

        assert.strictEqual($('.o_searchview_input_container .o_facet_values span').text().trim(), "a");

        testUtils.dom.click($('button .fa-star'));
        testUtils.dom.click($('.o_favorites_menu .o_add_favorite'));
        testUtils.fields.editInput($('div.o_favorite_name input'), 'name for favorite');
        testUtils.dom.click($('.o_favorites_menu div.o_save_favorite button'));

        actionManager.destroy();
    });

    QUnit.test('delete an active favorite remove it both in list of favorite and in search bar', function (assert) {
        assert.expect(2);

        var actionManager = createActionManager({
            actions: this.actions,
            archs: this.archs,
            data: this.data,
            intercepts: {
                load_filters: function (event) {
                    return $.when([{
                        context: "{}",
                        domain: "[]",
                        id: 7,
                        is_default: true,
                        name: "My favorite",
                        sort: "[]",
                        user_id: [2, "Mitchell Admin"],
                    }]).then(event.data.on_success);
                },
                delete_filter: function (event) {
                    event.data.on_success();
                }
            },
        });

        actionManager.doAction(6);
        testUtils.dom.click(actionManager.$('.o_control_panel .o_search_options button.o_favorites_menu_button'));
        assert.containsOnce(actionManager, '.o_control_panel .o_searchview_input_container .o_facet_values');
        testUtils.dom.click(actionManager.$('.o_control_panel .o_search_options .o_favorites_menu span.o_trash_button'));
        testUtils.modal.clickButton('Ok');
        assert.containsNone(actionManager, '.o_control_panel .o_searchview_input_container .o_facet_values');
        actionManager.destroy();
    });

    QUnit.test('default favorite is not activated if key search_disable_custom_filters is set to true', async function (assert) {
        assert.expect(1);

        var controlPanel = await createControlPanel({
            model: 'partner',
            arch: '<controlpanel/>',
            data: this.data,
            intercepts: {
                load_filters: function (event) {
                    return $.when([{
                        context: "{}",
                        domain: "[]",
                        id: 7,
                        is_default: true,
                        name: "My favorite",
                        sort: "[]",
                        user_id: [2, "Mitchell Admin"],
                    }]).then(event.data.on_success);
                },
            },
            context: {
                search_disable_custom_filters: true,
            },
        });

        assert.containsNone(controlPanel, '.o_facet_values');
        controlPanel.destroy();
    });

    QUnit.module('Search Arch');

    QUnit.test('arch order of groups of filters preserved', function (assert) {
        assert.expect(12);

        var actionManager = createActionManager({
            actions: this.actions,
            archs: this.archs,
            data: this.data,
        });

        actionManager.doAction(8);
        testUtils.dom.click($('span.fa-filter'));
        assert.strictEqual($('.o_filters_menu .o_menu_item').length, 11);
        for (var i = 0;  i < 11; i++) {
            assert.strictEqual($('.o_filters_menu .o_menu_item').eq(i).text().trim(), (i+1).toString());
        }
        actionManager.destroy();
    });

    QUnit.module('Autocompletion');

    QUnit.test('selection via autocompletion modifies appropriately submenus', function (assert) {
        assert.expect(4);

        var actionManager = createActionManager({
            actions: this.actions,
            archs: this.archs,
            data: this.data,
        });

        actionManager.doAction(9);

        $('.o_searchview_input').trigger($.Event('keypress', {
            which: 97,
        }));

        $('.o_searchview_input').trigger($.Event('keyup', {
            which: $.ui.keyCode.ENTER,
            keyCode: $.ui.keyCode.ENTER,
        }));

        $('.o_searchview_input').trigger($.Event('keypress', {
            which: 103,
        }));

        $('.o_searchview_input').trigger($.Event('keyup', {
            which: $.ui.keyCode.ENTER,
            keyCode: $.ui.keyCode.ENTER,
        }));

        assert.strictEqual($('.o_searchview_input_container .o_facet_values').eq(0).text().trim(),
            "Date Field Filter: This Month",
            "There should be a filter facet with label 'Date Field Filter: This Month'");
        assert.strictEqual($('.o_searchview_input_container .o_facet_values').eq(1).text().trim(),
            "Date Field Groupby: Day",
            "There should be a filter facet with label 'Date Field Groupby: Day'");

        testUtils.dom.click($('button .fa-filter'));
        testUtils.dom.click($('.o_filters_menu .o_menu_item').eq(0));
        assert.strictEqual($('.o_filters_menu .o_item_option a.selected').text().trim(), "This Month",
            "The item 'This Month' should be selected in the filters menu");

        testUtils.dom.click($('button .fa-bars'));
        testUtils.dom.click($('.o_group_by_menu .o_menu_item').eq(0));
        assert.strictEqual($('.o_group_by_menu .o_item_option a.selected').text().trim(), "Day",
            "The item 'Day' should be selected in the groupby menu");

        actionManager.destroy();
    });

    QUnit.test('select an autocomplete field with `context` key', function (assert) {
        assert.expect(9);

        var searchRead = 0;
        var actionManager = createActionManager({
            actions: this.actions,
            archs: this.archs,
            data: this.data,
            mockRPC: function (route, args) {
                if (route === '/web/dataset/search_read') {
                    if (searchRead === 1) {
                        assert.deepEqual(args.domain, [["bar", "=", 1]]);
                        assert.deepEqual(args.context, {'bar': [1]});
                    } else if (searchRead === 2) {
                        assert.deepEqual(args.domain, ["|", ["bar", "=", 1], ["bar", "=", 2]]);
                        assert.deepEqual(args.context, { 'bar': [1, 2] });
                    }
                    searchRead++;
                }
                return this._super.apply(this, arguments);
            },
        });

        actionManager.doAction(11);
        assert.strictEqual(searchRead, 1, "there should be 1 search_read");

        // 'r' key to filter on bar "First Record"
        $('.o_searchview_input').val('r');
        $('.o_searchview_input').trigger($.Event('keypress', { which: 82, keyCode: 82 }));
        $('.o_searchview_input').trigger($.Event('keydown', { which: $.ui.keyCode.DOWN, keyCode: $.ui.keyCode.DOWN }));
        $('.o_searchview_input').trigger($.Event('keydown', { which: $.ui.keyCode.RIGHT, keyCode: $.ui.keyCode.RIGHT }));
        $('.o_searchview_input').trigger($.Event('keydown', { which: $.ui.keyCode.DOWN, keyCode: $.ui.keyCode.DOWN }));
        $('.o_searchview_input').trigger($.Event('keydown', { which: $.ui.keyCode.ENTER, keyCode: $.ui.keyCode.ENTER }));

        assert.strictEqual($('.o_searchview_input_container .o_facet_values').eq(0).text().trim(), "First record",
            "the autocompletion facet should be correct");
        assert.strictEqual(searchRead, 2, "there should be 2 search_read");

        // 'r' key to filter on bar "Second Record"
        $('.o_searchview_input').val('r');
        $('.o_searchview_input').trigger($.Event('keypress', { which: 82, keyCode: 82 }));
        $('.o_searchview_input').trigger($.Event('keydown', { which: $.ui.keyCode.DOWN, keyCode: $.ui.keyCode.DOWN }));
        $('.o_searchview_input').trigger($.Event('keydown', { which: $.ui.keyCode.RIGHT, keyCode: $.ui.keyCode.RIGHT }));
        $('.o_searchview_input').trigger($.Event('keydown', { which: $.ui.keyCode.DOWN, keyCode: $.ui.keyCode.DOWN }));
        $('.o_searchview_input').trigger($.Event('keydown', { which: $.ui.keyCode.DOWN, keyCode: $.ui.keyCode.DOWN }));
        $('.o_searchview_input').trigger($.Event('keydown', { which: $.ui.keyCode.ENTER, keyCode: $.ui.keyCode.ENTER }));

        assert.strictEqual($('.o_searchview_input_container .o_facet_values').eq(0).text().trim(), "First record or Second record",
            "the autocompletion facet should be correct");
        assert.strictEqual(searchRead, 3, "there should be 3 search_read");

        actionManager.destroy();
    });

    QUnit.test('no search text triggers a reload', function (assert) {
        assert.expect(2);
        var rpcs = 0;
        var actionManager = createActionManager({
            actions: this.actions,
            archs: this.archs,
            data: this.data,
            mockRPC: function () {
                rpcs++;
                return this._super.apply(this, arguments);
            },
        });

        actionManager.doAction(10);
        rpcs = 0;
        $('.o_searchview_input').trigger($.Event('keydown', {
            which: $.ui.keyCode.ENTER,
            keyCode: $.ui.keyCode.ENTER,
        }));
        $('.o_searchview_input').trigger($.Event('keyup', {
            which: $.ui.keyCode.ENTER,
            keyCode: $.ui.keyCode.ENTER,
        }));

        assert.containsNone(actionManager, '.o_searchview_facet_label');
        assert.strictEqual(rpcs, 2, "should have reloaded");

        actionManager.destroy();
    });

    QUnit.test('selecting (no result) triggers a re-render', function (assert) {
        assert.expect(3);
        var actionManager = createActionManager({
            actions: this.actions,
            archs: this.archs,
            data: this.data,
        });

        actionManager.doAction(10);

        // 'a' key to filter nothing on bar
        actionManager.$('.o_searchview_input').val('a');
        actionManager.$('.o_searchview_input').trigger($.Event('keypress', { which: 65, keyCode: 65 }));
        actionManager.$('.o_searchview_input').trigger($.Event('keydown', { which: $.ui.keyCode.DOWN, keyCode: $.ui.keyCode.DOWN }));
        actionManager.$('.o_searchview_input').trigger($.Event('keydown', { which: $.ui.keyCode.RIGHT, keyCode: $.ui.keyCode.RIGHT }));
        actionManager.$('.o_searchview_input').trigger($.Event('keydown', { which: $.ui.keyCode.DOWN, keyCode: $.ui.keyCode.DOWN }));

        assert.strictEqual(actionManager.$('.o_searchview_autocomplete .o-selection-focus').text(), "(no result)",
            "there should be no result for 'a' in bar");

        actionManager.$('.o_searchview_input').trigger($.Event('keydown', { which: $.ui.keyCode.ENTER, keyCode: $.ui.keyCode.ENTER }));

        assert.containsNone(actionManager, '.o_searchview_facet_label');
        assert.strictEqual(actionManager.$('.o_searchview_input').val(), "",
            "the search input should be re-rendered");

        actionManager.destroy();
    });

    QUnit.module('TimeRangeMenu');

    QUnit.test('time range menu stays hidden', function (assert) {
        assert.expect(4);

        var actionManager = createActionManager({
            actions: this.actions,
            archs: this.archs,
            data: this.data,
        });

        actionManager.doAction(1);

        // check that there is no time range menu
        assert.containsNone(actionManager, '.o_control_panel .o_search_options .o_time_range_menu');
        // check if search view has no facets
        assert.strictEqual($('.o_facet_values').length, 0);

        // activate groupby
        testUtils.dom.click($('button .fa-bars'));
        testUtils.dom.click($('.o_menu_item a').eq(0));
        // check that there is a facet
        assert.strictEqual($('div.o_facet_values').length, 1);
        // check that there is still no time range menu
        assert.containsNone(actionManager, '.o_control_panel .o_search_options .o_time_range_menu');
        actionManager.destroy();
    });

    QUnit.test('time range menu in comparison mode', function (assert) {
        assert.expect(43);

        var self = this;
        var nbrReadGroup = 0;

        var periodOptionText, periodOptionValue;
        var unpatchDate = patchDate(2017, 2, 22, 1, 0, 0);

        var actionManager = createActionManager({
            actions: this.actions,
            archs: this.archs,
            data: this.data,
            mockRPC: function (route, args) {
                if (route === '/web/dataset/call_kw/partner/read_group') {
                    nbrReadGroup++;
                    var timeRangeMenuData = args.kwargs.context.timeRangeMenuData;
                    if (timeRangeMenuData) {
                        // nbrReadGroup % 2 === 0 is true when the read group is for data, false
                        // for comparison data
                        if (nbrReadGroup % 2 === 0) {
                            assert.deepEqual(timeRangeMenuData.timeRange,
                                self.periodDomains.shift(),
                                "time range domain for " + periodOptionText);
                        } else {
                            assert.deepEqual(timeRangeMenuData.comparisonTimeRange,
                                self.previousPeriodDomains.shift(),
                                "comparaison time range domain for " + periodOptionText);
                        }
                    }
                }
                return this._super.apply(this, arguments);
            },
        });
        // time range menu should be available in graph view
        actionManager.doAction(4);

        var $timeRangeMenu = $('.o_time_range_menu');
        assert.strictEqual($timeRangeMenu.not('.o_hidden').length, 1,
            "Time range menu should be visible");
        assert.strictEqual($('.o_facet_values').length, 0,
            "Search view has no facet");

        var $periodOptions = $timeRangeMenu.find('.o_time_range_selector option');
        var periodOptions = $periodOptions.map(function () {
            return $(this).val();
        }).toArray();
        assert.deepEqual(periodOptions, PERIOD_OPTIONS_IDS,
            "13 period options should be available:");

        $periodOptions.each(function () {
            periodOptionText = $(this).text().trim();
            periodOptionValue = $(this).val();
            // opens time range menu dropdown
            testUtils.dom.click($('.o_time_range_menu_button'));
            var $timeRangeMenu = $('.o_time_range_menu');
            // comparison is not checked by default
            if (!$timeRangeMenu.find('.o_comparison_checkbox').is(':checked')) {
                testUtils.dom.click($timeRangeMenu.find('.o_comparison_checkbox'));
                assert.strictEqual($('.o_comparison_time_range_selector:visible').length, 1,
                    "Comparison has to be checked (only at the first time)");
            }
            // select one period option to test it
            $timeRangeMenu.find('.o_time_range_selector').val(periodOptionValue);
            // apply
            testUtils.dom.click($timeRangeMenu.find('.o_apply_range'));
            assert.strictEqual($('.o_facet_values').text().trim(),
                "Date: " + periodOptionText + " / Previous Period",
                "Facet should be updated with this period: " + periodOptionValue);
        });

        unpatchDate();
        actionManager.destroy();
    });

    QUnit.test('a default time range only in context is taken into account', function (assert) {
        assert.expect(2);

        var actionManager = createActionManager({
            actions: this.actions,
            archs: this.archs,
            data: this.data,
            mockRPC: function (route, args) {
                // there are two read_group calls (for the groupby lists [] and ["date_field:day"])
                if (route === '/web/dataset/call_kw/partner/read_group') {
                    var timeRangeMenuData = args.kwargs.context.timeRangeMenuData;
                    assert.ok(timeRangeMenuData.timeRange.length > 0, "time range should be non empty");
                }
                return this._super.apply(this, arguments);
            },
        });

        actionManager.doAction({
            res_model: 'partner',
            type: 'ir.actions.act_window',
            views: [[false, 'pivot']],
            context: {time_ranges: {range: 'today', field: 'date_field'}}
        });
        actionManager.destroy();
    });

    QUnit.test('Customizing filter does not close the filter dropdown', function (assert) {
        assert.expect(3);
        var self = this;

        _.each(this.data.partner.records.slice(), function (rec) {
            var copy = _.defaults({}, rec, {id: rec.id + 10 });
            self.data.partner.records.push(copy);
        });

        this.data.partner.fields.date_field.searchable = true;
        var form = createView({
            View: FormView,
            model: 'partner',
            data: this.data,
            arch: '<form string="Partners">' +
                    '<field name="bar"/>' +
                '</form>',
            viewOptions: {
                mode: 'edit',
            },
            archs: {
                'partner,false,list': '<tree><field name="display_name"/></tree>',
                'partner,false,search': '<search><field name="date_field"/></search>',
            },
            res_id: 1,
        });

        testUtils.fields.many2one.clickOpenDropdown('bar');
        testUtils.fields.many2one.clickItem('bar', 'Search More');

        assert.containsOnce(document.body, '.modal');

        testUtils.dom.click($('.modal .o_filters_menu_button'));

        var $filterDropdown = $('.modal .o_filters_menu');
        testUtils.dom.click($filterDropdown.find('.o_add_custom_filter'));

        assert.containsN($filterDropdown, '.o_input', 3);

        // We really are interested in the click event
        // We do it twice on each input to make sure
        // the parent dropdown doesn't react to any of it
        _.each($filterDropdown.find('input'), function (input) {
            var $input = $(input);
            $input.click();
            $input.click();
        });

        assert.isVisible($filterDropdown);

        form.destroy();
    });
});
});<|MERGE_RESOLUTION|>--- conflicted
+++ resolved
@@ -701,20 +701,12 @@
         window.Date = RealDate;
     });
 
-<<<<<<< HEAD
     QUnit.test('`context` key in <filter> is used', function (assert) {
         assert.expect(3);
 
         this.archs['partner,4,search'] = '<search>'+
             '<filter string="AAA" name="some_filter" context="{\'coucou_1\': 1}"></filter>' +
         '</search>';
-=======
-    QUnit.test('Filter with JSON-parsable domain works', function (assert) {
-        assert.expect(1);
-
-        var domain = [['foo' ,'=', 'Gently Weeps']];
-        var xml_domain = JSON.stringify(domain);
->>>>>>> 2830b93a
 
         var actionManager = createActionManager({
             actions: this.actions,
@@ -722,7 +714,6 @@
             data: this.data,
             mockRPC: function (route, args) {
                 if (route === '/web/dataset/search_read') {
-<<<<<<< HEAD
                     assert.step(JSON.stringify(args.context));
                 }
                 return this._super.apply(this, arguments);
@@ -739,7 +730,22 @@
             "{}",
             "{\"coucou_1\":1}",
         ]);
-=======
+
+        actionManager.destroy();
+    });
+
+    QUnit.test('Filter with JSON-parsable domain works', function (assert) {
+        assert.expect(1);
+
+        var domain = [['foo' ,'=', 'Gently Weeps']];
+        var xml_domain = JSON.stringify(domain);
+
+        var actionManager = createActionManager({
+            actions: this.actions,
+            archs: this.archs,
+            data: this.data,
+            mockRPC: function (route, args) {
+                if (route === '/web/dataset/search_read') {
                     assert.deepEqual(args.domain, domain,
                         'A JSON parsable xml domain should be handled just like any other');
                 }
@@ -755,7 +761,6 @@
         this.actions[0].context = {search_default_gently_weeps: true};
 
         actionManager.doAction(1);
->>>>>>> 2830b93a
 
         actionManager.destroy();
     });
