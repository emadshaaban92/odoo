--- conflicted
+++ resolved
@@ -2646,16 +2646,12 @@
                             // this is a new id
                             relRecord = _.findWhere(relRecordAdded, {res_id: list.res_ids[i]});
                             changes = this._generateChanges(relRecord, options);
-<<<<<<< HEAD
-                            commands[fieldName].push(x2ManyCommands.create(relRecord.ref, changes));
-=======
                             if ('id' in changes) {
                                 delete changes.id;
                                 commands[fieldName].push(x2ManyCommands.update(relRecord.res_id, changes));
                             } else {
-                                commands[fieldName].push(x2ManyCommands.create(changes));
+                                commands[fieldName].push(x2ManyCommands.create(relRecord.ref, changes));
                             }
->>>>>>> dc2a6c6c
                         }
                     }
                     if (options.changesOnly && !didChange && addedIds.length === 0 && removedIds.length === 0) {
