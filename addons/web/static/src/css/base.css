@charset "UTF-8";
@font-face {
  font-family: "mnmliconsRegular";
  src: url("/web/static/src/font/mnmliconsv21-webfont.eot") format("eot");
  src: url("/web/static/src/font/mnmliconsv21-webfont.woff") format("woff");
  src: url("/web/static/src/font/mnmliconsv21-webfont.ttf") format("truetype");
  src: url("/web/static/src/font/mnmliconsv21-webfont.svg") format("svg") active;
  font-weight: normal;
  font-style: normal;
}

@font-face {
  font-family: "EntypoRegular";
  src: url("/web/static/src/font/entypo-webfont.eot") format("eot");
  src: url("/web/static/src/font/entypo-webfont.eot?#iefix") format("embedded-opentype");
  src: url("/web/static/src/font/entypo-webfont.woff") format("woff");
  src: url("/web/static/src/font/entypo-webfont.ttf") format("truetype");
  src: url("/web/static/src/font/entypo-webfont.svg") format("svg") active;
  font-weight: normal;
  font-style: normal;
}

.openerp {
  padding: 0;
  margin: 0;
  font-family: "Lucida Grande", Helvetica, Verdana, Arial, sans-serif;
  color: #4c4c4c;
  font-size: 13px;
  background: white;
  /* http://www.quirksmode.org/dom/inputfile.html
   * http://stackoverflow.com/questions/2855589/replace-input-type-file-by-an-image
   */
}
.openerp.openerp_webclient_container {
  height: 100%;
}
.openerp :-moz-placeholder {
  color: #afafb6 !important;
  font-style: italic !important;
}
.openerp ::-webkit-input-placeholder {
  color: #afafb6 !important;
  font-style: italic !important;
}
.openerp :-ms-input-placeholder {
  color: #afafb6 !important;
  font-style: italic !important;
}
.openerp a {
  text-decoration: none;
  cursor: pointer !important;
}
.openerp table {
  padding: 0;
  border-collapse: collapse;
}
.openerp thead {
  font-weight: bold;
  background-color: #f0f0f0;
}
.openerp thead th {
  border-left: 1px solid #dfdfdf;
}
.openerp thead th:first-child {
  border-left: none;
}
.openerp thead th.null {
  border-left: none;
}
.openerp th, .openerp td {
  padding: 0;
  text-align: left;
}
.openerp th {
  font-weight: bold;
  vertical-align: middle;
}
.openerp td {
  vertical-align: top;
}
.openerp .oe_title {
  width: 38%;
  float: left;
}
.openerp .oe_title:after {
  content: ".";
  display: block;
  height: 0;
  clear: both;
  visibility: hidden;
}
.openerp .oe_form_group {
  clear: both;
}
.openerp .zebra tbody tr:nth-child(odd) td {
  background-color: #f0f0fa;
  background-color: #efeff8;
  background-image: -webkit-gradient(linear, left top, left bottom, from(#f0f0fa), to(#eeeef6));
  background-image: -webkit-linear-gradient(top, #f0f0fa, #eeeef6);
  background-image: -moz-linear-gradient(top, #f0f0fa, #eeeef6);
  background-image: -ms-linear-gradient(top, #f0f0fa, #eeeef6);
  background-image: -o-linear-gradient(top, #f0f0fa, #eeeef6);
  background-image: linear-gradient(to bottom, #f0f0fa, #eeeef6);
}
.openerp .zebra tbody tr:hover td {
  background-color: #e6e6e6;
  background-image: -webkit-gradient(linear, left top, left bottom, from(#eeeeee), to(#dedede));
  background-image: -webkit-linear-gradient(top, #eeeeee, #dedede);
  background-image: -moz-linear-gradient(top, #eeeeee, #dedede);
  background-image: -ms-linear-gradient(top, #eeeeee, #dedede);
  background-image: -o-linear-gradient(top, #eeeeee, #dedede);
  background-image: linear-gradient(to bottom, #eeeeee, #dedede);
}
.openerp input, .openerp textarea, .openerp select {
  padding: 2px 4px;
  border: 1px solid #cccccc;
  -moz-border-radius: 3px;
  -webkit-border-radius: 3px;
  border-radius: 3px;
  background: white;
}
.openerp img {
  vertical-align: middle;
}
.openerp h4 {
  margin: 4px 0;
  font-weight: bold;
  font-size: inherit;
}
.openerp a.button:link, .openerp a.button:visited, .openerp button, .openerp .oe_button, .openerp input[type='submit'] {
  display: inline-block;
  border: 1px solid rgba(0, 0, 0, 0.4);
  color: #4c4c4c;
  margin: 0;
  padding: 3px 12px;
  font-size: 13px;
  text-align: center;
  background-color: #e3e3e3;
  background-image: -webkit-gradient(linear, left top, left bottom, from(#efefef), to(#d8d8d8));
  background-image: -webkit-linear-gradient(top, #efefef, #d8d8d8);
  background-image: -moz-linear-gradient(top, #efefef, #d8d8d8);
  background-image: -ms-linear-gradient(top, #efefef, #d8d8d8);
  background-image: -o-linear-gradient(top, #efefef, #d8d8d8);
  background-image: linear-gradient(to bottom, #efefef, #d8d8d8);
  -moz-border-radius: 3px;
  -webkit-border-radius: 3px;
  border-radius: 3px;
  -moz-box-shadow: 0 1px 2px rgba(0, 0, 0, 0.1), 0 1px 1px rgba(255, 255, 255, 0.8) inset;
  -webkit-box-shadow: 0 1px 2px rgba(0, 0, 0, 0.1), 0 1px 1px rgba(255, 255, 255, 0.8) inset;
  box-shadow: 0 1px 2px rgba(0, 0, 0, 0.1), 0 1px 1px rgba(255, 255, 255, 0.8) inset;
  text-shadow: 0 1px 1px rgba(255, 255, 255, 0.5);
  -webkit-font-smoothing: antialiased;
  outline: none;
}
.openerp a.button:hover, .openerp button:hover, .openerp .oe_button:hover, .openerp input[type='submit']:hover {
  background-color: #ececec;
  background-image: -webkit-gradient(linear, left top, left bottom, from(#f6f6f6), to(#e3e3e3));
  background-image: -webkit-linear-gradient(top, #f6f6f6, #e3e3e3);
  background-image: -moz-linear-gradient(top, #f6f6f6, #e3e3e3);
  background-image: -ms-linear-gradient(top, #f6f6f6, #e3e3e3);
  background-image: -o-linear-gradient(top, #f6f6f6, #e3e3e3);
  background-image: linear-gradient(to bottom, #f6f6f6, #e3e3e3);
  cursor: pointer;
  background-position: 0;
}
.openerp a.button:focus, .openerp button:focus, .openerp .oe_button:focus, .openerp input[type='submit']:focus {
  border: 1px solid #80bfff;
  background-position: 0;
  background-color: #ececec;
  background-image: -webkit-gradient(linear, left top, left bottom, from(#f6f6f6), to(#e3e3e3));
  background-image: -webkit-linear-gradient(top, #f6f6f6, #e3e3e3);
  background-image: -moz-linear-gradient(top, #f6f6f6, #e3e3e3);
  background-image: -ms-linear-gradient(top, #f6f6f6, #e3e3e3);
  background-image: -o-linear-gradient(top, #f6f6f6, #e3e3e3);
  background-image: linear-gradient(to bottom, #f6f6f6, #e3e3e3);
  -moz-box-shadow: 0 0 3px #80bfff, 0 1px 1px rgba(255, 255, 255, 0.8) inset;
  -webkit-box-shadow: 0 0 3px #80bfff, 0 1px 1px rgba(255, 255, 255, 0.8) inset;
  box-shadow: 0 0 3px #80bfff, 0 1px 1px rgba(255, 255, 255, 0.8) inset;
}
.openerp a.button:active, .openerp a.button.active, .openerp button:active, .openerp .oe_button:active, .openerp .oe_button.active, .openerp input[type='submit']:active, .openerp input[type='submit'].active {
  background-color: #ececec;
  background-image: -webkit-gradient(linear, left top, left bottom, from(#e3e3e3), to(#f6f6f6));
  background-image: -webkit-linear-gradient(top, #e3e3e3, #f6f6f6);
  background-image: -moz-linear-gradient(top, #e3e3e3, #f6f6f6);
  background-image: -ms-linear-gradient(top, #e3e3e3, #f6f6f6);
  background-image: -o-linear-gradient(top, #e3e3e3, #f6f6f6);
  background-image: linear-gradient(to bottom, #e3e3e3, #f6f6f6);
  -moz-box-shadow: none;
  -webkit-box-shadow: none;
  box-shadow: none;
}
.openerp a.button.disabled, .openerp button:disabled, .openerp .oe_button:disabled, .openerp input[type='submit']:disabled {
  background: #efefef !important;
  border: 1px solid #d1d1d1 !important;
  -moz-box-shadow: none !important;
  -webkit-box-shadow: none !important;
  box-shadow: none !important;
  color: #aaaaaa !important;
  cursor: default;
  text-shadow: 0 1px 1px white !important;
}
.openerp .ui-widget-content a {
  color: #7c7bad;
}
.openerp .oe_bounce_container {
  display: inline-block;
}
.openerp .text-tag .text-button {
  height: auto !important;
  min-height: 16px;
}
.openerp .ui-tabs {
  position: static;
}
.openerp .oe_i {
  font-family: "mnmliconsRegular" !important;
  font-size: 21px;
  font-weight: 300 !important;
}
.openerp .oe_e {
  font-family: "entypoRegular" !important;
  font-size: 34px;
  font-weight: 300 !important;
  line-height: 100%;
}
.openerp .oe_left {
  float: left;
  margin-right: 8px;
  width: 305px;
}
.openerp .oe_right {
  float: right;
  margin-left: 8px;
}
.openerp .oe_text_center {
  text-align: center;
}
.openerp .oe_text_left {
  text-align: left;
}
.openerp .oe_text_right {
  text-align: right;
}
.openerp .oe_clear {
  clear: both;
}
.openerp .oe_wait {
  cursor: wait;
}
.openerp .oe_fade {
  color: #888888;
  font-weight: normal;
}
.openerp .oe_bold {
  font-weight: bold;
}
.openerp .oe_inline {
  width: auto !important;
}
.openerp .oe_highlight {
  color: white;
  background: #dc5f59;
}
.openerp button.oe_highlight {
  background-color: #c02c2c;
  background-image: -webkit-gradient(linear, left top, left bottom, from(#df3f3f), to(#a21a1a));
  background-image: -webkit-linear-gradient(top, #df3f3f, #a21a1a);
  background-image: -moz-linear-gradient(top, #df3f3f, #a21a1a);
  background-image: -ms-linear-gradient(top, #df3f3f, #a21a1a);
  background-image: -o-linear-gradient(top, #df3f3f, #a21a1a);
  background-image: linear-gradient(to bottom, #df3f3f, #a21a1a);
  -moz-box-shadow: 0 1px 2px rgba(0, 0, 0, 0.1), 0 1px 1px rgba(155, 155, 155, 0.4) inset;
  -webkit-box-shadow: 0 1px 2px rgba(0, 0, 0, 0.1), 0 1px 1px rgba(155, 155, 155, 0.4) inset;
  box-shadow: 0 1px 2px rgba(0, 0, 0, 0.1), 0 1px 1px rgba(155, 155, 155, 0.4) inset;
}
.openerp button.oe_highlight:hover {
  background-color: #c63939;
  background-image: -webkit-gradient(linear, left top, left bottom, from(#e25858), to(#ab1b1b));
  background-image: -webkit-linear-gradient(top, #e25858, #ab1b1b);
  background-image: -moz-linear-gradient(top, #e25858, #ab1b1b);
  background-image: -ms-linear-gradient(top, #e25858, #ab1b1b);
  background-image: -o-linear-gradient(top, #e25858, #ab1b1b);
  background-image: linear-gradient(to bottom, #e25858, #ab1b1b);
}
.openerp button.oe_highlight:active {
  background-color: #cb2121;
  background-image: -webkit-gradient(linear, left top, left bottom, from(#c52020), to(#d22323));
  background-image: -webkit-linear-gradient(top, #c52020, #d22323);
  background-image: -moz-linear-gradient(top, #c52020, #d22323);
  background-image: -ms-linear-gradient(top, #c52020, #d22323);
  background-image: -o-linear-gradient(top, #c52020, #d22323);
  background-image: linear-gradient(to bottom, #c52020, #d22323);
}
.openerp .oe_background_grey {
  background: #eeeeee !important;
}
.openerp .oe_form_dirty .oe_highlight_on_dirty {
  color: white;
  background: #dc5f59;
  font-weight: bold;
}
.openerp .oe_form_dirty button.oe_highlight_on_dirty {
  background-color: #c74a44;
  background-image: -webkit-gradient(linear, left top, left bottom, from(#dc5f59), to(#b33630));
  background-image: -webkit-linear-gradient(top, #dc5f59, #b33630);
  background-image: -moz-linear-gradient(top, #dc5f59, #b33630);
  background-image: -ms-linear-gradient(top, #dc5f59, #b33630);
  background-image: -o-linear-gradient(top, #dc5f59, #b33630);
  background-image: linear-gradient(to bottom, #dc5f59, #b33630);
  -moz-box-shadow: none;
  -webkit-box-shadow: none;
  box-shadow: none;
}
.openerp .oe_form_dirty button.oe_highlight_on_dirty:hover {
  background: #ed6f6a;
}
.openerp .oe_stat_button {
  font-weight: normal;
  width: 132px !important;
  height: 40px;
  color: #666666;
  margin: 0px -1px -1px 0px;
  padding: 0;
  border: 1px solid #dddddd;
  border-radius: 0;
  box-shadow: none;
  background: white;
}
.openerp .oe_stat_button > div {
  display: table-cell;
  vertical-align: middle;
  text-align: left;
  padding: 0;
  line-height: 120%;
}
.openerp .oe_stat_button .stat_button_icon {
  color: #7c7bad;
  font-size: 24px;
  padding: 0px 3px;
  width: 37px;
  text-align: center;
}
.openerp .oe_stat_button .oe_form_field_percent_pie {
  width: 42px;
}
.openerp .oe_stat_button .oe_form_field_bar_chart {
  width: 42px;
}
.openerp .oe_stat_button svg {
  width: 38px;
  height: 38px;
  display: inline;
  vertical-align: middle;
}
.openerp .oe_stat_button:hover {
  background: #7c7bad;
  color: white;
}
.openerp .oe_stat_button:hover .fa {
  color: white;
}
.openerp .oe_button_box {
  width: 400px;
  text-align: right;
}
.openerp .oe_button_box .oe_stat_button {
  display: inline-table;
}
.openerp .oe_avatar > img {
  max-height: 90px;
  max-width: 90px;
  -moz-border-radius: 3px;
  -webkit-border-radius: 3px;
  border-radius: 3px;
  -moz-box-shadow: 0 1px 4px rgba(0, 0, 0, 0.4);
  -webkit-box-shadow: 0 1px 4px rgba(0, 0, 0, 0.4);
  box-shadow: 0 1px 4px rgba(0, 0, 0, 0.4);
  border: none;
  margin-bottom: 10px;
}
.openerp .oe_avatar + div {
  margin-left: 5px;
}
.openerp .oe_image_small > img {
  max-width: 50px;
  max-height: 50px;
}
.openerp .oe_image_medium > img {
  max-width: 180px;
  max-height: 180px;
}
.openerp .oe_button.oe_link {
  border: none;
  padding: 0;
  margin: 0;
  background: none;
  -moz-border-radius: 0;
  -webkit-border-radius: 0;
  border-radius: 0;
  -moz-box-shadow: none;
  -webkit-box-shadow: none;
  box-shadow: none;
}
.openerp .oe_button.oe_link img {
  display: inline-block;
}
.openerp .oe_button.oe_link span {
  border: none;
  padding: 0;
  margin: 0;
  background: none;
  -moz-border-radius: 0;
  -webkit-border-radius: 0;
  border-radius: 0;
  -moz-box-shadow: none;
  -webkit-box-shadow: none;
  box-shadow: none;
  color: #7c7bad;
  font-weight: bold;
}
.openerp .oe_button.oe_link span:hover {
  text-decoration: underline;
}
.openerp .oe_webclient .oe_star_on, .openerp .oe_webclient .oe_star_off {
  color: #cccccc;
  text-shadow: 0 0 2px black;
  vertical-align: top;
  position: relative;
  top: -5px;
}
.openerp .oe_webclient .oe_star_on:hover, .openerp .oe_webclient .oe_star_off:hover {
  text-decoration: none;
}
.openerp .oe_webclient .oe_star_on {
  color: gold;
}
.openerp p.oe_grey {
  max-width: 650px;
}
.openerp .oe_grey {
  color: #aaaaaa;
}
.openerp .oe_error_detail hr {
  display: block;
  -webkit-margin-before: 0.5em;
  -webkit-margin-after: 0.5em;
  -webkit-margin-start: auto;
  -webkit-margin-end: auto;
  border-style: inset;
  border-width: 1px;
}
.openerp .oe_tag {
  border: 1px solid #afafb6;
  font-size: 11px;
  padding: 2px 4px;
  margin: 0 2px 2px 0;
  -moz-border-radius: 3px;
  -webkit-border-radius: 3px;
  border-radius: 3px;
  background: #f0f0fa;
  color: #4c4c4c;
}
.openerp .oe_tag_dark {
  background: #7c7bad;
  color: #eeeeee;
}
.openerp .oe_form_field_radio.oe_horizontal {
  white-space: nowrap;
}
.openerp .oe_form_field_radio.oe_horizontal label {
  display: inline-block;
  text-align: center;
  height: 16px;
}
.openerp .oe_form_field_radio.oe_vertical label {
  margin-left: 4px;
}
.openerp .oe_form_field_radio.oe_form_required .oe_radio_input {
  border: 2px solid transparent;
  display: inline-block;
  height: 12px;
  width: 12px;
  vertical-align: top;
  border-radius: 10px;
  margin: 1px 0;
}
.openerp .oe_form_field_radio.oe_form_required.oe_form_invalid .oe_radio_input {
  border-color: red;
}
.openerp .oe_tags {
  margin-bottom: 1px;
}
.openerp .oe_tags.oe_inline {
  min-width: 250px;
}
.openerp .oe_tags .text-wrap {
  width: 100% !important;
}
.openerp .oe_tags .text-wrap textarea {
  width: 100% !important;
}
.openerp .oe_tags .text-core {
  min-height: 22px;
}
.openerp .oe_tags .text-core .text-wrap .text-dropdown .text-list .text-suggestion em {
  font-style: italic;
  text-decoration: none;
}
.openerp .oe_notebook {
  margin: 8px 0;
  padding: 0 16px;
  list-style: none;
  zoom: 1;
}
.openerp .oe_notebook.ui-corner-all {
  -moz-border-radius: 0;
  -webkit-border-radius: 0;
  border-radius: 0;
}
.openerp .oe_notebook:before, .openerp .oe_notebook:after {
  display: table;
  content: "";
  zoom: 1;
}
.openerp .oe_notebook:after {
  clear: both;
}
.openerp .oe_notebook > li {
  float: left;
}
.openerp .oe_notebook > li > a {
  display: block;
  color: gray;
}
.openerp .oe_notebook > li.ui-tabs-active > a {
  color: #4c4c4c;
}
.openerp .oe_notebook {
  border-color: #dddddd;
  border-style: solid;
  border-width: 0 0 1px;
}
.openerp .oe_notebook > li {
  position: relative;
}
.openerp .oe_notebook > li > a {
  padding: 0 12px;
  margin-right: 2px;
  line-height: 30px;
  border: 1px solid transparent;
  -moz-border-radius: 4px 4px 0 0;
  -webkit-border-radius: 4px 4px 0 0;
  border-radius: 4px 4px 0 0;
}
.openerp .oe_notebook > li > a:hover {
  text-decoration: none;
  background-color: #eeeeee;
  border-color: #eeeeee #eeeeee #dddddd;
}
.openerp .ui-tabs .oe_notebook.ui-tabs-nav li.ui-tabs-active {
  border-bottom: none;
  padding-bottom: 1px;
}
.openerp .oe_notebook > li.ui-state-active > a, .openerp .oe_notebook > li.ui-state-active > a:hover {
  background-color: white;
  border: 1px solid #dddddd;
  border-bottom-color: transparent;
  cursor: default;
}
.openerp .oe_notebook_page {
  padding: 0;
}
.openerp .oe_notebook_page > label:not([for]) {
  font-weight: normal !important;
}
.openerp div.ui-tabs {
  padding: 3px 0px 3px 0px;
}
.openerp .ui-tabs-hide {
  display: none;
}
.openerp .oe_dropdown, .openerp .oe_dropdown_hover, .openerp .oe_dropdown_toggle {
  position: relative;
  cursor: pointer;
}
.openerp .oe_dropdown_toggle {
  color: #2b2b2b;
  font-weight: normal;
}
.openerp .oe_dropdown_hover:hover .oe_dropdown_menu, .openerp .oe_dropdown_menu.oe_opened {
  display: block;
}
.openerp .oe_dropdown_menu {
  display: none;
  position: absolute;
  z-index: 3;
  margin: 0;
  border: 1px solid #afafb6;
  background: white;
  padding: 4px 0;
  min-width: 140px;
  text-align: left;
  -moz-border-radius: 3px;
  -webkit-border-radius: 3px;
  border-radius: 3px;
  -moz-box-shadow: 0 1px 4px rgba(0, 0, 0, 0.3);
  -webkit-box-shadow: 0 1px 4px rgba(0, 0, 0, 0.3);
  box-shadow: 0 1px 4px rgba(0, 0, 0, 0.3);
}
.openerp .oe_dropdown_menu > li {
  list-style-type: none;
  float: none;
  display: block;
  position: relative;
  margin: 0;
  padding: 2px 8px;
}
.openerp .oe_dropdown_menu > li:hover {
  background-color: #efeff8;
  background-image: -webkit-gradient(linear, left top, left bottom, from(#f0f0fa), to(#eeeef6));
  background-image: -webkit-linear-gradient(top, #f0f0fa, #eeeef6);
  background-image: -moz-linear-gradient(top, #f0f0fa, #eeeef6);
  background-image: -ms-linear-gradient(top, #f0f0fa, #eeeef6);
  background-image: -o-linear-gradient(top, #f0f0fa, #eeeef6);
  background-image: linear-gradient(to bottom, #f0f0fa, #eeeef6);
  -moz-box-shadow: none;
  -webkit-box-shadow: none;
  box-shadow: none;
}
.openerp .oe_dropdown_menu > li > a {
  white-space: nowrap;
  display: block;
  color: #4c4c4c;
  text-decoration: none;
}
.openerp .oe_dropdown_menu > li > a:hover {
  text-decoration: none;
}
.openerp .oe_dropdown_arrow:after {
  width: 0;
  height: 0;
  display: inline-block;
  content: "&darr";
  text-indent: -99999px;
  vertical-align: top;
  margin-top: 8px;
  margin-left: 3px;
  border-left: 4px solid transparent;
  border-right: 4px solid transparent;
  border-top: 4px solid #404040;
  filter: alpha(opacity=50);
  opacity: 0.5;
}
.openerp .oe_sidebar {
  white-space: nowrap;
}
.openerp .oe_sidebar .oe_dropdown_menu .oe_sidebar_add_attachment {
  height: 20px;
  cursor: pointer;
  padding-left: 6px;
  margin-top: 6px;
}
.openerp .oe_sidebar .oe_dropdown_menu .oe_sidebar_add_attachment span {
  font-weight: bold;
}
.openerp .oe_sidebar .oe_dropdown_menu .oe_sidebar_add_attachment .oe_hidden_input_file {
  width: 200px;
}
.openerp .oe_sidebar .oe_dropdown_menu .oe_sidebar_add_attachment:hover {
  background-color: #efeff8;
  background-image: -webkit-gradient(linear, left top, left bottom, from(#f0f0fa), to(#eeeef6));
  background-image: -webkit-linear-gradient(top, #f0f0fa, #eeeef6);
  background-image: -moz-linear-gradient(top, #f0f0fa, #eeeef6);
  background-image: -ms-linear-gradient(top, #f0f0fa, #eeeef6);
  background-image: -o-linear-gradient(top, #f0f0fa, #eeeef6);
  background-image: linear-gradient(to bottom, #f0f0fa, #eeeef6);
  -moz-box-shadow: none;
  -webkit-box-shadow: none;
  box-shadow: none;
}
.openerp .oe_sidebar .oe_dropdown_menu li .oe_sidebar_delete_item {
  position: absolute;
  top: 4px;
  right: 4px;
  display: none;
  width: 12px;
  height: 12px;
  padding: 1px;
  color: #8786b7;
  line-height: 8px;
  text-align: center;
  font-weight: bold;
  text-shadow: 0 1px 1px white;
}
.openerp .oe_sidebar .oe_dropdown_menu li .oe_sidebar_delete_item:hover {
  text-decoration: none;
  color: white;
  background: #8786b7;
  text-shadow: 0 1px 1px rgba(0, 0, 0, 0.4);
  -moz-border-radius: 2px;
  -webkit-border-radius: 2px;
  border-radius: 2px;
}
.openerp .oe_sidebar .oe_dropdown_menu li:hover .oe_sidebar_delete_item {
  display: inline-block;
}
.openerp .oe_loading {
  display: none;
  z-index: 100;
  position: fixed;
  top: 0;
  right: 50%;
  padding: 4px 12px;
  background: #a61300;
  color: white;
  text-align: center;
  border: 1px solid #990000;
  border-top: none;
  -moz-border-radius-bottomright: 8px;
  -moz-border-radius-bottomleft: 8px;
  border-bottom-right-radius: 8px;
  border-bottom-left-radius: 8px;
}
.openerp .oe_notification {
  z-index: 1500;
}
.openerp .oe_webclient_timezone_notification a {
  color: white;
  text-decoration: underline;
}
.openerp .oe_webclient_timezone_notification p {
  margin-top: 1em;
}
.openerp .oe_webclient_timezone_notification dt {
  font-weight: bold;
}
.openerp .oe_timezone_systray span {
  margin-top: 1px;
  background-color: #f6cf3b;
}
.openerp .oe_dialog_warning {
  width: 100%;
}
.openerp .oe_dialog_warning p {
  text-align: center;
}
.openerp .oe_dialog_icon {
  padding: 5px;
  width: 32px;
}
.openerp .oe_database_manager {
  background: white;
  color: black;
  text-align: left;
}
.openerp .oe_database_manager .oe_database_manager_menu {
  color: black;
}
.openerp .oe_webclient {
  width: 100%;
  height: 100%;
  border-spacing: 0px;
}
.openerp .oe_content_full_screen .oe_application {
  top: 0;
  left: 0;
}
.openerp .oe_content_full_screen .oe_topbar, .openerp .oe_content_full_screen .oe_leftbar {
  display: none;
}
.openerp .navbar .oe_topbar_anonymous_login {
  background-color: #dc5f59;
  color: #eeeeee;
  background-color: #be4343;
  background-image: -webkit-gradient(linear, left top, left bottom, from(#fc8787), to(maroon));
  background-image: -webkit-linear-gradient(top, #fc8787, maroon);
  background-image: -moz-linear-gradient(top, #fc8787, maroon);
  background-image: -ms-linear-gradient(top, #fc8787, maroon);
  background-image: -o-linear-gradient(top, #fc8787, maroon);
  background-image: linear-gradient(to bottom, #fc8787, #800000);
}
.openerp .navbar .oe_topbar_anonymous_login a {
  display: block;
  padding: 5px 10px 7px;
  line-height: 20px;
  height: 30px;
  text-decoration: none;
  color: white;
  background: transparent;
  -webkit-transition: all 0.2s ease-out;
  -moz-transition: all 0.2s ease-out;
  -ms-transition: all 0.2s ease-out;
  -o-transition: all 0.2s ease-out;
  transition: all 0.2s ease-out;
}
.openerp .navbar .oe_topbar_anonymous_login a:hover {
  background: rgba(0, 0, 0, 0.1);
  color: white;
  text-shadow: 0px 0px 3px rgba(0, 0, 0, 0.2);
  -moz-box-shadow: 0 1px 2px rgba(0, 0, 0, 0.2) inset;
  -webkit-box-shadow: 0 1px 2px rgba(0, 0, 0, 0.2) inset;
  box-shadow: 0 1px 2px rgba(0, 0, 0, 0.2) inset;
}
.openerp .navbar .oe_topbar_item {
  display: block;
  padding: 5px 10px 26px;
  line-height: 20px;
  height: 20px;
  text-decoration: none;
  color: #eeeeee;
  vertical-align: top;
  text-shadow: 0 1px 1px rgba(0, 0, 0, 0.2);
  -webkit-transition: all 0.2s ease-out;
  -moz-transition: all 0.2s ease-out;
  -ms-transition: all 0.2s ease-out;
  -o-transition: all 0.2s ease-out;
  transition: all 0.2s ease-out;
}
.openerp .navbar .oe_topbar_item:hover {
  background: rgba(0, 0, 0, 0.2);
  text-shadow: black 0px 0px 3px;
  color: white;
  -moz-box-shadow: 0 1px 2px rgba(0, 0, 0, 0.4) inset;
  -webkit-box-shadow: 0 1px 2px rgba(0, 0, 0, 0.4) inset;
  box-shadow: 0 1px 2px rgba(0, 0, 0, 0.4) inset;
}
.openerp .navbar .oe_topbar_avatar {
  width: 24px;
  height: 24px;
  margin: -2px 2px 0 0;
  -moz-border-radius: 3px;
  -webkit-border-radius: 3px;
  border-radius: 3px;
}
.openerp .navbar .oe_topbar_avatar {
  vertical-align: top;
}
.openerp .navbar .oe_dropdown_arrow:after {
  border-top: 4px solid white;
}
.openerp .navbar .dropdown_menu {
  top: 32px;
  background: #333333;
  background: rgba(37, 37, 37, 0.9);
  border-color: #999999;
  border-color: rgba(0, 0, 0, 0.2);
  border-style: solid;
  border-width: 0 2px 1px;
  -moz-border-radius: 0 0 6px 6px;
  -webkit-border-radius: 0 0 6px 6px;
  border-radius: 0 0 6px 6px;
  -webkit-background-clip: padding-box;
  -moz-background-clip: padding-box;
  background-clip: padding-box;
}
.openerp .navbar .dropdown_menu li {
  float: none;
  padding: 3px 12px;
}
.openerp .navbar .dropdown_menu li a {
  color: #eeeeee;
}
.openerp .navbar .dropdown_menu li:hover {
  background-color: #212121;
  background-image: -webkit-gradient(linear, left top, left bottom, from(#292929), to(#191919));
  background-image: -webkit-linear-gradient(top, #292929, #191919);
  background-image: -moz-linear-gradient(top, #292929, #191919);
  background-image: -ms-linear-gradient(top, #292929, #191919);
  background-image: -o-linear-gradient(top, #292929, #191919);
  background-image: linear-gradient(to bottom, #292929, #191919);
  -moz-box-shadow: none;
  -webkit-box-shadow: none;
  box-shadow: none;
}
.openerp .navbar .oe_topbar_name {
  max-width: 150px;
  display: inline-block;
  height: 15px;
  text-overflow: ellipsis;
  white-space: nowrap;
  overflow: hidden;
}
.openerp .navbar-nav {
  float: left;
  padding: 0;
  margin: 0;
  font-size: 13px;
}
.openerp .navbar-nav > li {
  list-style-type: none;
  padding: 0;
  margin: 0;
  float: left;
  display: block;
  color: #eeeeee;
}
.openerp .navbar-nav > li > a {
  display: block;
  padding: 5px 10px 26px !important;
  line-height: 20px;
  height: 20px;
  text-decoration: none;
  color: #eeeeee !important;
  vertical-align: top;
  text-shadow: 0 1px 1px rgba(0, 0, 0, 0.2);
  -webkit-transition: all 0.2s ease-out;
  -moz-transition: all 0.2s ease-out;
  -ms-transition: all 0.2s ease-out;
  -o-transition: all 0.2s ease-out;
  transition: all 0.2s ease-out;
}
.openerp .navbar-nav > li > a:hover {
  background: rgba(0, 0, 0, 0.2);
  text-shadow: black 0px 0px 3px;
  color: white;
  -moz-box-shadow: 0 1px 2px rgba(0, 0, 0, 0.4) inset;
  -webkit-box-shadow: 0 1px 2px rgba(0, 0, 0, 0.4) inset;
  box-shadow: 0 1px 2px rgba(0, 0, 0, 0.4) inset;
}
.openerp .navbar-nav > li > .active {
  background: rgba(0, 0, 0, 0.3);
  text-shadow: black 0px 0px 3px;
  -moz-box-shadow: 0 1px 2px rgba(0, 0, 0, 0.4) inset;
  -webkit-box-shadow: 0 1px 2px rgba(0, 0, 0, 0.4) inset;
  box-shadow: 0 1px 2px rgba(0, 0, 0, 0.4) inset;
}
.openerp .oe_user_menu {
  float: right;
  padding: 0;
  margin: 0;
}
.openerp .oe_user_menu li {
  list-style-type: none;
  float: left;
}
.openerp .oe_user_menu .oe_dropdown_menu {
  right: -1px;
}
.openerp .oe_systray > div {
  float: left;
  padding: 0 4px 0 4px;
}
.openerp .oe_systray {
  float: right;
}
.openerp .oe_leftbar {
  display: none;
  width: 220px;
  background: #f0eeee;
  border-right: 1px solid #afafb6;
  text-shadow: none;
  padding-bottom: 16px;
}
.openerp a.oe_logo {
  position: relative;
  width: 220px;
  display: block;
  text-align: center;
}
.openerp a.oe_logo img {
  margin: 14px 0;
  border: 0;
}
.openerp a.oe_logo .oe_logo_edit {
  margin: 14px 0;
  position: absolute;
  top: 1px;
  padding: 4px;
  width: 100%;
  display: none;
  text-align: center;
  color: #eeeeee;
  background: rgba(37, 37, 37, 0.9);
  -webkit-box-sizing: border-box;
  -moz-box-sizing: border-box;
  -ms-box-sizing: border-box;
  box-sizing: border-box;
}
.openerp a.oe_logo:hover .oe_logo_edit_admin {
  display: block;
}
.openerp .oe_footer {
  position: fixed;
  bottom: 0;
  padding: 4px 0;
  background: #f0eeee;
  width: 220px;
  text-align: center;
}
.openerp .oe_footer a {
  font-weight: bold;
  color: black;
}
.openerp .oe_footer a span {
  color: #c81010;
}
.openerp .oe_secondary_menu_section {
  font-weight: bold;
  margin-left: 8px;
  color: #7c7bad;
}
.openerp .oe_secondary_submenu {
  margin-bottom: 10px !important;
  line-height: 1.1em;
  margin-top: 3px;
}
.openerp .oe_secondary_submenu .oe_menu_text {
  white-space: nowrap;
  overflow: hidden;
  display: inline-block;
  text-overflow: ellipsis;
  max-width: 85%;
  margin-top: 1px;
}
.openerp .oe_secondary_submenu .badge:hover {
  cursor: pointer;
  -webkit-transform: scale(1.1);
  -moz-transform: scale(1.1);
  -ms-transform: scale(1.1);
  -o-transform: scale(1.1);
  transform: scale(1.1);
}
.openerp .oe_secondary_submenu .oe_menu_toggler:before {
  width: 0;
  height: 0;
  display: inline-block;
  content: "&darr";
  text-indent: -99999px;
  vertical-align: top;
  margin-left: -12px;
  margin-top: 4px;
  margin-right: 4px;
  border-top: 4px solid transparent;
  border-bottom: 4px solid transparent;
  border-left: 4px solid #4c4c4c;
  filter: alpha(opacity=50);
  opacity: 0.5;
}
.openerp .oe_secondary_submenu .oe_menu_opened:before {
  margin-top: 6px;
  margin-left: -16px;
  margin-right: 4px;
  border-left: 4px solid transparent;
  border-right: 4px solid transparent;
  border-top: 4px solid #4c4c4c;
}
.openerp .oe_secondary_submenu .oe_secondary_submenu li {
  margin-left: 20px;
}
.openerp .oe_about {
  background-color: white;
  background-image: url(data:image/png;base64,iVBORw0KGgoAAAANSUhEUgAAAAYAAAAGCAYAAADgzO9IAAAAKUlEQVQIHWO8e/fufwYsgAUkJigoiCIF5DMyoYggcUiXgNnBiGQKmAkARpcEQeriln4AAAAASUVORK5CYII=);
  -moz-border-radius: 0 0 2px 2px;
  -webkit-border-radius: 0 0 2px 2px;
  border-radius: 0 0 2px 2px;
}
.openerp .oe_about a {
  color: #7c7bad;
}
.openerp .oe_about a:hover {
  text-decoration: underline;
}
.openerp .oe_about a:focus {
  outline: none;
}
.openerp .oe_about .oe_logo {
  margin-left: -6px;
}
.openerp .oe_about .oe_bottom {
  text-shadow: 0 1px 1px #999999;
  background-color: #8a0e0e;
  background-image: -webkit-gradient(linear, left top, left bottom, from(#b41616), to(#600606));
  background-image: -webkit-linear-gradient(top, #b41616, #600606);
  background-image: -moz-linear-gradient(top, #b41616, #600606);
  background-image: -ms-linear-gradient(top, #b41616, #600606);
  background-image: -o-linear-gradient(top, #b41616, #600606);
  background-image: linear-gradient(to bottom, #b41616, #600606);
  color: #eeeeee;
  padding: 0 16px;
  -moz-border-radius: 0 0 2px 2px;
  -webkit-border-radius: 0 0 2px 2px;
  border-radius: 0 0 2px 2px;
}
.openerp .oe_about .oe_bottom a {
  color: #eeeeee;
}
.openerp a.oe_form_uri:hover {
  text-decoration: underline;
}
.openerp .oe_application {
  width: 100%;
  height: 100%;
}
.openerp .oe_application a {
  color: #7c7bad;
}
.openerp .oe_application > div {
  height: 100%;
}
.openerp .oe_application .oe_breadcrumb_item:not(:last-child) {
  max-width: 7em;
  white-space: nowrap;
  text-overflow: ellipsis;
}
.openerp .oe_application .oe_breadcrumb_title > * {
  display: inline-block;
  overflow: hidden;
  font-weight: bold;
}
.openerp .oe_view_manager {
  display: table;
  height: inherit;
  width: 100%;
}
.openerp .oe_view_manager .oe_view_manager_body {
  height: inherit;
}
.openerp .oe_view_manager .oe_view_manager_view_kanban:not(:empty) {
  height: inherit;
}
.openerp .oe_view_manager[data-view-type=kanban] .oe_view_manager_body {
  display: table-row;
}
.openerp .oe_view_manager table.oe_view_manager_header {
  border-collapse: separate;
  width: 100%;
  table-layout: fixed;
}
.openerp .oe_view_manager table.oe_view_manager_header .oe_header_row {
  clear: both;
  text-shadow: 0 1px 1px white;
}
.openerp .oe_view_manager table.oe_view_manager_header .oe_header_row:last-child td {
  padding-top: 0;
}
.openerp .oe_view_manager table.oe_view_manager_header .oe_header_row:first-child td {
  padding-top: 8px;
}
.openerp .oe_view_manager table.oe_view_manager_header .oe_view_manager_sidebar {
  margin: 0px auto;
  text-align: center;
}
.openerp .oe_view_manager table.oe_view_manager_header .oe_view_manager_sidebar .oe_dropdown_arrow:after {
  opacity: 0.9;
}
.openerp .oe_view_manager table.oe_view_manager_header td {
  line-height: 26px;
}
.openerp .oe_view_manager table.oe_view_manager_header h2 {
  font-size: 18px;
  margin: 0;
  float: left;
  line-height: 30px;
}
.openerp .oe_view_manager table.oe_view_manager_header h2 a {
  color: #7c7bad;
}
.openerp .oe_view_manager table.oe_view_manager_header .oe_dropdown_menu {
  line-height: normal;
}
.openerp .oe_view_manager table.oe_view_manager_header .oe_button_group {
  display: inline-block;
  border: 1px solid #ababab;
  -moz-border-radius: 5px;
  -webkit-border-radius: 5px;
  border-radius: 5px;
}
.openerp .oe_view_manager table.oe_view_manager_header .oe_button_group li {
  float: left;
  border-right: 1px solid #ababab;
}
.openerp .oe_view_manager table.oe_view_manager_header .oe_button_group li:last-child {
  border: none;
}
.openerp .oe_view_manager table.oe_view_manager_header .oe_button_group a {
  color: #4c4c4c;
}
.openerp .oe_view_manager table.oe_view_manager_header .oe_button_group a:hover {
  text-decoration: none;
}
.openerp .oe_view_manager table.oe_view_manager_header .oe_button_group .active {
  background: #999999;
  -moz-box-shadow: 0 1px 4px rgba(0, 0, 0, 0.3) inset;
  -webkit-box-shadow: 0 1px 4px rgba(0, 0, 0, 0.3) inset;
  box-shadow: 0 1px 4px rgba(0, 0, 0, 0.3) inset;
}
.openerp .oe_view_manager table.oe_view_manager_header .oe_button_group .active a {
  color: white;
  text-shadow: 0 1px 2px rgba(0, 0, 0, 0.4);
}
.openerp .oe_view_manager table.oe_view_manager_header .oe_view_manager_buttons {
  white-space: nowrap;
}
.openerp .oe_view_manager .oe_view_manager_switch {
  padding: 0;
  margin: 0 0 0 8px;
}
.openerp .oe_view_manager .oe_view_manager_switch li {
  margin: 0;
  width: 24px;
  height: 24px;
  line-height: 16px;
  padding: 0;
  text-align: center;
  list-style-type: none;
}
.openerp .oe_view_manager .oe_view_manager_switch li a {
  position: relative;
}
.openerp .oe_view_manager .oe_view_manager_switch .oe_vm_switch_list:after, .openerp .oe_view_manager .oe_view_manager_switch .oe_vm_switch_tree:after {
  padding: 2px;
  content: "i";
}
.openerp .oe_view_manager .oe_view_manager_switch .oe_vm_switch_form:after {
  content: "m";
}
.openerp .oe_view_manager .oe_view_manager_switch .oe_vm_switch_graph:after {
  font-family: "mnmliconsRegular" !important;
  font-size: 21px;
  font-weight: 300 !important;
  content: "}";
  top: -2px;
  position: relative;
}
.openerp .oe_view_manager .oe_view_manager_switch .oe_vm_switch_gantt:after {
  font-family: "mnmliconsRegular" !important;
  font-size: 21px;
  font-weight: 300 !important;
  content: "y";
  top: -2px;
  position: relative;
}
.openerp .oe_view_manager .oe_view_manager_switch .oe_vm_switch_calendar:after {
  content: "P";
}
.openerp .oe_view_manager .oe_view_manager_switch .oe_vm_switch_kanban:after {
  content: "k";
}
.openerp .oe_view_manager .oe_view_manager_switch .oe_vm_switch_diagram:after {
  content: "f";
}
.openerp .oe_list_pager {
  line-height: 26px;
}
.openerp .oe_pager_value {
  float: left;
  margin-right: 8px;
}
.openerp ul.oe_pager_group {
  padding: 0;
  margin: 0;
}
.openerp .oe_pager_group {
  float: left;
  height: 24px;
  line-height: 24px;
  display: inline-block;
  border: 1px solid #ababab;
  cursor: pointer;
  -moz-border-radius: 5px;
  -webkit-border-radius: 5px;
  border-radius: 5px;
}
.openerp .oe_pager_group li {
  height: 24px;
  line-height: 24px;
  padding: 0;
  margin: 0;
  list-style-type: none;
  float: left;
  border-right: 1px solid #ababab;
}
.openerp .oe_pager_group li:last-child {
  border: none;
}
.openerp .oe_pager_group a {
  color: #4c4c4c;
  padding: 0 8px;
}
.openerp .oe_pager_group a:hover {
  text-decoration: none;
}
.openerp .oe_pager_group .active {
  background: #999999;
  -moz-box-shadow: 0 1px 4px rgba(0, 0, 0, 0.3) inset;
  -webkit-box-shadow: 0 1px 4px rgba(0, 0, 0, 0.3) inset;
  box-shadow: 0 1px 4px rgba(0, 0, 0, 0.3) inset;
}
.openerp .oe_pager_group .active a {
  color: white;
  text-shadow: 0 1px 2px rgba(0, 0, 0, 0.4);
}
.openerp .oe_list_pager.oe_list_pager_single_page .oe_pager_group {
  display: none;
}
.openerp .oe_view_manager_current {
  height: 100%;
}
.openerp .oe_view_manager_current > .oe_view_manager_header {
  border-bottom: 1px solid #cacaca;
  background-color: #ededed;
  background-image: -webkit-gradient(linear, left top, left bottom, from(#fcfcfc), to(#dedede));
  background-image: -webkit-linear-gradient(top, #fcfcfc, #dedede);
  background-image: -moz-linear-gradient(top, #fcfcfc, #dedede);
  background-image: -ms-linear-gradient(top, #fcfcfc, #dedede);
  background-image: -o-linear-gradient(top, #fcfcfc, #dedede);
  background-image: linear-gradient(to bottom, #fcfcfc, #dedede);
  -moz-box-shadow: 0 1px 0 rgba(255, 255, 255, 0.4), 0 0 9px rgba(0, 0, 0, 0.1);
  -webkit-box-shadow: 0 1px 0 rgba(255, 255, 255, 0.4), 0 0 9px rgba(0, 0, 0, 0.1);
  box-shadow: 0 1px 0 rgba(255, 255, 255, 0.4), 0 0 9px rgba(0, 0, 0, 0.1);
}
.openerp .oe_view_manager_current > .oe_view_manager_header .oe_header_row td {
  padding: 8px;
}
.openerp .oe_view_manager_current > .oe_view_manager_header .oe_header_row:first-child td {
  padding-top: 8px;
}
.openerp .oe_view_manager_inline, .openerp .oe_view_manager_inlineview {
  height: 100%;
}
.openerp .oe_view_manager_inline > .oe_view_manager_header, .openerp .oe_view_manager_inlineview > .oe_view_manager_header {
  display: none;
}
.openerp .oe_popup_form .oe_formview .oe_form_pager {
  display: none !important;
}
.openerp .oe_popup_form table label {
  font-weight: normal;
}
.openerp .oe_popup_list_pager {
  float: right;
}
.openerp .oe_searchview {
  cursor: text;
  position: relative;
  float: right;
  padding: 1px 0;
  line-height: 18px;
  width: 400px;
  border: 1px solid #ababab;
  background: white;
  -moz-border-radius: 13px;
  -webkit-border-radius: 13px;
  border-radius: 13px;
  -moz-box-shadow: 0 1px 2px rgba(0, 0, 0, 0.2) inset;
  -webkit-box-shadow: 0 1px 2px rgba(0, 0, 0, 0.2) inset;
  box-shadow: 0 1px 2px rgba(0, 0, 0, 0.2) inset;
}
.openerp .oe_searchview input, .openerp .oe_searchview textarea {
  padding: 3px;
  height: 14px;
  font-size: 12px;
  line-height: 18px;
}
.openerp .oe_searchview input:not([type]), .openerp .oe_searchview input[type="text"], .openerp .oe_searchview input[type="number"] {
  width: 156px;
  height: 22px;
}
.openerp .oe_searchview input[type="checkbox"] {
  margin: 3px 3px 3px 4px;
}
.openerp .oe_searchview select {
  margin: 2px 4px 2px 0;
}
.openerp .oe_searchview.oe_focused {
  border-color: #a6a6fe;
  -moz-box-shadow: 0 1px 2px #a6a6fe inset;
  -webkit-box-shadow: 0 1px 2px #a6a6fe inset;
  box-shadow: 0 1px 2px #a6a6fe inset;
}
.openerp .oe_searchview .oe_searchview_clear {
  cursor: pointer;
  position: absolute;
  top: 0;
  right: 18px;
  width: 15px;
  height: 24px;
  background: url(../img/search_reset.gif) center center no-repeat;
}
.openerp .oe_searchview .oe_searchview_unfold_drawer {
  position: absolute;
  top: 0;
  right: 0;
  height: 24px;
  padding: 0 7px 0 4px;
  color: #cccccc;
  cursor: pointer;
}
.openerp .oe_searchview .oe_searchview_unfold_drawer:hover {
  color: #999999;
}
.openerp .oe_searchview .oe_searchview_unfold_drawer:before {
  position: absolute;
  top: 10px;
  right: 7px;
  width: 0;
  height: 0;
  display: inline-block;
  content: "";
  vertical-align: top;
  border-top: 5px solid #4c4c4c;
  border-left: 5px solid transparent;
  border-right: 5px solid transparent;
  filter: alpha(opacity=50);
  opacity: 0.5;
}
.openerp .oe_searchview .oe_searchview_search {
  font-size: 1px;
  letter-spacing: -1px;
  color: transparent;
  text-shadow: none;
  font-weight: normal;
  -moz-box-shadow: none;
  -webkit-box-shadow: none;
  box-shadow: none;
  -moz-border-radius: 0;
  -webkit-border-radius: 0;
  border-radius: 0;
  position: absolute;
  left: 3px;
  top: 1px;
  padding: 0;
  border: none;
  background: transparent;
}
.openerp .oe_searchview .oe_searchview_search:before {
  font: 21px "mnmliconsRegular";
  content: "r";
  color: #a3a3a3;
}
.openerp .oe_searchview .oe_searchview_facets {
  min-height: 22px;
  margin: 0 35px 0 15px;
}
.openerp .oe_searchview .oe_searchview_facets * {
  vertical-align: top;
  display: inline-block;
  line-height: 17px;
}
.openerp .oe_searchview .oe_searchview_facets .oe_searchview_facet {
  margin: 1px 0;
  font-size: 11px;
}
.openerp .oe_searchview .oe_searchview_facets .oe_searchview_facet:focus {
  outline: none;
}
.openerp .oe_searchview .oe_searchview_facets .oe_searchview_input {
  padding: 0 0 0 6px;
  font-size: 12px;
  height: 16px;
  margin-top: 3px;
}
.openerp .oe_searchview .oe_searchview_facets .oe_searchview_input:focus {
  outline: none;
}
.openerp .oe_searchview .oe_searchview_facets .oe_searchview_facet {
  position: relative;
  cursor: pointer;
  padding: 0;
  -webkit-font-smoothing: auto;
}
.openerp .oe_searchview .oe_searchview_facets .oe_searchview_facet:focus {
  border-color: #a6a6fe;
  -moz-box-shadow: 0 0 3px 1px #a6a6fe;
  -webkit-box-shadow: 0 0 3px 1px #a6a6fe;
  box-shadow: 0 0 3px 1px #a6a6fe;
}
.openerp .oe_searchview .oe_searchview_facets .oe_searchview_facet .oe_facet_values {
  background: #f0f0fa;
  -moz-border-radius: 0 3px 3px 0;
  -webkit-border-radius: 0 3px 3px 0;
  border-radius: 0 3px 3px 0;
}
.openerp .oe_searchview .oe_searchview_facets .oe_searchview_facet .oe_facet_category, .openerp .oe_searchview .oe_searchview_facets .oe_searchview_facet .oe_facet_value {
  padding: 0 4px;
}
.openerp .oe_searchview .oe_searchview_facets .oe_searchview_facet .oe_facet_category {
  color: white;
  text-shadow: 0 1px 1px rgba(0, 0, 0, 0.4);
}
.openerp .oe_searchview .oe_searchview_facets .oe_searchview_facet .oe_facet_category.oe_i {
  font-size: 16px;
}
.openerp .oe_searchview .oe_searchview_facets .oe_searchview_facet .oe_facet_value {
  border-left: 1px solid #afafb6;
  text-shadow: 0 1px 1px white;
  color: #4c4c4c;
}
.openerp .oe_searchview .oe_searchview_facets .oe_searchview_facet .oe_facet_value:last-child {
  padding-right: 16px;
}
.openerp .oe_searchview .oe_searchview_facets .oe_searchview_facet .oe_facet_remove {
  position: absolute;
  top: 3px;
  right: 3px;
  color: #8786b7;
  line-height: 8px;
  width: 12px;
  height: 12px;
  padding-top: 1px;
  text-align: center;
  font-weight: bold;
  cursor: pointer;
  text-shadow: 0 1px 1px white;
}
.openerp .oe_searchview .oe_searchview_facets .oe_searchview_facet .oe_facet_remove:hover {
  color: white;
  background: #8786b7;
  text-shadow: 0 1px 1px rgba(0, 0, 0, 0.4);
  -moz-border-radius: 2px;
  -webkit-border-radius: 2px;
  border-radius: 2px;
}
.openerp .oe_searchview.oe_searchview_open_drawer .oe_searchview_drawer {
  display: block;
}
.openerp .oe_searchview .oe_searchview_drawer {
  cursor: default;
  position: absolute;
  z-index: 2;
  margin-top: 4px;
  top: 100%;
  right: -1px;
  background-color: white;
  min-width: 100%;
  display: none;
  border: 1px solid #afafb6;
  text-align: left;
  -moz-border-radius: 4px;
  -webkit-border-radius: 4px;
  border-radius: 4px;
  -moz-box-shadow: 0 1px 4px rgba(0, 0, 0, 0.3);
  -webkit-box-shadow: 0 1px 4px rgba(0, 0, 0, 0.3);
  box-shadow: 0 1px 4px rgba(0, 0, 0, 0.3);
}
.openerp .oe_searchview .oe_searchview_drawer > div {
  border-top: 1px solid #cccccc;
  margin: 0;
  padding: 8px;
}
.openerp .oe_searchview .oe_searchview_drawer > div:first-child {
  border-top: none;
  margin: 0;
}
.openerp .oe_searchview .oe_searchview_drawer h3 {
  margin: 8px 4px 4px 0px;
  color: #7c7bad;
  font-size: 13px;
}
.openerp .oe_searchview .oe_searchview_drawer h4, .openerp .oe_searchview .oe_searchview_drawer h4 * {
  margin: 0 0 0 2px;
  cursor: pointer;
  font-weight: normal;
  display: inline-block;
}
.openerp .oe_searchview .oe_searchview_drawer h4:hover, .openerp .oe_searchview .oe_searchview_drawer h4 *:hover {
  background-color: #f0f0fa;
}
.openerp .oe_searchview .oe_searchview_drawer h4:before {
  content: "▸ ";
  color: #a3a3a3;
}
.openerp .oe_searchview .oe_searchview_drawer button {
  margin: 4px 0;
}
.openerp .oe_searchview .oe_searchview_drawer .button {
  border: none;
  background: transparent;
  padding: 0 2px;
  -moz-box-shadow: none;
  -webkit-box-shadow: none;
  box-shadow: none;
  -moz-border-radius: 0;
  -webkit-border-radius: 0;
  border-radius: 0;
}
.openerp .oe_searchview .oe_searchview_drawer .oe_searchview_section {
  display: table;
  width: 100%;
}
.openerp .oe_searchview .oe_searchview_drawer .oe_searchview_section > div {
  -webkit-box-sizing: border-box;
  -moz-box-sizing: border-box;
  -ms-box-sizing: border-box;
  box-sizing: border-box;
  display: table-cell;
  width: 50%;
  padding-left: 2px;
}
.openerp .oe_searchview .oe_searchview_drawer .oe_searchview_section ul {
  margin: 0 8px 8px;
  padding: 0;
  list-style: none;
}
.openerp .oe_searchview .oe_searchview_drawer .oe_searchview_section li {
  list-style: none;
  padding: 2px 4px 2px 20px;
  line-height: 14px;
  color: inherit;
  cursor: pointer;
  position: relative;
}
.openerp .oe_searchview .oe_searchview_drawer .oe_searchview_section li.oe_selected:before {
  content: "W";
  font-family: "entypoRegular" !important;
  font-size: 24px;
  font-weight: 300 !important;
  color: #a3a3a3;
  position: absolute;
  left: 4px;
  top: -2px;
}
.openerp .oe_searchview .oe_searchview_drawer .oe_searchview_section li:hover {
  background-color: #f0f0fa;
}
.openerp .oe_searchview .oe_searchview_drawer form {
  margin-left: 12px;
}
.openerp .oe_searchview .oe_searchview_drawer form p {
  margin: 4px 0;
  line-height: 18px;
}
.openerp .oe_searchview .oe_searchview_drawer form button {
  margin: 0 0 8px -3px;
}
.openerp .oe_searchview .oe_searchview_drawer .oe_searchview_custom {
  padding: 0 8px 8px 8px;
}
.openerp .oe_searchview .oe_searchview_drawer .oe_searchview_custom div {
  padding: 0;
}
.openerp .oe_searchview .oe_searchview_drawer .oe_searchview_custom div h4 {
  margin: 0;
}
.openerp .oe_searchview .oe_searchview_drawer .oe_searchview_custom form {
  display: none;
}
.openerp .oe_searchview .oe_searchview_drawer .oe_searchview_custom li {
  cursor: pointer;
  position: relative;
  line-height: 14px;
  padding: 2px 4px 2px 20px;
}
.openerp .oe_searchview .oe_searchview_drawer .oe_searchview_custom li:hover {
  background-color: #f0f0fa;
}
.openerp .oe_searchview .oe_searchview_drawer .oe_searchview_custom li button {
  position: absolute;
  top: 0;
  right: 5px;
}
.openerp .oe_searchview .oe_searchview_drawer .oe_searchview_custom label {
  font-weight: normal;
}
.openerp .oe_searchview .oe_searchview_drawer .oe_searchview_dashboard form {
  display: none;
  margin-top: 2px;
}
.openerp .oe_searchview .oe_searchview_drawer .oe_searchview_advanced form {
  display: none;
  margin-top: 8px;
}
.openerp .oe_searchview .oe_searchview_drawer .oe_searchview_advanced button.oe_add_condition:before {
  content: "Z";
  font-family: "entypoRegular" !important;
  font-size: 24px;
  font-weight: 300 !important;
  margin-right: 4px;
}
.openerp .oe_searchview .oe_searchview_drawer .oe_searchview_advanced ul {
  list-style: none;
  padding: 0;
}
.openerp .oe_searchview .oe_searchview_drawer .oe_searchview_advanced li {
  position: relative;
  list-style: none;
  margin: 0;
  white-space: nowrap;
}
.openerp .oe_searchview .oe_searchview_drawer .oe_searchview_advanced li:first-child .searchview_extended_prop_or {
  visibility: hidden;
  margin-left: -14px;
}
.openerp .oe_searchview .oe_searchview_drawer .oe_searchview_advanced .searchview_extended_prop_or {
  opacity: 0.5;
  margin-left: -14px;
}
.openerp .oe_searchview .oe_searchview_drawer .oe_opened h4:before {
  content: "▾ ";
  position: relative;
  top: -1px;
}
.openerp .oe_searchview .oe_searchview_drawer .oe_opened form {
  display: block;
}
.openerp .oe_searchview .oe_searchview_drawer .oe_searchview_custom_delete, .openerp .oe_searchview .oe_searchview_drawer .searchview_extended_delete_prop {
  display: inline-block;
  width: 12px;
  height: 12px;
  line-height: 12px;
  padding: 1px;
  color: #8786b7;
  line-height: 8px;
  text-align: center;
  font-weight: bold;
  text-shadow: 0 1px 1px white;
}
.openerp .oe_searchview .oe_searchview_drawer .oe_searchview_custom_delete:hover, .openerp .oe_searchview .oe_searchview_drawer .searchview_extended_delete_prop:hover {
  text-decoration: none;
  color: white;
  background: #8786b7;
  text-shadow: 0 1px 1px rgba(0, 0, 0, 0.4);
  -moz-border-radius: 2px;
  -webkit-border-radius: 2px;
  border-radius: 2px;
}
.openerp .oe_searchview .oe_searchview_drawer .oe_searchview_custom_delete {
  display: none;
  position: absolute;
  bottom: 1px;
  right: 4px;
}
.openerp .oe_searchview .oe_searchview_drawer .oe_searchview_custom_private:hover .oe_searchview_custom_delete, .openerp .oe_searchview .oe_searchview_drawer .oe_searchview_custom_public:hover .oe_searchview_custom_delete {
  display: inline-block;
}
.openerp .oe_searchview .oe_searchview_drawer .oe_searchview_custom_public:after {
  content: ",";
  font-family: "entypoRegular" !important;
  font-size: 22px;
  font-weight: 300 !important;
  margin: 0 0 0 4px;
  padding: 0;
}
.openerp .oe_view_nocontent {
  padding: 15px;
  margin-top: 0;
  color: #777777;
  font-size: 125%;
  max-width: 700px;
}
.openerp .oe_view_nocontent .oe_view_nocontent_create {
  margin-top: 0;
  padding-top: 35px;
  color: #4c4c4c;
}
.openerp .oe_view_nocontent .oe_view_nocontent_create:before {
  content: "";
  display: inline-block;
  position: absolute;
  width: 70px;
  height: 80px;
  margin-left: -70px;
  margin-top: -50px;
  background: transparent url(/web/static/src/img/view_empty_arrow.png) no-repeat 0px 0px;
}
.openerp .oe_view_nocontent > p {
  padding-left: 78px;
}
.openerp .oe_view_nocontent .oe_empty_custom_dashboard {
  background: transparent url(/web/static/src/img/graph_background.png) no-repeat 0 0;
  margin-top: -15px;
  padding: 100px 0 0 137px;
  min-height: 327px;
  margin-left: -15px;
}
.openerp .oe_view.oe_cannot_create .oe_view_nocontent_create {
  display: none;
}
.openerp .oe_formview {
  background: white;
}
.openerp .oe_form_dropdown_section {
  position: relative;
  display: inline-block;
}
.openerp .oe_form_invalid input, .openerp .oe_form_invalid select, .openerp .oe_form_invalid textarea {
  background-color: #ff6666 !important;
  border: 1px solid #dd0000 !important;
}
.openerp .oe_view_manager_current .oe_form_editable .oe_highlight {
  color: #404040;
  background: none;
}
.openerp .oe_view_manager_current .oe_form_editable button.oe_highlight {
  background-color: #e3e3e3;
  background-image: -webkit-gradient(linear, left top, left bottom, from(#efefef), to(#d8d8d8));
  background-image: -webkit-linear-gradient(top, #efefef, #d8d8d8);
  background-image: -moz-linear-gradient(top, #efefef, #d8d8d8);
  background-image: -ms-linear-gradient(top, #efefef, #d8d8d8);
  background-image: -o-linear-gradient(top, #efefef, #d8d8d8);
  background-image: linear-gradient(to bottom, #efefef, #d8d8d8);
  -moz-box-shadow: 0 1px 2px rgba(0, 0, 0, 0.1), 0 1px 1px rgba(255, 255, 255, 0.8) inset;
  -webkit-box-shadow: 0 1px 2px rgba(0, 0, 0, 0.1), 0 1px 1px rgba(255, 255, 255, 0.8) inset;
  box-shadow: 0 1px 2px rgba(0, 0, 0, 0.1), 0 1px 1px rgba(255, 255, 255, 0.8) inset;
}
.openerp .oe_view_manager_current .oe_form_editable button.oe_highlight:active {
  background-color: #ececec;
  background-image: -webkit-gradient(linear, left top, left bottom, from(#e3e3e3), to(#f6f6f6));
  background-image: -webkit-linear-gradient(top, #e3e3e3, #f6f6f6);
  background-image: -moz-linear-gradient(top, #e3e3e3, #f6f6f6);
  background-image: -ms-linear-gradient(top, #e3e3e3, #f6f6f6);
  background-image: -o-linear-gradient(top, #e3e3e3, #f6f6f6);
  background-image: linear-gradient(to bottom, #e3e3e3, #f6f6f6);
  -moz-box-shadow: none;
  -webkit-box-shadow: none;
  box-shadow: none;
}
.openerp .oe_view_manager_current .oe_form_editable button.oe_highlight:hover {
  background-color: #ececec;
  background-image: -webkit-gradient(linear, left top, left bottom, from(#f6f6f6), to(#e3e3e3));
  background-image: -webkit-linear-gradient(top, #f6f6f6, #e3e3e3);
  background-image: -moz-linear-gradient(top, #f6f6f6, #e3e3e3);
  background-image: -ms-linear-gradient(top, #f6f6f6, #e3e3e3);
  background-image: -o-linear-gradient(top, #f6f6f6, #e3e3e3);
  background-image: linear-gradient(to bottom, #f6f6f6, #e3e3e3);
  -moz-box-shadow: 0 1px 2px rgba(0, 0, 0, 0.1), 0 1px 1px rgba(255, 255, 255, 0.8) inset;
  -webkit-box-shadow: 0 1px 2px rgba(0, 0, 0, 0.1), 0 1px 1px rgba(255, 255, 255, 0.8) inset;
  box-shadow: 0 1px 2px rgba(0, 0, 0, 0.1), 0 1px 1px rgba(255, 255, 255, 0.8) inset;
}
.openerp .oe_form_invisible {
  display: none !important;
}
.openerp .oe_form_editable .oe_read_only {
  display: none !important;
}
.openerp .oe_form_readonly .oe_edit_only, .openerp .oe_form_readonly .oe_form_field:empty {
  display: none !important;
}
.openerp .oe_form_readonly .oe_form .oe_form_field_date {
  width: auto;
}
.openerp .oe_form_readonly .oe_form_field_boolean.boolean {
  position: relative;
  top: -20px;
  width: 14px;
  height: 14px;
  z-index: 10000;
  backgroundColor: "#fff";
  opacity: 0;
}
.openerp .oe_form_nosheet {
  margin: 16px;
}
.openerp .oe_form_nosheet > header {
  margin: -16px -16px 0 -16px;
  padding: 0;
}
.openerp .oe_form_nosheet.oe_form_nomargin {
  margin: 0;
}
.openerp .oe_form_nosheet.oe_form_nomargin > header {
  margin: 0;
}
.openerp .oe_form_sheetbg {
  padding: 16px 0;
}
.openerp .oe_form_sheet_width {
  min-width: 650px;
  max-width: 860px;
  margin: 0 auto;
}
.openerp .oe_form_sheet {
  background: white;
  min-height: 330px;
  padding: 16px;
}
.openerp .oe_form_sheet .oe_list {
  overflow-x: auto;
}
.openerp .oe_application .oe_form_sheetbg {
  background: url(/web/static/src/img/form_sheetbg.png);
  border-bottom: 1px solid #dddddd;
}
.openerp .oe_application .oe_form_sheetbg .oe_subtotal_footer label {
  font-weight: bold;
}
.openerp .oe_application .oe_form_sheetbg table label {
  font-weight: normal;
}
.openerp .oe_application .oe_form_sheet {
  border: 1px solid #c8c8d3;
  -moz-box-shadow: 0 4px 20px rgba(0, 0, 0, 0.15);
  -webkit-box-shadow: 0 4px 20px rgba(0, 0, 0, 0.15);
  box-shadow: 0 4px 20px rgba(0, 0, 0, 0.15);
}
.openerp .oe_application .oe_form_sheet .ui-tabs {
  margin: 0 -16px;
}
.openerp .oe_application .oe_form_sheet .oe_notebook_page {
  padding: 0 16px;
}
.openerp .oe_form > :not(.oe_form_nosheet) header {
  padding-left: 2px;
}
.openerp .oe_form > :not(.oe_form_nosheet) header ul:not(.oe_tooltip_technical):not(.oe_dropdown_menu) {
  display: inline-block;
  float: right;
}
.openerp .oe_form > :not(.oe_form_nosheet) header .oe_button {
  margin: 3px 2px 1px;
}
.openerp .oe_form > :not(.oe_form_nosheet) header .oe_button:first-child {
  margin-left: 6px;
}
.openerp .oe_form header {
  border-bottom: 1px solid #cacaca;
  padding-left: 2px;
  background-color: #ededed;
  background-image: -webkit-gradient(linear, left top, left bottom, from(#fcfcfc), to(#dedede));
  background-image: -webkit-linear-gradient(top, #fcfcfc, #dedede);
  background-image: -moz-linear-gradient(top, #fcfcfc, #dedede);
  background-image: -ms-linear-gradient(top, #fcfcfc, #dedede);
  background-image: -o-linear-gradient(top, #fcfcfc, #dedede);
  background-image: linear-gradient(to bottom, #fcfcfc, #dedede);
}
.openerp .oe_form header > span {
  margin-left: 4px;
}
.openerp .oe_form header .oe_tags {
  margin: 5px 0 0 5px;
  width: 400px;
  padding-bottom: 0;
}
.openerp .oe_form div.oe_chatter {
  box-sizing: border-box;
  min-width: 682px;
  max-width: 892px;
  margin: 0 auto;
  padding: 16px 16px 48px;
}
.openerp .oe_form div.oe_form_configuration p, .openerp .oe_form div.oe_form_configuration ul, .openerp .oe_form div.oe_form_configuration ol {
  color: #aaaaaa;
  max-width: 650px;
}
.openerp .oe_form div.oe_form_configuration label {
  min-width: 150px;
}
.openerp .oe_form div.oe_form_configuration .oe_form_group_cell_label {
  padding: 1px 0;
}
.openerp .oe_form div.oe_form_configuration .oe_form_group_cell div div {
  padding: 1px 0;
}
.openerp .oe_form .oe_subtotal_footer {
  width: 1% !important;
}
.openerp .oe_form .oe_subtotal_footer td.oe_form_group_cell {
  text-align: right;
  padding: 0 !important;
}
.openerp .oe_form .oe_subtotal_footer td.oe_form_group_cell_label {
  border-right: none;
}
.openerp .oe_form .oe_subtotal_footer .oe_subtotal_footer_separator {
  width: 108px;
  border-top: 1px solid #cacaca;
  margin-top: 4px;
  padding-top: 4px;
  font-weight: bold;
  font-size: 18px;
}
.openerp .oe_form .oe_subtotal_footer label:after {
  content: ":";
}
.openerp .oe_form .oe_subtotal_footer label.oe_subtotal_footer_separator {
  font-weight: bold !important;
  padding: 2px 11px 2px 0px !important;
}
.openerp .oe_form .oe_subtotal_footer label.oe_form_label_help {
  font-weight: normal !important;
}
.openerp .oe_form .oe_form_box_info {
  background: #ffee99;
  border-bottom: 1px solid #ccbb66;
  padding: 4px;
}
.openerp .oe_form .oe_form_box_info > p {
  margin: auto;
}
.openerp .oe_form .oe_form_box_warning {
  background: #bd362f;
  border-bottom: 1px solid #990000;
  padding: 4px;
}
.openerp .oe_form .oe_form_box_warning * {
  color: white;
  text-shadow: none;
}
.openerp .oe_form .oe_form_box_warning > p {
  margin: auto;
}
.openerp .oe_form .oe_form_button {
  margin: 2px;
}
.openerp .oe_form td.oe_form_group_cell_label {
  border-right: 1px solid #dddddd;
  padding: 2px 0px;
}
.openerp .oe_form td.oe_form_group_cell_label label {
  line-height: 18px;
  display: block;
  min-width: 150px;
  font-weight: bold !important;
}
.openerp .oe_form td.oe_form_group_cell + .oe_form_group_cell {
  padding: 2px 0 2px 8px;
}
.openerp .oe_form .oe_form_group {
  width: 100%;
  margin: 9px 0 9px 0;
}
.openerp .oe_form .oe_form_group .oe_form_group_cell.oe_group_right {
  padding-left: 20px;
}
.openerp .oe_form .oe_form_label_help[for], .openerp .oe_form .oe_form_label[for] {
  white-space: nowrap;
  padding-right: 8px;
}
.openerp .oe_form .oe_form_label_help[for] span, .openerp .oe_form .oe_form_label[for] span {
  font-size: 80%;
  color: darkgreen;
  vertical-align: top;
  position: relative;
  top: -4px;
  padding: 0 2px;
}
.openerp .oe_horizontal_border {
  border-bottom: 1px solid black;
}
.openerp .oe_horizontal_separator {
  font-weight: bold;
  font-size: 20px;
  margin: 15px 0px 10px 0px;
  color: #7c7bad;
}
.openerp .oe_horizontal_separator:empty {
  height: 5px;
}
.openerp .oe_vertical_separator {
  border-left: 1px solid #666666;
  padding: 0 4px 0 4px;
}
.openerp .oe_form_field_progressbar {
  display: inline-block;
  min-width: 70px;
}
.openerp .oe_form_field_progressbar.ui-progressbar {
  height: 22px;
  font-size: 10px;
  -webkit-box-sizing: border-box;
  -moz-box-sizing: border-box;
  -ms-box-sizing: border-box;
  box-sizing: border-box;
  border: 1px solid #999999;
  -moz-border-radius: 3px;
  -webkit-border-radius: 3px;
  border-radius: 3px;
  background: white;
  min-width: 50px;
}
.openerp .oe_form_field_progressbar.ui-progressbar span {
  position: absolute;
  margin-left: 10px;
  font-weight: bold;
}
.openerp .oe_form_field_progressbar.ui-progressbar .ui-widget-header {
  background: #cccccc url(/web/static/lib/jquery.ui/css/smoothness/images/ui-bg_highlight-soft_75_cccccc_1x100.png) 50% 50% repeat-x;
}
.openerp .oe_form .oe_form_field_text {
  width: 100%;
}
.openerp .oe_form .oe_form_field_text .oe_form_text_content {
  text-overflow: ellipsis;
  display: inline-block;
  white-space: pre-wrap;
  overflow-x: hidden;
  width: 100%;
}
.openerp .oe_form .oe_form_field_char input,
.openerp .oe_form .oe_form_field_url input,
.openerp .oe_form .oe_form_field_email input,
.openerp .oe_form .oe_form_field_text textarea,
.openerp .oe_form .oe_form_field_selection select {
  width: 100%;
}
.openerp .oe_form .oe_notebook_page .oe_form_field_text textarea {
  min-height: 96px;
}
.openerp .oe_form .oe_form_field_text.oe_inline, .openerp .oe_form .oe_form_field_text.oe_inline > textarea {
  width: 500px;
}
.openerp .oe_form h1, .openerp .oe_form h2, .openerp .oe_form h3, .openerp .oe_form h4, .openerp .oe_form h5, .openerp .oe_form h6 {
  margin: 0 0 4px 0;
}
.openerp .oe_form h1 input, .openerp .oe_form h2 input, .openerp .oe_form h3 input, .openerp .oe_form h4 input, .openerp .oe_form h5 input, .openerp .oe_form h6 input {
  height: inherit !important;
  font-size: inherit;
}
.openerp .oe_form .oe_title h1, .openerp .oe_form h1 {
  font-weight: bold;
  font-size: 2em;
}
.openerp .oe_form h2 {
  font-size: 1.5em;
}
.openerp .oe_form label {
  font-weight: bold;
  margin-bottom: 0px;
  display: inline;
}
.openerp .oe_form .oe_form_field {
  width: 100%;
  display: inline-block;
  padding: 2px 2px 2px 0px;
  vertical-align: top;
}
.openerp .oe_form .oe_form_field input {
  margin: 0px;
}
.openerp .oe_form input[type="text"], .openerp .oe_form input[type="password"], .openerp .oe_form input[type="file"], .openerp .oe_form select {
  height: 22px;
  padding-top: 2px;
}
.openerp .oe_form input[type="text"], .openerp .oe_form input[type="password"], .openerp .oe_form input[type="file"], .openerp .oe_form select, .openerp .oe_form textarea {
  -webkit-box-sizing: border-box;
  -moz-box-sizing: border-box;
  -ms-box-sizing: border-box;
  box-sizing: border-box;
  background: white;
  min-width: 60px;
  color: #1f1f1f;
  font-family: "Lucida Grande", Helvetica, Verdana, Arial, sans-serif;
}
.openerp .oe_form input[readonly], .openerp .oe_form select[readonly], .openerp .oe_form textarea[readonly], .openerp .oe_form input[disabled], .openerp .oe_form select[disabled] {
  background: #e5e5e5 !important;
  color: #666666;
}
.openerp .oe_form textarea[disabled] {
  border: none;
  padding-left: 8px;
  -moz-box-shadow: none;
  -webkit-box-shadow: none;
  box-shadow: none;
  -moz-border-radius: 0px;
  -webkit-border-radius: 0px;
  border-radius: 0px;
  color: #4c4c4c;
}
.openerp .oe_form textarea.oe_inline[disabled] {
  border-left: 8px solid #eeeeee;
}
.openerp .oe_form .oe_form_field_url button img {
  vertical-align: top;
}
.openerp .oe_form .oe_form_field_monetary,
.openerp .oe_form .oe_form_field_date,
.openerp .oe_form .oe_form_field_datetime {
  white-space: nowrap;
}
.openerp .oe_form .oe_form_field_boolean {
  width: auto;
}
.openerp .oe_form .oe_datepicker_container {
  display: none;
}
.openerp .oe_form .oe_datepicker_root {
  display: inline-block;
}
.openerp .oe_form .oe_form_required input:not([disabled]):not([readonly]), .openerp .oe_form .oe_form_required select:not([disabled]):not([readonly]), .openerp .oe_form .oe_form_required textarea:not([disabled]):not([readonly]) {
  background-color: #d2d2ff !important;
}
.openerp .oe_form .oe_form_invalid input, .openerp .oe_form .oe_form_invalid select, .openerp .oe_form .oe_form_invalid textarea {
  background-color: #ff6666 !important;
  border: 1px solid #dd0000 !important;
}
.openerp .oe_form .oe_input_icon {
  cursor: pointer;
  margin: 3px 0 0 -21px;
  vertical-align: top;
}
.openerp .oe_form .oe_input_icon_disabled {
  position: absolute;
  cursor: default;
  opacity: 0.5;
  filter: alpha(opacity=50);
  right: 5px;
  top: 3px;
}
.openerp .oe_form .oe_form_field_with_button.oe_no_button > .oe_button {
  display: none;
}
.openerp .oe_form .oe_form_field_with_button:not(.oe_no_button) > .oe_button {
  float: right;
  -moz-border-radius: 0;
  -webkit-border-radius: 0;
  border-radius: 0;
  border-bottom-left-radius: 0px;
  height: 22px;
}
.openerp .oe_form .oe_form_field_with_button input {
  width: 100%;
}
.openerp .oe_form .oe_form_field_with_button > div {
  position: relative;
  overflow: hidden;
}
.openerp .oe_form .oe_form_embedded_html {
  position: relative;
  width: 100%;
  margin: auto;
  overflow: auto;
  text-align: justify;
}
.openerp .oe_form .oe_form_field_html .oe_input_icon {
  float: right;
  margin: 4px 7px;
}
.openerp .oe_form_editable .oe_form .oe_form_field_integer input {
  width: 6em;
}
.openerp .oe_form_editable .oe_form .oe_form_field_float input {
  width: 7em;
}
.openerp .oe_form_editable .oe_form .oe_form_field_date input {
  width: 100px;
}
.openerp .oe_form_editable .oe_form .oe_form_field_datetime input {
  width: 150px;
}
.openerp .oe_hidden_input_file {
  position: relative;
}
.openerp .oe_hidden_input_file input.oe_form_binary_file {
  z-index: 0;
  line-height: 0;
  font-size: 12px;
  position: absolute;
  top: 1px;
  left: 0;
  right: 0;
  opacity: 0;
  filter: alpha(opacity=0);
  -ms-filter: "alpha(opacity=0)";
  margin: 0;
  padding: 0;
}
.openerp .oe_form .oe_form_field_binary {
  display: inline-block;
}
.openerp .oe_form .oe_form_field_image {
  padding: 0;
  position: relative;
  display: inline-block;
  width: auto;
  vertical-align: top;
}
.openerp .oe_form .oe_form_field_image .oe_form_field_image_controls {
  position: absolute;
  top: 1px;
  padding: 4px 0;
  width: 100%;
  display: none;
  text-align: center;
  color: #eeeeee;
  background: rgba(37, 37, 37, 0.9);
  -moz-border-radius: 3px 3px 0 0;
  -webkit-border-radius: 3px 3px 0 0;
  border-radius: 3px 3px 0 0;
  -webkit-box-sizing: border-box;
  -moz-box-sizing: border-box;
  -ms-box-sizing: border-box;
  box-sizing: border-box;
}
.openerp .oe_form .oe_form_field_image:hover .oe_form_field_image_controls {
  display: block;
}
.openerp .oe_fileupload {
  display: inline-block;
  clear: both;
  width: 100%;
  margin-bottom: -15px;
}
.openerp .oe_fileupload .oe_add {
  float: left;
  position: relative;
  width: 100%;
  left: 2px;
  margin: 9px 0;
  overflow: hidden;
}
.openerp .oe_fileupload .oe_add button {
  display: inline;
  height: 24px;
  font-size: 12px;
  line-height: 12px;
  vertical-align: middle;
}
.openerp .oe_fileupload .oe_add button.oe_attach {
  width: 24px;
  background: transparent;
  color: #7c7bad;
  box-shadow: none;
  border: none;
  text-shadow: none;
}
.openerp .oe_fileupload .oe_add button.oe_attach .oe_e {
  position: relative;
  top: -1px;
  left: -9px;
}
.openerp .oe_fileupload .oe_add input.oe_form_binary_file {
  display: inline-block;
  margin-left: -85px;
  height: 22px;
  width: 152px;
  margin-top: -24px;
  cursor: pointer;
}
.openerp .oe_fileupload .oe_add .oe_attach_label {
  color: #7c7bad;
  margin-left: -3px;
}
.openerp .oe_fileupload .oe_attachments {
  margin-bottom: 4px;
  margin-right: 0px;
  font-size: 12px;
  border-radius: 2px;
  border: solid 1px rgba(124, 123, 173, 0.14);
}
.openerp .oe_fileupload .oe_attachments .oe_attachment {
  padding: 2px;
  padding-left: 4px;
  padding-right: 4px;
}
.openerp .oe_fileupload .oe_attachments .oe_attachment .oe_e {
  font-size: 23px;
  margin-top: -5px;
}
.openerp .oe_fileupload .oe_attachments .oe_attachment .oe_e:hover {
  text-decoration: none;
}
.openerp .oe_fileupload .oe_attachments .oe_attachment:nth-child(odd) {
  background: white;
}
.openerp .oe_fileupload .oe_attachments .oe_attachment:nth-child(even) {
  background: #f4f5fa;
}
.openerp .oe_form_field_many2one {
  display: inline-block;
}
.openerp .oe_form_field_many2one td:first-child {
  position: relative;
}
.openerp .oe_form_field_many2one span.oe_m2o_drop_down_button {
  position: absolute;
  top: 2px;
  right: 0px;
}
.openerp .oe_form_field_many2one .oe_m2o_cm_button {
  line-height: 14px;
  float: right;
  padding-left: 2px;
}
.openerp .oe_form_field_many2one input {
  padding-right: 13px;
}
.openerp.ui-autocomplete li.oe_m2o_dropdown_option a {
  font-style: italic;
  padding-left: 2em;
}
.openerp.ui-autocomplete li:not(.oe_m2o_dropdown_option) + li.oe_m2o_dropdown_option {
  margin-top: 10px;
}
.openerp ul.oe_form_status, .openerp ul.oe_form_status_clickable {
  display: inline-block;
  margin: 0;
  padding: 0 18px 0 0;
}
.openerp ul.oe_form_status li, .openerp ul.oe_form_status_clickable li {
  display: inline-block;
  list-style-type: none;
  margin: 0 -18px 0 0;
  padding: 0;
  background-color: #ededed;
  background-image: -webkit-gradient(linear, left top, left bottom, from(#fcfcfc), to(#dedede));
  background-image: -webkit-linear-gradient(top, #fcfcfc, #dedede);
  background-image: -moz-linear-gradient(top, #fcfcfc, #dedede);
  background-image: -ms-linear-gradient(top, #fcfcfc, #dedede);
  background-image: -o-linear-gradient(top, #fcfcfc, #dedede);
  background-image: linear-gradient(to bottom, #fcfcfc, #dedede);
}
.openerp ul.oe_form_status li:first-child > .label, .openerp ul.oe_form_status_clickable li:first-child > .label {
  border-left: 1px solid #cacaca;
  padding-left: 14px;
}
.openerp ul.oe_form_status li:last-child, .openerp ul.oe_form_status_clickable li:last-child {
  border-right: 1px solid #cacaca;
}
.openerp ul.oe_form_status li:last-child > .label, .openerp ul.oe_form_status_clickable li:last-child > .label {
  padding-right: 14px;
}
.openerp ul.oe_form_status li:last-child > .arrow, .openerp ul.oe_form_status_clickable li:last-child > .arrow {
  display: none;
}
.openerp ul.oe_form_status li > .label, .openerp ul.oe_form_status_clickable li > .label {
  color: #4c4c4c;
  text-shadow: 0 1px 1px #fcfcfc, 0 -1px 1px #dedede;
  padding: 7px;
  display: inline-block;
  padding-left: 24px;
  margin: 0;
  position: relative;
  line-height: normal;
  font-size: 100%;
  font-weight: normal;
}
.openerp ul.oe_form_status li > .arrow, .openerp ul.oe_form_status_clickable li > .arrow {
  width: 17px;
  height: 30px;
  display: inline-block;
  vertical-align: top;
  overflow: hidden;
  margin-left: -5px;
}
.openerp ul.oe_form_status li > .arrow span, .openerp ul.oe_form_status_clickable li > .arrow span {
  position: relative;
  width: 24px;
  height: 24px;
  display: inline-block;
  margin-left: -12px;
  margin-top: 3px;
  box-shadow: -1px 1px 2px rgba(255, 255, 255, 0.2), inset -1px 1px 1px rgba(0, 0, 0, 0.2);
  background-color: #dedede;
  background: -moz-linear-gradient(135deg, #dedede, #fcfcfc);
  background: -o-linear-gradient(135deg, #fcfcfc, #dedede);
  background: -webkit-gradient(linear, left top, right bottom, from(#fcfcfc), to(#dedede));
  background: -ms-linear-gradient(top, #fcfcfc, #dedede);
  -moz-border-radius: 3px;
  -webkit-border-radius: 3px;
  border-radius: 3px;
  -webkit-transform: rotate(45deg);
  -moz-transform: rotate(45deg);
  -ms-transform: rotate(45deg);
  -o-transform: rotate(45deg);
  transform: rotate(45deg);
}
.openerp ul.oe_form_status ul.oe_dropdown_menu, .openerp ul.oe_form_status_clickable ul.oe_dropdown_menu {
  display: none;
  padding: 0;
  min-width: 0;
}
.openerp ul.oe_form_status ul.oe_dropdown_menu.oe_opened, .openerp ul.oe_form_status_clickable ul.oe_dropdown_menu.oe_opened {
  display: block;
}
.openerp ul.oe_form_status ul.oe_dropdown_menu li, .openerp ul.oe_form_status_clickable ul.oe_dropdown_menu li {
  margin: 0;
  width: 100%;
}
.openerp ul.oe_form_status ul.oe_dropdown_menu li span.label, .openerp ul.oe_form_status_clickable ul.oe_dropdown_menu li span.label {
  padding-left: 14px;
}
.openerp ul.oe_form_status li.oe_active, .openerp ul.oe_form_status_clickable li.oe_active {
  background-color: #5382b9;
  background-image: -webkit-gradient(linear, left top, left bottom, from(#729fcf), to(#3465a4));
  background-image: -webkit-linear-gradient(top, #729fcf, #3465a4);
  background-image: -moz-linear-gradient(top, #729fcf, #3465a4);
  background-image: -ms-linear-gradient(top, #729fcf, #3465a4);
  background-image: -o-linear-gradient(top, #729fcf, #3465a4);
  background-image: linear-gradient(to bottom, #729fcf, #3465a4);
}
.openerp ul.oe_form_status li.oe_active > .arrow span, .openerp ul.oe_form_status_clickable li.oe_active > .arrow span {
  background-color: #3465a4;
  background: -moz-linear-gradient(135deg, #3465a4, #729fcf);
  background: -o-linear-gradient(135deg, #729fcf, #3465a4);
  background: -webkit-gradient(linear, left top, right bottom, from(#729fcf), to(#3465a4));
  background: -ms-linear-gradient(top, #729fcf, #3465a4);
}
.openerp ul.oe_form_status li.oe_active > .label, .openerp ul.oe_form_status_clickable li.oe_active > .label {
  color: white;
  text-shadow: 0 1px 1px #729fcf, 0 -1px 1px #3465a4;
}
.openerp ul.oe_form_status_clickable li {
  cursor: pointer;
}
.openerp ul.oe_form_status_clickable li:hover {
  background-color: #d9d9d9;
  background-image: -webkit-gradient(linear, left top, left bottom, from(#e8e8e8), to(#cacaca));
  background-image: -webkit-linear-gradient(top, #e8e8e8, #cacaca);
  background-image: -moz-linear-gradient(top, #e8e8e8, #cacaca);
  background-image: -ms-linear-gradient(top, #e8e8e8, #cacaca);
  background-image: -o-linear-gradient(top, #e8e8e8, #cacaca);
  background-image: linear-gradient(to bottom, #e8e8e8, #cacaca);
}
.openerp ul.oe_form_status_clickable li:hover > .label {
  text-shadow: 0 -1px 1px #fcfcfc, 0 1px 1px #dedede;
}
.openerp ul.oe_form_status_clickable li:hover > .arrow span {
  background-color: #d9d9d9;
  background-image: -webkit-gradient(linear, left top, left bottom, from(#e8e8e8), to(#cacaca));
  background-image: -webkit-linear-gradient(top, #e8e8e8, #cacaca);
  background-image: -moz-linear-gradient(top, #e8e8e8, #cacaca);
  background-image: -ms-linear-gradient(top, #e8e8e8, #cacaca);
  background-image: -o-linear-gradient(top, #e8e8e8, #cacaca);
  background-image: linear-gradient(to bottom, #e8e8e8, #cacaca);
}
.openerp ul.oe_form_status_clickable li > .label {
  color: #7c7bad;
}
.openerp ul.oe_form_status_clickable li.oe_active:hover {
  background-color: #3a699f;
  background-image: -webkit-gradient(linear, left top, left bottom, from(#4c85c2), to(#284d7d));
  background-image: -webkit-linear-gradient(top, #4c85c2, #284d7d);
  background-image: -moz-linear-gradient(top, #4c85c2, #284d7d);
  background-image: -ms-linear-gradient(top, #4c85c2, #284d7d);
  background-image: -o-linear-gradient(top, #4c85c2, #284d7d);
  background-image: linear-gradient(to bottom, #4c85c2, #284d7d);
}
.openerp ul.oe_form_status_clickable li.oe_active:hover > .label {
  text-shadow: 0 -1px 1px #729fcf, 0 1px 1px #3465a4;
}
.openerp ul.oe_form_status_clickable li.oe_active:hover > .arrow span {
  background-color: #284d7d;
  background: -moz-linear-gradient(135deg, #284d7d, #4c85c2);
  background: -o-linear-gradient(135deg, #4c85c2, #284d7d);
  background: -webkit-gradient(linear, left top, right bottom, from(#4c85c2), to(#284d7d));
  background: -ms-linear-gradient(top, #4c85c2, #284d7d);
}
.openerp .oe_form .oe_form_field_one2many > .oe_view_manager .oe_list_pager_single_page {
  display: none;
}
.openerp .oe_form_field_one2many > .oe_view_manager .oe_list_pager_single_page, .openerp .oe_form_field_many2many > .oe_view_manager .oe_list_pager_single_page {
  display: none !important;
}
.openerp .oe_form_field_one2many > .oe_view_manager .oe_view_manager_view_list, .openerp .oe_form_field_many2many > .oe_view_manager .oe_view_manager_view_list {
  min-height: 132px;
}
.openerp .oe_form_field_one2many .oe_form_field_one2many_list_row_add, .openerp .oe_form_field_many2many .oe_form_field_one2many_list_row_add {
  font-weight: bold;
}
.openerp .oe_form_field_one2many .oe_list_content > thead, .openerp .oe_form_field_many2many .oe_list_content > thead {
  border-bottom: 1px;
}
.openerp .oe_form_field_one2many .oe_list_content > tbody tr:nth-child(odd), .openerp .oe_form_field_many2many .oe_list_content > tbody tr:nth-child(odd) {
  background: transparent;
}
.openerp .oe_form_field_one2many .oe_list .oe_list_edit_row_save, .openerp .oe_form_field_many2many .oe_list .oe_list_edit_row_save {
  background: url(/web/static/src/img/iconset-b-remove.png) 50% 50% no-repeat;
}
.openerp .oe_form_field_one2many .oe_list .oe_list_edit_row_save:before, .openerp .oe_form_field_many2many .oe_list .oe_list_edit_row_save:before {
  visibility: hidden;
}
.openerp .oe_form_field_one2many > .oe_view_manager .oe_header_row_top, .openerp .oe_form_field_many2many > .oe_view_manager .oe_header_row_top {
  display: none;
}
.openerp .oe_form_field_one2many > .oe_view_manager .oe_view_manager_header2 td, .openerp .oe_form_field_many2many > .oe_view_manager .oe_view_manager_header2 td {
  padding: 0px 8px;
  line-height: 16px;
}
.openerp .oe_form_field_one2many > .oe_view_manager .oe_view_manager_header2 td .oe_i, .openerp .oe_form_field_many2many > .oe_view_manager .oe_view_manager_header2 td .oe_i {
  font-size: 13px;
}
.openerp .oe_form_field_one2many > .oe_view_manager .oe_view_manager_header2 td .oe_pager_group, .openerp .oe_form_field_many2many > .oe_view_manager .oe_view_manager_header2 td .oe_pager_group {
  height: auto;
  line-height: 16px;
}
.openerp .oe_form_field_one2many > .oe_view_manager .oe_view_manager_header2 td .oe_pager_group li, .openerp .oe_form_field_many2many > .oe_view_manager .oe_view_manager_header2 td .oe_pager_group li {
  height: auto;
  line-height: 16px;
}
.openerp .oe_form_field_one2many .oe_list_buttons.oe_editing .oe_list_save, .openerp .oe_form_field_many2many .oe_list_buttons.oe_editing .oe_list_save {
  visibility: hidden;
}
.openerp .oe_form_editable .oe_list_editable .oe_list_content td.oe_required {
  background-color: #d2d2ff;
}
.openerp .oe_form_editable .oe_list_editable .oe_list_content td.oe_readonly {
  background-color: #eeeeee;
}
.openerp .oe_list_editable .oe_list_content td.oe_list_field_cell {
  padding: 4px 6px 3px;
}
.openerp .oe_list.oe_list_editable.oe_editing .oe_edition .oe_list_field_cell:not(.oe_readonly) {
  color: transparent;
  text-shadow: none;
}
.openerp .oe_list.oe_list_editable.oe_editing .oe_edition .oe_list_field_cell:not(.oe_readonly) * {
  visibility: hidden;
}
.openerp .oe_list.oe_list_editable.oe_editing .oe_m2o_drop_down_button {
  top: 5px;
}
.openerp .oe_list.oe_list_editable.oe_editing .oe_m2o_cm_button {
  line-height: 19px;
}
.openerp .oe_list.oe_list_editable.oe_editing .oe_input_icon {
  margin-top: 5px;
}
.openerp .oe_list.oe_list_editable.oe_editing .oe_form_field {
  min-width: 0;
  max-width: none;
}
.openerp .oe_list.oe_list_editable.oe_editing .oe_form_field input, .openerp .oe_list.oe_list_editable.oe_editing .oe_form_field textarea {
  height: 27px;
  -moz-border-radius: 0;
  -webkit-border-radius: 0;
  border-radius: 0;
  border: 1px solid #aaaaff;
  margin: 0;
}
.openerp .oe_list.oe_list_editable.oe_editing .oe_form_field input, .openerp .oe_list.oe_list_editable.oe_editing .oe_form_field textarea, .openerp .oe_list.oe_list_editable.oe_editing .oe_form_field select {
  min-width: 0;
}
.openerp .oe_list.oe_list_editable.oe_editing .oe_form_field.oe_form_field_float input, .openerp .oe_list.oe_list_editable.oe_editing .oe_form_field.oe_form_view_integer input {
  text-align: right;
  width: 100% !important;
}
.openerp .oe_list.oe_list_editable.oe_editing .oe_form_field.oe_form_field_datetime input.oe_datepicker_master, .openerp .oe_list.oe_list_editable.oe_editing .oe_form_field.oe_form_field_date input.oe_datepicker_master {
  width: 100% !important;
}
.openerp .oe_list.oe_list_editable.oe_editing .oe_form_field.oe_form_field_reference {
  display: table;
}
.openerp .oe_list_group_name {
  white-space: nowrap;
}
.openerp .oe_form .oe_form_field_many2many > .oe_list .oe_list_pager_single_page {
  display: none;
}
.openerp .oe_list_buttons .oe_alternative {
  visibility: hidden;
}
.openerp .oe_list_buttons .oe_list_save, .openerp .oe_list_buttons .oe_list_discard {
  display: none;
}
.openerp .oe_list_buttons.oe_editing .oe_list_add {
  display: none;
}
.openerp .oe_list_buttons.oe_editing .oe_list_save {
  display: inline-block;
}
.openerp .oe_list_buttons.oe_editing .oe_list_discard {
  display: inline;
}
.openerp .oe_list_buttons.oe_editing .oe_alternative {
  visibility: visible;
}
.openerp .oe_list.oe_cannot_edit .oe_list_header_handle, .openerp .oe_list.oe_cannot_edit .oe_list_field_handle {
  display: none !important;
  padding: 0 !important;
}
.openerp .oe_list.oe_cannot_delete .oe_list_record_delete {
  display: none !important;
}
.openerp .oe_list .oe_form .oe_form_nosheet {
  margin: 0;
  padding: 0;
  border: none;
}
.openerp .oe_list .oe_form .oe_form_field {
  width: auto;
  position: absolute;
  margin: 0 !important;
  padding: 0;
}
.openerp .oe_list .oe_form .oe_form_field_boolean input {
  margin: 1px 0 0 10px !important;
}
.openerp .oe_list .oe_list_content .oe_group_header {
  background-color: #ededed;
  background-image: -webkit-gradient(linear, left top, left bottom, from(#fcfcfc), to(#dedede));
  background-image: -webkit-linear-gradient(top, #fcfcfc, #dedede);
  background-image: -moz-linear-gradient(top, #fcfcfc, #dedede);
  background-image: -ms-linear-gradient(top, #fcfcfc, #dedede);
  background-image: -o-linear-gradient(top, #fcfcfc, #dedede);
  background-image: linear-gradient(to bottom, #fcfcfc, #dedede);
}
.openerp .oe_list_content {
  width: 100%;
}
.openerp .oe_list_content td:first-child:after, .openerp .oe_list_content th:first-child:after {
  border-width: 0;
}
.openerp .oe_list_content td.oe_number {
  text-align: right !important;
  max-width: 100px;
}
.openerp .oe_list_content td.oe_list_field_date, .openerp .oe_list_content th.oe_list_header_date {
  min-width: 6em;
}
.openerp .oe_list_content > thead {
  border-bottom: 2px solid #cacaca;
  background: #eeeeee;
  vertical-align: top;
}
.openerp .oe_list_content td, .openerp .oe_list_content th {
  padding: 3px 6px;
  line-height: 18px;
}
.openerp .oe_list_content th.oe_sortable, .openerp .oe_list_content th.oe_sortable div {
  cursor: pointer;
}
.openerp .oe_list_content th.oe_sortable div {
  position: relative;
}
.openerp .oe_list_content th.oe_sortable div:after {
  margin-right: 6px;
  content: "";
  margin-top: 7px;
  border-width: 0 4px 4px;
  border-style: solid;
  border-color: black transparent;
  visibility: hidden;
}
.openerp .oe_list_content th.sortup div:after {
  float: right;
  visibility: visible;
  filter: alpha(opacity=60);
  opacity: 0.6;
}
.openerp .oe_list_content .oe_list_header_many2many_tags {
  min-width: 70px;
}
.openerp .oe_list_content th.sortdown div:after {
  float: right;
  border-bottom: none;
  border-left: 4px solid transparent;
  border-right: 4px solid transparent;
  border-top: 4px solid black;
  visibility: visible;
  -moz-box-shadow: none;
  -webkit-box-shadow: none;
  box-shadow: none;
  filter: alpha(opacity=60);
  opacity: 0.6;
}
.openerp .oe_list_content > tbody {
  cursor: pointer;
}
.openerp .oe_list_content > tbody > tr {
  height: 27px;
  border-top: 1px solid #dddddd;
}
.openerp .oe_list_content > tbody > tr > td.oe_list_field_cell {
  padding: 3px 6px;
  white-space: pre-line;
}
.openerp .oe_list_content > tbody > tr > td > button, .openerp .oe_list_content > tbody > tr > th > button {
  border: none;
  background: transparent;
  padding: 0;
}
.openerp .oe_list_content > tbody > tr > td > button.btn_txt, .openerp .oe_list_content > tbody > tr > th > button.btn_txt {
  border: 1px solid rgba(0, 0, 0, 0.4);
  background: #e3e3e3;
  padding: 3px 12px;
}
.openerp .oe_list_content > tbody > tr > td.oe_list_checkbox:first-child, .openerp .oe_list_content > tbody > tr th.oe_list_checkbox:first-child {
  width: 17px;
}
.openerp .oe_list_content > tbody > tr > td.oe_list_checkbox:first-child:after, .openerp .oe_list_content > tbody > tr th.oe_list_checkbox:first-child:after {
  border-width: 0;
}
.openerp .oe_list_content > tbody > tr > td.oe_list_field_boolean input {
  filter: alpha(opacity=50);
  opacity: 0.5;
}
.openerp .oe_list_content > tbody > tr:nth-child(odd) {
  background-color: #f0f0fa;
  background-color: #efeff8;
  background-image: -webkit-gradient(linear, left top, left bottom, from(#f0f0fa), to(#eeeef6));
  background-image: -webkit-linear-gradient(top, #f0f0fa, #eeeef6);
  background-image: -moz-linear-gradient(top, #f0f0fa, #eeeef6);
  background-image: -ms-linear-gradient(top, #f0f0fa, #eeeef6);
  background-image: -o-linear-gradient(top, #f0f0fa, #eeeef6);
  background-image: linear-gradient(to bottom, #f0f0fa, #eeeef6);
}
.openerp .oe_list_content > tfoot {
  border-top: 2px solid #cacaca;
  border-bottom: 1px solid #cacaca;
  background: #eeeeee;
  font-weight: bold;
}
.openerp .oe_list_content .numeric {
  text-align: right;
  width: 82px;
}
.openerp .oe_list_content .numeric input {
  text-align: right;
}
.openerp .oe_list_content th.oe_list_header_handle {
  font-size: 1px;
  overflow: hidden;
  text-indent: -9001px;
}
.openerp .oe_list_content td.oe_list_field_handle {
  width: 1em;
  padding: 0 !important;
  cursor: ns-resize;
}
.openerp .oe_list_content td.oe_list_field_handle .oe_list_handle {
  font-size: 1px;
  letter-spacing: -1px;
  color: transparent;
  text-shadow: none;
  font-weight: normal;
  margin-right: 7px;
}
.openerp .oe_list_content td.oe_list_field_handle .oe_list_handle:before {
  font: 18px "entypoRegular";
  content: "}";
  color: #e0e0e0;
}
.openerp .oe_list_content .oe_list_field_progressbar progress {
  width: 100%;
}
.openerp .tree_header {
  background-color: #f0f0f0;
  border-bottom: 1px solid #cacaca;
  color: #4c4c4c;
  padding: 5px;
  height: 25px;
}
.openerp .tree_header button {
  float: right;
  height: 27px;
  margin-right: 5px;
}
.openerp .oe-treeview-table {
  width: 100%;
  background-color: white;
  border-spacing: 0;
  color: #4c4c4c;
}
.openerp .oe-treeview-table th {
  padding: 10px;
  font-weight: bold;
  background-color: #f0f0f0;
  border-bottom: 2px solid #cacaca;
}
.openerp .oe-treeview-table td {
  cursor: pointer;
  vertical-align: middle;
  text-align: left;
  vertical-align: middle;
  height: 20px;
  padding-left: 4px;
  padding-right: 4px;
  border-right: 1px solid #e7e7e7;
}
.openerp .oe-treeview-table td.oe_number {
  text-align: right !important;
}
.openerp .oe-treeview-table tr {
  border-bottom: 1px solid #d6d6d6;
}
.openerp .oe-treeview-table tr:hover {
  background-color: #e7e7e7;
}
.openerp .oe-treeview-table span {
  font-size: 90%;
  font-weight: normal;
  white-space: nowrap;
  display: block;
}
.openerp .oe-treeview-table .treeview-tr.oe-treeview-first {
  background: transparent url(/web/static/src/img/expand.gif) 0 50% no-repeat;
}
.openerp .oe-treeview-table .oe_open .treeview-tr.oe-treeview-first {
  background-image: url(/web/static/src/img/collapse.gif);
}
.openerp .oe-treeview-table .treeview-tr.oe-treeview-first span, .openerp .oe-treeview-table .treeview-td.oe-treeview-first span {
  margin-left: 16px;
}
.openerp .oe_layout_debugging .oe_form_group {
  outline: 2px dashed green;
}
.openerp .oe_layout_debugging .oe_form_group_cell {
  outline: 1px solid blue;
}
.openerp .oe_layout_debugging .oe_form_group:hover, .openerp .oe_layout_debugging .oe_form_group_cell:hover {
  outline-color: red;
}
.openerp .oe_layout_debugging .oe_form_group_row_incomplete > td:last-child:after {
  content: "[Incomplete Row]";
  background: red;
  padding: 2px;
  font-weight: bold;
  color: white;
  float: right;
}
.openerp .oe_layout_debugging .oe_form_group_row_incomplete.oe_form_group_row_newline > td:last-child:after {
  content: "[newline]";
}
.openerp .oe_debug_view {
  float: left;
}
.openerp .oe_debug_view_log {
  font-size: 95%;
  line-height: 1.2em;
}
.openerp .navbar {
  min-height: 32px;
  margin-bottom: 0px;
  border: none;
  z-index: 1;
  position: static;
  background-color: #414141;
  background-color: #454343;
  background-image: -webkit-gradient(linear, left top, left bottom, from(#646060), to(#262626));
  background-image: -webkit-linear-gradient(top, #646060, #262626);
  background-image: -moz-linear-gradient(top, #646060, #262626);
  background-image: -ms-linear-gradient(top, #646060, #262626);
  background-image: -o-linear-gradient(top, #646060, #262626);
  background-image: linear-gradient(to bottom, #646060, #262626);
}
.openerp .navbar-default .navbar-nav li a:hover, .openerp .navbar-default .navbar-nav li a:focus {
  background: rgba(0, 0, 0, 0.3);
}
.openerp .navbar-default .navbar-nav .open > a, .openerp .navbar-default .navbar-nav a:hover, .openerp .navbar-default .navbar-nav a:focus {
  background: rgba(0, 0, 0, 0.3) !important;
}
.openerp .navbar-default .navbar-nav .dropdown > a .caret {
  border-top-color: #777777 !important;
  border-bottom-color: #777777 !important;
}
.openerp .navbar-nav li a {
  padding: 4px 32px 4px 12px;
}
.openerp .oe_navbar .dropdown-menu {
  font-size: 13px;
  padding: 4px 0;
  background: #333333 !important;
  background: rgba(37, 37, 37, 0.9) !important;
  border-color: #999999;
  border-color: rgba(0, 0, 0, 0.2);
  background-color: #414141;
  text-shadow: none;
  background-color: #454343;
  background-image: -webkit-gradient(linear, left top, left bottom, from(#646060), to(#262626));
  background-image: -webkit-linear-gradient(top, #646060, #262626);
  background-image: -moz-linear-gradient(top, #646060, #262626);
  background-image: -ms-linear-gradient(top, #646060, #262626);
  background-image: -o-linear-gradient(top, #646060, #262626);
  background-image: linear-gradient(to bottom, #646060, #262626);
  -moz-border-radius: 3px;
  -webkit-border-radius: 3px;
  border-radius: 3px;
}
.openerp .oe_navbar .dropdown-menu li a, .openerp .oe_navbar .dropdown-menu li a:hover, .openerp .oe_navbar .dropdown-menu li a:focus {
  color: #eeeeee;
}
.openerp .oe_view_manager_new .oe_form_nosheet {
  margin-top: 8px;
}
.openerp .oe_view_manager_new .oe_form_nosheet .oe_form_label {
  font-weight: normal;
}
.openerp .nav li > a {
  padding: 3px 4px 2px 18px;
  color: #4c4c4c;
}
.openerp .nav nav-pills.nav-stacked > li > ul {
  padding-left: 16px;
}
.openerp .nav-pills > li.active > a, .openerp a.list-group-item.active > a {
  background-color: #7c7bad;
  color: white;
  border-radius: 0;
}
.openerp .nav-pills > li.active a:hover, .openerp .nav-pills > li.active a:focus, .openerp a.list-group-item.active a:hover, .openerp a.list-group-item.active a:focus {
  background-color: #7c7bad;
}
.openerp .nav-pills > li.active .badge, .openerp a.list-group-item.active .badge {
  background-color: white;
  color: #7c7bad;
  text-shadow: none;
}
.openerp .badge {
  font-weight: normal;
  font-size: 11px;
  background-color: #7c7bad;
}
.openerp button, .openerp body {
  line-height: normal;
}
.openerp h1, .openerp h2 {
  font-weight: bold;
}
.openerp h3 {
  font-size: 1.17em;
  font-weight: bold;
}
.openerp p {
  display: block;
  -webkit-margin-before: 1em;
  -webkit-margin-after: 1em;
  -webkit-margin-start: 0px;
  -webkit-margin-end: 0px;
}
.openerp pre {
  background-color: white;
  border: none;
  padding: 10px 0 3px 0;
}
.openerp h5 {
  font-weight: bold;
  font-size: smaller;
}
.openerp .oe_form .oe_subtype label, .openerp .oe_subtype label {
  font-weight: normal;
}
.openerp .oe_msg_subtype_check {
  margin: 3px 3px 0 !important;
}

.jqstooltip {
  height: auto !important;
  width: auto !important;
  padding: 0;
}

@-moz-document url-prefix() {
  .openerp .oe_searchview .oe_searchview_search {
    top: -1px;
  }
  .openerp .oe_form_field_many2one .oe_m2o_cm_button {
    line-height: 18px;
  }
  .openerp .oe_webclient .oe_star_on, .openerp .oe_webclient .oe_star_off {
    top: 0px;
  }
}

.kitten-mode-activated {
  background-size: cover;
  background-attachment: fixed;
}
.kitten-mode-activated > * {
  opacity: 0.7;
}

.loading-kitten {
  -moz-border-radius: 15px;
  -webkit-border-radius: 15px;
  border-radius: 15px;
  -moz-box-shadow: 0 0 5px 5px #999999;
  -webkit-box-shadow: 0 0 5px 5px #999999;
  box-shadow: 0 0 5px 5px #999999;
}

div.ui-widget-overlay {
  background: black;
  filter: alpha(opacity=30);
  opacity: 0.3;
}

.ui-widget {
  font-family: "Lucida Grande", Helvetica, Verdana, Arial, sans-serif;
  color: #4c4c4c;
  font-size: 13px;
}

.ui-menu {
  padding: 2px 0;
  -moz-box-shadow: 0 1px 4px rgba(0, 0, 0, 0.3);
  -webkit-box-shadow: 0 1px 4px rgba(0, 0, 0, 0.3);
  box-shadow: 0 1px 4px rgba(0, 0, 0, 0.3);
  margin-top: 4px;
  border: 1px solid #afafb6;
}
.ui-menu .ui-menu-item {
  width: 100%;
  padding: 0;
}
.ui-menu .ui-menu-item a {
  padding: 1px 16px;
}
.ui-menu .ui-menu-item a.ui-corner-all {
  -moz-border-radius: 0;
  -webkit-border-radius: 0;
  border-radius: 0;
}
.ui-menu .ui-menu-item a.ui-state-active {
  background: #f0f0fa;
}
.ui-menu .ui-menu-item a.ui-state-hover, .ui-menu .ui-menu-item a.ui-state-active {
  background: #7c7bad;
}

.ui-corner-all {
  -moz-border-radius: 3px;
  -webkit-border-radius: 3px;
  border-radius: 3px;
}

.openerp .db_option_table td {
  padding-bottom: 10px !important;
}

body.oe_single_form {
  background: #eeeeee url(/web/static/src/img/form_sheetbg.png);
  height: 100%;
}
body.oe_single_form .oe_single_form_logo {
  padding: 10px;
  text-align: center;
  margin-bottom: 10px;
}
body.oe_single_form .oe_single_form_footer {
  position: absolute;
  bottom: -30px;
  right: 0px;
  width: 100%;
  text-align: center;
}
body.oe_single_form .oe_single_form_container {
  padding: 10px;
  position: absolute;
  left: 50%;
  top: 50%;
  width: 400px;
  /* Set margins to offset 50% of the w/h */
  margin-top: -200px;
  margin-left: -200px;
}

.openerp_ie .placeholder {
  color: #afafb6 !important;
  font-style: italic !important;
}
.openerp_ie .oe_form_binary_file {
  width: 80px;
}
.openerp_ie .oe_form_field_boolean input {
  background: white;
}
.openerp_ie .db_option_table .oe_form_field_selection {
  width: auto;
}
.openerp_ie input[type='checkbox'] {
  border: none;
  background: none;
  box-shadow: none;
}
.openerp_ie .oe_logo img {
  border: none;
}
.openerp_ie .oe_header_row button.oe_highlight {
  padding-top: 0;
  padding-bottom: 0;
}
.openerp_ie .oe_view_manager_view_kanban {
  display: table-cell;
}
.openerp_ie .oe_view_manager_buttons button.oe_write_full {
  padding-top: 0;
  padding-bottom: 0;
}
.openerp_ie .oe_view_manager_buttons button.oe_highlight {
  padding-top: 0;
  padding-bottom: 0;
}
.openerp_ie .oe_view_manager_buttons button .oe_form_button_edit {
  padding-top: 0;
  padding-bottom: 0;
}
.openerp_ie .oe_view_manager_buttons button .oe_form_button_create {
  padding-top: 0;
  padding-bottom: 0;
}
.openerp_ie .oe_kanban_image {
  border: none;
}
.openerp_ie .oe_msg_icon {
  border: none;
}
.openerp_ie .oe_form header ul {
  height: 29px;
}
.openerp_ie .oe_attach {
  filter: none;
}
.openerp_ie .oe_link {
  filter: none;
}
.openerp_ie .oe_kanban_show_more {
  clear: both;
  text-align: center;
}
.openerp_ie.oe_kanban_grouped .oe_kanban_show_more .oe_button {
  width: 100%;
  padding: 3px 12px;
}
.openerp_ie .oe_form_buttons button {
  padding-top: 0;
  padding-bottom: 0;
}
.openerp_ie .oe_sidebar button {
  padding-top: 0;
  padding-bottom: 0;
}
.openerp_ie img {
  border: none;
}
.openerp_ie .oe_dropdown_arrow {
  line-height: 1.7em;
}
.openerp_ie .oe_form_buttons button, .openerp_ie .oe_view_manager_buttons button {
  line-height: 1.7em;
}
.openerp_ie .oe_form_buttons .oe_highlight, .openerp_ie .oe_view_manager_buttons .oe_highlight {
  line-height: 1.7em;
}
.openerp_ie .oe_topbar {
  filter: progid:DXImageTransform.Microsoft.gradient(startColorstr='#646060', endColorstr='#262626');
}
.openerp_ie .ui-state-error, .openerp_ie .ui-widget-content .ui-state-error, .openerp_ie .ui-widget-header .ui-state-error {
  filter: progid:DXImageTransform.Microsoft.gradient(enabled=false);
}
.openerp_ie .oe_popup_form {
  width: 99% !important;
}
.openerp_ie .oe_form_label {
  white-space: normal !important;
}
.openerp_ie ul.oe_form_status li, .openerp_ie ul.oe_form_status_clickable li {
  display: inline-block;
  clear: both;
}
.openerp_ie ul.oe_form_status li:last-child, .openerp_ie ul.oe_form_status_clickable li:last-child {
  overflow: hidden;
  border-right: 1px solid #cacaca;
}
.openerp_ie ul.oe_form_status li:last-child > .label, .openerp_ie ul.oe_form_status_clickable li:last-child > .label {
  padding-right: 14px;
  border-right: none;
}
.openerp_ie ul.oe_form_status li:last-child > .arrow, .openerp_ie ul.oe_form_status_clickable li:last-child > .arrow {
  display: inline-block;
  opacity: 0;
  filter: alpha(opacity=0);
  border: none;
  width: 0;
  border-right: none;
}
.openerp_ie ul.oe_form_status li > .label, .openerp_ie ul.oe_form_status_clickable li > .label {
  border-bottom: 1px solid #cacaca;
  background: transparent;
}
.openerp_ie ul.oe_form_status li > .arrow span, .openerp_ie ul.oe_form_status_clickable li > .arrow span {
  background-color: #eeeeee !important;
}
.openerp_ie ul.oe_form_status li.oe_active > .label, .openerp_ie ul.oe_form_status_clickable li.oe_active > .label {
  border-bottom: 1px solid #729fcf;
}
.openerp_ie ul.oe_form_status li.oe_active > .arrow span, .openerp_ie ul.oe_form_status_clickable li.oe_active > .arrow span {
  background-color: #729fcf !important;
}

@media print {
  .openerp {
    text-shadow: none;
  }
  .openerp .oe_header_row, .openerp ul.oe_header, .openerp div.oe_mail_thread_action, .openerp .oe_mail_recthread_actions, .openerp .oe_button_box, .openerp .oe_form button, .openerp button.oe_invite, .openerp .oe_form header, .openerp .openerp .oe_notebook > li.ui-state-default, .openerp .oe_topbar, .openerp .oe_leftbar, .openerp .oe_loading {
    display: none !important;
  }
  .openerp .oe_list_content button, .openerp .oe_list_content input[type=checkbox] {
    visibility: hidden;
  }
  .openerp .tree_header button, .openerp .oe_mail .oe_mail_thread_msg .oe_mail_unread, .openerp .oe_mail_fetch_more, .openerp .oe_m2o_drop_down_button img, .openerp .oe_form_field_one2many_list_row_add {
    visibility: hidden;
  }
  .openerp a.oe_m2o_cm_button, .openerp a.oe_e {
    visibility: hidden;
  }
  .openerp .oe_form .oe_form_field_date img, .openerp .oe_form .oe_form_field_datetime img {
    visibility: hidden;
  }
  .openerp .oe_notebook > li.ui-tabs-selected {
    display: block;
  }
  .openerp .oe_application .oe_form_sheet, .openerp .oe_application .oe_form_sheetbg {
    border: 0px !important;
    box-shadow: 0px 0px 0px;
  }
  .openerp .oe_application .oe_form_sheet .oe_list, .openerp .oe_application .oe_form_sheetbg .oe_list {
    overflow-x: visible;
  }
  .openerp .oe_view_manager_current > .oe_view_manager_header {
    border: 0px !important;
    box-shadow: 0px 0px 0px;
  }
  .openerp .text-core .text-wrap .text-arrow {
    background: none;
  }
  .openerp .openerp div.oe_mail_wall {
    overflow: hidden !important;
  }
}
<<<<<<< HEAD
.openerp .dropdown-menu.state {
  background: white;
  background: white !important;
  min-width: 100%;
  padding-right: 10px !important;
}
.openerp .dropdown-menu.state li a, .openerp .dropdown-menu.state li a:hover, .openerp .dropdown-menu.state li a:focus {
  text-decoration: none;
  color: #333333;
  padding-left: 5px;
  padding-right: 0px;
  font-size: 13px;
}
.openerp .btn-group.state {
  padding-top: 3px;
}
.openerp .btn-group.state a {
  color: #333333;
}
.openerp .btn-group.state a:hover {
  text-decoration: none;
  color: #333333;
}
.openerp .btn-group.state .dropdown-toggle {
  -webkit-box-shadow: None;
}
.openerp .status {
  display: inline-block;
  position: relative;
  height: 12px;
  width: 12px;
  -moz-border-radius: 6px;
  -webkit-border-radius: 6px;
  border-radius: 6px;
  -moz-box-shadow: 0 1px 3px rgba(0, 0, 0, 0.6);
  -webkit-box-shadow: 0 1px 3px rgba(0, 0, 0, 0.6);
  -box-shadow: 0 1px 3px rgba(0, 0, 0, 0.6);
  background-position: center center;
  background-image: radial-gradient(#dddddd 0%, #aaaaaa 40%, #999999 100%);
  background-image: -moz-radial-gradient(#dddddd 0%, #aaaaaa 40%, #999999 100%);
  background-image: -webkit-radial-gradient(circle, #dddddd 0%, #aaaaaa 40%, #999999 100%);
}
.openerp .status.error {
  background: #cc3333;
  background-position: center center;
  background-image: radial-gradient(#ee7777 0%, #cc3333 40%, #bb0808 100%);
  background-image: -moz-radial-gradient(#ee7777 0%, #cc3333 40%, #bb0808 100%);
  background-image: -webkit-radial-gradient(circle, #ee7777 0%, #cc3333 40%, #bb0808 100%);
}
.openerp .status.ok {
  background: #44dd44;
  background-position: center center;
  background-image: radial-gradient(#55dd55 0%, #44cc44 40%, #33bb33 100%);
  background-image: -moz-radial-gradient(#55dd55 0%, #44cc44 40%, #33bb33 100%);
  background-image: -webkit-radial-gradient(circle, #55dd55 0%, #44cc44 40%, #33bb33 100%);
}
.openerp .oe_star_left {
  float: left;
  margin-right: 8px;
=======
.tooltip {
  padding: 0;
  margin: 0;
  font-family: "Lucida Grande", Helvetica, Verdana, Arial, sans-serif;
  color: #4c4c4c;
  font-size: 12px;
  background: white;
  text-shadow: 0 1px 1px rgba(255, 255, 255, 0.5);
  background-color: transparent;
}
.tooltip .tooltip-inner {
  text-align: left !important;
  max-width: 350px;
}
.tooltip .tooltip-inner .oe_tooltip_string {
  color: #ffdd55;
  font-weight: bold;
  font-size: 13px;
}
.tooltip .tooltip-inner .oe_tooltip_help {
  white-space: pre-wrap;
}
.tooltip .tooltip-inner .oe_tooltip_technical {
  padding: 0 0 4px 0;
  margin: 5px 0 0 15px;
}
.tooltip .tooltip-inner .oe_tooltip_technical li {
  list-style: circle;
}
.tooltip .tooltip-inner .oe_tooltip_technical_title {
  font-weight: bold;
}
.tooltip .tooltip-inner .oe_tooltip_close {
  margin: -5px 0 0 2px;
  cursor: default;
  float: right;
  color: white;
}
.tooltip .tooltip-inner .oe_tooltip_close:hover {
  color: #999999;
  cursor: pointer;
}
.tooltip .tooltip-inner .oe_tooltip_message {
  max-width: 310px;
>>>>>>> 7db3619c
}

.ui-icon {
  width: 18px;
  height: 18px;
}

.modal .modal-header button.close {
  border: none;
  background: none;
  padding: 1px;
  height: 18px;
  font-size: 20px;
}
.modal .modal-footer {
  text-align: left;
}
.modal .oe_button {
  margin: 0 4px 0 0;
}
.modal .oe_act_window.modal-body {
  padding: 0;
}

.ui-datepicker {
  z-index: 1500 !important;
}

input[type="radio"], input[type="checkbox"] {
  margin-right: 4px;
  margin-left: 4px;
}

.blockUI.blockOverlay {
  background-color: black;
  opacity: 0.6;
}<|MERGE_RESOLUTION|>--- conflicted
+++ resolved
@@ -3297,7 +3297,88 @@
     overflow: hidden !important;
   }
 }
-<<<<<<< HEAD
+.tooltip {
+  padding: 0;
+  margin: 0;
+  font-family: "Lucida Grande", Helvetica, Verdana, Arial, sans-serif;
+  color: #4c4c4c;
+  font-size: 12px;
+  background: white;
+  text-shadow: 0 1px 1px rgba(255, 255, 255, 0.5);
+  background-color: transparent;
+}
+.tooltip .tooltip-inner {
+  text-align: left !important;
+  max-width: 350px;
+}
+.tooltip .tooltip-inner .oe_tooltip_string {
+  color: #ffdd55;
+  font-weight: bold;
+  font-size: 13px;
+}
+
+.tooltip .tooltip-inner .oe_tooltip_help {
+  white-space: pre-wrap;
+}
+.tooltip .tooltip-inner .oe_tooltip_technical {
+  padding: 0 0 4px 0;
+  margin: 5px 0 0 15px;
+}
+.tooltip .tooltip-inner .oe_tooltip_technical li {
+  list-style: circle;
+}
+.tooltip .tooltip-inner .oe_tooltip_technical_title {
+  font-weight: bold;
+}
+.tooltip .tooltip-inner .oe_tooltip_close {
+  margin: -5px 0 0 2px;
+  cursor: default;
+  float: right;
+  color: white;
+}
+.tooltip .tooltip-inner .oe_tooltip_close:hover {
+  color: #999999;
+  cursor: pointer;
+}
+.tooltip .tooltip-inner .oe_tooltip_message {
+  max-width: 310px;
+}
+
+.ui-icon {
+  width: 18px;
+  height: 18px;
+}
+
+.modal .modal-header button.close {
+  border: none;
+  background: none;
+  padding: 1px;
+  height: 18px;
+  font-size: 20px;
+}
+.modal .modal-footer {
+  text-align: left;
+}
+.modal .oe_button {
+  margin: 0 4px 0 0;
+}
+.modal .oe_act_window.modal-body {
+  padding: 0;
+}
+
+.ui-datepicker {
+  z-index: 1500 !important;
+}
+
+input[type="radio"], input[type="checkbox"] {
+  margin-right: 4px;
+  margin-left: 4px;
+}
+
+.blockUI.blockOverlay {
+  background-color: black;
+  opacity: 0.6;
+}
 .openerp .dropdown-menu.state {
   background: white;
   background: white !important;
@@ -3309,7 +3390,6 @@
   color: #333333;
   padding-left: 5px;
   padding-right: 0px;
-  font-size: 13px;
 }
 .openerp .btn-group.state {
   padding-top: 3px;
@@ -3357,86 +3437,4 @@
 .openerp .oe_star_left {
   float: left;
   margin-right: 8px;
-=======
-.tooltip {
-  padding: 0;
-  margin: 0;
-  font-family: "Lucida Grande", Helvetica, Verdana, Arial, sans-serif;
-  color: #4c4c4c;
-  font-size: 12px;
-  background: white;
-  text-shadow: 0 1px 1px rgba(255, 255, 255, 0.5);
-  background-color: transparent;
-}
-.tooltip .tooltip-inner {
-  text-align: left !important;
-  max-width: 350px;
-}
-.tooltip .tooltip-inner .oe_tooltip_string {
-  color: #ffdd55;
-  font-weight: bold;
-  font-size: 13px;
-}
-.tooltip .tooltip-inner .oe_tooltip_help {
-  white-space: pre-wrap;
-}
-.tooltip .tooltip-inner .oe_tooltip_technical {
-  padding: 0 0 4px 0;
-  margin: 5px 0 0 15px;
-}
-.tooltip .tooltip-inner .oe_tooltip_technical li {
-  list-style: circle;
-}
-.tooltip .tooltip-inner .oe_tooltip_technical_title {
-  font-weight: bold;
-}
-.tooltip .tooltip-inner .oe_tooltip_close {
-  margin: -5px 0 0 2px;
-  cursor: default;
-  float: right;
-  color: white;
-}
-.tooltip .tooltip-inner .oe_tooltip_close:hover {
-  color: #999999;
-  cursor: pointer;
-}
-.tooltip .tooltip-inner .oe_tooltip_message {
-  max-width: 310px;
->>>>>>> 7db3619c
-}
-
-.ui-icon {
-  width: 18px;
-  height: 18px;
-}
-
-.modal .modal-header button.close {
-  border: none;
-  background: none;
-  padding: 1px;
-  height: 18px;
-  font-size: 20px;
-}
-.modal .modal-footer {
-  text-align: left;
-}
-.modal .oe_button {
-  margin: 0 4px 0 0;
-}
-.modal .oe_act_window.modal-body {
-  padding: 0;
-}
-
-.ui-datepicker {
-  z-index: 1500 !important;
-}
-
-input[type="radio"], input[type="checkbox"] {
-  margin-right: 4px;
-  margin-left: 4px;
-}
-
-.blockUI.blockOverlay {
-  background-color: black;
-  opacity: 0.6;
 }