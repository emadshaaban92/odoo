@charset "utf-8"

// Variables {{{
$facets-border: #afafb6
$section-title-color: #7C7BAD
$tag-bg-light: #f0f0fa
$tag-bg-dark: #7C7BAD
$tag-border: #afafb6
$tag-border-selected: #a6a6fe
$hover-background: #f0f0fa
$link-color: #7C7BAD
$sheet-max-width: 860px
$sheet-min-width: 650px
$sheet-padding: 16px
// }}}
// Mixins {{{
@font-face
    font-family: 'mnmliconsRegular'
    src: url('/web/static/src/font/mnmliconsv21-webfont.eot') format('eot')
    src: url('/web/static/src/font/mnmliconsv21-webfont.woff') format('woff')
    src: url('/web/static/src/font/mnmliconsv21-webfont.ttf') format('truetype')
    src: url('/web/static/src/font/mnmliconsv21-webfont.svg') format('svg') active
    font-weight: normal
    font-style: normal

@font-face
    font-family: 'EntypoRegular'
    src: url('/web/static/src/font/entypo-webfont.eot') format('eot')
    src: url('/web/static/src/font/entypo-webfont.eot?#iefix') format('embedded-opentype')
    src: url('/web/static/src/font/entypo-webfont.woff') format('woff')
    src: url('/web/static/src/font/entypo-webfont.ttf') format('truetype')
    src: url('/web/static/src/font/entypo-webfont.svg') format('svg') active
    font-weight: normal
    font-style: normal

@mixin reset()
    border: none
    padding: 0
    margin: 0
    background: none
    @include radius(0)
    @include box-shadow(none)

@mixin vertical-gradient($startColor: #555, $endColor: #333)
    background-color: $startColor
    background-image: -webkit-gradient(linear, left top, left bottom, from($startColor), to($endColor)) /* Saf4+, Chrome */
    background-image: -webkit-linear-gradient(top, $startColor, $endColor) /* Chrome 10+, Saf5.1+, iOS 5+ */
    background-image:    -moz-linear-gradient(top, $startColor, $endColor) /* FF3.6 */
    background-image:     -ms-linear-gradient(top, $startColor, $endColor) /* IE10 */
    background-image:      -o-linear-gradient(top, $startColor, $endColor) /* Opera 11.10+ */
    background-image:         linear-gradient(to bottom, $startColor, $endColor)

@mixin radial-gradient($gradient)
    background-position: center center
    background-image: -webkit-radial-gradient(circle, $gradient)
    background-image: -moz-radial-gradient($gradient)
    background-image: -ms-radial-gradient($gradient)
    background-image: radial-gradient($gradient)

@mixin radius($radius: 5px)
    -moz-border-radius: $radius
    -webkit-border-radius: $radius
    border-radius: $radius

@mixin box-shadow($bsval: 0px 1px 4px #777)
    -moz-box-shadow: $bsval
    -webkit-box-shadow: $bsval
    box-shadow: $bsval

@mixin transition($transval: (border linear 0.2s, box-shadow linear 0.2s))
    -webkit-transition: $transval
    -moz-transition: $transval
    -ms-transition: $transval
    -o-transition: $transval
    transition: $transval

@mixin opacity($opacity: .5)
    filter: alpha(opacity=$opacity * 100)
    opacity: $opacity

@mixin background-clip($clip: padding-box)
    -webkit-background-clip: $clip
    -moz-background-clip: $clip
    background-clip: $clip

@mixin box-sizing($type: content)
    // type = border || content || padding
    -webkit-box-sizing: #{$type}-box
    -moz-box-sizing: #{$type}-box
    -ms-box-sizing: #{$type}-box
    box-sizing: #{$type}-box

@mixin skew-gradient($startColor: #555, $endColor: #333)
    background-color: $endColor
    background: -moz-linear-gradient(135deg, $endColor, $startColor)
    background: -o-linear-gradient(135deg, $startColor, $endColor)
    background: -webkit-gradient(linear, left top, right bottom, from($startColor), to($endColor))

@mixin transform($transform)
    -webkit-transform: $transform
    -moz-transform: $transform
    -ms-transform: $transform
    -o-transform: $transform
    transform: $transform

@mixin keyframes($name)
    @-webkit-keyframes #{$name}
        @content
    @-moz-keyframes #{$name}
        @content
    @-ms-keyframes #{$name}
        @content
    @-o-keyframes #{$name}
        @content
    @keyframes #{$name}
        @content


// Transforms the (readable) text of an inline element into an mmlicons icon,
// allows for actual readable text in-code (and in readers?) with iconic looks
@mixin text-to-icon($icon-name, $color: #404040)
    font-size: 1px
    letter-spacing: -1px
    color: transparent
    font-weight: normal
    &:before
        font: 21px "mnmliconsRegular"
        content: $icon-name
        color: $color

@mixin text-to-entypo-icon($icon-name, $color: #404040, $size: 21px)
    font-size: 1px
    letter-spacing: -1px
    color: transparent
    font-weight: normal
    &:before
        font: $size "entypoRegular"
        content: $icon-name
        color: $color

// }}}

.openerp
    // Global style {{{
    padding: 0
    margin: 0
    font-family: "Lucida Grande", Helvetica, Verdana, Arial, sans-serif
    color: #4c4c4c
    font-size: 13px
    background: white
    text-shadow: 0 1px 1px rgba(255, 255, 255, 0.5)
    &.openerp_webclient_container
        height: 100%
    // }}}
    //Placeholder style{{{
    \:-moz-placeholder
        color: $tag-border !important
        font-style: italic !important
    \::-webkit-input-placeholder
        color: $tag-border !important
        font-style: italic !important
    //}}}
    // Tag reset {{{
    a
        text-decoration: none
        cursor: pointer !important
    table
        padding: 0
        border-collapse: collapse
    thead
        font-weight: bold
        background-color: #f0f0f0
        th
            border-left: 1px solid #dfdfdf
            &:first-child
                border-left: none
            &.null
                border-left: none
    th, td
        padding: 0
        text-align: left
    th
        font-weight: bold
        vertical-align: middle
    td
        vertical-align: top
    .zebra tbody tr:nth-child(odd) td
        background-color: #f0f0fa
        @include vertical-gradient(#f0f0fa, #eeeef6)
    .zebra tbody tr:hover td
        @include vertical-gradient(#eee, #dedede)
    input, textarea, select
        padding: 2px 4px
        border: 1px solid #ccc
        @include radius(3px)
        background: white
    img
        vertical-align: middle
    h4
        margin: 4px 0
    // }}}
    // Button style {{{
    a.button:link, a.button:visited, button, input[type='submit'], .ui-dialog-buttonpane .ui-dialog-buttonset .ui-button
        display: inline-block
        border: 1px solid rgba(0,0,0,0.4)
        color: #4c4c4c
        margin: 0
        padding: 3px 12px
        font-size: 13px
        text-align: center
        @include vertical-gradient(#efefef, #d8d8d8)
        @include radius(3px)
        @include box-shadow((0 1px 2px rgba(0, 0, 0, .1), 0 1px 1px rgba(255, 255, 255, .8) inset))
        text-shadow: 0 1px 1px rgba(255, 255, 255, .5)
        -webkit-font-smoothing: antialiased
        outline: none

    a.button:hover, button:hover, input[type='submit']:hover, .ui-dialog-buttonpane .ui-dialog-buttonset .ui-button.ui-state-hover
        @include vertical-gradient(#f6f6f6, #e3e3e3)
        cursor: pointer
        background-position: 0

    a.button:focus, button:focus, input[type='submit']:focus, .ui-dialog-buttonpane .ui-dialog-buttonset .ui-button.ui-state-focus
        border: 1px solid #80bfff
        background-position: 0
        @include vertical-gradient(#f6f6f6, #e3e3e3)
        @include box-shadow((0 0 3px #80bfff, 0 1px 1px rgba(255, 255, 255, .8) inset))

    a.button:active, a.button.active, button:active, button.active, input[type='submit']:active, input[type='submit'].active, .ui-dialog-buttonpane .ui-dialog-buttonset .ui-button.ui-state-active
        @include vertical-gradient(#e3e3e3, #f6f6f6)
        @include box-shadow(none)

    a.button.disabled, button:disabled, input[type='submit']:disabled
        background: #efefef !important
        border: 1px solid #d1d1d1 !important
        @include box-shadow(none !important)
        color: #aaa !important
        cursor: default
        text-shadow: 0 1px 1px #fff !important
    // }}}
    // Jquery ui Overrides {{{
    .ui-widget-content a
        color: $link-color
    .oe_bounce_container
        display: inline-block

    // Bug lp:1051746
    .text-tag .text-button
        height: auto !important
        min-height: 16px

    // bug noted in jquery ui CSS doesn't seem to occur in IE9,
    // so remove position:relative
    .ui-tabs
        position: static

    // Modal box
    &.ui-dialog
        display: none
        padding: 6px
        //overflow: hidden
        background-color: rgba(60,60,60,0.7)
        border: 1px solid
        border-color: #888 #555 #444
        //overflow: hidden
        @include radius(8px)
        @include box-shadow(0 1px 12px rgba(0, 0, 0, 0.6))
        @include background-clip()
        .ui-dialog-content
            padding: 0
        .ui-dialog-titlebar, .ui-dialog-content, .ui-dialog-buttonpane
            padding: 16px
        .ui-dialog-titlebar
            border-bottom: 1px solid #cacaca
            @include radius(2px 2px 0 0)
            @include vertical-gradient(#FCFCFC, #DEDEDE)
            .ui-dialog-title
                margin: 0
                padding: 0
        .ui-widget-header
            border: none
        .ui-dialog-content
            background: white
        .ui-dialog-buttonpane
            border-top: 1px solid #e0e0e0
            background: #f5f7f9
            margin: 0
            @include radius(0 0 2px 2px)
            button
                margin: 0 4px 0 0
            .ui-dialog-buttonset
                float: left
                .ui-button
                    margin-right: 4px
        .ui-dialog-titlebar-close
            padding: 0
            .ui-icon-closethick
                display: none
            &:before
                content: "×"
                font-size: 18px
                font-weight: bold
                line-height: 16px
                color: black
                text-shadow: 0 1px 0 white
                padding: 0
                cursor: pointer
                background: transparent
                border: 0
                &:hover
                    color: black
                    text-decoration: none
        .oe_about
            background-color: white
            background-image: url(data:image/png;base64,iVBORw0KGgoAAAANSUhEUgAAAAYAAAAGCAYAAADgzO9IAAAAKUlEQVQIHWO8e/fufwYsgAUkJigoiCIF5DMyoYggcUiXgNnBiGQKmAkARpcEQeriln4AAAAASUVORK5CYII=)
            @include radius(0 0 2px 2px)
            a
                color: $link-color
                &:hover
                    text-decoration: underline
                &:focus
                    outline: none
            .oe_logo
                margin-left: -6px
            .oe_bottom
                position: absolute
                top: 50%
                left: 0
                right: 0
                bottom: 0
                text-shadow: 0 1px 1px #999999
                @include vertical-gradient(#b41616, #600606)
                color: #eee
                padding: 0 16px
                @include radius(0 0 2px 2px)
                a
                    color: #eee

    &.ui-dialog.oe_act_window
        .ui-dialog-content
            padding: 0px

    .modal-backdrop
        position: fixed
        top: 0
        right: 0
        bottom: 0
        left: 0
        z-index: 1040
        background-color: black
        @include opacity(.3)

    // }}}
    // Generic classes {{{
    .oe_i
        font-family: "mnmliconsRegular" !important
        font-size: 21px
        font-weight: 300 !important
    .oe_e
        font-family: "entypoRegular" !important
        font-size: 34px
        font-weight: 300 !important
    .oe_left
        float: left
        margin-right: 8px
    .oe_right
        float: right
        margin-left: 8px
    .oe_text_right
        text-align: right
    .oe_clear
        clear: both
    .oe_wait
        cursor: wait
    .oe_fade
        color: #888
        font-weight: normal
    .oe_bold
        font-weight: bold
    .oe_inline
        width: auto !important
    .oe_highlight
        color: white
        background: #DC5F59
    button.oe_highlight
        @include vertical-gradient(#df3f3f, #a21a1a)
        @include box-shadow((0 1px 2px rgba(0, 0, 0, 0.1), 0 1px 1px rgba(155, 155, 155, 0.4) inset))
    button.oe_highlight:hover
        @include vertical-gradient(lighten(#e04f4f, 2%), lighten(#a21a1a, 2%))
    button.oe_highlight:active
        @include vertical-gradient(lighten(#a21a1a, 8%), darken(#df3f3f, 8%))
    .oe_background_grey
        background: #eee !important

    .oe_form_dirty
        .oe_highlight_on_dirty
            color: white
            background: #dc5f59
            font-weight: bold
        button.oe_highlight_on_dirty
            @include vertical-gradient(#dc5f59, #b33630)
            @include box-shadow(none)
            &:hover
                background: #ED6F6A
    .oe_title
        width: 50%
        float: left
    .oe_title:after
        content: "."
        display: block
        height: 0
        clear: both
        visibility: hidden
    .oe_button_box
        width: 270px
        text-align: right
        button
            margin: 4px
    .oe_avatar
        > img
            max-height: 90px
            max-width: 90px
            @include radius(3px)
            @include box-shadow(0 1px 4px rgba(0, 0, 0, 0.4))
            border: none
            margin-bottom: 10px
    .oe_avatar + div
        margin-left: 5px
    .oe_image_small > img
        max-width: 50px
        max-height: 50px
    .oe_image_medium > img
        max-width: 180px
        max-height: 180px
<<<<<<< HEAD
    .oe_form_buttons
        [accesskey] > p
            display: inline
        .accessactive
=======
    .oe_view_manager_current
        a.accessactive
            display: inline-block
            text-decoration: none
        .accessactive:first-letter
>>>>>>> e17c6b40
            text-decoration: underline
            text-shadow: 0 1px 1px rgba(0, 0, 0, 0.2)
            font-weight: bold
    .oe_button.oe_link
        @include reset()
        img
            display: none
        span
            @include reset()
            color: $link-color
            font-weight: bold
            &:hover
                text-decoration: underline
    .oe_webclient
        .oe_star_on, .oe_star_off
            color: #cccccc
            text-shadow: 0 0 2px black
            vertical-align: top
            position: relative
            top: -5px
        .oe_star_on:hover, .oe_star_off:hover
            text-decoration: none
        .oe_star_on
            color: gold
    p.oe_grey
        max-width: 650px
    .oe_grey
        color: #aaa

    // }}}

    .oe_keyImage_old_pwd input
        background: url(/web/static/src/img/old_key.png) no-repeat 4px !important
        padding-left: 22px
    .oe_keyImage_new_pwd input
        background: url(/web/static/src/img/new_key.png) no-repeat 4px !important
        padding-left: 22px

    // Tags (for many2many tags, among others) {{{
    .oe_tag
        border: 1px solid $tag-border
        font-size: 11px
        padding: 2px 4px
        margin: 0 2px 2px 0
        @include radius(3px)
        background: $tag-bg-light
        color: #4C4C4C
    .oe_tag_dark
        background: $tag-bg-dark
        color: #eee

    .oe_tags
        &.oe_inline
            min-width: 250px
        .text-wrap
            width: 100% !important
            textarea
                width: 100% !important
        .text-core .text-wrap .text-dropdown .text-list .text-suggestion em
            font-style: italic
            text-decoration: none
        margin-bottom: 1px
    // }}}
    // Tooltips {{{
    &.oe_tooltip
        font-size: 12px
        .oe_tooltip_string
            color: #FD5
            font-weight: bold
            font-size: 13px
        .oe_tooltip_help
            white-space: pre-wrap
        .oe_tooltip_technical
            padding: 0 0 4px 0
            margin: 5px 0 0 15px
            li
                list-style: circle
        .oe_tooltip_technical_title
            font-weight: bold
        .oe_tooltip_close
            margin: -5px 0 0 2px
            cursor: default
            float: right
            color: white
            &:hover
                color: #999
                cursor: pointer
        .oe_tooltip_message
            max-width: 310px
    // }}}
    // Notebook {{{
    .oe_notebook
        margin: 8px 0
        padding: 0 16px
        list-style: none
        zoom: 1
    .oe_notebook.ui-corner-all
        @include radius(0)
    .oe_notebook:before, .oe_notebook:after
        display: table
        content: ""
        zoom: 1
    .oe_notebook:after
        clear: both
    .oe_notebook > li
        float: left
    .oe_notebook > li > a
        display: block
        color: #4c4c4c
    .oe_notebook
        border-color: #ddd
        border-style: solid
        border-width: 0 0 1px
    .oe_notebook > li
        position: relative
    .oe_notebook > li > a
        padding: 0 12px
        margin-right: 2px
        line-height: 30px
        border: 1px solid transparent
        @include radius(4px 4px 0 0)
    .oe_notebook > li > a:hover
        text-decoration: none
        background-color: #eee
        border-color: #eee #eee #ddd
    .oe_notebook > li.ui-state-active > a, .oe_notebook > li.ui-state-active > a:hover
        background-color: #ffffff
        border: 1px solid #ddd
        border-bottom-color: transparent
        cursor: default
    .oe_notebook_page
        padding: 0
    div.ui-tabs
        padding: 3px 0px 3px 0px
    .ui-tabs-hide
        display: none
    // }}}
    // Dropdown {{{
    .oe_dropdown, .oe_dropdown_hover, .oe_dropdown_toggle
        position: relative
        cursor: pointer
    .oe_dropdown_toggle
        color: rgba(0,0,0,0.3)
        font-weight: normal
    .oe_dropdown_hover:hover .oe_dropdown_menu, .oe_dropdown_menu.oe_opened
        display: block
    .oe_dropdown_menu
        display: none
        position: absolute
        top: 26px
        left: 0
        z-index: 3
        margin: 0
        padding: 0
        border: 1px solid $tag-border
        background: white
        padding: 4px 0
        min-width: 140px
        text-align: left
        @include radius(3px)
        @include box-shadow(0 1px 4px rgba(0,0,0,0.3))
        > li
            &:hover
                @include vertical-gradient(#f0f0fa, #eeeef6)
                @include box-shadow(none)
            list-style-type: none
            float: none
            display: block
            position: relative
            margin: 0
            padding: 2px 8px
            > a
                white-space: nowrap
                display: block
                color: #4c4c4c
                text-decoration: none
                &:hover
                    text-decoration: none
    .oe_dropdown_arrow:after
        width: 0
        height: 0
        display: inline-block
        content: "&darr"
        text-indent: -99999px
        vertical-align: top
        margin-top: 8px
        //margin-left set at 3px to avoid a strange overflow
        margin-left: 3px
        border-left: 4px solid transparent
        border-right: 4px solid transparent
        border-top: 4px solid#404040
        @include opacity(0.5)
    .oe_sidebar
        white-space: nowrap
        .oe_dropdown_menu
            .oe_sidebar_add_attachment
                height: 20px
                cursor: pointer
                padding-left: 6px
                margin-top: 6px
                span
                    font-weight: bold
                .oe_hidden_input_file
                    width: 200px
                &:hover
                    @include vertical-gradient(#f0f0fa, #eeeef6)
                    @include box-shadow(none)
            li
                .oe_sidebar_delete_item
                    position: absolute
                    top: 4px
                    right: 4px
                    display: none
                    width: 12px
                    height: 12px
                    padding: 1px
                    color: #8786b7
                    line-height: 8px
                    text-align: center
                    font-weight: bold
                    text-shadow: 0 1px 1px white
                    &:hover
                        text-decoration: none
                        color: white
                        background: #8786b7
                        text-shadow: 0 1px 1px rgba(0, 0, 0, 0.4)
                        @include radius(2px)
                &:hover
                    .oe_sidebar_delete_item
                        display: inline-block
    // }}}
    // Loading {{{
    .oe_loading
        display: none
        z-index: 100
        position: fixed
        top: 0
        right: 50%
        padding: 4px 12px
        background: #A61300
        color: white
        text-align: center
        border: 1px solid #900
        border-top: none
        -moz-border-radius-bottomright: 8px
        -moz-border-radius-bottomleft: 8px
        border-bottom-right-radius: 8px
        border-bottom-left-radius: 8px
    // }}}
    // Notification {{{
    .oe_notification
        z-index: 1050
    // }}}
    // Login {{{
    .oe_login
        background-image: url(data:image/png;base64,iVBORw0KGgoAAAANSUhEUgAAAAYAAAAGCAYAAADgzO9IAAAAKUlEQVQIHWO8e/fufwYsgAUkJigoiCIF5DMyoYggcUiXgNnBiGQKmAkARpcEQeriln4AAAAASUVORK5CYII=)
        text-align: center
        font-size: 14px
        height: 100%
        ul, li
            margin: 0
            list-style-type: none
            padding: 0 0 4px 0
        button
            float: right
            display: inline-block
            cursor: pointer
            padding: 6px 16px
            border: 1px solid #222
            color: white
            margin: 0
            @include vertical-gradient(#b92020, #600606)
            @include radius(4px)
            @include box-shadow((0 1px 2px rgba(0, 0, 0, 0.1), 0 1px 1px rgba(155, 155, 155, 0.4) inset))
        input, select
            width: 252px
            font-family: "Lucida Grande", Helvetica, Verdana, Arial
            border: 1px solid #999999
            background: whitesmoke
            @include box-shadow(inset 0 1px 4px rgba(0, 0, 0, 0.4))
            @include radius(3px)
        input
            margin-bottom: 9px
            padding: 5px 6px
        select
            padding: 1px
        .oe_login_dbpane
            position: fixed
            top: 0
            right: 8px
            padding: 5px 10px
            color: #eee
            border: solid 1px #333
            background: #1e1e1e
            background: rgba(30,30,30,0.94)
            @include radius(0 0 8px 8px)
            input
                padding: 2px 4px
                margin: 4px 0
        .oe_login_bottom
            position: absolute
            top: 50%
            left: 0
            right: 0
            bottom: 0
            text-shadow: 0 1px 1px #999999
            @include vertical-gradient(#b41616, #600606)
        .oe_login_pane
            position: absolute
            top: 50%
            left: 50%
            margin: -160px -166px
            border: solid 1px #333333
            background: #1e1e1e
            background: rgba(30,30,30,0.94)
            padding: 22px 32px
            color: #eee
            text-align: left
            @include radius(8px)
            @include box-shadow(0 0 18px rgba(0, 0, 0, 0.9))
            h2
                margin-top: 0
                font-size: 18px
        .oe_login_logo
            position: absolute
            top: -70px
            left: 0
            width: 100%
            margin: 0 auto
            text-align: center
        .oe_login_footer
            position: absolute
            bottom: -40px
            left: 0
            width: 100%
            text-align: center
            a
                color: #eee
                margin: 0 8px
                &:hover
                    text-decoration: underline
            span
                font-weight: bold
                font-size: 16px
        .oe_login_error_message
            display: none
            background-color: #b41616
            color: #eee
            padding: 14px 18px
            margin-top: 15px
            text-align: center
            @include radius(4px)
            @include box-shadow(0 1px 4px rgba(0, 0, 0, 0.8))
    .oe_login_invalid
        .oe_login_error_message
            display: inline-block
    // }}}
    // DatabaseManager {{{
    .oe_database_manager
        background: #fff
        color: #000
        text-align: left
        .oe_database_manager_menu
            color: #000
    // }}}
    // WebClient {{{
    .oe_webclient
        width: 100%
        height: 100%
        border-spacing: 0px
    // }}}
    // WebClient.fullscreen {{{
    .oe_content_full_screen
        .oe_application
            top: 0
            left: 0
        .oe_topbar, .oe_leftbar
            display: none
    // }}}
    // Top Menu {{{

    .oe_topbar
        width: 100%
        height: 32px
        background-color: #414141
        @include vertical-gradient(#646060, #262626)
        .oe_topbar_item
            display: block
            padding: 5px 10px 7px
            line-height: 20px
            height: 20px
            text-decoration: none
            color: #eee
            vertical-align: top
            text-shadow: 0 1px 1px rgba(0,0,0,0.2)
            @include transition(all 0.2s ease-out)
            &:hover
                background: rgba(0,0,0,0.2)
                text-shadow: black 0px 0px 3px
                color: white
                @include box-shadow(0 1px 2px rgba(0,0,0,0.4) inset)

        .oe_topbar_avatar
            width: 24px
            height: 24px
            margin: -2px 2px 0 0
            @include radius(3px)
        .oe_topbar_avatar
            vertical-align: top
        .oe_dropdown_arrow:after
            border-top: 4px solid white
        .oe_dropdown_menu
            top: 32px
            background: #333
            background: rgba(37,37,37,0.9)
            border-color: #999
            border-color: rgba(0, 0, 0, 0.2)
            border-style: solid
            border-width: 0 1px 1px
            @include radius(0 0 6px 6px)
            @include background-clip()
            li
                float: none
                padding: 3px 12px
                a
                    color: #eee
                &:hover
                    @include vertical-gradient(#292929, #191919)
                    @include box-shadow(none)

    // oe menu is the list of the buttons on the left side of the bar.
    // So why aren't the buttons oe_topbar_items ? This sad state of affairs
    // is a leftover from an uncomplete refactoring when the left and top menu
    // were merged. You are welcome to refactor and clean this up
    .oe_menu
        float: left
        padding: 0
        margin: 0
        font-size: 13px
        > li
            list-style-type: none
            padding: 0
            margin: 0
            float: left
            display: block
            color: #eeeeee
            > a
                display: block
                padding: 5px 10px 7px
                line-height: 20px
                height: 20px
                text-decoration: none
                color: #eee
                vertical-align: top
                text-shadow: 0 1px 1px rgba(0,0,0,0.2)
                @include transition(all 0.2s ease-out)
                &:hover
                    background: rgba(0,0,0,0.2)
                    text-shadow: black 0px 0px 3px
                    color: white
                    @include box-shadow(0 1px 2px rgba(0,0,0,0.4) inset)
            > .oe_active
                background: rgba(0,0,0,0.30)
                text-shadow: black 0px 0px 3px
                @include box-shadow(0 1px 2px rgba(0,0,0,0.4) inset)

    .oe_user_menu
        float: right
        padding: 0
        margin: 0
        li
            list-style-type: none
            float: left
        .oe_dropdown_menu
            right: -1px

    .oe_systray > div
        float: left
        padding: 0 4px 0 4px
    .oe_systray
        float: right

    // }}}
    // Webclient.leftbar {{{
    .oe_leftbar
        display: none
        width: 220px
        background: #f0eeee
        border-right: 1px solid $tag-border
        text-shadow: 0 1px 1px white
        padding-bottom: 16px
    a.oe_logo
        width: 220px
        display: block
        text-align: center
        height: 70px
        line-height: 70px
        img
            height: 40px
            width: 157px
            margin: 14px 0
            border: 0
    .oe_footer
        position: fixed
        bottom: 0
        padding: 4px 0
        background: #f0eeee
        width: 220px
        text-align: center
        a
            font-weight: 800
            font-family: serif
            font-size: 16px
            color: black
            span
                color: #c81010
                font-style: italic
    // }}}
    // Webclient.leftbar items {{{

    .oe_secondary_menu_section
        font-weight: bold
        margin-left: 8px
        color: $link-color
    .oe_secondary_submenu
        padding: 2px 0 8px 0
        margin: 0
        width: 100%
        display: inline-block
        li
            position: relative
            margin: 0
            padding: 1px 0 1px 20px !important
            list-style-type: none
            a
                display: block
                color: #4c4c4c
                padding: 2px 4px 2px 0
            .oe_menu_label
                position: absolute
                top: 1px
                right: 1px
                font-size: 10px
                background: $link-color
                color: white
                padding: 2px 4px
                margin: 1px 6px 0 0
                border: 1px solid lightGray
                text-shadow: 0 1px 1px rgba(0,0,0,0.2)
                @include radius(4px)
                @include box-shadow(inset 0 1px 1px rgba(0, 0, 0, 0.2))
        .oe_menu_counter
            float: right
            text-shadow: 0 1px 1px rgba(0,0,0,0.2)
            margin: 1px
            padding: 1px 4px
            border: none
            &:hover
                cursor: pointer
                @include transform(scale(1.1))
        .oe_active
            border-top: 1px solid lightGray
            border-bottom: 1px solid #dedede
            text-shadow: 0 1px 1px rgba(0,0,0,0.2)
            @include box-shadow((inset 0 1px 3px rgba(0, 0, 0, 0.2), inset 0 -1px 3px rgba(40, 40, 40, 0.2)))
            background: $link-color
            a
                color: white
            .oe_menu_label
                background: #eee
                color: $link-color
                text-shadow: 0 1px 1px white
                @include box-shadow(0 1px 1px rgba(0, 0, 0, 0.2))
            .oe_menu_counter
                background: #eee
                color: $link-color
                @include box-shadow(inset 0 1px 2px rgba(0, 0, 0, 0.2))
        .oe_menu_toggler:before
            width: 0
            height: 0
            display: inline-block
            content: "&darr"
            text-indent: -99999px
            vertical-align: top
            margin-left: -12px
            margin-top: 4px
            margin-right: 4px
            border-top: 4px solid transparent
            border-bottom: 4px solid transparent
            border-left: 4px solid #4c4c4c
            @include opacity(0.5)
        .oe_menu_opened:before
            margin-top: 6px
            margin-left: -16px
            margin-right: 4px
            border-left: 4px solid transparent
            border-right: 4px solid transparent
            border-top: 4px solid #4c4c4c

    // }}}
    // About openerp {{{
    .oe_about
        background-color: white
        background-image: url(data:image/png;base64,iVBORw0KGgoAAAANSUhEUgAAAAYAAAAGCAYAAADgzO9IAAAAKUlEQVQIHWO8e/fufwYsgAUkJigoiCIF5DMyoYggcUiXgNnBiGQKmAkARpcEQeriln4AAAAASUVORK5CYII=)
        @include radius(0 0 2px 2px)
        a
            color: $link-color
            &:hover
                text-decoration: underline
            &:focus
                outline: none
        .oe_logo
            margin-left: -6px
        .oe_bottom
            position: absolute
            top: 50%
            left: 0
            right: 0
            bottom: 0
            text-shadow: 0 1px 1px #999999
            @include vertical-gradient(#b41616, #600606)
            color: #eee
            padding: 0 16px
            @include radius(0 0 2px 2px)
            a
                color: #eee
    // }}}
    // ActionManager {{{
    .oe_application
        width: 100%
        a
            color: $link-color
            &:hover
                text-decoration: underline
        > div
            height: 100%
        .oe_breadcrumb_item:not(:last-child)
            display: inline-block
            max-width: 7em
            white-space: nowrap
            overflow: hidden
            text-overflow: ellipsis
    // }}}
    // ViewManager common {{{
    .oe_view_manager
        .oe_view_manager_body
            height: inherit
        .oe_view_manager_view_kanban
            height: inherit

        table.oe_view_manager_header
            width: 100%
            table-layout: fixed
            .oe_header_row
                //min-height: 26px
                //line-height: 26px
                clear: both
                text-shadow: 0 1px 1px white
            .oe_header_row:last-child
                td
                    padding-top: 0
            .oe_header_row:first-child
                td
                    padding-top: 8px
            .oe_view_manager_sidebar
                margin: 0px auto
                text-align: center
            td
                line-height: 26px
            h2
                font-size: 18px
                margin: 0
                float: left
                a
                    color: $link-color
            .oe_dropdown_menu
                line-height: normal
            .oe_button_group
                display: inline-block
                border: 1px solid #ababab
                @include radius(5px)
                li
                    float: left
                    border-right: 1px solid #ababab
                    &:last-child
                        border: none
                a
                    color: #4c4c4c
                    &:hover
                        text-decoration: none
                .active
                    background: #999
                    @include box-shadow(0 1px 4px rgba(0,0,0,0.3) inset)
                    a
                        color: #fff
                        text-shadow: 0 1px 2px rgba(0,0,0,0.4)
            .oe_view_manager_buttons
                white-space: nowrap
        // }}}
        // ViewManager.pager {{{
        .oe_view_manager_pager
            line-height: 26px
            .oe_list_pager_single_page .oe_pager_group
                display: none
        .oe_pager_value
            float: left
            margin-right: 8px
        ul.oe_pager_group
            padding: 0
            margin: 0
        .oe_pager_group
            float: left
            height: 24px
            line-height: 24px
            display: inline-block
            border: 1px solid #ababab
            cursor: pointer
            @include radius(5px)
            li
                height: 24px
                line-height: 24px
                padding: 0
                margin: 0
                list-style-type: none
                float: left
                border-right: 1px solid #ababab
                &:last-child
                    border: none
            a
                color: #4c4c4c
                padding: 0 8px
                &:hover
                    text-decoration: none
            .active
                background: #999
                @include box-shadow(0 1px 4px rgba(0,0,0,0.3) inset)
                a
                    color: #fff
                    text-shadow: 0 1px 2px rgba(0,0,0,0.4)
        // }}}
        // ViewManager.switches {{{
        .oe_view_manager_switch
            padding: 0
            margin: 0 0 0 8px
            li
                margin: 0
                width: 24px
                height: 24px
                line-height: 16px
                padding: 0
                text-align: center
                list-style-type: none
                a
                    position: relative
            .oe_vm_switch_list:after, .oe_vm_switch_tree:after
                padding: 2px
                content: "i"
            .oe_vm_switch_form:after
                content: "m"
            .oe_vm_switch_graph:after
                font-family: "mnmliconsRegular" !important
                font-size: 21px
                font-weight: 300 !important
                content: "}"
                top: -2px
                position: relative
            .oe_vm_switch_gantt:after
                font-family: "mnmliconsRegular" !important
                font-size: 21px
                font-weight: 300 !important
                content: "y"
                top: -2px
                position: relative
            .oe_vm_switch_calendar:after
                content: "P"
            .oe_vm_switch_kanban:after
                content: "k"
            .oe_vm_switch_diagram:after
                content: "f"
        // }}}
    // ViewManager application {{{
    .oe_view_manager_current
        height: 100%
        > .oe_view_manager_header
            border-bottom: 1px solid #cacaca
            @include vertical-gradient(#fcfcfc, #dedede)
            @include box-shadow((0 1px 0 rgba(255,255,255,0.4), 0 0 9px rgba(0,0,0,0.1)))
            .oe_header_row
                td
                    padding: 8px
            .oe_header_row:first-child
                td
                    padding-top: 8px
    // }}}
    // ViewManager inline {{{
    .oe_view_manager_inline, .oe_view_manager_inlineview
        height: 100%
        > .oe_view_manager_header
            display: none
    // }}}
    // Viewmanager popup {{{
    .oe_popup_form > .oe_formview > .oe_form_pager
        display: none !important
    // }}}
    // SearchView {{{
    .oe_searchview
        cursor: text
        position: relative
        float: right
        padding: 1px 0
        line-height: 18px
        width: 400px
        border: 1px solid #ababab
        background: white
        @include radius(13px)
        @include box-shadow(0 1px 2px rgba(0,0,0,0.2) inset)
        input, textarea
            padding: 3px
            height: 14px
            font-size: 12px
            line-height: 18px
        &.oe_focused
            border-color: $tag-border-selected
            @include box-shadow(0 1px 2px $tag-border-selected inset)
        .oe_searchview_clear
            cursor: pointer
            position: absolute
            top: 0
            right: 18px
            width: 15px
            height: 100%
            background: url(../img/search_reset.gif) center center no-repeat
        .oe_searchview_unfold_drawer
            position: absolute
            top: 0
            right: 0
            height: 100%
            padding: 0 7px 0 4px
            color: #ccc
            cursor: pointer
            &:hover
                color: #999
            &:before
                position: absolute
                top: 10px
                right: 7px
                width: 0
                height: 0
                display: inline-block
                content: ""
                vertical-align: top
                border-top: 5px solid #4C4C4C
                border-left: 5px solid transparent
                border-right: 5px solid transparent
                @include opacity()

        .oe_searchview_search
            @include text-to-icon("r", #a3a3a3)
            @include box-shadow(none)
            @include radius(0)
            position: absolute
            left: 3px
            top: 1px
            padding: 0
            border: none
            background: transparent

        .oe_searchview_facets
            min-height: 22px
            margin-left: 15px
            *
                vertical-align: top
                display: inline-block
                line-height: 17px
            .oe_searchview_facet
                height: 18px
                margin: 1px 0
                font-size: 11px
                &:focus
                    outline: none
            .oe_searchview_input
                padding: 0 0 0 6px
                font-size: 12px
                height: 16px
                margin-top: 3px
                &:focus
                    outline: none
            .oe_searchview_facet
                position: relative
                cursor: pointer
                padding: 0
                -webkit-font-smoothing: auto
                // spacing for opera, FF
                &:focus
                    border-color: $tag-border-selected
                    @include box-shadow(0 0 3px 1px $tag-border-selected)
                .oe_facet_values
                    background: #f0f0fa
                    @include radius(0 3px 3px 0)
                .oe_facet_category, .oe_facet_value
                    height: 18px
                    padding: 0 4px
                .oe_facet_category
                    color: white
                    text-shadow: 0 1px 1px rgba(0, 0, 0, 0.4)
                .oe_facet_category.oe_i
                    font-size: 16px
                .oe_facet_value
                    border-left: 1px solid $tag-border
                    text-shadow: 0 1px 1px white
                    color: #4C4C4C
                    &:last-child
                        padding-right: 16px
                .oe_facet_remove
                    position: absolute
                    top: 3px
                    right: 3px
                    color: #8786b7
                    line-height: 8px
                    width: 12px
                    height: 12px
                    padding-top: 1px
                    text-align: center
                    font-weight: bold
                    cursor: pointer
                    text-shadow: 0 1px 1px white
                    &:hover
                        color: white
                        background: #8786b7
                        text-shadow: 0 1px 1px rgba(0, 0, 0, 0.4)
                        @include radius(2px)
        &.oe_searchview_open_drawer
            .oe_searchview_drawer
                display: block

        .oe_searchview_drawer
            position: absolute
            z-index: 100
            // detach drawer from field slightly
            margin-top: 4px
            top: 100%
            right: -1px
            background-color: white
            min-width: 100%
            display: none
            border: 1px solid $tag-border
            text-align: left
            @include radius(4px)
            @include box-shadow(0 1px 4px rgba(0,0,0,0.3))
            > div
                border-top: 1px solid #ccc
                margin: 0
                padding: 8px
            > div:first-child
                border-top: none
                margin: 0
            h3
                margin: 8px 4px 4px 12px
                color: $section-title-color
                font-size: 13px
            h4, h4 *
                margin: 0
                cursor: pointer
                font-weight: normal
                display: inline-block
                &:hover
                    background-color: $hover-background
            h4:before
                content: "▸ "
                color: #a3a3a3
            button
                margin: 4px 0
            .button
                border: none
                background: transparent
                padding: 0 2px
                @include box-shadow(none)
                @include radius(0)
            .oe_searchview_section
                display: table
                width: 100%
                > div
                    @include box-sizing(border)
                    display: table-cell
                    width: 50%
                ul
                    margin: 0 8px 8px
                    padding: 0
                    list-style: none
                li
                    list-style: none
                    padding: 2px 4px 2px 20px
                    line-height: 14px
                    color: inherit
                    cursor: pointer
                    position: relative
                    &.oe_selected:before
                        content: "W"
                        font-family: "entypoRegular" !important
                        font-size: 24px
                        font-weight: 300 !important
                        color: #a3a3a3
                        position: absolute
                        left: 4px
                        top: -2px
                    // after oe_selected so background color is not overridden
                    &:hover
                        background-color: $hover-background
            form
                margin-left: 12px
                p
                    margin: 4px 0
                    line-height: 18px
                button
                    margin: 0 0 8px 0
            .oe_searchview_custom
                padding: 0 8px 8px 8px
                form
                    display: none
                li
                    cursor: pointer
                    position: relative
                    line-height: 14px
                    padding: 2px 4px 2px 20px
                    &:hover
                        background-color: $hover-background
                    button
                        position: absolute
                        top: 0
                        right: 5px
            .oe_searchview_dashboard
                form
                    display: none
                    margin-top: 2px

            .oe_searchview_advanced
                form
                    display: none
                    margin-top: 8px
                button.oe_add_condition:before
                    content: "Z"
                    font-family: "entypoRegular" !important
                    font-size: 24px
                    font-weight: 300 !important
                    margin-right: 4px
                ul
                    list-style: none
                    padding: 0
                li
                    position: relative
                    list-style: none
                    margin: 0
                    white-space: nowrap
                    &:first-child .searchview_extended_prop_or
                        visibility: hidden
                .searchview_extended_prop_or
                    opacity: 0.5
                    margin-left: -14px
            .oe_opened
                h4:before
                    content: "▾ "
                    position: relative
                    top: -1px
                form
                    display: block

            // delete buttons
            .oe_searchview_custom_delete, .searchview_extended_delete_prop
                display: inline-block
                width: 12px
                height: 12px
                line-height: 12px
                padding: 1px
                color: #8786b7
                line-height: 8px
                text-align: center
                font-weight: bold
                text-shadow: 0 1px 1px white
                &:hover
                    text-decoration: none
                    color: white
                    background: #8786b7
                    text-shadow: 0 1px 1px rgba(0, 0, 0, 0.4)
                    @include radius(2px)
            .oe_searchview_custom_delete
                display: none
                position: absolute
                bottom: 1px
                right: 4px
            .oe_searchview_custom_private, .oe_searchview_custom_public
                &:hover
                    .oe_searchview_custom_delete
                        display: inline-block
            .oe_searchview_custom_public:after
                content: ","
                font-family: "entypoRegular" !important
                font-size: 22px
                font-weight: 300 !important
                margin: 0 0 0 4px
                padding: 0


    // }}}
    // Views Common {{{
    .oe_view_nocontent
        padding: 15px
        margin-top: 0
        color: #777777
        font-size: 125%
        max-width: 700px
        .oe_view_nocontent_create
            background: transparent url(/web/static/src/img/view_empty_arrow.png) no-repeat 7px 0
            margin-top: 0
            padding-top: 35px
            min-height: 28px
            color: #4c4c4c
        > p
            padding-left: 95px
        .oe_empty_custom_dashboard
            background: transparent url(/web/static/src/img/graph_background.png) no-repeat 0 0
            margin-top: -15px
            padding: 100px 0 0 137px
            min-height: 327px
            margin-left: -15px
    .oe_view.oe_cannot_create
        .oe_view_nocontent_create
            display: none
    // }}}
    // FormView.base and dynamic tags {{{
    .oe_formview
        background: white
    .oe_form_dropdown_section
        position: relative
        display: inline-block
    .oe_form_invalid
        input, select, textarea
            background-color: #F66 !important
            border: 1px solid #D00 !important
    .oe_view_manager_current .oe_form_editable
        .oe_highlight
            color: #404040
            background: none
        button.oe_highlight
            @include vertical-gradient(#efefef, #d8d8d8)
            @include box-shadow((0 1px 2px rgba(0, 0, 0, .1), 0 1px 1px rgba(255, 255, 255, .8) inset))
        button.oe_highlight:active
            @include vertical-gradient(#e3e3e3, #f6f6f6)
            @include box-shadow(none)
        button.oe_highlight:hover
            @include vertical-gradient(#f6f6f6, #e3e3e3)
            @include box-shadow((0 1px 2px rgba(0, 0, 0, .1), 0 1px 1px rgba(255, 255, 255, .8) inset))
    .oe_form_invisible
        display: none !important
    .oe_form_readonly
        .oe_edit_only, .oe_form_field:empty
            display: none !important
        .oe_form .oe_form_field_date
            width: auto
    // Sheet and padding
    .oe_form_nosheet
        margin: 16px
        > header
            margin: -16px -16px 0 -16px
            padding: 0
    .oe_form_sheetbg
        padding: 16px 0
    .oe_form_sheet_width
        min-width: 650px
        max-width: $sheet-max-width
        margin: 0 auto
    .oe_form_sheet
        background: white
        min-height: 330px
        padding: 16px
    // Sheet inline mode
    .oe_application
        .oe_form_sheetbg
            background: url(/web/static/src/img/form_sheetbg.png)
            border-bottom: 1px solid #ddd
        .oe_form_sheet
            border: 1px solid #c8c8d3 //$tag-border
            @include box-shadow(0 4px 20px rgba(0,0,0,0.15))
            .ui-tabs
                margin: 0 -16px
            .oe_notebook_page
                padding: 0 16px
    // }}}
    // FormView.header {{{
    .oe_form header
        position: relative
        border-bottom: 1px solid #cacaca
        padding-left: 2px
        @include vertical-gradient(#fcfcfc, #dedede)
        > span
            margin-left: 4px
        ul
            display: inline-block
            float: right
        .oe_button
            margin: 3px 2px 1px
            &:first-child
                margin-left: 6px
    // }}}
    // FormView.custom tags and classes {{{
    .oe_form
        header
            .oe_tags
                margin: 5px 0 0 5px
                width: 400px
                padding-bottom: 0
        div.oe_chatter
            box-sizing: border-box 
            min-width: $sheet-min-width + 2* $sheet-padding
            max-width: $sheet-max-width + 2* $sheet-padding
            margin: 0 auto
            padding: 16px 16px 48px
        div.oe_form_configuration
            p, ul, ol
                color: #aaa
                max-width: 650px
            label
                min-width: 150px
            .oe_form_group_cell_label
                padding: 1px 0
            .oe_form_group_cell div div
                padding: 1px 0
        .oe_subtotal_footer
            width: 1% !important
            td.oe_form_group_cell
                text-align: right
                padding: 0 !important
            td.oe_form_group_cell_label
                border-right: none
            .oe_subtotal_footer_separator
                width: 108px
                border-top: 1px solid #cacaca
                margin-top: 4px
                padding-top: 4px
                font-weight: bold
                font-size: 18px
            label:after
                content: ":"
            label.oe_subtotal_footer_separator
                font-weight: bold !important
                padding: 2px 11px 2px 0px !important
            label.oe_form_label_help
                font-weight: normal

    // }}}
    // FormView.group {{{
    .oe_form
        .oe_form_button
            margin: 2px
        td.oe_form_group_cell_label
            border-right: 1px solid #ddd
            padding: 2px 0px
            label
                line-height: 18px
                display: block
                min-width: 140px
        td.oe_form_group_cell + .oe_form_group_cell
            padding: 2px 0 2px 8px
        .oe_form_group
            width: 100%
            margin: 9px 0 9px 0
            .oe_form_group_cell.oe_group_right
                padding-left: 20px
    // }}}
    // FormView.label {{{
    .oe_form
        .oe_form_label_help[for], .oe_form_label[for]
            font-weight: bold
            white-space: nowrap
            padding-right: 8px
            span
                font-size: 80%
                color: darkGreen
                vertical-align: top
                position: relative
                top: -4px
                padding: 0 2px
    // }}}
    // FormView.separator {{{
    .oe_horizontal_border
        border-bottom: 1px solid black
    .oe_horizontal_separator
        font-weight: bold
        font-size: 20px
        margin: 15px 0px 10px 0px
        color: $section-title-color
    .oe_horizontal_separator:empty
        height: 5px
    .oe_vertical_separator
        border-left: 1px solid #666
        padding: 0 4px 0 4px
    // }}}
    // FormView.progressbar {{{
    .oe_form_field_progressbar
        display: inline-block
        min-width: 70px
    .oe_form_field_progressbar.ui-progressbar
        height: 22px
        font-size: 10px
        @include box-sizing(border)
        border: 1px solid #999
        @include radius(3px)
        background: white
        min-width: 50px
        span
            position: absolute
            margin-left: 10px
            font-weight: bold
        .ui-widget-header
            background: #cccccc url(/web/static/lib/jquery.ui/css/smoothness/images/ui-bg_highlight-soft_75_cccccc_1x100.png) 50% 50% repeat-x
    // }}}
    // FormView.fields {{{
    .oe_form
        .oe_form_field_text
            width: 100%
        .oe_form_field_char input,
        .oe_form_field_url input,
        .oe_form_field_email input,
        .oe_form_field_text textarea,
        .oe_form_field_selection select
            width: 100%
        .oe_form_field_text.oe_inline, .oe_form_field_text.oe_inline > textarea
            width: 500px
        h1, h2, h3, h4, h5, h6
            margin: 0 0 4px 0
            input
                height: inherit !important
                font-size: inherit
        .oe_form_field
            width: 100%
            display: inline-block
            padding: 2px 2px 2px 0px
            input
                margin: 0px
        input[type="text"], input[type="password"], input[type="file"], select
            height: 22px
            padding-top: 2px
        input[type="text"], input[type="password"], input[type="file"], select, textarea
            @include box-sizing(border)
            background: white
            min-width: 60px
            color: #1f1f1f
        input[readonly], select[readonly], textarea[readonly], input[disabled], select[disabled]
            background: #E5E5E5 !important
            color: #666
        textarea[disabled]
            border: none
            padding-left: 8px
            @include box-shadow(none)
            @include radius(0px)
        textarea.oe_inline[disabled]
            border-left: 8px solid #eee
        .oe_form_field_url button img
            vertical-align: top
        .oe_form_field_date,
        .oe_form_field_datetime
            white-space: nowrap
        .oe_form_field_boolean
            padding-top: 4px
            width: auto
        .oe_datepicker_container
            display: none
        .oe_datepicker_root
            display: inline-block
        .oe_form_required
            input:not([disabled]):not([readonly]), select:not([disabled]):not([readonly]), textarea:not([disabled]):not([readonly])
                background-color: #D2D2FF !important
        .oe_form_invalid
            input, select, textarea
                background-color: #F66 !important
                border: 1px solid #D00 !important
        .oe_input_icon
            cursor: pointer
            margin: 3px 0 0 -21px
            vertical-align: top
        .oe_input_icon_disabled
            position: absolute
            cursor: default
            opacity: 0.5
            filter: alpha(opacity=50)
            right: 5px
            top: 3px
        .oe_form_field_with_button.oe_no_button > .oe_button
            display: none
        .oe_form_field_with_button:not(.oe_no_button)
            > .oe_button
                float: right
                @include radius(0)
                border-bottom-left-radius: 0px
                height: 22px
        .oe_form_field_with_button
            input
                width: 100%
            > div
                position: relative
                overflow: hidden
        .oe_form_embedded_html
            position: relative
            width: 600px
            margin-left: 130px
            margin-top: 32px
            margin-bottom: 32px
            text-align: justify

    .oe_form_editable
        .oe_form
            .oe_form_field_integer input
                width: 6em
            .oe_form_field_float input
                width: 7em
            .oe_form_field_date input
                width: 7.5em
            .oe_form_field_datetime input
                width: 11.5em
    // }}}
    // FormView.fields_binary {{{
    /* http://www.quirksmode.org/dom/inputfile.html
     * http://stackoverflow.com/questions/2855589/replace-input-type-file-by-an-image
     */
    .oe_hidden_input_file
        // Position: relative is used for the hidden input[type=file]
        // Do not remove it anymore !
        position: relative
        input.oe_form_binary_file
            z-index: 0
            line-height: 0
            font-size: 12px
            position: absolute
            top: 1px
            left: 0
            right: 0
            opacity: 0
            filter: alpha(opacity = 0)
            -ms-filter: "alpha(opacity=0)"
            margin: 0
            padding: 0
    .oe_form
        .oe_form_field_image
            padding: 0
            position: relative
            display: inline-block
            width: auto
            vertical-align: top
            .oe_form_field_image_controls
                position: absolute
                top: 1px
                padding: 4px
                width: 100%
                display: none
                text-align: center
                color: #eee
                background: rgba(37,37,37,0.9)
                @include radius(3px 3px 0 0)
                @include box-sizing(border)
            &:hover .oe_form_field_image_controls
                display: block
    .oe_fileupload
        display: inline-block
        clear: both
        width: 100%
        .oe_add
            float: left
            position: relative
            width: 100%
            left: +2px
            top: +7px
            button
                display: inline
                height: 24px
                font-size: 12px
                line-height: 12px
                vertical-align: middle
            button.oe_attach
                width: 24px
                overflow: hidden
                width: 24px
                overflow: hidden
                background: transparent 
                color: #7C7BAD
                box-shadow: none
                border: none
                text-shadow: none
                .oe_e
                    position: relative
                    top: -1px
                    left: -9px
            input.oe_form_binary_file
                display: inline-block
                margin-left: -5px
                height: 28px
                width: 52px
                margin-top: -26px
            .oe_attach_label
                color: #7C7BAD
                margin-left: -3px
        .oe_attachments
            margin-bottom: 4px
            margin-right: 0px
            font-size: 12px
            border-radius: 2px
            border: solid 1px rgba(124,123,173,0.14)
            .oe_attachment
                padding: 2px
                padding-left: 4px
                padding-right: 4px
                .oe_e
                    font-size: 23px
                    margin-top: -5px
                .oe_e:hover
                    text-decoration: none
            .oe_attachment:nth-child(odd)
                background: white
            .oe_attachment:nth-child(even)
                background: #F4F5FA
    // }}}
    // FormView.many2one {{{
    .oe_form_field_many2one
        td:first-child
            position: relative
        span.oe_m2o_drop_down_button
            position: absolute
            top: 2px
            right: 0px
        .oe_m2o_cm_button
            line-height: 14px
            float: right
            padding-left: 2px
        input
            padding-right: 13px
    &.ui-autocomplete
        li.oe_m2o_dropdown_option a
            font-style: italic
            padding-left: 2em
        li:not(.oe_m2o_dropdown_option) + li.oe_m2o_dropdown_option
            margin-top: 10px
    // }}}
    // FormView.fieldstatus {{{
    ul.oe_form_status, ul.oe_form_status_clickable
        display: inline-block
        margin: 0
        padding: 0 18px 0 0
        li
            display: inline-block
            list-style-type: none
            // It is probably a bad idea to modify this margin
            margin: 0 -18px 0 0
            padding: 0
            @include vertical-gradient(#fcfcfc, #dedede)
            &:first-child .label
                border-left: 1px solid #cacaca
                padding-left: 14px
            &:last-child
                border-right: 1px solid #cacaca
                .label
                    padding-right: 14px
                .arrow
                    display: none
            .label
                color: #4c4c4c
                text-shadow: 0 1px 1px #fcfcfc, 0 -1px 1px #dedede
                padding: 7px
                display: inline-block
                padding-left: 24px
                margin: 0
                position: relative
            .arrow
                width: 17px
                display: inline-block
                vertical-align: top
                overflow: hidden
                margin-left: -5px
                span
                    position: relative
                    width: 24px
                    height: 24px
                    display: inline-block
                    margin-left: -12px
                    margin-top: 3px
                    box-shadow: -1px 1px 2px rgba(255,255,255,0.2), inset -1px 1px 1px rgba(0,0,0,0.2)
                    @include skew-gradient(#fcfcfc, #dedede)
                    @include radius(3px)
                    @include transform(rotate(45deg))
        li.oe_active
            @include vertical-gradient(#729fcf, #3465a4)
            .arrow span
                @include skew-gradient(#729fcf, #3465a4)
            .label
                color: white
                text-shadow: 0 1px 1px #729fcf, 0 -1px 1px #3465a4
    ul.oe_form_status_clickable
        li
            cursor: pointer
            &:hover
                @include vertical-gradient(darken(#fcfcfc, 8%), darken(#dedede, 8%))
                .label
                    text-shadow: 0 -1px 1px #fcfcfc, 0 1px 1px #dedede
                .arrow span
                    @include vertical-gradient(darken(#fcfcfc, 8%), darken(#dedede, 8%))
            .label
                color: $link-color
        li.oe_active
            &:hover
                @include vertical-gradient(darken(#729fcf, 10%), darken(#3465a4, 10%))
                .label
                    text-shadow: 0 -1px 1px #729fcf, 0 1px 1px #3465a4
                .arrow span
                    @include skew-gradient(darken(#729fcf, 10%), darken(#3465a4, 10%))
    // }}}
    // FormView.one2many {{{
    .oe_form .oe_form_field_one2many > .oe_view_manager
        .oe_list_pager_single_page
            display: none
    .oe_form_field_one2many,.oe_form_field_many2many
        // TODO: oe_form_field_one2many_list?
        > .oe_view_manager
            .oe_list_pager_single_page
                display: none !important
            .oe_view_manager_view_list
                min-height: 132px

        .oe_form_field_one2many_list_row_add
            font-weight: bold
        .oe_list_content
            > thead
                border-bottom: 1px
            > tbody
                tr:nth-child(odd)
                    background: transparent
        .oe_list .oe_list_edit_row_save
            background: url(/web/static/src/img/iconset-b-remove.png) 50% 50% no-repeat
            &:before
                visibility: hidden

        &> .oe_view_manager
            .oe_header_row_top
                display: none
            .oe_view_manager_header2
                td
                    padding: 0px 8px
                    line-height: 16px
                    .oe_i
                        font-size: 13px
                    .oe_pager_group
                        height: auto
                        line-height: 16px
                        li
                            height: auto
                            line-height: 16px
        .oe_list_buttons.oe_editing .oe_list_save
            // keep "save row" button hidden in o2m
            visibility: hidden
    .oe_form_editable
        .oe_list_editable
            .oe_list_content
                td.oe_required
                    background-color: #d2d2ff
                td.oe_readonly
                    background-color: #eee

    $row-height: 27px
    .oe_list_editable .oe_list_content td.oe_list_field_cell
        padding: 4px 6px 3px
    .oe_list.oe_list_editable.oe_editing
        .oe_edition .oe_list_field_cell:not(.oe_readonly)
            *
                visibility: hidden
            color: transparent
            text-shadow: none
        .oe_m2o_drop_down_button
            top: 5px
        .oe_m2o_cm_button
            line-height: 19px
        .oe_input_icon
            margin-top: 5px
        .oe_form_field
            min-width: 0
            max-width: none
            input, textarea
                height: $row-height
                @include radius(0)
                border: 1px solid #aaf
                margin: 0
            input, textarea, select
                min-width: 0
            &.oe_form_field_float,&.oe_form_view_integer
                input
                    text-align: right
                    width: 100% !important
            &.oe_form_field_datetime,&.oe_form_field_date
                input.oe_datepicker_master
                    width: 100% !important
    .oe_list_group_name
        white-space: nowrap
    // }}}
    // FormView.many2many {{{
    .oe_form .oe_form_field_many2many > .oe_list
        .oe_list_pager_single_page
            display: none
    // }}}
    // ListView {{{
    .oe_list_buttons
        .oe_alternative
            visibility: hidden
        .oe_list_save, .oe_list_discard
            display: none
        &.oe_editing
            .oe_list_add
                display: none
            .oe_list_save
                display: inline-block
            .oe_list_discard
                display: inline
            .oe_alternative
                visibility: visible

    .oe_list
        &.oe_cannot_edit
            .oe_list_header_handle, .oe_list_field_handle
                display: none !important
                padding: 0 !important
        &.oe_cannot_delete
            .oe_list_record_delete
                display: none !important

        .oe_form
            .oe_form_nosheet
                margin: 0 // FIXME: either class or border should not be by default
                padding: 0
                border: none
            .oe_form_field
                width: auto
                position: absolute
                margin: 0 !important // dammit
                padding: 0
            .oe_form_field_boolean
                // use padding similar to actual cell to correctly position the
                // checkbox
                padding: 1px 6px 3px
        .oe_list_content .oe_group_header
            @include vertical-gradient(#fcfcfc, #dedede)

    .oe_list_content
        width: 100%
        td:first-child, th:first-child
            &:after
                border-width: 0
        td.oe_number
            text-align: right !important
            max-width: 100px
        td.oe_list_field_date, th.oe_list_header_date
            min-width: 6em
        > thead
            border-bottom: 2px solid #cacaca
            background: #eee
            vertical-align: top
        td, th
            padding: 3px 6px
            line-height: 18px
        th.oe_sortable, th.oe_sortable div
            cursor: pointer
        th.oe_sortable div
            position: relative
        th.oe_sortable div:after
            position: absolute
            right: 6px
            content: ""
            margin-top: 7px
            border-width: 0 4px 4px
            border-style: solid
            border-color: #000 transparent
            visibility: hidden
        th.sortup div:after
            visibility: visible
            @include opacity(0.6)
        th.sortdown div:after
            border-bottom: none
            border-left: 4px solid transparent
            border-right: 4px solid transparent
            border-top: 4px solid #000
            visibility: visible
            @include box-shadow(none)
            @include opacity(0.6)
        > tbody
            cursor: pointer
            > tr
                height: $row-height
                border-top: 1px solid #ddd
                > td.oe_list_field_cell
                    padding: 3px 6px
                    white-space: pre-line
                > td, > th
                    > button
                        border: none
                        background: transparent
                        padding: 0
                        @include box-shadow(none)
                > td.oe_list_checkbox:first-child, th.oe_list_checkbox:first-child
                    width: 17px
                    &:after
                        border-width: 0
                > td.oe_list_field_boolean input
                    @include opacity()
            > tr:nth-child(odd)
                background-color: #f0f0fa
                @include vertical-gradient(#f0f0fa, #eeeef6)

        > tfoot
            border-top: 2px solid #cacaca
            border-bottom: 1px solid #cacaca
            background: #eee
            font-weight: bold


        .numeric
            text-align: right
            width: 82px
            input
                text-align: right
        th.oe_list_header_handle
            font-size: 1px
            overflow: hidden
            text-indent: -9001px
        td.oe_list_field_handle
            width: 1em
            padding: 0 !important
            cursor: ns-resize
            .oe_list_handle
                @include text-to-entypo-icon("}",#E0E0E0,18px)
                margin-right: 7px
        .oe_list_field_progressbar progress
            width: 100%
    // }}}
    // Tree view {{{
    .tree_header
        background-color: #f0f0f0
        border-bottom: 1px solid #cacaca
        color: #4c4c4c
        padding: 5px
        height: 25px
        button
            float: right
            height: 27px
            margin-right: 5px
    .oe-treeview-table
        width: 100%
        background-color: white
        border-spacing: 0
        color: #4c4c4c
        th
            padding: 10px
            font-weight: bold
            background-color: #f0f0f0
            border-bottom: 2px solid #cacaca

        td
            cursor: pointer
            vertical-align: middle
            text-align: left
            vertical-align: middle
            height: 20px
            padding-left: 4px
            padding-right: 4px
            border-right: 1px solid #e7e7e7

        td.oe_number
            text-align: right !important
        tr
            border-bottom: 1px solid #d6d6d6
            &:hover
                background-color: #e7e7e7
        span
            font-size: 90%
            font-weight: normal
            white-space: nowrap
            display: block
        .treeview-tr.oe-treeview-first
            background: transparent url(/web/static/src/img/expand.gif) 0 50% no-repeat
        .oe_open .treeview-tr.oe-treeview-first
            background-image: url(/web/static/src/img/collapse.gif)
        .treeview-tr.oe-treeview-first span, .treeview-td.oe-treeview-first span
            margin-left: 16px
    // }}}
    // Debugging stuff {{{
    .oe_layout_debugging
        .oe_form_group
            outline: 2px dashed green
        .oe_form_group_cell
            outline: 1px solid blue
        .oe_form_group:hover, .oe_form_group_cell:hover
            outline-color: red
        .oe_form_group_row_incomplete > td:last-child:after
            content: "[Incomplete Row]"
            background: red
            padding: 2px
            font-weight: bold
            color: white
            float: right
        .oe_form_group_row_incomplete.oe_form_group_row_newline > td:last-child:after
            content: "[newline]"
    .oe_debug_view
        float: left
    .oe_debug_view_log
        font-size: 95%
    .oe_debug_view_log label
        display: block
        width: 49%
        text-align: right
        float: left
        font-weight: bold
        color: #009
    .oe_debug_view_log span
        display: block
        width: 49%
        float: right
        color: #333
    // }}}
// Kitten Mode {{{
.kitten-mode-activated
    background-image: url(http://placekitten.com/g/1365/769)
    background-size: cover
    background-attachment: fixed
    >*
        opacity: 0.70
// }}}

// jQueryUI top level {{{
// The jQuery-ui overlay and Autocomplete are outside the .openerp div, please don't add indentation !!!
div.ui-widget-overlay
    background: black
    @include opacity(0.3)
// TODO: I think only the overlay is problematic, the other top level widgets should use $.fn.openerpClass()
//       eg: $el.autocomplete().openerpClass();
.ui-widget
    font-family: "Lucida Grande", Helvetica, Verdana, Arial, sans-serif
    color: #4c4c4c
    font-size: 13px

.ui-menu
    padding: 2px 0
    @include box-shadow(0 1px 4px rgba(0,0,0,0.3))
    margin-top: 4px
    border: 1px solid $tag-border
    .ui-menu-item
        width: 100%
        padding: 0
        a
            padding: 1px 16px
        a.ui-corner-all
            @include radius(0)
        a.ui-state-active
            background: #f0f0fa
    .ui-menu-item a.ui-state-hover, .ui-menu-item a.ui-state-active
        background: $tag-bg-dark
        //color: #4c4c4c
        //@include vertical-gradient(#f0f0fa, #eeeef6)

.ui-corner-all
    @include radius(3px)
// }}}

<<<<<<< HEAD
.resolution table
    width: 100%
    line-height: 20px
    td
        valign: middle
=======
.resolution
    width: 350px
    background-color: white
    margin-bottom: 15px
    margin-left: 5px
    position: relative
    z-index: 10
    .res
        display: table
        width: 100%

div.res
    border: 1px solid

.resolution .res > div:not(.simtext)
    border-bottom: 1px solid
    height: 70px
    clear: both

.res .simtext
    border-bottom: 0px
    padding: 5px
    height: auto

.simtext span
    font-size: 8px
    color: grey

.resolution .res div div
    display: inline
    position: absolute
    padding-top: 30px
    padding-left: 10px

.res
    img
        width: 150px
        height: 40px
        padding-top: 20px
        padding-left: 5px
    span a
        font-size: 10px
        padding-right: 5px
>>>>>>> e17c6b40

@media print
    .openerp
        .oe_header_row, ul.oe_header, div.oe_mail_thread_action, .oe_mail_recthread_actions, .oe_button_box, .oe_form button, button.oe_invite, .oe_form header, .openerp .oe_notebook > li.ui-state-default, .oe_topbar, .oe_leftbar, .oe_loading
            // We use !important here because jQuery adds @style = display: block on elements when using $.fn.show()
            display: none !important
        .oe_list_content
            button, input[type=checkbox]
                visibility: hidden
        .tree_header button, .oe_mail .oe_mail_thread_msg .oe_mail_unread, .oe_mail_fetch_more, .oe_m2o_drop_down_button img, .oe_form_field_one2many_list_row_add
            visibility: hidden
        a
            &.oe_m2o_cm_button, &.oe_e
                visibility: hidden
        .oe_form
            .oe_form_field_date img, .oe_form_field_datetime img
                visibility: hidden
        .oe_notebook > li.ui-tabs-selected
            display: block
        .oe_application
            .oe_form_sheet, .oe_form_sheetbg
                border: 0px !important
                box-shadow: 0px 0px 0px
        .oe_view_manager_current > .oe_view_manager_header
            border: 0px !important
            box-shadow: 0px 0px 0px
        text-shadow: none
        .text-core .text-wrap .text-arrow
            background: none
        .openerp div.oe_mail_wall
            overflow: hidden !important
// }}}

// au BufWritePost,FileWritePost *.sass :!sass --style expanded --line-numbers <afile> > "%:p:r.css"
// vim:tabstop=4:shiftwidth=4:softtabstop=4:fdm=marker:<|MERGE_RESOLUTION|>--- conflicted
+++ resolved
@@ -432,18 +432,10 @@
     .oe_image_medium > img
         max-width: 180px
         max-height: 180px
-<<<<<<< HEAD
     .oe_form_buttons
         [accesskey] > p
             display: inline
         .accessactive
-=======
-    .oe_view_manager_current
-        a.accessactive
-            display: inline-block
-            text-decoration: none
-        .accessactive:first-letter
->>>>>>> e17c6b40
             text-decoration: underline
             text-shadow: 0 1px 1px rgba(0, 0, 0, 0.2)
             font-weight: bold
@@ -2408,13 +2400,6 @@
     @include radius(3px)
 // }}}
 
-<<<<<<< HEAD
-.resolution table
-    width: 100%
-    line-height: 20px
-    td
-        valign: middle
-=======
 .resolution
     width: 350px
     background-color: white
@@ -2458,7 +2443,6 @@
     span a
         font-size: 10px
         padding-right: 5px
->>>>>>> e17c6b40
 
 @media print
     .openerp
