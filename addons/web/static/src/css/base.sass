
// Variables {{{
$colour4: #8a89ba
//$colour4: #d14836
// }}}
// Mixins {{{
@mixin vertical-gradient($startColor: #555, $endColor: #333)
    background-color: $startColor
    background-image: -webkit-gradient(linear, left top, left bottom, from($startColor), to($endColor)) /* Saf4+, Chrome */
    background-image: -webkit-linear-gradient(top, $startColor, $endColor) /* Chrome 10+, Saf5.1+, iOS 5+ */
    background-image:    -moz-linear-gradient(top, $startColor, $endColor) /* FF3.6 */
    background-image:     -ms-linear-gradient(top, $startColor, $endColor) /* IE10 */
    background-image:      -o-linear-gradient(top, $startColor, $endColor) /* Opera 11.10+ */
    background-image:         linear-gradient(to bottom, $startColor, $endColor)


@mixin radial-gradient($gradient)
    background-position: center center
    background-image: -webkit-radial-gradient(circle, $gradient)
    background-image: -moz-radial-gradient($gradient)
    background-image: -ms-radial-gradient($gradient)
    background-image: radial-gradient($gradient)

@mixin radius($radius: 5px)
    -moz-border-radius: $radius
    -webkit-border-radius: $radius
    border-radius: $radius

@mixin box-shadow($bsval: 0px 1px 4px #777)
    -moz-box-shadow: $bsval
    -webkit-box-shadow: $bsval
    -box-shadow: $bsval

@mixin transition($transval: (border linear 0.2s, box-shadow linear 0.2s))
    -webkit-transition: $transval
    -moz-transition: $transval
    -ms-transition: $transval
    -o-transition: $transval
    transition: $transval

@mixin opacity($opacity: .5)
    filter: alpha(opacity=$opacity * 100)
    opacity: $opacity

@mixin background-clip($clip: padding-box)
    -webkit-background-clip: $clip
    -moz-background-clip: $clip
    background-clip: $clip
// }}}

.openerp2
    // Global style {{{
    padding: 0
    margin: 0
    font-family: "Lucida Grande", Helvetica, Verdana, Arial, sans-serif
    color: #4c4c4c
    font-size: 13px
    background: white
    position: relative

    a
        text-decoration: none

    // buttons
    a.button:link, a.button:visited, button, input[type='submit']
        display: inline-block
        border: 1px solid #ababab
        color: #404040
        margin: 0
        padding: 4px 12px
        font-size: 13px
        text-align: center
        @include vertical-gradient(#efefef, #d8d8d8)
        @include radius(3px)
        @include box-shadow((0 1px 2px rgba(0, 0, 0, .1), 0 1px 1px rgba(255, 255, 255, .8) inset))
        text-shadow: 0 1px 1px rgba(255, 255, 255, .5)
        -webkit-font-smoothing: antialiased
        outline: none

    a.button:hover, button:hover, input[type='submit']:hover
        @include vertical-gradient(#f6f6f6, #e3e3e3)
        cursor: pointer

    a.button:focus, button:focus, input[type='submit']:focus
        border: 1px solid #80bfff
        @include vertical-gradient(#f6f6f6, #e3e3e3)
        @include box-shadow((0 0 3px #80bfff, 0 1px 1px rgba(255, 255, 255, .8) inset))

    a.button:active, a.button.active, button:active, button.active, input[type='submit']:active, input[type='submit'].active
        background: #e3e3e3
        background: -moz-linear-gradient(top, #e3e3e3, #f6f6f6) #1b468f
        background: -webkit-gradient(linear, left top, left bottom, from(#e3e3e3), to(#f6f6f6)) #1b468f
        background: linear-gradient(top, #e3e3e3, #f6f6f6) #1b468f
        @include box-shadow(none)

    a.button.disabled, button:disabled, input[type='submit']:disabled
        background: #efefef !important
        border: 1px solid #d1d1d1 !important
        @include box-shadow(none !important)
        color: #aaa !important
        cursor: default
        text-shadow: 0 1px 1px #fff !important

    button.primary
        color: white
        @include vertical-gradient(#dc5f59, #b33630)
        @include box-shadow(none)

    button.primary:hover
        @include vertical-gradient(lighten(#dc5f59, 3%), lighten(#b33630, 3%))
        @include box-shadow(0 0 1px rgba(0,0,0,0.2))

    button.primary:active
        @include vertical-gradient(#b33630, #dc5f59)
        @include box-shadow(none)

    button.following
        color: white
        width: 90px
        @include vertical-gradient($colour4, darken($colour4, 3%))

    button.unfollow
        display: none
        color: white
        width: 90px
        @include vertical-gradient(#dc5f59, #b33630)

    // Tag reset {{{
    table
        padding: 0
        font-size: 13px
        border-collapse: collapse
    thead
        font-weight: bold
        background-color: #f0f0f0
        th
            border-right: 1px dotted #afafb6
            &:last-child
                border-right: none
    th, td
        padding: 0
        line-height: 18px
        text-align: left
    th
        font-weight: bold
        vertical-align: middle

    td
        vertical-align: top

    .zebra tbody tr:nth-child(odd) td
        background-color: #f0f0fa
        @include vertical-gradient(#f0f0fa, #eeeef6)

    .zebra tbody tr:hover td
        @include vertical-gradient(#eee, #dedede)

    .numeric
        text-align: right
        width: 82px
        input
            text-align: right
    ul, li
        margin: 0
        padding: 0
    
    li
        list-style-type: none
    // }}}

    
    // }}}
    // Generic classes {{{
    .oe_left
        float: left
    .oe_right
        float: right
    .oe_clear
        clear: both
    // }}}
    // Fullscreen mode {{{
    .oe_content_full_screen
        .oe_application
            top: 0
            left: 0
        .topbar, .leftbar
            display: none
    // }}}
    // Webclient {{{
    .oe_webclient
        width: 100%
        height: 100%
    // }}}
    // Topbar {{{
    .oe_topbar
        width: 100%
        height: 31px
        border-top: solid 1px #d3d3d3
        border-bottom: solid 1px black
        @include vertical-gradient(#646060, #262626)

        .oe_systray
            float: right
        .oe_systray > div
            float: left
            padding: 0 4px 0 4px

        .oe_topbar_item
            li
                float: left
                a
                    display: block
                    padding: 5px 10px 7px
                    line-height: 20px
                    height: 20px
                    color: #eee
                    vertical-align: top
                    text-shadow: 0 1px 1px rgba(0,0,0,0.2)
                    &:hover
                        background: #303030
                        color: white
                        @include box-shadow(0 1px 2px rgba(255,255,255,0.3) inset)
            .oe_active
                background: #303030
                font-weight: bold
                color: white
                @include box-shadow(0 1px 2px rgba(255,255,255,0.3) inset)

        .oe_topbar_avatar
            width: 24px
            height: 24px
            margin: -2px 2px 0 0
            @include radius(4px)
        .oe_topbar_avatar
            vertical-align: top
        .oe_dropdown_toggle:after
            width: 0
            height: 0
            display: inline-block
            content: "&darr"
            text-indent: -99999px
            vertical-align: top
            margin-top: 8px
            margin-left: 4px
            border-left: 4px solid transparent
            border-right: 4px solid transparent
            border-top: 4px solid white
            @include opacity(0.5)
    // }}}
    // TopBarUserMenu {{{
    .oe_user_menu
        float: right
        padding: 0
        margin: 0
        li
            list-style-type: none
            float: left
        .oe_dropdown
            position: relative
        .oe_dropdown_options
            float: left
            background: #333
            background: rgba(37,37,37,0.9)
            display: none
            position: absolute
            top: 32px
            right: -1px
            border: 0
            z-index: 900
            margin-left: 0
            margin-right: 0
            padding: 6px 0
            zoom: 1
            border-color: #999
            border-color: rgba(0, 0, 0, 0.2)
            border-style: solid
            border-width: 0 1px 1px
            @include radius(0 0 6px 6px)
            @include box-shadow(0 1px 4px rgba(0,0,0,0.3))
            @include background-clip()
            li
                float: none
                display: block
                background-color: none
                a
                    display: block
                    padding: 4px 15px
                    clear: both
                    font-weight: normal
                    line-height: 18px
                    color: #eee
                    &:hover
                        @include vertical-gradient(#292929, #191919)
                        @include box-shadow(none)
    // }}}
    // Leftbar {{{
    .oe_leftbar
        width: 220px
        background: #f0eeee
        border-right: 1px solid #afafb6
        text-shadow: 0 1px 1px white
    a.oe_logo
        width: 220px
        display: block
        text-align: center
        height: 70px
        line-height: 70px
        img
            height: 40px
            width: 157px
            margin: 14px 0
    .oe_footer
        position: fixed
        bottom: 0
        padding: 4px 0
        background: #f0eeee
        width: 220px
        text-align: center
        a
            font-weight: 800
            font-family: serif
            font-size: 16px
            color: black
            span
                color: #c81010
                font-style: italic
    // }}}
    // Menu {{{
    .oe_menu
        float: left
        padding: 0
        margin: 0
        li
            float: left
        a
            display: block
            padding: 5px 10px 7px
            line-height: 20px
            height: 20px
            color: #eee
            vertical-align: top
            text-shadow: 0 1px 1px rgba(0,0,0,0.2)
            &:hover
                background: #303030
                color: white
                @include box-shadow(0 1px 2px rgba(255,255,255,0.3) inset)
        .oe_active
            background: #303030
            font-weight: bold
            color: white
            @include box-shadow(0 1px 2px rgba(255,255,255,0.3) inset)
    .oe_menu_more_container
        position: relative
        .oe_menu_more
            position: absolute
            padding: 0
            background-color: #646060
            z-index: 1
            border: 1px solid black
            border-bottom-left-radius: 5px
            border-bottom-right-radius: 5px
            li
                float: none
                a
                    white-space: nowrap
    .oe_secondary_menu_section
        font-weight: bold
        margin-left: 8px
        color: $colour4
    .oe_secondary_submenu
        padding: 2px 0 8px 0
        margin: 0
        width: 100%
        display: inline-block
        li
            position: relative
            padding: 1px 0 1px 16px
            a
                display: block
                color: #4c4c4c
                padding: 2px 4px 2px 0
            .oe_menu_label
                position: absolute
                top: 1px
                right: 1px
                font-size: 10px
                background: $colour4
                color: white
                padding: 2px 4px
                margin: 1px 6px 0 0
                border: 1px solid lightGray
                text-shadow: 0 1px 1px rgba(0,0,0,0.2)
                @include radius(4px)
                @include box-shadow(inset 0 1px 1px rgba(0, 0, 0, 0.2))
        .oe_active
            background: $colour4
            border-top: 1px solid lightGray
            border-bottom: 1px solid lightGray
            text-shadow: 0 1px 1px rgba(0,0,0,0.2)
            @include box-shadow(inset 0 1px 1px rgba(0, 0, 0, 0.2))
            a
                color: white
            .oe_menu_label
                background: #eee
                color: $colour4
                text-shadow: 0 1px 1px white
                @include box-shadow(0 1px 1px rgba(0, 0, 0, 0.2))
        .oe_menu_toggler:before
            width: 0
            height: 0
            display: inline-block
            content: "&darr"
            text-indent: -99999px
            vertical-align: top
            margin-left: -8px
            margin-top: 4px
            margin-right: 4px
            border-top: 4px solid transparent
            border-bottom: 4px solid transparent
            border-left: 4px solid #4c4c4c
            @include opacity(0.5)
        .oe_menu_opened:before
            margin-top: 6px
            margin-left: -12px
            margin-right: 4px
            border-left: 4px solid transparent
            border-right: 4px solid transparent
            border-top: 4px solid #4c4c4c
    // }}}
    // Main {{{
    .oe_main
        width: 100%
        height: 100%
        border-spacing: 0px
    // }}}
    // Application to rename into action {{{
    .oe_application
        width: 100%
        a
            color: $colour4
            &:hover
                text-decoration: underline
    // }}}
    // FormView Layout {{{
    .oe_form
        label
            font-weight: bold
    .oe_form_topbar
        border-bottom: 1px solid #cacaca
        @include vertical-gradient(#fcfcfc, #dedede)
        padding: 0 8px
        line-height: 30px 
        button
            font-size: 12px 
            height: 24px 
            line-height: 24px 
            vertical-align: top
            padding: 0 10px 
            margin: 3px 0
            span.i
                line-height: 20px 
                height: 24px 
        ul
            height: 30px
            padding: 0
            margin: 0
            text-shadow: 0 1px 1px white
            border-left: 1px solid #cacaca
            border-right: 1px solid #cacaca
            li   
                padding: 0
                margin: 0
                float: left 
                vertical-align: top
                border-right: 1px solid #cacaca
                height: 30px 
                padding: 0 12px 
                &:first-child
                    border-left: 1px solid #cacaca
                a    
                    color: #4c4c4c
                    &:hover
                        color: black
        .oe_form_steps
            img  
                margin: 0 8px
                vertical-align: top
            li   
                border-right: none 
                padding: 0
                &:first-child
                    margin-left: 12px 
                    border-left: none 
                &:last-child
                    margin-right: 12px 
        .oe_form_steps_active
            font-weight: bold 
            color: #b33630
    .oe_form_sheetbg
        background: url(/web/static/src/img/form_sheetbg.png)
        padding: 8px
        border-bottom: 1px solid #ddd 
    .oe_form_sheet_width
        min-width: 650px
        max-width: 880px
        margin: 0 auto
    .oe_form_sheet
        padding-top: 8px
        background: white
        min-height: 420px
        border: 1px solid #afafb6
        @include box-shadow(0 0 10px rgba(0,0,0,0.3))
        //.avatar
        //    max-height: 52px
        //.contacts
        //    li
        //        float: left
        //        width: 33%
        //        margin-bottom: 4px
        //    .avatar
        //        height: 40px
        //        width: 40px
        //        border: 1px solid
        //        border-color: #e5e5e5 #dbdbdb #d2d2d2
        //    .data
        //        padding: 2px
        //        line-height: 18px
    .oe_form_header
        padding: 4px 16px
    .oe_form_group_cell
        line-height: 18px
        .oe_form_button
            width: 100%
            white-space: nowrap
    .oe_layout_debugging
        .oe_form_group
            border: 2px dashed red
        .oe_form_group_cell
            border: 1px solid blue
            padding-bottom: 1em
        .oe_layout_debug_cell
            color: white
            background: #696
            font-size: 80%
            text-align: center
        .oe_layout_debug_cell
            display: block
    .oe_layout_debug_cell
        display: none
    // }}}

    // FormView Widgets {{{
    .oe_form_label_help[for], .oe_form_label[for]
        white-space: nowrap
    // }}}

    // FormView Notebook {{{
    .oe_form_notebook
        margin: 8px 0
        padding: 0 8px
        list-style: none
        zoom: 1
    .oe_form_notebook:before, .oe_form_notebook:after
        display: table
        content: ""
        zoom: 1
    .oe_form_notebook:after
        clear: both
    .oe_form_notebook > li
        float: left
    .oe_form_notebook > li > a
        display: block
        color: #4c4c4c
    .oe_form_notebook
        border-color: #ddd
        border-style: solid
        border-width: 0 0 1px
    .oe_form_notebook > li
        position: relative
        margin-bottom: -1px
    .oe_form_notebook > li > a
        padding: 0 12px
        margin-right: 2px
        line-height: 30px
        border: 1px solid transparent
        @include radius(4px 4px 0 0)
    .oe_form_notebook > li > a:hover
        text-decoration: none
        background-color: #eee
        border-color: #eee #eee #ddd
    .oe_form_notebook > li.ui-state-active > a, .oe_form_notebook > li.ui-state-active > a:hover
        background-color: #ffffff
        border: 1px solid #ddd
        border-bottom-color: transparent
        cursor: default
    .ui-tabs-hide
        display: none


    .oe_form_dropdown_section
        position: relative
        display: inline-block
        margin-right: 4px

    .oe_dropdown_toggle:after
        width: 0
        height: 0
        display: inline-block
        content: "&darr"
        text-indent: -99999px
        vertical-align: top
        border-left: 4px solid transparent
        border-right: 4px solid transparent
        border-top: 4px solid white
        @include opacity(0.5)

        margin-top: 7px
        margin-left: 6px
        border-top-color: #404040

    .oe_dropdown_menu
        display: none
        position: absolute
        top: 28px
        left: 0px
        padding: 8px
        border: 1px solid #afafb6
        width: 120px
        overflow-x: hidden
        z-index: 900
        background: white
        @include radius(3px)
        @include box-shadow(0 1px 4px rgba(0,0,0,0.3))
        li
            list-style-type: none
            float: none
            display: block
            background-color: none
            a
                display: block
                padding: 3px 6px
                clear: both
                font-weight: normal
                line-height: 14px
                color: #4c4c4c
                text-decoration: none
                &:hover
                    text-decoration: none
                    @include vertical-gradient(#f0f0fa, #eeeef6)
                    @include box-shadow(none)

    // }}}
    // Kanban view {{{
    .oe_kanban_group_title
        margin: 1px 1px 4px
        font-size: 15px
        font-weight: bold
        text-shadow: 0 1px 0 white
    .oe_kanban_column, .oe_kanban_group_header
        width: 240px
        vertical-align: top
        padding: 6px 7px 6px 6px
        background: #f0eeee
        border-left: 1px solid #f0f8f8
        border-right: 1px solid #b9b9b9
    .oe_kanban_record
        position: relative
        display: block
        min-height: 50px
        background: white
        border: 1px solid #d8d8d8
        border-bottom-color: #b9b9b9
        padding: 6px
        margin: 6px 0
        display: block
        @include radius(4px)
        &:last-child
            margin-bottom: 0
        &:hover
            @include box-shadow(0 0 3px rgba(0,0,0,0.6))
        .oe_kanban_title
            font-weight: bold
            margin: 2px 4px
    .oe_kanban_gravatar
        width: 20px
        height: 20px
        @include radius(3px)
        @include box-shadow(0 1px 2px rgba(0,0,0,0.2))
    // }}}
<<<<<<< HEAD
=======

    // Application to rename into action {{{
    .oe_application
        a
            color: $colour4
            &:hover
                text-decoration: underline
    // }}}
>>>>>>> 037793e8

// Transitional overrides for old styles {{{
.openerp
    .oe_form_field_many2one
        td:first-child
            position: relative
        span.oe-m2o-drop-down-button
            position: absolute
            top: 3px
            right: 2px
// }}}

// au BufWritePost,FileWritePost *.sass :!sass --style expanded --line-numbers <afile> > "%:p:r.css"
// vim:tabstop=4:shiftwidth=4:softtabstop=4:fdm=marker:
<|MERGE_RESOLUTION|>--- conflicted
+++ resolved
@@ -596,6 +596,7 @@
     .ui-tabs-hide
         display: none
 
+    // FormView Dropdown {{{
 
     .oe_form_dropdown_section
         position: relative
@@ -687,8 +688,6 @@
         @include radius(3px)
         @include box-shadow(0 1px 2px rgba(0,0,0,0.2))
     // }}}
-<<<<<<< HEAD
-=======
 
     // Application to rename into action {{{
     .oe_application
@@ -697,7 +696,6 @@
             &:hover
                 text-decoration: underline
     // }}}
->>>>>>> 037793e8
 
 // Transitional overrides for old styles {{{
 .openerp
