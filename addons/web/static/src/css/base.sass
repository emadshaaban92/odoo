--- conflicted
+++ resolved
@@ -437,11 +437,7 @@
     .oe_image_medium > img
         max-width: 180px
         max-height: 180px
-<<<<<<< HEAD
-    .openerp .oe_view_manager_current
-=======
     .oe_view_manager_current
->>>>>>> a5cb0866
         a.accessactive
             display: inline-block
             text-decoration: none
