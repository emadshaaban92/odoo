<?xml version="1.0" encoding="UTF-8"?>
<!-- vim:fdl=1:
-->
<templates id="template" xml:space="preserve">
<t t-name="EmptyComponent">
    <div></div>
</t>
<t t-name="Loading">
    <div class="oe_loading">
        Loading...
    </div>
</t>
<t t-name="Notification">
    <div class="oe_notification" t-translation="off">
        <div id="oe_notification_default">
            <a class="ui-notify-cross ui-notify-close" href="#">x</a>
            <h1>#{title}</h1>
            <p>#{text}</p>
        </div>
        <div id="oe_notification_alert" class="ui-state-error">
            <a class="ui-notify-cross ui-notify-close" href="#">x</a>
            <span style="float:left; margin:2px 5px 0 0;" class="ui-icon ui-icon-alert"></span>
            <h1>#{title}</h1>
            <p>#{text}</p>
        </div>
    </div>
</t>

<t t-name="CrashManager.warning">
    <table cellspacing="0" cellpadding="0" border="0" class="oe-dialog-warning">
    <tr>
        <td><img t-att-src='_s + "/web/static/src/img/warning.png"' class="oe-dialog-icon"/></td>
        <td>
            <p>
                <t t-js="d">
                    var message = d.message ? d.message : d.error.data.fault_code;
                    d.html_error = context.engine.tools.html_escape(message)
                        .replace(/\n/g, '<br/>');
                </t>
                <t t-raw="html_error"/>
            </p>
        </td>
    </tr>
    </table>
</t>
<t t-name="CrashManager.error">
    <t t-if="!session.openerp_entreprise">
        <span>Your version of OpenERP is unsupported. Support &amp; maintenance services are available here: <a href="http://www.openerp.com/support-or-publisher-warranty-contract" target="_blank">OpenERP Entreprise</a>.</span>
    </t>
    <t t-if="session.openerp_entreprise">
        <div class="oe_error_send">
            <div>
                <div class="oe_centeralign"><b>OpenERP Enterprise Contract.</b></div>
                <div><br/>Your report will be sent to the OpenERP Enterprise team.<br/></div><br/>
                <div>
                    <label>Summary:</label><br/>
                    <input id="issuename" type="text" class="oe_fielddiv"/>
                </div><br/><br/>
                <div>
                    <label>Description:</label><br/>
                    <textarea id="explanation" rows="6"></textarea>
                </div><br/><br/>
                <div>
                    <label>What you did:</label><br/>
                    <textarea id="remark" rows="6" ></textarea>
                </div>
            </div>
        </div><br/>
    </t>
    <div class="oe_error_detail">
        <pre><t t-esc="error.message"/></pre>
        <hr/>
        <pre><t t-esc="error.data.debug"/></pre>
    </div>
</t>

<t t-name="Login">
    <div class="oe_login">
        <div class="oe_login_bottom"> </div>
        <div class="oe_login_error_message">Invalid username or password</div>
        <div class="oe_login_pane">
            <div class="oe_login_logo"><img src='/web/static/src/img/logo2.png'/></div>
            <form action="" method="post">
                <div class="oe_login_dbpane" >
                    Database:
                    <input name="db" t-att-value="widget.selected_db || ''"/>
                </div>
                <ul>
                    <li>Username</li>
                    <li><input type="text" name="login" t-att-value="widget.selected_login || ''" autofocus="autofocus"/></li>
                    <li>Password</li>
                    <li><input type="password" name="password" t-att-value="widget.selected_password || ''"/></li>
                    <li><button name="submit">Log in</button></li>
                </ul>
            </form>
            <div class="oe_login_footer">
                <a href="#" class="oe_login_manage_db">Manage Databases</a> |
                <a href="http://www.openerp.com">Powered by <span>OpenERP</span></a>
            </div>
        </div>
    </div>
</t>
<t t-name="Login.dblist">
    <select name="db">
        <t t-foreach="db_list" t-as="db">
            <t t-if="selected_db === db">
                <option t-att-value="db" selected="true">
                    <t t-esc="db"/></option>
            </t>
            <t t-if="selected_db !== db">
                <option t-att-value="db"><t t-esc="db"/></option>
            </t>
        </t>
    </select>
</t>

<t t-name="DatabaseManager">
    <div class="oe_database_manager">
        <div class="oe_database_manager_menu">
            <ul class="oe_form_notebook">
                <li><a href="#db_create">Create</a></li>
                <li><a href="#db_drop">Drop</a></li>
                <li><a href="#db_backup">Backup</a></li>
                <li><a href="#db_restore">Restore</a></li>
                <li><a href="#db_change_password">Password</a></li>
                <li><a id="back_to_login" href="#">Back to Login</a></li>
            </ul>
            <form id="db_create" name="create_db_form" class="oe_forms" method="POST">
                <table align="center" class="db_option_table">
                    <tr>
                        <th colspan="2" class="option_string"> CREATE DATABASE </th>
                    </tr>
                    <tr>
                        <td><label for="super_admin_pwd">Master password:</label></td>
                        <td><input type="password" name="super_admin_pwd" class="required" value="admin"/></td>
                    </tr>
                    <tr>
                        <td><label for="db_name">New database name:</label></td>
                        <td><input type="text" name="db_name" class="required" matches="^[a-zA-Z][a-zA-Z0-9_]+$"/></td>
                    </tr>
                    <tr>
                        <td><label for="demo_data">Load Demonstration data:</label></td>
                        <td><input type="checkbox" name="demo_data"/></td>
                    </tr>
                    <tr>
                        <td><label for="db_lang">Default language:</label></td>
                        <td>
                            <select name="db_lang" t-if="widget.lang_list">
                                <t t-foreach="widget.lang_list" t-as="lang">
                                    <option t-att-value="lang[0]" t-att-selected="lang[0] === 'en_US' ? 'selected' : undefined"><t t-esc="lang[1]"/></option>
                                </t>
                            </select>
                        </td>
                    </tr>
                    <tr>
                        <td><label for="create_admin_pwd">Admin password:</label></td>
                        <td><input type="password" name="create_admin_pwd" class="required"/></td>
                    </tr>
                    <tr>
                        <td><label for="create_confirm_pwd">Confirm password:</label></td>
                        <td><input type="password" name="create_confirm_pwd" class="required" equalTo="input[name=create_admin_pwd]"/></td>
                    </tr>
                    <tr>
                        <td colspan="2" align="right"><button class="oe_button">Create</button></td>
                    </tr>
                </table>
            </form>
            <form id="db_drop" name="drop_db_form" class="oe_forms" method="POST">
                <table align="center" class="db_option_table">
                    <tr>
                        <th colspan="2" class="option_string"> DROP DATABASE </th>
                    </tr>
                    <tr>
                        <td><label for="drop_db">Database:</label></td>
                        <td>
                            <select t-if="widget.db_list" name="drop_db" autofocus="autofocus">
                                <t t-foreach="widget.db_list" t-as="db">
                                    <option t-att-value="db"><t t-esc="db"/></option>
                                </t>
                            </select>
                            <input t-if="!widget.db_list" name="drop_db" class="required" type="text" autofocus="autofocus"/>
                        </td>
                    </tr>
                    <tr>
                        <td><label for="drop_password">Master Password:</label></td>
                        <td><input type="password" name="drop_pwd" class="required"/></td>
                    </tr>
                    <tr>
                        <td colspan="2" align="right"><button class="oe_button">Drop</button></td>
                    </tr>
                </table>
            </form>
            <form id="db_backup" name="backup_db_form" class="oe_forms" method="POST" target="backup-target" action="/web/database/backup">
                <input type="hidden" name="token"/>
                <table align="center" class="db_option_table">
                    <tr>
                        <th colspan="2" class="option_string"> BACKUP DATABASE </th>
                    </tr>
                    <tr>
                        <td><label for="backup_db">Database:</label></td>
                        <td>
                            <select t-if="widget.db_list" name="backup_db" autofocus="autofocus">
                                <t t-foreach="widget.db_list" t-as="db">
                                    <option t-att-value="db"><t t-esc="db"/></option>
                                </t>
                            </select>
                            <input t-if="!widget.db_list" name="backup_db" class="required" type="text" autofocus="autofocus"/>
                        </td>
                    </tr>
                    <tr>
                        <td><label for="backup_pwd">Master Password:</label></td>
                        <td><input type="password" name="backup_pwd" class="required"/></td>
                    </tr>
                    <tr>
                        <td colspan="2" align="right"><button class="oe_button">Backup</button></td>
                    </tr>
                </table>
            </form>
            <form id="db_restore" name="restore_db_form" class="oe_forms" method="POST">
                <table align="center" class="db_option_table">
                    <tr>
                        <th colspan="2" class="option_string"> RESTORE DATABASE </th>
                    </tr>
                    <tr>
                        <td><label for="restore_db">File:</label></td>
                        <td><input type="file" name="db_file" class="required" autofocus="autofocus"/></td>
                    </tr>
                    <tr>
                        <td><label for="restore_pwd">Master Password:</label></td>
                        <td><input type="password" name="restore_pwd" class="required"/></td>
                    </tr>
                    <tr>
                        <td><label for="new_db">New database name:</label></td>
                        <td><input type="text" name="new_db" class="required"/></td>
                    </tr>
                    <tr>
                        <td colspan="2" align="right"><button class="oe_button">Restore</button></td>
                    </tr>
                </table>
            </form>
            <form id="db_change_password" name="change_pwd_form" class="oe_forms" method="POST">
                <table align="center" class="db_option_table">
                    <tr>
                        <th colspan="2" class="option_string"> CHANGE MASTER PASSWORD </th>
                    </tr>
                    <tr>
                        <td><label for="old_pwd">Master password:</label></td>
                        <td><input type="password" name="old_pwd" class="required" minlength="1" autofocus="autofocus"/></td>
                    </tr>
                    <tr>
                        <td><label for="new_pwd">New master password:</label></td>
                        <td><input type="password" name="new_pwd" class="required" minlength="1"/></td>
                    </tr>
                    <tr>
                        <td><label for="confirm_pwd">Confirm new master password:</label></td>
                        <td><input type="password" name="confirm_pwd" class="required" equalTo="input[name=new_pwd]" minlength="1"/></td>
                    </tr>
                    <tr>
                        <td colspan="2" align="right"><button class="oe_button">Change Password</button></td>
                    </tr>
                </table>
            </form>
        </div>
    </div>
</t>

<t t-name="Menu">
    <ul class="oe_menu" t-if="widget.data">
        <li t-foreach="widget.data.data.children" t-as="menu">
            <t t-call="Menu.secondary.link"/>
        </li>
    </ul>
</t>
<t t-name="Menu.more">
    <li class="oe_menu_more_container">
        <a href="#" class="oe_menu_more_link oe_dropdown_toggle">More</a>
        <ul class="oe_menu_more" style="display: none;"/>
    </li>
</t>
<t t-name="Menu.secondary">
    <div t-foreach="widget.data.data.children" t-as="menu" style="display: none" class="oe_secondary_menu" t-att-data-menu-parent="menu.id">
        <t t-foreach="menu.children" t-as="menu">
            <div class="oe_secondary_menu_section">
                <t t-esc="menu.name"/>
                <!--
                    Shall the section be still clickable ?
                    <t t-call="Menu.secondary.link"/>
                -->
            </div>
            <t t-call="Menu.secondary.submenu"/>
        </t>
    </div>
</t>
<t t-name="Menu.secondary.submenu">
    <ul t-if="menu.children.length" class="oe_secondary_submenu">
        <li t-foreach="menu.children" t-as="menu">
            <t t-call="Menu.secondary.link"/>
            <!--<span class="oe_menu_label">8</span>-->
            <t t-call="Menu.secondary.submenu"/>
        </li>
    </ul>
</t>
<t t-name="Menu.secondary.link">
    <a t-attf-href="#menu_id=#{menu.id}&amp;action_id=#{menu.action ? menu.action.split(',')[1] : ''}"
        t-att-class="menu.children.length ? 'oe_menu_toggler' : 'oe_menu_leaf'"
        t-att-data-menu="menu.id"
        t-att-data-action-model="menu.action ? menu.action.split(',')[0] : ''"
        t-att-data-action-id="menu.action ? menu.action.split(',')[1] : ''">
        <t t-esc="menu.name"/>
        <t t-if="menu.needaction_enabled &amp;&amp; menu.needaction_counter">
            <div class="oe_menu_counter">
                <t t-esc="menu.needaction_counter"/>
            </div>
        </t>
    </a>
</t>

<t t-name="UserMenu">
    <ul class="oe_user_menu oe_topbar_item">
        <li class="oe_dropdown">
            <a href="#" class="oe_dropdown_toggle">
                <img class="oe_topbar_avatar" t-att-data-default-src="_s + '/web/static/src/img/user_menu_avatar.png'"/>
                <span class="oe_topbar_name"/>
            </a>
            <ul class="oe_dropdown_options">
                <li><a href="#" data-menu="about">About OpenERP</a></li>
<<<<<<< HEAD
                <li><a href="#" data-menu="settings">Preferences</a></li>
                <li><a href="#" data-menu="logout">Log out</a></li>
                <li><hr/></li>
=======
>>>>>>> f3a5f100
            </ul>
        </li>
    </ul>
</t>
<<<<<<< HEAD
<t t-name="UserMenu.shortcut">
    <li t-foreach="shortcuts" t-as="shortcut">
        <a href="#" data-menu="shortcut" t-att-data-id="shortcut.res_id" t-att-data-shortcut-id="shortcut.id">
            <t t-esc="shortcut.name"/>
        </a>
    </li>
</t>
<t t-name="UserMenu.about">
=======
<t t-name="About-Page">
>>>>>>> f3a5f100
    <div>
        <a class="oe_activate_debug_mode" href="?debug" style="float:right; font-size: 80%;">Activate the developper mode</a>
        <h1 style="margin:0;">OpenERP</h1>
        <h3 style="margin:15px 0;padding:0;">Version <t t-esc="version_info.version"/></h3>
        <p>
            Copyright © 2004-TODAY OpenERP SA. All Rights Reserved.<br />
            OpenERP is a trademark of the <a target="_blank" href="http://openerp.com/" style="text-decoration: underline;">OpenERP SA Company</a>.
        </p>
        <p>
            Licenced under the terms of <a target="_blank" href="http://www.gnu.org/licenses/agpl.html" style="text-decoration: underline;">GNU Affero General Public License</a>
        </p>
        <p>
            For more information visit <a target="_blank" href="http://openerp.com/" style="text-decoration: underline;">OpenERP.com</a>
        </p>
    </div>
</t>
<t t-name="UserMenu.password">
    <form name="change_password_form" class="oe_forms" method="POST">
        <table align="center">
            <tr>
                <td><label for="old_pwd">Old Password:</label></td>
                <td><input type="password" name="old_pwd"
                           minlength="1" autofocus="autofocus"/></td>
            </tr>
            <tr>
            <td><label for="new_password">New Password:</label></td>
            <td><input type="password" name="new_password"
                       minlength="1" autofocus="autofocus"/></td>
            </tr>
            <tr>
                <td><label for="confirm_pwd">Confirm Password:</label></td>
                <td><input type="password" name="confirm_pwd"
                             minlength="1"/></td>
            </tr>
            <tr>
                <td colspan="2" align="right"><button class="oe_button">Change Password</button></td>
            </tr>
        </table>
    </form>
</t>

<t t-name="WebClient">
    <table class="oe_webclient">
        <tr>
            <td colspan="2" class="oe_topbar">
                <div class="oe_menu_placeholder"/>
                <div class="oe_user_menu_placeholder"/>
                <div class="oe_systray"/>
            </td>
        </tr>
        <tr>
            <td class="oe_leftbar" valign="top">
                <a href="#" class="oe_logo"><img t-att-src='_s + "/web/static/src/img/logo.png"'/></a>
                <div class="oe_secondary_menus_container"/>
                <div class="oe_footer">
                    Powered by <a href="http://www.openerp.com"><span>Open</span>ERP</a>
                </div>
            </td>
            <td class="oe_application">
            </td>
        </tr>
    </table>
</t>

<t t-name="ViewManager">
    <div class="oe_view_manager">
        <table class="oe_view_manager_header2">
            <col width="33%"/>
            <col width="33%"/>
            <col width="34%"/>
            <tr>
                <td colspan="2">
                    <div class="oe_view_manager_header2_row1">
                        <h2 class="oe_view_title" t-if="widget.flags.display_title !== false">
                            <span class="oe_view_title_text"><t t-esc="widget.display_title()"/></span>
                        </h2>
                    </div>
                </td>
                <td>
                    <div class="oe_view_manager_header2_row1">
                        <div class="oe_view_manager_view_search" t-opentag="true"/>
                    </div>
                </td>
            </tr>
            <tr>
                <td>
                    <div class="oe_view_manager_header2_row2">
                        <div class="oe_view_manager_buttons"/>
                    </div>
                </td>
                <td>
                    <div class="oe_view_manager_header2_row2">
                        <div class="oe_view_manager_sidebar"/>
                    </div>
                </td>
                <td>
                    <div class="oe_view_manager_header2_row2">
                    <ul class="oe_view_manager_switch oe_button_group oe_right">
                        <t t-if="widget.views_src.length > 2" t-foreach="widget.views_src" t-as="view">
                          <li t-if="view.view_type != 'form'"><a t-attf-class="oe_vm_switch_#{view.view_type} oe_i" t-att-data-view-type="view.view_type" t-att-title="view.label || view.view_type">
                            </a></li>
                        </t>
                    </ul>
                    <div class="oe_view_manager_pager oe_right"/>
                    </div>
                </td>
            </tr>
        </table>
        <div class="oe_view_manager_body">
            <t t-foreach="widget.views_src" t-as="view">
                <div t-attf-class="oe_view_manager_view_#{view.view_type}"/>
            </t>
        </div>
    </div>
</t>
<t t-name="ViewManagerAction" t-extend="ViewManager">
<<<<<<< HEAD
    <t t-jquery="h2.oe_view_title" t-operation="prepend">
        <a t-if="widget.flags.display_title !== false" class="oe-shortcut-toggle" title="Add / Remove Shortcut..."
            href="javascript: void(0)"> </a>
    </t>
    <t t-jquery="h2.oe_view_title" t-operation="before">
=======
    <t t-jquery="h2.oe_view_title" t-operation="after">
>>>>>>> f3a5f100
        <select t-if="widget.session.debug" class="oe_debug_view"/>
    </t>
</t>
<t t-name="ViewManagerDebug">
    <option value="">Debug View#<t t-esc="view.fields_view.view_id"/></option>
    <option t-if="view_manager.active_view === 'form'" value="perm_read" data-views="form,page">View Log (perm_read)</option>
    <option t-if="view_manager.active_view === 'form'" value="toggle_layout_outline">Toggle Form Layout Outline</option>
    <option value="fields">View Fields</option>
    <option value="fvg">Fields View Get</option>
    <t t-if="view_manager.session.uid === 1">
        <option value="manage_views">Manage Views</option>
        <option value="edit" data-model="ir.ui.view" t-att-data-id="view.fields_view.view_id">Edit <t t-esc="_.str.capitalize(view.fields_view.type)"/>View</option>
        <option t-if="view_manager.searchview" value="edit" data-model="ir.ui.view" t-att-data-id="view_manager.searchview.view_id">Edit SearchView</option>
        <option t-if="view_manager.action" value="edit" t-att-data-model="view_manager.action.type" t-att-data-id="view_manager.action.id">Edit Action</option>
        <option value="edit_workflow">Edit Workflow</option>
    </t>
</t>
<t t-name="ViewManagerDebugViewLog">
    <div class="oe_debug_view_log">
        <label>ID:</label>
        <span><t t-esc="perm.id"/></span>

        <label>XML ID:</label>
        <span><t t-esc="perm.xmlid"/></span>

        <label>Creation User:</label>
        <span><t t-esc="format(perm.create_uid, { 'type' : 'many2one' }, '/')"/></span>

        <label>Creation Date:</label>
        <span><t t-esc="format(perm.create_date, { 'type' : 'datetime' }, '/')"/></span>

        <label>Latest Modification by:</label>
        <span><t t-esc="format(perm.write_uid, { 'type' : 'many2one' }, '/')"/></span>

        <label>Latest Modification Date:</label>
        <span><t t-esc="format(perm.write_date, { 'type' : 'datetime' }, '/')"/></span>
    </div>
</t>
<t t-name="ViewPager">
    <div class="oe_pager_value">
        <t t-raw="__content__"/>
    </div>
    <ul class="oe_pager_group">
        <!--
        <button class="oe_button oe_button_pager" type="button" data-pager-action="first">
            <img t-att-src='_s + "/web/static/src/img/pager_first.png"'/>
        </button>
        -->
        <li>
            <a class="oe_i" type="button" data-pager-action="previous">(</a>
        </li>
        <li>
            <a class="oe_i" type="button" data-pager-action="next">)</a>
        </li>
        <!--
        <button class="oe_button oe_button_pager" type="button" data-pager-action="last">
            <img t-att-src='_s + "/web/static/src/img/pager_last.png"'/>
        </button>
        -->
    </ul>
</t>

<t t-name="Sidebar">
    <div class="oe_sidebar">
        <t t-foreach="widget.sections" t-as="section">
            <div class="oe_form_dropdown_section">
                <button class="oe_dropdown_toggle"><t t-esc="section.label"/></button>
                <ul class="oe_dropdown_menu">
                    <li t-foreach="widget.items[section.name]" t-as="item" t-att-class="item.classname">
                        <a class="oe_sidebar_action_a" t-att-title="item.title" t-att-data-section="section.name" t-att-data-index="item_index" t-att-href="item.url" target="_blank">
                            <t t-raw="item.label"/>
                        </a>
                    </li>
                    <li t-if="section.name == 'files'" class="oe_sidebar_add" style="display:none;">
                        Input type file stuff
                    </li>
                </ul>
            </div>
        </t>
    </div>
</t>
<t t-name="Sidebar.attachments">
    <div class="oe-sidebar-attachments-toolbar">
        <div class="oe-binary-file-set" style="float: right">
            <form class="oe-binary-form" t-attf-target="#{element_id}_iframe"
                method="post" enctype="multipart/form-data" action="/web/binary/upload_attachment">
                <input type="hidden" name="session_id" t-att-value="session.session_id"/>
                <input type="hidden" name="callback" t-attf-value="#{element_id}_iframe"/>
                <input type="hidden" name="model" t-att-value="view.dataset.model"/>
                <input type="hidden" name="id" t-att-value="view.datarecord.id"/>
                <button class="oe_button" type="button">
                    <img t-att-src='_s + "/web/static/src/img/throbber.gif"' width="16" height="16" style="display: none"/>
                    <span>Add</span>
                </button>
                <input type="file" class="oe-binary-file" name="ufile" title="Add attachment"
                    t-att-onclick="view.datarecord.id ? null : 'alert(\'No record selected ! You can only attach to existing record.\'); return false;'"/>
            </form>
            <iframe t-attf-id="#{element_id}_iframe" t-attf-name="#{element_id}_iframe" style="display: none"/>
        </div>
    </div>
    <br style="clear: both"/>
    <ul class="oe-sidebar-attachments-items">
        <li t-foreach="attachments" t-as="attachment">
            <t t-if="attachment.type == 'binary'" t-set="attachment.url" t-value="_s + '/web/binary/saveas?session_id='
                + session.session_id + '&amp;model=ir.attachment&amp;id=' + attachment.id
                + '&amp;field=datas&amp;filename_field=name&amp;t=' + (new Date().getTime())"/>
            <a class="oe-sidebar-attachments-link" t-att-href="attachment.url" target="_blank">
                <t t-esc="attachment.name"/>
            </a>
            <a href="#" class="oe-sidebar-attachment-delete" t-att-data-id="attachment.id" t-attf-title="Delete the attachment #{attachment.name}">
                <img t-att-src='_s + "/web/static/src/img/attachments-close.png"' width="15" height="15" border="0"/>
            </a>
        </li>
    </ul>
</t>

<t t-name="TreeView">
    <select t-if="toolbar" style="width: 30%">
    </select>
    <table class="oe-treeview-table">
        <thead>
            <tr>
                <th t-foreach="fields_view" t-as="field"
                    t-if="!field.attrs.modifiers.tree_invisible"
                    class="treeview-header">
                    <t t-esc="fields[field.attrs.name].string" />
                </th>
            </tr>
        </thead>
        <tbody>
        </tbody>
    </table>
</t>
<tr t-name="TreeView.rows"
        t-foreach="records" t-as="record"
        t-att-id="'treerow_' + record.id"
        t-att-data-id="record.id" t-att-data-level="level + 1">
    <t t-set="children" t-value="record[children_field]"/>
    <t t-set="class" t-value="children and children.length ? 'treeview-tr' : 'treeview-td'"/>
    <t t-set="rank" t-value="'oe-treeview-first'"/>
    <t t-set="style" t-value="'background-position: ' + 19*level + 'px; padding-left: ' + 19*level + 'px;'"/>

    <td t-foreach="fields_view" t-as="field"
        t-if="!field.attrs.modifiers.tree_invisible"
        t-att-data-id="record.id"
        t-att-style="color_for(record) + style "
        t-attf-class="#{class} #{rank} #{(fields[field.attrs.name].type === 'float') or (fields[field.attrs.name].type === 'integer') ? 'oe-number' : ''}">

        <span t-if="!field.attrs.modifiers.invisible" >
            <t t-esc="render(record[field.attrs.name], fields[field.attrs.name])" />
        </span>

        <t t-set="class" t-value="'treeview-td'"/>
        <t t-set="rank" t-value="''"/>
        <t t-set="style" t-value="''"/>
    </td>
</tr>

<table t-name="ListView" class="oe-listview-content">
    <t t-set="columns_count" t-value="visible_columns.length + (options.selectable ? 1 : 0) + (options.deletable ? 1 : 0)"/>
    <thead>
        <tr t-if="(!!options.action_buttons and !options.$buttons) or (!!options.pager and !options.$pager)">
            <th t-att-colspan="columns_count">
                <div class="oe_list_buttons"/>
                <div class="oe_list_sidebar"/>
                <div class="oe_list_pager"/>
            </th>
        </tr>
        <tr t-if="options.header" class="oe-listview-header-columns">
            <t t-foreach="columns" t-as="column">
                <th t-if="column.meta">
                    <t t-esc="column.string"/>
                </th>
            </t>
            <th t-if="options.selectable" width="1"  >
                <input type="checkbox" class="all-record-selector"/>
            </th>
            <t t-foreach="columns" t-as="column">
                <th t-if="!column.meta and column.invisible !== '1'" t-att-data-id="column.id"
                    t-att-class="((options.sortable and column.tag !== 'button') ? 'oe-sortable' : null)">
                    <t t-if="column.tag !== 'button'"><t t-esc="column.string"/></t>
                </th>
            </t>
            <th t-if="options.deletable" width="1"/>
        </tr>
    </thead>
    <tfoot>
        <tr>
            <td t-if="options.selectable"/>
            <td t-foreach="aggregate_columns" t-as="column" class="oe-list-footer oe-number"
                t-att-data-field="column.id" t-att-title="column.label">
            </td>
            <td t-if="options.deletable"/>
        </tr>
    </tfoot>
</table>
<div t-name="ListView.buttons" class="oe_list_buttons">
    <t t-if="!widget.no_leaf and widget.options.action_buttons !== false">
        <button type="button" class="oe_button oe_list_add" t-if="widget.options.addable">
            <t t-esc="widget.options.addable"/>
        </button>
        <button type="button" class="oe_button oe_list_delete" t-if="widget.options.selectable and widget.options.deletable">
            Delete
        </button>
    </t>
</div>
<t t-name="ListView.pager">
    <div class="oe_list_pager" t-att-colspan="widget.columns_count">
        <t t-if="!widget.no_leaf and widget.options.pager !== false" t-call="ViewPager">
            <span class="oe-pager-state">
            </span>
        </t>
    </div>
</t>
<t t-name="ListView.rows" t-foreach="records.length" t-as="index">
    <t t-call="ListView.row">
        <t t-set="record" t-value="records.at(index)"/>
        <t t-set="row_parity" t-value="index_parity"/>
    </t>
</t>
<tr t-name="ListView.row" t-att-class="row_parity"
        t-att-data-id="record.get('id')"
        t-att-style="view.style_for(record)">
    <t t-foreach="columns" t-as="column">
        <td t-if="column.meta">

        </td>
    </t>
    <th t-if="options.selectable" class="oe-record-selector" width="1">
        <t t-set="checked" t-value="options.select_view_id == record.get('id') ? 'checked' : null"/>
        <input t-if="options.radio" type="radio" name="radiogroup" t-att-checked="checked"/>
        <input t-if="!options.radio" type="checkbox" name="radiogroup" t-att-checked="checked"/>
    </th>
    <t t-foreach="columns" t-as="column">
        <t t-set="align" t-value="column.type === 'integer' or column.type == 'float'"/>
        <td t-if="!column.meta and column.invisible !== '1'" t-att-title="column.help"
            t-att-class="'oe-field-cell' + (align ? ' oe-number' : '')
                         + (column.tag === 'button' ? ' oe-button' : '')"
            t-att-data-field="column.id">
            <t t-raw="render_cell(record, column)"/>
        </td>
    </t>
    <td t-if="options.deletable" class='oe-record-delete' width="1">
        <button type="button" name="delete" class="oe_i">d</button>
    </td>
</tr>

<t t-name="FormView">
    <div class="oe_formview">
        <div class="oe_form_buttons"/>
        <div class="oe_form_sidebar"/>
        <div class="oe_form_pager"/>
        <div class="oe_form_container"/>
    </div>
</t>
<div t-name="FormView.buttons" class="oe_form_buttons">
    <t t-if="widget.options.action_buttons !== false">
        <span class="oe_form_buttons_view">
            <button type="button" class="oe_button oe_form_button_edit">Edit</button>
            <button type="button" class="oe_button oe_form_button_create">Create</button>
        </span>
        <span class="oe_form_buttons_edit">
            <button type="button" class="oe_button oe_form_button_save">Save</button> <span class="oe_fade">or</span> <a href="#" class="oe_bold oe_form_button_cancel">Discard</a>
        </span>
    </t>
</div>
<t t-name="FormView.pager">
    <div class="oe_form_pager">
        <t t-if="widget.options.pager !== false" t-call="ViewPager">
            <span class="oe_pager_index">0</span><span class="oe_pager_separator"> / </span><span class="oe_pager_count">0</span>
        </t>
    </div>
</t>
<form t-name="FormView.set_default" class="oe_forms oe_frame">
    <t t-set="args" t-value="widget.dialog_options.args"/>
    <table style="width: 100%">
        <tr>
            <td>
                <label for="formview_default_fields"
                       class="oe_label oe_align_right">
                    Default:
                </label>
            </td>
            <td class="oe_form_required">
                <select id="formview_default_fields">
                    <option value=""/>
                    <option t-foreach="args.fields" t-as="field"
                            t-att-value="field.name">
                        <t t-esc="field.string"/> = <t t-esc="field.displayed"/>
                    </option>
                </select>
            </td>
        </tr>
        <tr t-if="args.conditions.length">
            <td>
                <label for="formview_default_conditions"
                       class="oe_label oe_align_right">
                    Condition:
                </label>
            </td>
            <td>
                <select id="formview_default_conditions">
                    <option value=""/>
                    <option t-foreach="args.conditions" t-as="cond"
                            t-att-value="cond.name + '=' + cond.value">
                        <t t-esc="cond.string"/>=<t t-esc="cond.displayed"/>
                    </option>
                </select>
            </td>
        </tr>
        <tr>
            <td colspan="2">
                <input type="radio" id="formview_default_self"
                       value="self" name="scope" checked="checked"/>
                <label for="formview_default_self" class="oe_label"
                       style="display: inline;">
                    Only you
                </label>
                <br/>
                <input type="radio" id="formview_default_all"
                       value="all" name="scope"/>
                <label for="formview_default_all" class="oe_label"
                       style="display: inline;">
                    All users
                </label>
            </td>
        </tr>
    </table>
</form>

<t t-name="FormRenderingForm.manual">
    <div class="oe_form_manual_layout"/>
</t>
<t t-name="FormRenderingForm">
    <div class="oe_form_sheetbg">
        <div t-attf-class="oe_form_sheet oe_form_sheet_width #{classnames}">
            <group t-if="layout === 'auto'" col="4"/>
        </div>
    </div>
</t>
<t t-name="FormRenderingSheet" t-extend="FormRenderingForm">
</t>
<t t-name="FormRenderingGroup">
    <t t-set="table">
        <table border="0" cellpadding="0" cellspacing="0" width="100%" t-att-class="classnames"/>
    </t>
    <t t-if="string">
        <fieldset class="oe_group_box">
            <legend><t t-esc="string"/></legend>
            <t t-raw="table"/>
        </fieldset>
    </t>
    <t t-if="!string">
        <t t-raw="table"/>
    </t>
</t>
<t t-name="FormRenderingNotebook">
    <div>
        <ul t-attf-class="oe_form_notebook #{classnames}">
            <li t-foreach="pages" t-as="page" t-att-modifiers="page.modifiers">
                <a t-attf-href="##{page.id}">
                    <t t-esc="page.string"/>
                </a>
            </li>
        </ul>
    </div>
</t>
<t t-name="FormRenderingNotebookPage">
    <div t-attf-class="oe_form_notebook_page #{classnames}" t-att-id="id">
        <group t-if="layout === 'auto'" col="4"/>
    </div>
</t>
<t t-name="FormRenderingSeparator">
    <div t-attf-class="oe_horizontal_separator #{classnames}">
        <t t-esc="string"/>
    </div>
</t>
<t t-name="FormRenderingLabel">
    <label  t-att-for="_for"
            t-att-title="help"
            t-attf-class="#{classnames} oe_form_label#{help ? '_help' : ''} oe_align_#{align}">
        <t t-esc="string"/>
        <span t-if="help">?</span>
    </label>
</t>

<t t-name="Widget">
    Unhandled widget
    <t t-js="dict">console.warn('Unhandled widget', dict.widget);</t>
</t>
<t t-name="WidgetLabel.tooltip">
    <div class="oe_tooltip_string" t-if="widget.string">
        <t t-esc="widget.node.attrs.string"/> <t t-if="debug and widget.nolabel">(nolabel)</t>
    </div>
    <p t-if="widget.node.attrs.help or (widget.field and widget.field.help)" class="oe_tooltip_help"><t t-esc="widget.node.attrs.help || widget.field.help"/></p>
    <ul t-if="debug" class="oe_tooltip_technical">
        <li data-item="field" t-if="widget.name">
            <span class="oe_tooltip_technical_title">Field:</span>
            <t t-esc="widget.name"/>
        </li>
        <li data-item="object" t-if="widget.view and widget.view.fields_view">
            <span class="oe_tooltip_technical_title">Object:</span>
            <t t-esc="widget.view.fields_view.model"/>
        </li>
        <li data-item="type" t-if="widget.field">
            <span class="oe_tooltip_technical_title">Type:</span>
            <t t-esc="widget.field.type"/>
        </li>
        <li t-if="widget.node.attrs.widget" data-item="widget">
            <span class="oe_tooltip_technical_title">Widget:</span>
            <t t-esc="widget.node.attrs.widget"/>
        </li>
        <li t-if="widget.node.attrs.size || (widget.field and widget.field.size)" data-item="size">
            <span class="oe_tooltip_technical_title">Size:</span>
            <t t-esc="widget.node.attrs.size || widget.field.size"/>
        </li>
        <li t-if="widget.node.attrs.context" data-item="context">
            <span class="oe_tooltip_technical_title">Context:</span>
            <t t-esc="widget.node.attrs.context_string"/>
        </li>
        <li t-if="widget.node.attrs.domain" data-item="domain">
            <span class="oe_tooltip_technical_title">Domain:</span>
            <t t-esc="widget.node.attrs.domain_string"/>
        </li>
        <li t-if="widget.node.attrs.modifiers and widget.node.attrs.modifiers != '{}'" data-item="modifiers">
            <span class="oe_tooltip_technical_title">Modifiers:</span>
            <t t-esc="widget.node.attrs.modifiers"/>
        </li>
        <li t-if="widget.field and widget.field.change_default" data-item="change_default">
            <span class="oe_tooltip_technical_title">Change default:</span>
            Yes
        </li>
        <li t-if="widget.node.attrs.on_change" data-item="on_change">
            <span class="oe_tooltip_technical_title">On change:</span>
            <t t-esc="widget.node.attrs.on_change"/>
        </li>
        <li t-if="widget.field and widget.field.relation" data-item="relation">
            <span class="oe_tooltip_technical_title">Relation:</span>
            <t t-esc="widget.field.relation"/>
        </li>
        <li t-if="widget.field and widget.field.selection" data-item="selection">
            <span class="oe_tooltip_technical_title">Selection:</span>
            <ul>
                <li t-foreach="widget.field.selection" t-as="option">
                    [<t t-esc="option[0]"/>]
                    <t t-if="option[1]"> - </t>
                    <t t-esc="option[1]"/>
                </li>
            </ul>
        </li>
    </ul>
</t>
<t t-name="FieldChar">
    <t t-if="!widget.get('effective_readonly')">
        <div class="oe_form_field_char">
            <input t-att-type="widget.password ? 'password' : 'text'"
                t-att-id="widget.id_for_label"
                t-att-tabindex="widget.node.attrs.tabindex"
                t-att-autofocus="widget.node.attrs.autofocus"
                t-attf-class="field_char #{widget.is_field_number ? 'oe-number' : ''}"
            /><img class="oe_field_translate oe_input_icon" t-if="widget.field.translate" t-att-src='_s + "/web/static/src/img/icons/terp-translate.png"' width="16" height="16" border="0"/>
        </div>
    </t>
    <t t-if="widget.get('effective_readonly')">
        <span t-attf-class="oe_form_field_char #{widget.is_field_number ? 'oe-number' : ''}"/>
    </t>
</t>
<t t-name="FieldEmail">
    <t t-if="!widget.get('effective_readonly')">
        <table class="oe_form_field_email" cellpadding="0" cellspacing="0" border="0">
        <tr>
            <td>
                <input type="text"
                    t-att-id="widget.id_for_label"
                    t-att-tabindex="widget.node.attrs.tabindex"
                    t-att-autofocus="widget.node.attrs.autofocus"
                />
            </td>
            <td width="16">
                <button class="oe_button oe_field_button" tabindex="-1" type="button" title="Send an e-mail with your default e-mail client">
                    <img t-att-src='_s + "/web/static/src/img/icons/terp-mail-message-new.png"'/>
                </button>
            </td>
        </tr>
        </table>
    </t>
    <t t-if="widget.get('effective_readonly')">
        <span>
            <a href="#" class="oe_form_uri"/>
        </span>
    </t>
</t>
<t t-name="FieldUrl">
    <t t-if="!widget.get('effective_readonly')">
        <table class="oe_form_field_url" cellpadding="0" cellspacing="0" border="0">
        <tr>
            <td>
                <input type="text"
                    t-att-id="widget.id_for_label"
                    t-att-tabindex="widget.node.attrs.tabindex"
                    t-att-autofocus="widget.node.attrs.autofocus"
                />
            </td>
            <td width="16">
                <button class="oe_button oe_field_button" tabindex="-1" type="button" title="Open this resource">
                    <img t-att-src='_s + "/web/static/src/img/icons/gtk-ok.png"'/>
                </button>
            </td>
        </tr>
        </table>
    </t>
    <t t-if="widget.get('effective_readonly')">
        <span>
            <a href="#" class="oe_form_uri"/>
        </span>
    </t>
</t>
<t t-name="FieldText">
    <div class="oe_form_field_text">
        <textarea rows="6"
            t-att-name="widget.name"
            class="field_text"
            t-att-tabindex="widget.node.attrs.tabindex"
            t-att-autofocus="widget.node.attrs.autofocus"
        ></textarea>
        <img class="oe_field_translate oe_input_icon" t-if="widget.field.translate"
            t-att-src='_s + "/web/static/src/img/icons/terp-translate.png"' width="16" height="16" border="0"/>
    </div>
</t>
<t t-name="web.datetimepicker">
    <div class="oe_datepicker_root oe_form_field_datetime">
        <input type="text" class="oe_datepicker_container" disabled="disabled" style="display: none;"/>
        <input type="text"
            t-att-name="widget.name"
            t-attf-class="oe_datepicker_master field_#{widget.type_of_date} oe_form_field_#{widget.type_of_date}"
        /><img class="oe_input_icon oe_datepicker_trigger" t-att-src='_s + "/web/static/src/img/ui/field_calendar.png"'
             title="Select date" width="16" height="16" border="0"/>
    </div>
</t>
<t t-name="FieldSelection">
    <t t-if="!widget.get('effective_readonly')">
        <div class="oe_form_field_selection">
            <select
                t-att-name="widget.name"
                t-att-tabindex="widget.node.attrs.tabindex"
                t-att-autofocus="widget.node.attrs.autofocus"
                t-att-id="widget.id_for_label">
                    <t t-foreach="widget.values" t-as="option">
                        <option><t t-esc="option[1]"/></option>
                    </t>
            </select>
        </div>
    </t>
    <t t-if="widget.get('effective_readonly')">
        <span class="field_selection"/>
    </t>
</t>
<t t-name="FieldMany2One">
    <t t-if="!widget.get('effective_readonly')">
        <table class="oe_form_field_many2one" cellpadding="0" cellspacing="0" border="0">
        <tr>
            <td valign="top">
                <input type="text"
                    t-att-id="widget.id_for_label"
                    t-att-tabindex="widget.node.attrs.tabindex"
                    t-att-autofocus="widget.node.attrs.autofocus"
                />
                <span class="oe-m2o-drop-down-button">
                    <img t-att-src='_s + "/web/static/src/img/down-arrow.png"' /></span>
            </td>
            <td width="16">
                <button class="oe_button oe_field_button oe-m2o-cm-button">
                    <img t-att-src='_s + "/web/static/src/img/icons/gtk-go-forward.png"'/>
                </button>
            </td>
        </tr>
        </table>
    </t>
    <t t-if="widget.get('effective_readonly')">
        <span>
            <a href="#" class="oe_form_uri"/>
        </span>
    </t>
</t>
<t t-name="FieldReference">
    <table class="oe_form_field_reference oe_frame oe_forms" border="0" cellpadding="0" cellspacing="0">
    <tr>
        <td t-attf-class="oe_form_frame_cell oe_form_selection oe_form_view_reference_selection">
        </td>
        <td t-attf-class="oe_form_frame_cell oe_form_many2one oe_form_view_reference_m2o" nowrap="true" style="display: none">
        </td>
    </tr>
    </table>
</t>
<t t-name="FieldBoolean">
    <span class="oe_form_field_boolean">
        <input type="checkbox"
            t-att-id="widget.id_for_label"
            t-att-name="widget.name"
            t-att-tabindex="widget.node.attrs.tabindex"
            t-att-autofocus="widget.node.attrs.autofocus"
            class="field_boolean"/>
    </span>
</t>
<t t-name="FieldProgressBar">
    <div class="oe_form_field_progressbar" t-opentag="true">
        <span></span>
    </div>
</t>
<t t-name="FieldStatus.content">
    <ul class="oe-arrow-list">
        <t t-set="size" t-value="widget.to_show.length"/>
        <t t-foreach="_.range(size)" t-as="i">
            <li t-att-class="widget.to_show[i][0] === widget.selected_value ? 'oe-arrow-list-selected' : ''">
                <span class="oe-arrow-list-before" t-if="i &gt; 0"></span><span><t t-esc="widget.to_show[i][1]"/></span><span class="oe-arrow-list-after" t-if="i &lt; size - 1"></span>
            </li>
        </t>
    </ul>
</t>
<t t-name="FieldStatus.content">
    <ul class="oe_form_steps">
        <t t-set="size" t-value="widget.to_show.length"/>
        <t t-foreach="_.range(size)" t-as="i">
            <li t-att-class="widget.to_show[i][0] === widget.selected_value ? 'oe_form_steps_active' : ''">
                <t t-esc="widget.to_show[i][1]"/>
                <img t-att-src='_s + "/web/static/src/img/form_steps.png"' class="oe_form_steps_arrow" t-if="i &lt; size - 1"/>
            </li>
        </t>
    </ul>
</t>
<t t-name="FieldBinaryImage">
    <table cellpadding="0" cellspacing="0" border="0" width="100%">
    <tr>
        <td class="oe_form_field-binary-image-placeholder" align="center">

        </td>
    </tr>
    <tr>
        <td align="center" valign="bottom" height="25">
            <div class="oe-binary">
                <table cellspacing="0" cellpadding="0" border="0">
                <tr>
                    <td>
                        <div class="oe-binary-file-set">
                            <form class="oe-binary-form" t-att-target="widget.iframe"
                                method="post" enctype="multipart/form-data" action="/web/binary/upload">
                                <input type="hidden" name="session_id" value=""/>
                                <input type="hidden" name="callback" t-att-value="widget.iframe"/>
                                <button class="oe_button" type="button" title="Set Image">
                                    <img t-att-src='_s + "/web/static/src/img/icons/STOCK_DIRECTORY.png"'/>
                                </button>
                                <input type="file" class="oe-binary-file" name="ufile"
                                    t-att-tabindex="widget.node.attrs.tabindex"
                                    t-att-autofocus="widget.node.attrs.autofocus"
                                />
                            </form>
                        </div>
                    </td>
                    <td>
                        <button class="oe_button oe-binary-file-clear" type="button" title="Clear">
                            <img t-att-src='_s + "/web/static/src/img/icons/STOCK_MISSING_IMAGE.png"'/>
                        </button>
                    </td>
                </tr>
                </table>
            </div>
            <div class="oe-binary-progress" style="display: none">
                <img t-att-src='_s + "/web/static/src/img/throbber.gif"' width="16" height="16"/>
                <b>Uploading ...</b>
            </div>
            <iframe t-att-id="widget.iframe" t-att-name="widget.iframe" style="display: none"/>
        </td>
    </tr>
    </table>
</t>
<t t-name="FieldBinaryImage-img">
    <img t-att-src='url' class="oe-binary-image field_image"
        t-att-border="widget.readonly ? 0 : 1"
        t-att-name="widget.name"
        t-att-width="widget.node.attrs.img_width || widget.node.attrs.width"
        t-att-height="widget.node.attrs.img_height || widget.node.attrs.height"
        t-att-style="'max-width: ' + (widget.$element.width() > 60 ? widget.$element.width() : 60) + 'px'"
    />
</t>
<t t-name="FieldBinaryFile">
    <t t-if="!widget.get('effective_readonly')">
        <table class="oe_form_field_binary" cellpadding="0" cellspacing="0" border="0">
        <tr>
            <td>
                <input type="text" size="1" readonly="readonly"
                    t-att-name="widget.name"
                    t-att-tabindex="widget.node.attrs.tabindex"
                    t-att-autofocus="widget.node.attrs.autofocus"
                    class="field_binary"
                />
            </td>
            <td class="oe-binary" nowrap="true">
                <table cellspacing="0" cellpadding="0" border="0">
                <tr>
                    <td>
                        <div class="oe-binary-file-set" style="width: 80px; height:22px;">
                            <form class="oe-binary-form" t-att-target="widget.iframe"
                                method="post" enctype="multipart/form-data" action="/web/binary/upload">
                                <input type="hidden" name="session_id" value=""/>
                                <input type="hidden" name="callback" t-att-value="widget.iframe"/>
                                <button class="oe_button oe_field_button" type="button" title="Set Image">
                                    <img t-att-src='_s + "/web/static/src/img/icons/STOCK_DIRECTORY.png"'/>
                                    <span>Select</span>
                                </button>
                                <input type="file" class="oe-binary-file" name="ufile"/>
                            </form>
                        </div>
                    </td>
                    <td>
                        <button class="oe_button oe-binary-file-save" type="button" title="Save As">
                            <img t-att-src='_s + "/web/static/src/img/icons/gtk-save.png"'/>
                            <span>Save As</span>
                        </button>
                    </td>
                    <td>
                        <button class="oe_button oe-binary-file-clear" type="button" title="Clear">
                            <img t-att-src='_s + "/web/static/src/img/icons/STOCK_MISSING_IMAGE.png"'/>
                            <span>Clear</span>
                        </button>
                    </td>
                </tr>
                </table>
            </td>
            <td class="oe-binary-progress" style="display: none" nowrap="true">
                <img t-att-src='_s + "/web/static/src/img/throbber.gif"' width="16" height="16"/>
                <b>Uploading ...</b>
                <iframe t-att-id="widget.iframe" t-att-name="widget.iframe" style="display: none"/>
            </td>
        </tr>
        </table>
    </t>
    <t t-if="widget.get('effective_readonly')">
        <span>
            <a href="javascript:void(0)" class="oe_form_uri"/>
        </span>
    </t>
</t>
<t t-name="WidgetButton">
    <button type="button" class="oe_button oe_form_button"
        t-att-tabindex="widget.node.attrs.tabindex"
        t-att-autofocus="widget.node.attrs.autofocus">
        <img t-if="widget.node.attrs.icon" t-att-src="_s + '/web/static/src/img/icons/' + widget.node.attrs.icon + '.png'" width="16" height="16"/>
        <span t-if="widget.string"><t t-esc="widget.string"/></span>
    </button>
</t>
<t t-name="WidgetButton.tooltip" t-extend="WidgetLabel.tooltip">
    <t t-jquery="div.oe_tooltip_string" t-operation="replace">
        <div class="oe_tooltip_string" t-if="debug || widget.string">
            <t t-if="debug">
                Button
                <t t-if="widget.string">: </t>
                <t t-if="!widget.string"> (no string)</t>
            </t>
            <t t-esc="widget.string"/>
        </div>
    </t>
    <t t-jquery="ul.oe_tooltip_technical" t-operation="append">
        <li t-if="widget.node.attrs.special" data-item="special">
            <span class="oe_tooltip_technical_title">Special:</span>
            <t t-esc="widget.node.attrs.special"/>
        </li>
        <t t-set="button_type" t-value="widget.node.attrs.type"/>
        <li t-if="button_type" data-item="button_type">
            <span class="oe_tooltip_technical_title">Button Type:</span>
            <t t-esc="button_type"/>
        </li>
        <li t-if="button_type === 'object'" data-item="button_method">
            <span class="oe_tooltip_technical_title">Method:</span>
            <t t-esc="widget.node.attrs.name"/>
        </li>
        <li t-if="button_type === 'action'" data-item="button_action">
            <span class="oe_tooltip_technical_title">Action ID:</span>
            <t t-esc="widget.node.attrs.name"/>
        </li>
    </t>
</t>

<t t-name="TranslateDialog">
    <table t-if="widget.view.translatable_fields" class="oe_form oe_translation_form" border="0" cellpadding="0" cellspacing="0" width="100%">
    <tr>
        <td class="oe_form_separator" width="1%" nowrap="nowrap">
            <div class="oe_horizontal_separator">Field</div>
        </td>
        <th t-foreach="widget.languages" align="left">
            <div class="oe_horizontal_separator"><t t-esc="name"/></div>
        </th>
    </tr>
    <tr t-foreach="widget.view.translatable_fields" t-as="field" t-att-data-field="field.name">
        <td class="oe_form_group_cell" width="1%" nowrap="nowrap">
            <label class="oe_label"><t t-esc="field.node.attrs.string"/>:</label>
        </td>
        <td t-foreach="widget.languages" t-as="lg" class="oe_form_group_cell">
            <input t-if="field.type == 'char'" type="text" t-attf-name="#{lg.code}-#{field.name}" value="" data-value="" class="oe_trad_field" style="width: 100%"/>
            <textarea t-if="field.type == 'text'" t-attf-name="#{lg.code}-#{field.name}" data-value="" class="oe_trad_field" style="width: 100%"></textarea>
        </td>
    </tr>
    </table>
</t>

<t t-name="One2Many.viewmanager" t-extend="ViewManager">
    <t t-jquery="span.oe_view_title_text" t-operation="replace"/>

    <t t-jquery=".oe-view-manager-header">
        this.attr('t-if', 'views.length != 1');
    </t>
</t>
<t t-name="One2Many.formview" t-extend="FormView">
    <t t-jquery=".oe_form_buttons" t-operation="inner">
        <button type="button" class="oe_button oe_form_button_create">Add</button>
    </t>
</t>
<t t-name="One2Many.listview" t-extend="ListView">
    <t t-jquery="thead.ui-widget-header > tr:first">
        this.removeAttr('t-if');
    </t>

    <t t-jquery="tfoot &gt; tr:last-child" t-operation="replace"/>

    <t t-jquery="td.oe-actions">
        this.removeAttr('t-if');
    </t>
    <t t-jquery="td.oe-actions" t-operation="prepend">
        <h3 class="oe_view_title"><t t-esc="fields_view.arch.attrs.string"/></h3>
    </t>
</t>

<div t-name="SearchView" class="oe_searchview">
</div>
<t t-name="SearchView.managed-filters">
    <option class="oe-filters-title" value="">Filters</option>
    <optgroup label="-- Filters --">
        <t t-foreach="filters" t-as="filter">
            <option t-attf-value="get:#{filter_index}"
                    t-att-disabled="filter.disabled and 'disabled'"
                    t-att-title="filter.disabled and disabled_filter_message">
                <t t-esc="filter.name"/>
            </option>
        </t>
    </optgroup>
    <optgroup label="-- Actions --">
        <option value="advanced_filter">Add Advanced Filter</option>
        <option value="save_filter">Save Filter</option>
        <option value="add_to_dashboard">Add to Dashboard</option>
        <option value="manage_filters">Manage Filters</option>
    </optgroup>
</t>
<t t-name="SearchView.managed-filters.add">
    <div>
        <p>Filter Name:</p>
        <input type="text"/>
        <p>(Any existing filter with the same name will be replaced)</p>
    </div>
</t>
<t t-name="SearchView.add_to_dashboard">
    <div class="oe_forms">
        <p><b>Select Dashboard to add this filter to:</b></p>
        <select style="width: 100%; margin-right: 1em;">
            <option t-foreach="dashboards" t-as="menu" t-att-value="menu.id" t-att-selected="(menu.id == selected_menu_id) || undefined"><t t-esc="menu.name"/></option>
        </select>
        <p><b>Title of new Dashboard item:</b></p>
        <input type="text" style="width: 100%; margin-right: 1em;"/>
    </div>
</t>
<t t-name="SearchView.render_lines">
    <table class="oe-searchview-render-line" border="0" cellspacing="0" cellpadding="0"
           t-foreach="lines" t-as="line">
        <tr>
            <td t-foreach="line" t-as="widget" class="oe_searchview_field">
                <t t-raw="widget.render(defaults)"/>
            </td>
        </tr>
    </table>
</t>
<button t-name="SearchView.filter" type="button"
        t-att-id="element_id"
        t-att-title="attrs.help"
        t-att-class="classes.join(' ')"
        t-att-style="style"
        t-att-autofocus="attrs.default_focus === '1' ? 'autofocus' : undefined">
    <img t-att-src="_s + '/web/static/src/img/icons/' + (attrs.icon || 'gtk-home') + '.png'" width="16" height="16"/>
    <br t-if="attrs.string"/>
    <t t-esc="attrs.string"/>
</button>
<ul t-name="SearchView.filters">
    <li t-foreach="widget.filters" t-as="filter">
        <t t-esc="filter.attrs.string or filter.attrs.name or 'Ω'"/>
    </li>
</ul>
<t t-name="SearchView.filters.facet">
    <div class="category oe_filter_category"><t t-esc="facet.get('category')"/></div>

    <t t-set="val" t-value="facet.get('json')"/>

    <div t-if="!(val instanceof Array)" class="search_facet_input_container">
        <t t-esc="facet.get('value')"/>
    </div>
    <t t-if="val instanceof Array">
        <div class="search_facet_input_container"
                t-foreach="facet.get('json')" t-as="filter">
            <t t-esc="filter.attrs.string || filter.attrs.name"/>
        </div>
    </t>

    <div class="search_facet_remove VS-icon VS-icon-cancel"/>
</t>
<t t-name="SearchView.field">
    <label t-att-class="'oe_label' + (attrs.help ? '_help' : '')"
           t-att-title="attrs.help"
           t-att-for="element_id"
           t-att-style="style">
        <t t-esc="attrs.string || attrs.name"/>
        <span t-if="attrs.help">?</span>
    </label>
    <div t-att-style="style">
        <input type="text" size="15" t-att-name="attrs.name"
               t-att-autofocus="attrs.default_focus === '1' ? 'autofocus' : undefined"
               t-att-id="element_id"
               t-att-value="defaults[attrs.name] || ''"/>
        <t t-if="filters.length" t-raw="filters.render(defaults)"/>
    </div>
</t>
<t t-name="SearchView.date">
    <label t-att-class="'oe_label' + (attrs.help ? '_help' : '')"
           t-att-title="attrs.help"
           t-att-for="element_id"
           t-att-style="style">
        <t t-esc="attrs.string || attrs.name"/>
        <span t-if="attrs.help">?</span>
    </label>
    <div t-att-style="style">
        <span t-att-id="element_id"/>
        <t t-if="filters.length" t-raw="filters.render(defaults)"/>
    </div>
</t>
<t t-name="SearchView.field.selection">
    <label t-att-title="attrs.help"
           t-att-class="'oe_label' + (attrs.help ? '_help' : '')"
           t-att-for="element_id"
           t-att-style="style">
        <t t-esc="attrs.string || attrs.name"/>
        <span t-if="attrs.help">?</span>
    </label>
    <div t-att-style="style">
        <select t-att-name="attrs.name" t-att-id="element_id"
                t-att-autofocus="attrs.default_focus === '1' || undefined">
            <option t-if="prepend_empty"/>
            <t t-foreach="attrs.selection" t-as="option">
                <t t-set="selected" t-value="defaults[attrs.name] === option[0]"/>
                <option t-if="selected"
                        t-attf-selected="selected"
                        t-att-value="option_index">
                    <t t-esc="option[1]"/>
                </option>
                <option t-if="!selected" t-att-value="option_index">
                    <t t-esc="option[1]"/>
                </option>
            </t>
        </select>
        <t t-if="filters.length" t-raw="filters.render(defaults)"/>
    </div>
</t>
<t t-name="SearchView.util.expand">
    <div t-att-class="'searchview_group ' + (expand == '0' ? 'folded' : 'expanded')">
        <a t-if="label" class="searchview_group_string" href="#">
            <t t-esc="label"/>
        </a>
        <div class="searchview_group_content">
            <t t-raw="content"/>
        </div>
    </div>
</t>
<t t-name="SearchView.group">
    <t t-call="SearchView.util.expand">
        <t t-set="expand" t-value="attrs.expand"/>
        <t t-set="label" t-value="attrs.string"/>
        <t t-set="content">
            <t t-call="SearchView.render_lines"/>
        </t>
    </t>
</t>
<div t-name="SearchView.advanced" class="oe_searchview_advanced">
    <h4>Advanced Search...</h4>
    <form>
        <ul>

        </ul>
        <button class="oe_add_condition" type="button">Add a condition</button>
        <button class="oe_apply" type="submit">Apply</button>
    </form>
</div>
<t t-name="SearchView.extended_search.proposition">
    <li>
        <select class="searchview_extended_prop_field">
            <t t-foreach="widget.attrs.fields" t-as="field">
                <option t-if="typeof field.store === 'undefined' || field.store || field.fnct_search"
                        t-att="{'selected': field === widget.attrs.selected ? 'selected' : null}"
                        t-att-value="field.name">
                    <t t-esc="field.string"/>
                </option>
            </t>
        </select>
        <select class="searchview_extended_prop_op"/>
        <span class="searchview_extended_prop_value"/>
        <a class="searchview_extended_delete_prop"
                href="javascript:void(0)"><span> </span></a>
    </li>
</t>
<t t-name="SearchView.extended_search.proposition.char">
    <input t-att-id="widget.element_id" class="field_char"/>
</t>
<t t-name="SearchView.extended_search.proposition.empty">
    <span t-att-id="widget.element_id"></span>
</t>
<t t-name="SearchView.extended_search.proposition.integer">
    <input type="number" t-att-id="widget.element_id" class="field_integer" step="1"/>
</t>
<t t-name="SearchView.extended_search.proposition.float">
    <input type="number" t-att-id="widget.element_id" class="field_float" step="0.01"/>
</t>
<t t-name="SearchView.extended_search.proposition.boolean">
</t>
<t t-name="SearchView.extended_search.proposition.selection">
    <select t-att-id="widget.element_id">
        <t t-foreach="widget.field.selection" t-as="element">
        <option t-att-value="element[0]"><t t-esc="element[1]"/></option>
        </t>
    </select>
</t>
<t t-name="SelectCreatePopup">
    <div>
        <table style="width:100%">
            <tr style="width:100%">
                <td style="width:100%">
                    <div class="oe-select-create-popup-view-search" style="width:100%"></div>
                </td>
            </tr>
            <tr style="width:100%">
                <td style="width:100%">
                    <div class="oe-select-create-popup-view-list" style="width:100%"></div>
                </td>
            </tr>
        </table>
        <div class="oe-select-create-popup-view-form" style="width:100%"></div>
    </div>
</t>
<t t-name="SelectCreatePopup.search.buttons">
    <button type="button" class="oe_button oe_selectcreatepopup-search-select" disabled="disabled">Select</button>
    <button type="button" class="oe_button oe_selectcreatepopup-search-close">Cancel</button>
</t>
<t t-name="SelectCreatePopup.form.buttons">
    <t t-if="widget.options.disable_multiple_selection">
        <button type="button" class="oe_button oe_selectcreatepopup-form-save">Save</button>
    </t>
    <t t-if="! widget.options.disable_multiple_selection">
        <button type="button" class="oe_button oe_selectcreatepopup-form-save-new">Save &amp; New</button>
        <button type="button" class="oe_button oe_selectcreatepopup-form-save">Save &amp; Close</button>
    </t>
    <button type="button" class="oe_button oe_selectcreatepopup-form-close">Cancel</button>
</t>
<t t-name="FormOpenPopup">
    <div>
        <div class="oe-form-open-popup-form-view" style="width:100%"></div>
    </div>
</t>
<t t-name="FormOpenPopup.form.buttons">
    <button type="button" class="oe_button oe_formopenpopup-form-save">Save</button>
    <button type="button" class="oe_button oe_formopenpopup-form-close">Cancel</button>
</t>
<t t-extend="ListView.row">
    <!-- adds back padding to row being rendered after edition, if necessary
         (if not deletable add back padding), otherwise the row being added is
         missing columns
     -->
    <t t-jquery="&gt; :last" t-operation="after">
        <td t-if="edited and !options.deletable" class="oe-listview-padding"/>
    </t>
</t>

<t t-name="view_editor">
    <table class="oe_view_editor">
        <t t-call="view_editor.row"/>
    </table>
</t>
<t t-name="view_editor.row">
    <tr  t-att-id="'viewedit-' + rec.id"  t-att-level="rec.level" t-foreach="data" t-as="rec">
        <td width="90%">
            <table class="oe_view_editor_field">
                <tr>
                    <td width="16px" t-att-style="'background-position: ' + 20*rec.level + 'px; padding-left: ' + 20*rec.level + 'px'">
                        <img t-if="rec.child_id.length" t-att-id="'parentimg-' + rec.id"
                            src="/web/static/src/img/collapse.gif" width="16" height="16" border="0"/>
                    </td>
                    <td style="cursor: pointer;">
                        <a style="text-decoration:none" href="javascript:void(0);">
                            <t t-esc="rec.name"/>
                        </a>
                    </td>
                </tr>
            </table>
        </td>
        <td width="2%">
            <img t-if="rec.att_list.length"
                id="side-add" src="/web/static/src/img/icons/gtk-add.png" style="cursor: pointer;"/>
        </td>
        <td width="2%">
            <img  id="side-remove" src="/web/static/src/img/icons/gtk-remove.png" style="cursor: pointer;"/>
        </td>
        <td width="2%">
            <img t-if="rec.att_list.length and !_.include(no_properties, rec.att_list[0])"
                id="side-edit" src="/web/static/src/img/icons/gtk-edit.png" style="cursor: pointer;"/>
        </td>
        <td width="2%">
            <img t-if="rec.att_list.length"
                id="side-up" src="/web/static/src/img/icons/gtk-go-up.png" style="cursor: pointer;"/>
        </td>
        <td width="2%">
            <img t-if="rec.att_list.length"
                id="side-down" src="/web/static/src/img/icons/gtk-go-down.png" style="cursor: pointer;"/>
        </td>
        <t t-if="rec.child_id.length">
            <t t-set="data" t-value="rec.child_id"/>
            <t t-call="view_editor.row"/>
        </t>
    </tr>
</t>
<t t-name="vieweditor_char">
    <input type="text" t-att-id="widget.name" class="field_char" size="50"/>
</t>
<t t-name="vieweditor_selection">
    <select t-att-id="widget.name" >
        <t t-if="widget.selection" t-foreach="widget.selection" t-as="option">
            <option
                t-att-value="typeof option === 'object' ? option[0] : option">
                <t t-esc="typeof option === 'object' ? option[1] : option"/>
            </option>
        </t>
    </select>
</t>
<t t-name="vieweditor_boolean">
    <input type="checkbox" t-att-id="widget.name"/>
</t>

<t t-name="ExportView">
    <a id="exportview" href="javascript: void(0)" style="text-decoration: none;color: #3D3D3D;">Export</a>
</t>
<table t-name="ExportTreeView" class="oe-export"
       style="background-color: #F3F3F3;">
    <tr>
        <td colspan="3">
            This wizard will export all data that matches the current search criteria to a CSV file.
            You can export all data or only the fields that can be reimported after modification.
        </td>
    </tr>
    <tr>
        <td colspan="3">
            <label for="import_compat">Export Type:</label>
            <select id="import_compat" name="import_compat">
                <option value="yes">Import Compatible Export</option>
                <option value="">Export all Data</option>
            </select>

            <label for="export_format">Export Formats</label>
            <select id="export_format" name="export_format"></select>
        </td>
    </tr>

    <tr>
        <th>Available fields</th>
        <th/>
        <th>
            Fields to export
            <a style="color: blue; text-decoration: none;" href="#" id="export_new_list">Save fields list</a>
            <div id="savenewlist"></div>
            <div id="ExistsExportList"></div>
        </th>
    </tr>
    <tr style="height: 400px;">
        <td class="oe_export_fields_selector_left">
            <div id="left_field_panel">
            </div>
        </td>
        <td class="oe_export_fields_selector_center">
            <!-- TODO: replace ids by 'oe_*' classes -->
            <button class="oe_button" id="add_field">Add</button>
            <button class="oe_button" id="remove_field">Remove</button>
            <button class="oe_button" id="remove_all_field">Remove All</button>
        </td>
        <td class="oe_export_fields_selector_right">
            <select name="fields_list" id="fields_list"
                    multiple="multiple"></select>
        </td>
    </tr>
</table>
<table t-name="ExportTreeView-Secondary"
       id="field-tree-structure" class="oe_export_fields_selector_export"
       cellspacing="0" cellpadding="0">
    <tr><th class="oe_export_tree_header"> Name </th></tr>
    <t t-call="ExportTreeView-Secondary.children"/>
</table>
<tr t-name="ExportTreeView-Secondary.children"
    t-foreach="fields" t-as="field"
    t-att-id="'treerow-' + field.id" class="oe_export_row">
    <td>
        <table class="tree_grid" border="0">
            <tr class="oe_export_row">
                <t t-foreach="(field.id).split('/')" t-as="level" >
                    <t t-if="(field.id).split('/')[0] != level">
                        <td width="18" t-translation="off">&amp;nbsp;</td>
                    </t>
                </t>
                <td valign="top" align="left" style="cursor: pointer;" width="18">
                    <t t-if="field.children">
                        <t t-if="(field.id).split('/').length != 3">
                            <img t-att-id="'parentimg-' + field.id" t-att-src='_s + "/web/static/src/img/expand.gif"' width="16" height="16" border="0"/>
                        </t>
                    </t>
                </td>
                <td id="tree-column" valign="middle" align="left" style="cursor: pointer;">
                    <a t-att-id="'export-' + field.id"  t-att-string="field.string" href="javascript: void(0);" style="text-decoration: none;">
                        <t t-esc="field.string"/>
                    </a>
                </td>
            </tr>
        </table>
    </td>
</tr>
<t t-name="ExportNewList">
    <tr>
        <th><label>Save as:</label></th>
        <td><input size="10" type="text" id="savelist_name"/></td>
        <td><button class="oe_button oe_export_button_export" id="add_export_list">Ok</button></td>
    </tr>
</t>
<t t-name="Exists.ExportList">
    <label for="saved_export_list">Saved exports:</label>

    <select id="saved_export_list">
        <option></option>
        <t t-foreach="existing_exports" t-as="export">
            <option t-att-value="export.id"><t t-esc="export.name"/></option>
        </t>
    </select>
    <button class="oe_button oe_export_button_export" id="delete_export_list" type="button">Delete</button>
</t>

<t t-name="ImportView">
    <a id="importview" href="javascript: void(0)" style="text-decoration: none;color: #3D3D3D;">Import</a>
</t>
<t t-name="ImportDataView">
<form name="import_data" id="import_data" action="" method="post" enctype="multipart/form-data"
        class="oe-import oe-import-no-result">
    <input type="hidden" name="session_id" t-att-value="widget.session.session_id"/>
    <h2 class="separator horizontal">1. Import a .CSV file</h2>
    <p>Select a .CSV file to import. If you need a sample of file to import,
       you should use the export tool with the "Import Compatible" option.
    </p>
    <p>
        <label for="csvfile">CSV File:</label>
        <input type="file" id="csvfile" size="50" name="csvfile"/>
    </p>
    <h2 class="separator horizontal oe-import-result">2. Check your file format</h2>
    <div id="result" class="oe-import-result"></div>
    <fieldset class="oe-closed oe-import-result">
        <legend>Import Options</legend>
        <table>
            <tr>
                <td colspan="4">
                    <label for="file_has_headers">Does your file have titles?</label>
                    <input type="checkbox" checked="checked"
                           id="file_has_headers"/>
                </td>
            </tr>
            <tr>
                <td><label for="csv_separator">Separator:</label></td>
                <td><input type="text" name="csvsep" id="csv_separator" value=","/></td>
                <td><label for="csv_delimiter">Delimiter:</label></td>
                <td><input type="text" name="csvdel" id="csv_delimiter" value='"'/></td>
            </tr>
            <tr>
                <td><label for="csv_encoding">Encoding:</label></td>
                <td>
                    <select name="csvcode" id="csv_encoding">
                        <option value="utf-8">UTF-8</option>
                        <option value="latin1">Latin 1</option>
                    </select>
                </td>
                <td><label for="csv_skip" title="For use if CSV files have titles on multiple lines, skips more than a single line during import">
                    Lines to skip<sup>?</sup>:</label></td>
                <td><input type="number" id="csv_skip" value="0" min="0"/></td>
            </tr>
        </table>
    </fieldset>
</form>
</t>
<t t-name="ImportView.result">
    <table class="oe_import_grid" width="100%" style="margin: 5px 0;">
        <tr t-if="headers" class="oe_import_grid-header">
            <td t-foreach="headers" t-as="header" class="oe_import_grid-cell">
                <t t-esc="header"/></td>
        </tr>
        <tr>
            <td t-foreach="records[0]" t-as="column">
                <input class="sel_fields" placeholder="--- Don't Import ---"/><span class="oe-m2o-drop-down-button">
                        <img t-att-src='_s + "/web/static/src/img/down-arrow.png"' /></span>
            </td>
        </tr>
        <tr t-foreach="records" t-as="record" class="oe_import_grid-row">
            <td t-foreach="record" t-as="cell" class="oe_import_grid-cell">
                <t t-esc="cell"/></td>
        </tr>
    </table>
</t>
<t t-name="ImportView.error">
    <p style="white-space:pre;">The import failed due to:<t t-esc="error.message"/></p>
    <t t-if="error.preview">
        <p>Here is a preview of the file we could not import:</p>
        <pre><t t-esc="error.preview"/></pre>
    </t>
</t>

</templates><|MERGE_RESOLUTION|>--- conflicted
+++ resolved
@@ -324,28 +324,13 @@
             </a>
             <ul class="oe_dropdown_options">
                 <li><a href="#" data-menu="about">About OpenERP</a></li>
-<<<<<<< HEAD
                 <li><a href="#" data-menu="settings">Preferences</a></li>
                 <li><a href="#" data-menu="logout">Log out</a></li>
-                <li><hr/></li>
-=======
->>>>>>> f3a5f100
             </ul>
         </li>
     </ul>
 </t>
-<<<<<<< HEAD
-<t t-name="UserMenu.shortcut">
-    <li t-foreach="shortcuts" t-as="shortcut">
-        <a href="#" data-menu="shortcut" t-att-data-id="shortcut.res_id" t-att-data-shortcut-id="shortcut.id">
-            <t t-esc="shortcut.name"/>
-        </a>
-    </li>
-</t>
 <t t-name="UserMenu.about">
-=======
-<t t-name="About-Page">
->>>>>>> f3a5f100
     <div>
         <a class="oe_activate_debug_mode" href="?debug" style="float:right; font-size: 80%;">Activate the developper mode</a>
         <h1 style="margin:0;">OpenERP</h1>
@@ -462,15 +447,7 @@
     </div>
 </t>
 <t t-name="ViewManagerAction" t-extend="ViewManager">
-<<<<<<< HEAD
-    <t t-jquery="h2.oe_view_title" t-operation="prepend">
-        <a t-if="widget.flags.display_title !== false" class="oe-shortcut-toggle" title="Add / Remove Shortcut..."
-            href="javascript: void(0)"> </a>
-    </t>
     <t t-jquery="h2.oe_view_title" t-operation="before">
-=======
-    <t t-jquery="h2.oe_view_title" t-operation="after">
->>>>>>> f3a5f100
         <select t-if="widget.session.debug" class="oe_debug_view"/>
     </t>
 </t>
