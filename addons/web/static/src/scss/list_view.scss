
.o_list_view {
    position: relative;
    cursor: pointer;
    background-color: $o-view-background-color;
    margin-bottom: 0px;

    // Don't understand why but without those, the list view appears broken
    // in both form views and standalone list views.
    border-collapse: initial;
    border-spacing: 0;

<<<<<<< HEAD
=======
    // Boolean Widgets in editable list
    // should be clickable and activate the row
    &.o_editable_list .o_data_row:not(.o_selected_row) .o_data_cell {
        &.o_toggle_button_cell:not(.o_readonly_modifier) button, // registry: toggle_button
        &.o_boolean_favorite_cell:not(.o_readonly_modifier) .o_favorite, // registry: boolean_favorite
        .custom-checkbox:not(.o_readonly_modifier) {
            pointer-events: none;
        }
    }

>>>>>>> cf8e74a1
    thead {
        color: $o-main-text-color;
        border-bottom: 1px solid #cacaca;
        > tr > th:not(.o_list_record_selector) {
            border-left: 1px solid #dfdfdf;
            @include o-text-overflow(table-cell);
            &:not(.o_column_sortable):hover {
                cursor: default;
            }
        }
    }
    tbody > tr > td:not(.o_list_record_selector) {
        @include o-text-overflow(table-cell);

        &.o_list_number {
            text-align: right;
        }
        &.o_list_char,
        &.o_list_text,
        &.o_list_many2one {
            white-space: pre-wrap;
        }
    }

    tfoot {
        cursor: default;
        color: $o-list-footer-color;
        background-color: $o-list-footer-bg-color;
        font-weight: $o-list-footer-font-weight;
        border-top: 2px solid #cacaca;
        border-bottom: 1px solid #cacaca;

        .o_list_number {
            text-align: right;
        }
    }

    .o_column_sortable {
        position: relative;
        user-select: none;  // Prevent unwanted selection while sorting

        &::after {
            font-family: FontAwesome;
            content: "\f0d7";
            opacity: 0;
        }
        &:not(:empty)::after {
            margin-left: 6px;
        }
        &.o-sort-up {
            cursor: n-resize;
            &::after {
                content: "\f0d7";
            }
        }
        &.o-sort-down {
            cursor: s-resize;
            &::after {
                content: "\f0d8";
            }
        }
        &:hover::after {
            opacity: 0.3;
        }
        &.o-sort-up, &.o-sort-down {
            color: $headings-color;
            &::after {
                opacity: 1;
            }
        }
    }

    .o_list_record_selector, .o_list_record_remove, .o_handle_cell {
        width: 1px;  // to prevent the column to expand
    }

    .o_list_record_remove button {
        padding: 0px;
        background: none;
        border-style: none;
        display: table-cell;
        cursor: pointer;
    }

    // Contextual classes
    @each $color, $value in $theme-colors {
        $safe: saturate(theme-color-level($color, 2), 10%);
        @include text-emphasis-variant(".text-#{$color}", $safe);
    }

    // Grouped list views
    tbody > tr.o_group_header {
        > th, > td {
            vertical-align: middle;
            padding-top: ($table-cell-padding-sm*2);
            padding-bottom: ($table-cell-padding-sm*2);
        }
        .o_group_name {
            white-space: nowrap;
        }
        .o_group_buttons {
            display: inline-block;
            margin-left: 10px;

            > button {
                @include o-hover-text-color($o-brand-primary, darken($o-brand-primary, 20%));
                background-color: transparent;
                border: none;
                padding-top: 0;
                padding-bottom: 0;
            }
        }
        .o_group_pager {
            position: relative;

            .o_pager {
                @include o-position-absolute(0, 16px);
                cursor: text;
                user-select: none;
                padding-top: 3px !important;
                padding-bottom: 0 !important;
            }
            .o_pager_previous, .o_pager_next {
                max-height: 30px;
                background-color: $o-list-group-header-color;
                &:hover {
                    background-color: darken($o-list-group-header-color, 10%);
                }
            }
        }
    }
    tbody + tbody {
        border-top: none;  // Override bootstrap for grouped list views
    }

    &, &.table-striped {
        tr:focus-within {
            background-color: lighten($o-form-lightsecondary, 10%);
        }
    }
    thead th:focus-within, tbody td:focus-within {
        background-color: $o-form-lightsecondary;
        outline: none;
    }

    .o_data_cell.o_text_overflow,
    .o_data_cell.o_invisible_modifier {
        // Override display: none to keep table cells aligned. Note: cannot use
        // 'initial' as it will force them to 'inline', not 'table-cell'.
        display: table-cell!important;
    }

    //--------------------------------------------------------------------------
    // Edition
    //--------------------------------------------------------------------------

    &.o_editable_list {
        table-layout: fixed;

        .o_list_record_selector {
            width: 40px;
        }
        .o_list_record_remove_header, .o_handle_cell {
            width: 32px;
        }
        &>tbody>tr>td.o_list_char,
        &>tbody>tr>td.o_list_many2one {
            white-space: nowrap;
        }
        // checkboxes in editable lists should be clickable and activate the row
        .o_data_row:not(.o_selected_row) .o_data_cell {
            .custom-checkbox:not(.o_readonly_modifier) {
                pointer-events: none;
            }
        }

        .o_data_row.o_selected_row > .o_data_cell:not(.o_readonly_modifier) {
            position: relative; // for o_field_translate
            background-color: white;

            .o_input {
                border: none;
                padding: 0;
            }
            > .o_field_text {
                vertical-align: top;
            }
            > .o_field_widget {
                width: 100%;
                > .o_external_button {
                    padding: 0;
                    border: none;
                    background-color: inherit;
                    margin-left: 5px;
                    font-size: 12px;
                }
            }
            > .o_field_monetary input {
                width: 0; // override width: 100px and let flex makes this input grow
                margin: 0 4px;
            }
            > .o_field_many2manytags > .o_field_many2one {
                // reduce basis to prevent many2one input from going to the next line to often
                flex-basis: 40px;
            }
            .o_input_dropdown, .o_datepicker {
                > .o_input {
                    padding-right: 15px; // to prevent caret overlapping
                }
                > .o_dropdown_button, .o_datepicker_button {
                    @include o-position-absolute(0, 0);
                }
            }
            > .o_field_translate {
                @include o-position-absolute(0, 5px);
                width: 16px; // to have some space on the right
            }
            > .o_row_handle {
                visibility: hidden; // hide sequence when editing
            }
        }
    }

    .o_field_x2many_list_row_add, .o_group_field_row_add {
        a:focus, a:active {
            color: $link-hover-color;
            outline: none;
        }
    }
}

// Buttons in ControlPanel
.o_list_buttons {
    .o_list_button_save, .o_list_button_discard {
        display: none;
    }
    &.o-editing { // for list view editable
        .o_list_button_add {
            display: none
        }
        .o_list_button_save, .o_list_button_discard {
            display: inline-block
        }
    }
}<|MERGE_RESOLUTION|>--- conflicted
+++ resolved
@@ -10,19 +10,6 @@
     border-collapse: initial;
     border-spacing: 0;
 
-<<<<<<< HEAD
-=======
-    // Boolean Widgets in editable list
-    // should be clickable and activate the row
-    &.o_editable_list .o_data_row:not(.o_selected_row) .o_data_cell {
-        &.o_toggle_button_cell:not(.o_readonly_modifier) button, // registry: toggle_button
-        &.o_boolean_favorite_cell:not(.o_readonly_modifier) .o_favorite, // registry: boolean_favorite
-        .custom-checkbox:not(.o_readonly_modifier) {
-            pointer-events: none;
-        }
-    }
-
->>>>>>> cf8e74a1
     thead {
         color: $o-main-text-color;
         border-bottom: 1px solid #cacaca;
@@ -194,6 +181,8 @@
         }
         // checkboxes in editable lists should be clickable and activate the row
         .o_data_row:not(.o_selected_row) .o_data_cell {
+            &.o_toggle_button_cell:not(.o_readonly_modifier) button, // registry: toggle_button
+            &.o_boolean_favorite_cell:not(.o_readonly_modifier) .o_favorite, // registry: boolean_favorite
             .custom-checkbox:not(.o_readonly_modifier) {
                 pointer-events: none;
             }
