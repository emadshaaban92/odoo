# -*- coding: utf-8 -*-
##############################################################################
#
#    OpenERP, Open Source Management Solution
#    Copyright (C) 2004-2010 Tiny SPRL (<http://tiny.be>).
#
#    This program is free software: you can redistribute it and/or modify
#    it under the terms of the GNU Affero General Public License as
#    published by the Free Software Foundation, either version 3 of the
#    License, or (at your option) any later version.
#
#    This program is distributed in the hope that it will be useful,
#    but WITHOUT ANY WARRANTY; without even the implied warranty of
#    MERCHANTABILITY or FITNESS FOR A PARTICULAR PURPOSE.  See the
#    GNU Affero General Public License for more details.
#
#    You should have received a copy of the GNU Affero General Public License
#    along with this program.  If not, see <http://www.gnu.org/licenses/>.
#
##############################################################################

{
    'name': 'Document Management - Wiki',
    'version': '1.0',
    'category': 'Generic Modules/Others',
    'description': """
    The base module to manage documents(wiki)

    keep track for the wiki groups, pages, and history
    """,
    'author': 'Tiny & Axelor',
    'website': 'http://openerp.com',
    'depends': ['base'],
    'init_xml': [],
    'update_xml': [
        'wizard/wiki_wiki_page_open_view.xml',
        'wizard/wiki_create_menu_view.xml',
        'wizard/wiki_make_index_view.xml',
        'wizard/wiki_show_diff_view.xml',
        'wiki_view.xml',
        'data/wiki_quickstart.xml',
        'data/wiki_main.xml',
        'security/ir.model.access.csv'
    ],
<<<<<<< HEAD
    'demo_xml': ['test/wiki_test00.yml'],
  #  'test': ['test/wiki_test00.yml'],
=======
    'demo_xml': [],
    'test': ['test/wiki_test00.yml'],
>>>>>>> 4b41a8ab
    'installable': True,
    'active': False,
    'certificate': '0086363630317',
}
# vim:expandtab:smartindent:tabstop=4:softtabstop=4:shiftwidth=4:<|MERGE_RESOLUTION|>--- conflicted
+++ resolved
@@ -42,13 +42,8 @@
         'data/wiki_main.xml',
         'security/ir.model.access.csv'
     ],
-<<<<<<< HEAD
-    'demo_xml': ['test/wiki_test00.yml'],
-  #  'test': ['test/wiki_test00.yml'],
-=======
     'demo_xml': [],
     'test': ['test/wiki_test00.yml'],
->>>>>>> 4b41a8ab
     'installable': True,
     'active': False,
     'certificate': '0086363630317',
