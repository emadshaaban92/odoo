--- conflicted
+++ resolved
@@ -461,17 +461,12 @@
         base_url = self.env['ir.config_parameter'].get_param('web.base.url')
         for slide in self.filtered(lambda slide: slide.website_published and slide.channel_id.publish_template_id):
             publish_template = slide.channel_id.publish_template_id
-<<<<<<< HEAD
-            html_body = publish_template.with_context({'base_url': base_url}).render_template(publish_template.body_html, 'slide.slide', slide.id)
+            html_body = publish_template.with_context(base_url=base_url).render_template(publish_template.body_html, 'slide.slide', slide.id)
             subject = publish_template.render_template(publish_template.subject, 'slide.slide', slide.id)
             slide.channel_id.message_post(
                 subject=subject,
                 body=html_body,
                 subtype='website_slides.mt_channel_slide_published')
-=======
-            html_body = publish_template.with_context(base_url=base_url).render_template(publish_template.body_html, 'slide.slide', slide.id)
-            slide.channel_id.message_post(body=html_body, subtype='website_slides.mt_channel_slide_published')
->>>>>>> 16fa61b3
         return True
 
     @api.one
