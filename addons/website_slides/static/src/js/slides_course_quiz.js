--- conflicted
+++ resolved
@@ -7,10 +7,6 @@
     var QWeb = core.qweb;
     var _t = core._t;
 
-<<<<<<< HEAD
-    var Quiz= publicWidget.Widget.extend({
-         /**
-=======
     /**
      * This widget is responsible of displaying quiz questions and propositions. Submitting the quiz will fetch the
      * correction and decorate the answers according to the result. Error message or modal can be displayed.
@@ -23,7 +19,7 @@
      * - quiz_completed: when the quiz is passed and completed by the user. Event data contains completion
      *      percentage and current slide id.
      */
-    var Quiz = Widget.extend({
+    var Quiz= publicWidget.Widget.extend({
         template: 'slide.slide.quiz',
         xmlDependencies: ['/website_slides/static/src/xml/slide_quiz.xml'],
         events: {
@@ -34,7 +30,6 @@
         },
 
         /**
->>>>>>> c9f832d9
         * @override
         * @param {Object} parent
         * @param {Object} slide_data holding all the classic slide informations
@@ -57,13 +52,13 @@
          * @override
          */
         willStart: function () {
-            var def = $.Deferred();
+            var def = new Promise(function () {});
             if (this.quiz) {
                 def.resolve();
             } else {
                 def = this._fetchQuiz();
             }
-            return $.when(this._super.apply(this, arguments), def);
+            return Promise.all([this._super.apply(this, arguments), def]);
         },
 
         /**
@@ -272,44 +267,9 @@
                 this._alertShow();
             }
         },
-<<<<<<< HEAD
-});
+    });
 
     publicWidget.registry.websiteSlidesQuizNoFullscreen = publicWidget.Widget.extend({
-        selector: '.o_w_slides_quiz_no_fullscreen',
-        xmlDependencies: ['/website_slides/static/src/xml/website_slides_fullscreen.xml'],
-        init: function (el){
-            this._super.apply(this, arguments);
-        },
-        start: function (){
-            this._super.apply(this, arguments);
-            var slideID = parseInt(this.$el.attr('slide_id'),10);
-            var slideDone = this.$el.attr('slide_done');
-            var nbAttempts = parseInt(this.$el.attr('nb_attempts'), 10);
-            var firstAttemptReward = this.$el.attr('first_reward');
-            var secondAttemptReward = this.$el.attr('second_reward');
-            var thirdAttemptReward = this.$el.attr('third_reward');
-            var fourthAttemptReward = this.$el.attr('fourth_reward');
-            var possibleRewards = [firstAttemptReward,secondAttemptReward,thirdAttemptReward,fourthAttemptReward];
-            var data = {
-                id: slideID,
-                done: slideDone,
-                quiz: {
-                    questions: [],
-                    nb_attempts: nbAttempts,
-                    possible_rewards: possibleRewards,
-                    reward: nbAttempts < possibleRewards.length ? possibleRewards[nbAttempts] : possibleRewards[possibleRewards.length-1]
-                }
-            };
-            if (!slideDone){
-                var NewQuiz = new Quiz(this, data);
-                NewQuiz.appendTo(".o_w_slides_quiz_no_fullscreen");
-            }
-        }
-=======
-    });
-
-    sAnimations.registry.websiteSlidesQuizNoFullscreen = sAnimations.Class.extend({
         selector: '.o_wslides_js_lesson_quiz',
         custom_events: {
             quiz_next_slide: '_onQuizNextSlide',
@@ -338,7 +298,7 @@
                 };
                 defs.push(new Quiz(self, slideData, slideData.quizData).attachTo($(this)));
             });
-            return $.when.apply($, defs);
+            return Promise.all(defs);
         },
 
         //----------------------------------------------------------------------
@@ -385,7 +345,6 @@
             });
             return questions;
         },
->>>>>>> c9f832d9
     });
 
     return Quiz;
