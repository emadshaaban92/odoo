--- conflicted
+++ resolved
@@ -1,11 +1,7 @@
 <?xml version="1.0"?>
 <openerp>
     <data>
-<<<<<<< HEAD
-		<menuitem
-=======
 	    <menuitem
->>>>>>> 42443c89
 	        id="menu_hr_recruitment_recruitment"
 	        name="Recruitment"
 	        parent="hr.menu_hr_configuration"
@@ -328,19 +324,11 @@
     </record>
 
     <menuitem
-<<<<<<< HEAD
-	    id="menu_hr_recruitment_stage"
-	    name="Stages"
-	    parent="menu_hr_recruitment_recruitment"
-	    action="hr_recruitment_stage_act"
-	    sequence="1"/>
-=======
         id="menu_hr_recruitment_stage"
         name="Stages"
         parent="menu_hr_recruitment_recruitment"
         action="hr_recruitment_stage_act"
         sequence="1"/>
->>>>>>> 42443c89
 
     </data>
 </openerp>