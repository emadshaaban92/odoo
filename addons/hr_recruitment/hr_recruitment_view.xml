<?xml version="1.0"?>
<openerp>
    <data>

    <menuitem name="Recruitment"
        id="menu_hr_recruitment_recruitment"
        parent="hr.menu_hr_configuration"
        sequence="40"/>

    <act_window
        id="act_hr_applicant_to_meeting"
        name="Meetings"
        res_model="crm.meeting"
        src_model="hr.applicant"
        view_mode="tree,form,calendar,graph"
        view_type="form"/>

    <!-- Stage -->
    <record id="hr_job_stage_act" model="ir.actions.act_window">
        <field name="name">Recruitment / Applicants Stages</field>
        <field name="res_model">hr.recruitment.stage</field>
        <field name="view_type">form</field>
        <field name="domain">[]</field>
        <field name="context">{}</field>
        <field name="help" type="html">
          <p class="oe_view_nocontent_create">
            Click to add a new stage in the recruitment process.
          </p><p>
            Define here your stages of the recruitment process, for example:
            qualification call, first interview, second interview, refused,
            hired.
          </p>
        </field>
    </record>


    <!-- Jobs -->
    <record model="ir.ui.view" id="crm_case_tree_view_job">
        <field name="name">Applicants</field>
        <field name="model">hr.applicant</field>
        <field name="arch" type="xml">
            <tree string="Applicants" fonts="bold:message_unread==True" colors="grey:state in ('cancel','done');blue:state=='pending'">
                <field name="message_unread" invisible="1"/>
                <field name="create_date" groups="base.group_no_one"/>
                <field name="name" string="Subject"/>
                <field name="partner_name"/>
                <field name="email_from"/>
                <field name="partner_phone"/>
                <field name="job_id"/>
                <field name="stage_id"/>
                <field name="title_action" invisible="context.get('invisible_next_action', True)"/>
                <field name="date_action" invisible="context.get('invisible_next_date', True)"/>
                <field name="source_id" invisible="1"/>
                <field name="survey" invisible="1"/>
                <field name="response" invisible="1"/>
                <field name="priority"/>
                <field name="type_id" invisible="1"/>
                <field name="availability" invisible="1"/>
                <field name="department_id" invisible="context.get('invisible_department', True)"/>
                <field name="user_id"/>
                <field name="state" invisible="1"/>
            </tree>
        </field>
    </record>

    <record model="ir.ui.view" id="crm_case_form_view_job">
        <field name="name">Jobs - Recruitment Form</field>
        <field name="model">hr.applicant</field>
        <field name="arch" type="xml">
          <form string="Jobs - Recruitment Form" version="7.0">
            <header>
                <button name="case_close_with_emp" string="Hire &amp; Create Employee" type="object"
                        class="oe_highlight"
                        attrs="{'invisible':['|', ('emp_id','!=',False), ('state','=','cancel')]}"/>
                <button name="case_cancel" string="Refuse" type="object"
                        states="draft,open,pending" class="oe_highlight"/>
                <field name="stage_id" widget="statusbar" clickable="True"/>
                <field name="emp_id" invisible="1"/>
            </header>
            <sheet>
                <div class="oe_right oe_button_box">
                    <button name="action_makeMeeting" type="object"
                        string="Schedule Meeting" help="Schedule interview with this applicant"/>
                    <button name="%(survey.action_view_survey_question_message)d" type="action"
                        string="Start Interview" help="Answer related job question"
                        context="{'survey_id': survey, 'response_id': [response], 'response_no':0 ,'active' : response, 'object' : 'hr.applicant'}"
                        attrs="{'invisible':[('survey','=',False)]}"/>
                    <button name="action_print_survey" type="object"
                        string="Print Interview" help="Print interview report"
                        attrs="{'invisible':[('survey','=',False)]}"/>
                </div>
                <div class="oe_title">
                    <label for="name" class="oe_edit_only"/>
                    <h1><field name="name"/></h1>
                    <label for="partner_name" class="oe_edit_only"/>
                    <h2>
                        <field name="partner_name" class="oe_inline"/>
                    </h2>
                </div>
                <group>
                    <group>
                        <field name="partner_id"
                                on_change="onchange_partner_id(partner_id)"/>
                        <field name="email_from" widget="email"/>
                        <field name="partner_phone"/>
                        <field name="partner_mobile"/>
                        <field name="type_id" placeholder="Degree"/>
                    </group>
                    <group>
                        <field name="user_id"/>
                        <label for="title_action"/>
                        <div>
                            <field name="date_action"/>
                            <field name="title_action" class="oe_inline" placeholder="e.g. Call for interview"/>
                        </div>
                        <field name="priority"/>
                        <field name="state" invisible="1"/>
                        <field name="source_id"/>
                        <field name="reference"/>
                    </group>
                    <group string="Job">
                        <field name="survey" invisible="1"/>
                        <field name="response" invisible="1"/>
                        <field name="job_id" on_change="onchange_job(job_id)"/>
                        <field name="department_id" on_change="onchange_department_id(department_id)"/>
                        <label for="availability"/>
                        <div>
                            <field name="availability" class="oe_inline"/> <label string="Day(s)" class="oe_inline"/>
                        </div>
                    </group>
                    <group string="Contract">
                        <label for="salary_expected"/>
                        <div>
                            <field name="salary_expected" class="oe_inline"/>
                            <span class="oe_inline" attrs="{'invisible':[('salary_expected_extra','=',False)]}"> + </span>
                            <field name="salary_expected_extra" class="oe_inline" placeholder="Extra advantages..."/>
                        </div>
                        <label for="salary_proposed"/>
                        <div>
                            <field name="salary_proposed" class="oe_inline"/>
                            <span class="oe_inline" attrs="{'invisible':[('salary_proposed_extra','=',False)]}"> + </span>
                            <field name="salary_proposed_extra" class="oe_inline" placeholder="Extra advantages..."/>
                        </div>
                    </group>
                </group>
                <group>
                    <field name="categ_ids" widget="many2many_tags"/>
                </group>
                <separator string="Application Summary"/>
                <field name="description" placeholder="Feedback of interviews..."/>
            </sheet>
            <div class="oe_chatter">
                <field name="message_follower_ids" widget="mail_followers"/>
                <field name="message_ids" widget="mail_thread" placeholder="Share a message..."/>
            </div>
          </form>
        </field>
    </record>

    <record model="ir.ui.view" id="crm_case_graph_view_job">
        <field name="name">Jobs - Recruitment Graph</field>
        <field name="model">hr.applicant</field>
        <field name="arch" type="xml">
              <graph string="Cases By Stage and Estimates" type="bar" orientation="vertical">
                <field name="job_id"/>
                <field name="salary_expected" operator="+"/>
                <field name="state" group="True"/>
            </graph>
        </field>
    </record>

    <record id="view_crm_case_jobs_filter" model="ir.ui.view">
        <field name="name">Jobs - Recruitment Search</field>
        <field name="model">hr.applicant</field>
        <field name="arch" type="xml">
            <search string="Search Jobs">
                <field name="partner_name" filter_domain="['|','|',('name','ilike',self),('partner_name','ilike',self),('email_from','ilike',self)]" string="Subject / Applicant"/>
                <filter string="Unread Messages" name="message_unread" domain="[('message_unread','=',True)]"/>
                <separator/>
                <filter string="New" domain="[('state','=','draft')]" help="All Initial Jobs"/>
                <filter string="In Progress" domain="[('state','=','open')]" help="Open Jobs"/>
                <filter string="Pending" domain="[('state','=','pending')]" help="Pending Jobs"/>
                <separator/>
                <filter string="Unassigned Recruitments" domain="[('user_id','=',False)]" help="Unassigned Recruitments"/>
                <separator/>
                <filter string="Next Actions" context="{'invisible_next_action':False, 'invisible_next_date':False}"
                    domain="[('date_action','&lt;&gt;',False)]" help="Filter and view on next actions and date"/>
                <field name="job_id"/>
                <field name="user_id"/>
                <separator/>
                <field name="categ_ids"/>
                <group expand="0" string="Group By...">
                    <filter string="Responsible" domain="[]"  context="{'group_by':'user_id'}"/>
                    <filter string="Department" domain="[]" context="{'group_by':'department_id'}"/>
                    <filter string="Job" domain="[]" context="{'group_by':'job_id'}"/>
                    <filter string="Degree" domain="[]" context="{'group_by':'type_id'}"/>
                    <filter string="Availability" domain="[]" context="{'group_by':'availability'}"/>
                    <filter string="Appreciation" domain="[]" context="{'group_by':'priority'}"/>
                    <filter string="Stage" domain="[]" context="{'group_by':'stage_id'}"/>
                    <filter string="Source" domain="[]" context="{'group_by':'source_id'}"/>
                    <filter string="Creation Date" domain="[]" context="{'group_by':'create_date'}" groups="base.group_no_one"/>
                </group>
           </search>
        </field>
    </record>

    <!-- CRM Lead Calendar View -->
    <record model="ir.ui.view" id="hr_applicant_calendar_view">
        <field name="name">Hr Applicants Calendar</field>
        <field name="model">hr.applicant</field>
        <field name="priority" eval="2"/>
        <field name="arch" type="xml">
            <calendar string="Applicants"
                date_start="date_action" color="user_id">
                <field name="name"/>
                <field name="partner_name"/>
                <field name="title_action"/>
            </calendar>
        </field>
    </record>

    <!-- Hr Applicant Kanban View -->
    <record model="ir.ui.view" id="hr_kanban_view_applicant">
        <field name="name">Hr Applicants kanban</field>
        <field name="model">hr.applicant</field>
        <field name="arch" type="xml">
            <kanban default_group_by="stage_id">
                <field name="stage_id"/>
                <field name="color"/>
                <field name="priority"/>
                <field name="survey"/>
                <field name="user_id"/>
                <field name="user_email"/>
                <field name="partner_name"/>
                <field name="type_id"/>
                <field name="job_id"/>
                <field name="title_action"/>
                <field name="department_id"/>
                <field name="categ_ids"/>
                <field name="message_summary"/>
                <templates>
                    <t t-name="kanban-tooltip">
                        <ul class="oe_kanban_tooltip">
                            <li t-if="record.type_id.raw_value"><b>Degree:</b> <field name="type_id"/></li>
                            <li t-if="record.partner_id.raw_value"><b>Contact:</b> <field name="partner_id"/></li>
                            <li t-if="record.department_id.raw_value"><b>Departement:</b> <field name="department_id"/></li>
                        </ul>
                    </t>
                    <t t-name="kanban-box">
                        <div t-attf-class="oe_kanban_color_#{kanban_getcolor(record.color.raw_value)} oe_kanban_card oe_kanban_global_click oe_semantic_html_override">
                            <div class="oe_dropdown_toggle oe_dropdown_kanban">
                                <span class="oe_e">i</span>
                                <ul class="oe_dropdown_menu">
                                    <t t-if="widget.view.is_action_enabled('delete')"><li><a type="delete">Delete</a></li></t>
                                    <li><a name="action_makeMeeting" type="object">Schedule Interview</a></li>
                                    <li><ul class="oe_kanban_colorpicker" data-field="color"/></li>
                                </ul>
								                              
                            </div>
                            <div class="oe_kanban_content" tooltip="kanban-tooltip">
                                <div>
                                    <t t-if="record.partner_name.raw_value"><b><field name="partner_name"/></b><br/></t>
                                    <i><field name="name"/></i><br/>
                                    <field name="job_id"/><br/>
<<<<<<< HEAD
                                    <field name="date_action"/>
                                    <t t-if="record.title_action.raw_value"><field name="title_action"/><br/></t>
                                    <field name="categ_ids"/><br/>
=======
>>>>>>> 7faa622c
                                    <t t-if="record.partner_mobile.raw_value">Mobile: <field name="partner_mobile"/><br/></t>
                                </div>
                                <div style="padding-left: 0.5em">
                                    <t t-if="record.date_action.raw_value and record.date_action.raw_value lt (new Date())" t-set="red">oe_kanban_text_red</t>
                                    <span t-attf-class="#{red || ''}"><field name="date_action"/></span>
                                        <t t-if="record.date_action.raw_value"> : </t>
                                        <field name="title_action"/>
                                </div>
                                <div style="width:240px"><field name="categ_ids"/></div>
                                <div class="oe_kanban_right">
                                    <t t-set="priority" t-value="record.priority.raw_value || 5"/>
                                    <a type="object" name="set_priority" args="['3']" t-if="priority gt 3">
                                        <img src="/web/static/src/img/icons/star-off.png" width="16" height="16" title="Good"/>
                                    </a>
                                    <a type="object" name="set_priority" args="['5']" t-if="priority lte 3">
                                        <img t-attf-src="/web/static/src/img/icons/star-#{priority lte 3 ? 'on' : 'off'}.png" width="16" height="16" title="Good"/>
                                    </a>
                                    <a type="object" name="set_priority" args="['2']">
                                        <img t-attf-src="/web/static/src/img/icons/star-#{priority lte 2 ? 'on' : 'off'}.png" width="16" height="16" title="Very Good"/>
                                    </a>
                                    <a type="object" name="set_priority" args="['1']">
                                        <img t-attf-src="/web/static/src/img/icons/star-#{priority == 1 ? 'on' : 'off'}.png" width="16" height="16" title="Excellent"/>
                                    </a>
                                    <img t-att-src="kanban_image('res.users', 'image_small', record.user_id.raw_value)" t-att-title="record.user_id.value" width="24" height="24" class="oe_kanban_avatar"/>

                                </div>
                                <div class="oe_kanban_footer_left" style="margin-top:5px;">
                                    <t t-raw="record.message_summary.raw_value"/>
                                </div>
                                
                            </div>
                            <div class="oe_clear"></div>
                        </div>
                    </t>
                </templates>
            </kanban>
        </field>
    </record>

    <!-- HR Job -->
    <record id="hr_job_survey" model="ir.ui.view">
        <field name="name">hr.job.form1</field>
        <field name="model">hr.job</field>
        <field name="inherit_id" ref="hr.view_hr_job_form"/>
        <field name="arch" type="xml">
            <field name="expected_employees" version="7.0" position="after">
                <label for="survey_id" groups="base.group_user"/>
                <div groups="base.group_user">
                    <field name="survey_id" class="oe_inline" domain="[('type','=','Human Resources')]"/>
                    <button class="oe_inline"
                        string="Interview"
                        name="action_print_survey" type="object"
                        attrs="{'invisible':[('survey_id','=',False)]}"/>
                </div>
            </field>
            <xpath expr="//div[@class='oe_title']" version="7.0" position="after">
                <div attrs="{'invisible': [('alias_domain', '=', False)]}">
                    <field name="alias_id" invisible="1" required="0"/>
                    <label for="alias_name" class="oe_edit_only"/>
                    <field name="alias_name" nolabel="1" class="oe_inline" attrs="{'required': [('alias_id', '!=', False)]}"/>@<field name="alias_domain" nolabel="1" class="oe_inline"/>
                </div>
            </xpath>
        </field>
    </record>

    <!-- Stage Tree View -->
    <record model="ir.ui.view" id="hr_recruitment_stage_tree">
        <field name="name">hr.recruitment.stage.tree</field>
        <field name="model">hr.recruitment.stage</field>
        <field name="arch" type="xml">
            <tree string="Stages">
                <field name="sequence" invisible="1"/>
                <field name="name"/>
                <field name="department_id"/>
                <field name="state"/>
            </tree>
        </field>
    </record>

    <!-- Stage Form View -->
    <record model="ir.ui.view" id="hr_recruitment_stage_form">
        <field name="name">hr.recruitment.stage.form</field>
        <field name="model">hr.recruitment.stage</field>
        <field name="arch" type="xml">
            <form string="Stage" version="7.0">
                <group string="Stage Definition">
                    <group>
                        <field name="name"/>
                        <field name="department_id"/>
                    </group>
                    <group>
                        <field name="state"/>
                        <field name="sequence"/>
                        <field name="fold"/>
                    </group>
                </group>
                <separator string="Requirements"/>
                <field name="requirements"/>
            </form>
        </field>
    </record>

    <!-- Stage Action -->
    <record id="hr_recruitment_stage_act" model="ir.actions.act_window">
        <field name="name">Stages</field>
        <field name="res_model">hr.recruitment.stage</field>
        <field name="view_type">form</field>
        <field name="view_id" ref="hr_recruitment_stage_tree"/>
        <field name="help" type="html">
          <p class="oe_view_nocontent_create">
            Click to add a new stage in the recruitment process.
          </p><p>
            Don't forget to specify the department if your recruitment process
            is different according to the job position.
          </p>
        </field>
    </record>

    <menuitem
        id="menu_hr_recruitment_stage"
        name="Stages"
        parent="menu_hr_recruitment_recruitment"
        action="hr_recruitment_stage_act"
        sequence="1" groups="base.group_no_one"/>

    <!-- Degree Tree View -->
    <record model="ir.ui.view" id="hr_recruitment_degree_tree">
        <field name="name">hr.recruitment.degree.tree</field>
        <field name="model">hr.recruitment.degree</field>
        <field name="arch" type="xml">
            <tree string="Degree">
                <field name="sequence" invisible="1"/>
                <field name="name"/>
            </tree>
        </field>
    </record>

    <!-- Degree Form View -->
    <record model="ir.ui.view" id="hr_recruitment_degree_form">
        <field name="name">hr.recruitment.degree.form</field>
        <field name="model">hr.recruitment.degree</field>
        <field name="arch" type="xml">
            <form string="Degree" version="7.0">
                <group>
                    <field name="name"/>
                    <field name="sequence" groups="base.group_no_one"/>
                </group>
            </form>
        </field>
    </record>

    <!-- Degree Action -->
    <record id="hr_recruitment_degree_action" model="ir.actions.act_window">
        <field name="name">Degree</field>
        <field name="res_model">hr.recruitment.degree</field>
        <field name="view_type">form</field>
        <field name="view_id" ref="hr_recruitment_degree_tree"/>
    </record>

     <menuitem
            id="menu_hr_recruitment_degree"
            name="Degrees"
            parent="menu_hr_recruitment_recruitment"
            action="hr_recruitment_degree_action"
            sequence="5" groups="base.group_no_one"/>

    <!-- Source Tree View -->
    <record model="ir.ui.view" id="hr_recruitment_source_tree">
        <field name="name">hr.recruitment.source.tree</field>
        <field name="model">hr.recruitment.source</field>
        <field name="arch" type="xml">
            <tree string="Sources of Applicants">
                <field name="name"/>
            </tree>
        </field>
    </record>
    <record model="ir.ui.view" id="hr_recruitment_source_form">
        <field name="name">hr.recruitment.source.form</field>
        <field name="model">hr.recruitment.source</field>
        <field name="arch" type="xml">
            <form string="Sources of Applicants">
                <field name="name"/>
            </form>
        </field>
    </record>
    <record id="hr_recruitment_source_action" model="ir.actions.act_window">
        <field name="name">Sources of Applicants</field>
        <field name="res_model">hr.recruitment.source</field>
        <field name="view_type">form</field>
    </record>

    <menuitem
        id="menu_hr_recruitment_source"
        parent="menu_hr_recruitment_recruitment"
        action="hr_recruitment_source_action"
        groups="base.group_no_one"
        sequence="10"/>

    </data>
</openerp><|MERGE_RESOLUTION|>--- conflicted
+++ resolved
@@ -262,12 +262,6 @@
                                     <t t-if="record.partner_name.raw_value"><b><field name="partner_name"/></b><br/></t>
                                     <i><field name="name"/></i><br/>
                                     <field name="job_id"/><br/>
-<<<<<<< HEAD
-                                    <field name="date_action"/>
-                                    <t t-if="record.title_action.raw_value"><field name="title_action"/><br/></t>
-                                    <field name="categ_ids"/><br/>
-=======
->>>>>>> 7faa622c
                                     <t t-if="record.partner_mobile.raw_value">Mobile: <field name="partner_mobile"/><br/></t>
                                 </div>
                                 <div style="padding-left: 0.5em">
