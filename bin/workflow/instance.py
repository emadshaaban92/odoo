--- conflicted
+++ resolved
@@ -43,11 +43,7 @@
 
 def validate(cr, inst_id, ident, signal, force_running=False):
     cr.execute("select * from wkf_workitem where inst_id=%s", (inst_id,))
-<<<<<<< HEAD
-    stack = None
-=======
     stack = []
->>>>>>> fe82cf7f
     for witem in cr.dictfetchall():
         stack = []
         workitem.process(cr, witem, ident, signal, force_running, stack=stack)
