# -*- encoding: utf-8 -*-
##############################################################################
#
#    OpenERP, Open Source Management Solution
#    Copyright (C) 2004-2009 Tiny SPRL (<http://tiny.be>). All Rights Reserved
#    $Id$
#
#    This program is free software: you can redistribute it and/or modify
#    it under the terms of the GNU General Public License as published by
#    the Free Software Foundation, either version 3 of the License, or
#    (at your option) any later version.
#
#    This program is distributed in the hope that it will be useful,
#    but WITHOUT ANY WARRANTY; without even the implied warranty of
#    MERCHANTABILITY or FITNESS FOR A PARTICULAR PURPOSE.  See the
#    GNU General Public License for more details.
#
#    You should have received a copy of the GNU General Public License
#    along with this program.  If not, see <http://www.gnu.org/licenses/>.
#
##############################################################################

#
# Object relationnal mapping to postgresql module
#    . Hierarchical structure
#    . Constraints consistency, validations
#    . Object meta Data depends on its status
#    . Optimised processing by complex query (multiple actions at once)
#    . Default fields value
#    . Permissions optimisation
#    . Persistant object: DB postgresql
#    . Datas conversions
#    . Multi-level caching system
#    . 2 different inheritancies
#    . Fields:
#         - classicals (varchar, integer, boolean, ...)
#         - relations (one2many, many2one, many2many)
#         - functions
#
#

import time
import calendar
import datetime
import types
import string
import netsvc
import re

import pickle

import fields
import tools
from tools.translate import _

import copy
import sys
import operator

try:
    from lxml import etree
except ImportError:
    sys.stderr.write("ERROR: Import lxml module\n")
    sys.stderr.write("ERROR: Try to install the python-lxml package\n")

from tools.config import config

regex_order = re.compile('^(([a-z0-9_]+|"[a-z0-9_]+")( *desc| *asc)?( *, *|))+$', re.I)

def last_day_of_current_month():
    today = datetime.date.today()
    last_day = str(calendar.monthrange(today.year, today.month)[1])
    return time.strftime('%Y-%m-' + last_day)

def intersect(la, lb):
    return filter(lambda x: x in lb, la)

class except_orm(Exception):
    def __init__(self, name, value):
        self.name = name
        self.value = value
        self.args = (name, value)

class BrowseRecordError(Exception):
    pass

# Readonly python database object browser
class browse_null(object):

    def __init__(self):
        self.id = False

    def __getitem__(self, name):
        return False

    def __getattr__(self, name):
        return False  # XXX: return self ?

    def __int__(self):
        return False

    def __str__(self):
        return ''

    def __nonzero__(self):
        return False

    def __unicode__(self):
        return u''


#
# TODO: execute an object method on browse_record_list
#
class browse_record_list(list):

    def __init__(self, lst, context=None):
        if not context:
            context = {}
        super(browse_record_list, self).__init__(lst)
        self.context = context


class browse_record(object):
    def __init__(self, cr, uid, id, table, cache, context=None, list_class = None, fields_process={}):
        '''
        table : the object (inherited from orm)
        context : a dictionary with an optional context
        '''
        if not context:
            context = {}
        self._list_class = list_class or browse_record_list
        self._cr = cr
        self._uid = uid
        self._id = id
        self._table = table
        self._table_name = self._table._name
        self._context = context
        self._fields_process = fields_process

        cache.setdefault(table._name, {})
        self._data = cache[table._name]

        if not (id and isinstance(id, (int, long,))):
            raise BrowseRecordError(_('Wrong ID for the browse record, got %r, expected an integer.') % (id,))
#        if not table.exists(cr, uid, id, context):
#            raise BrowseRecordError(_('Object %s does not exists') % (self,))

        if id not in self._data:
            self._data[id] = {'id': id}

        self._cache = cache

    def __getitem__(self, name):
        if name == 'id':
            return self._id
        if name not in self._data[self._id]:
            # build the list of fields we will fetch

            # fetch the definition of the field which was asked for
            if name in self._table._columns:
                col = self._table._columns[name]
            elif name in self._table._inherit_fields:
                col = self._table._inherit_fields[name][2]
            elif hasattr(self._table, name):
                if isinstance(getattr(self._table, name), (types.MethodType, types.LambdaType, types.FunctionType)):
                    return lambda *args, **argv: getattr(self._table, name)(self._cr, self._uid, [self._id], *args, **argv)
                else:
                    return getattr(self._table, name)
            else:
                logger = netsvc.Logger()
                logger.notifyChannel('orm', netsvc.LOG_ERROR, "Programming error: field '%s' does not exist in object '%s' !" % (name, self._table._name))
                return False

            # if the field is a classic one or a many2one, we'll fetch all classic and many2one fields
            if col._prefetch:
                # gen the list of "local" (ie not inherited) fields which are classic or many2one
                ffields = filter(lambda x: x[1]._classic_write, self._table._columns.items())
                # gen the list of inherited fields
                inherits = map(lambda x: (x[0], x[1][2]), self._table._inherit_fields.items())
                # complete the field list with the inherited fields which are classic or many2one
                ffields += filter(lambda x: x[1]._classic_write, inherits)
            # otherwise we fetch only that field
            else:
                ffields = [(name, col)]
            ids = filter(lambda id: name not in self._data[id], self._data.keys())
            # read the data
            fffields = map(lambda x: x[0], ffields)
            datas = self._table.read(self._cr, self._uid, ids, fffields, context=self._context, load="_classic_write")
            if self._fields_process:
                lang = self._context.get('lang', 'en_US') or 'en_US'
                lang_obj_ids = self.pool.get('res.lang').search(self._cr, self._uid,[('code','=',lang)])
                if not lang_obj_ids:
                    raise Exception(_('Language with code "%s" is not defined in your system !\nDefine it through the Administration menu.') % (lang,))
                lang_obj = self.pool.get('res.lang').browse(self._cr, self._uid,lang_obj_ids[0])
                for n, f in ffields:
                    if f._type in self._fields_process:
                        for d in datas:
                            d[n] = self._fields_process[f._type](d[n])
                            if (d[n] is not None) and (d[n] is not False):
                                d[n].set_value(self._cr, self._uid, d[n], self, f, lang_obj)


            # create browse records for 'remote' objects
            for data in datas:
                new_data = {}
                for n, f in ffields:
                    if f._type in ('many2one', 'one2one'):
                        if data[n]:
                            obj = self._table.pool.get(f._obj)
                            if type(data[n]) in (type([]),type( (1,) )):
                                ids2 = data[n][0]
                            else:
                                ids2 = data[n]
                            if ids2:
                                # FIXME: this happen when a _inherits object
                                #        overwrite a field of it parent. Need
                                #        testing to be sure we got the right
                                #        object and not the parent one.
                                if not isinstance(ids2, browse_record):
                                    new_data[n] = browse_record(self._cr,
                                        self._uid, ids2, obj, self._cache,
                                        context=self._context,
                                        list_class=self._list_class,
                                        fields_process=self._fields_process)
                            else:
                                new_data[n] = browse_null()
                        else:
                            new_data[n] = browse_null()
                    elif f._type in ('one2many', 'many2many') and len(data[n]):
                        new_data[n] = self._list_class([browse_record(self._cr, self._uid, id, self._table.pool.get(f._obj), self._cache, context=self._context, list_class=self._list_class, fields_process=self._fields_process) for id in data[n]], self._context)
                    else:
                        new_data[n] = data[n]
                self._data[data['id']].update(new_data)
        return self._data[self._id][name]

    def __getattr__(self, name):
#       raise an AttributeError exception.
        return self[name]

    def __contains__(self, name):
        return (name in self._table._columns) or (name in self._table._inherit_fields) or hasattr(self._table, name)

    def __hasattr__(self, name):
        return name in self

    def __int__(self):
        return self._id

    def __str__(self):
        return "browse_record(%s, %d)" % (self._table_name, self._id)

    def __eq__(self, other):
        return (self._table_name, self._id) == (other._table_name, other._id)

    def __ne__(self, other):
        return (self._table_name, self._id) != (other._table_name, other._id)

    # we need to define __unicode__ even though we've already defined __str__
    # because we have overridden __getattr__
    def __unicode__(self):
        return unicode(str(self))

    def __hash__(self):
        return hash((self._table_name, self._id))

    __repr__ = __str__


def get_pg_type(f):
    '''
    returns a tuple
    (type returned by postgres when the column was created, type expression to create the column)
    '''

    type_dict = {
            fields.boolean: 'bool',
            fields.integer: 'int4',
            fields.integer_big: 'int8',
            fields.text: 'text',
            fields.date: 'date',
            fields.time: 'time',
            fields.datetime: 'timestamp',
            fields.binary: 'bytea',
            fields.many2one: 'int4',
            }
    if type(f) in type_dict:
        f_type = (type_dict[type(f)], type_dict[type(f)])
    elif isinstance(f, fields.float):
        if f.digits:
            f_type = ('numeric', 'NUMERIC(%d,%d)' % (f.digits[0], f.digits[1]))
        else:
            f_type = ('float8', 'DOUBLE PRECISION')
    elif isinstance(f, (fields.char, fields.reference)):
        f_type = ('varchar', 'VARCHAR(%d)' % (f.size,))
    elif isinstance(f, fields.selection):
        if isinstance(f.selection, list) and isinstance(f.selection[0][0], (str, unicode)):
            f_size = reduce(lambda x, y: max(x, len(y[0])), f.selection, f.size or 16)
        elif isinstance(f.selection, list) and isinstance(f.selection[0][0], int):
            f_size = -1
        else:
            f_size = (hasattr(f, 'size') and f.size) or 16

        if f_size == -1:
            f_type = ('int4', 'INTEGER')
        else:
            f_type = ('varchar', 'VARCHAR(%d)' % f_size)
    elif isinstance(f, fields.function) and eval('fields.'+(f._type)) in type_dict:
        t = eval('fields.'+(f._type))
        f_type = (type_dict[t], type_dict[t])
    elif isinstance(f, fields.function) and f._type == 'float':
        if f.digits:
            f_type = ('numeric', 'NUMERIC(%d,%d)' % (f.digits[0], f.digits[1]))
        else:
            f_type = ('float8', 'DOUBLE PRECISION')
    elif isinstance(f, fields.function) and f._type == 'selection':
        f_type = ('text', 'text')
    elif isinstance(f, fields.function) and f._type == 'char':
        f_type = ('varchar', 'VARCHAR(%d)' % (f.size))
    else:
        logger = netsvc.Logger()
        logger.notifyChannel("init", netsvc.LOG_WARNING, '%s type not supported!' % (type(f)))
        f_type = None
    return f_type


class orm_template(object):
    _name = None
    _columns = {}
    _constraints = []
    _defaults = {}
    _rec_name = 'name'
    _parent_name = 'parent_id'
    _parent_store = False
    _parent_order = False
    _date_name = 'date'
    _order = 'id'
    _sequence = None
    _description = None
    _inherits = {}
    _table = None
    _invalids = set()

    CONCURRENCY_CHECK_FIELD = '__last_update'

    def _field_create(self, cr, context={}):
        cr.execute("SELECT id FROM ir_model WHERE model=%s", (self._name,))
        if not cr.rowcount:
            cr.execute('SELECT nextval(%s)', ('ir_model_id_seq',))
            model_id = cr.fetchone()[0]
            cr.execute("INSERT INTO ir_model (id,model, name, info,state) VALUES (%s, %s, %s, %s, %s)", (model_id, self._name, self._description, self.__doc__, 'base'))
        else:
            model_id = cr.fetchone()[0]
        if 'module' in context:
            name_id = 'model_'+self._name.replace('.','_')
            cr.execute('select * from ir_model_data where name=%s and res_id=%s', (name_id,model_id))
            if not cr.rowcount:
                cr.execute("INSERT INTO ir_model_data (name,date_init,date_update,module,model,res_id) VALUES (%s, now(), now(), %s, %s, %s)", \
                    (name_id, context['module'], 'ir.model', model_id)
                )

        cr.commit()

        cr.execute("SELECT * FROM ir_model_fields WHERE model=%s", (self._name,))
        cols = {}
        for rec in cr.dictfetchall():
            cols[rec['name']] = rec

        for (k, f) in self._columns.items():
            vals = {
                'model_id': model_id,
                'model': self._name,
                'name': k,
                'field_description': f.string.replace("'", " "),
                'ttype': f._type,
                'relation': f._obj or '',
                'view_load': (f.view_load and 1) or 0,
                'select_level': tools.ustr(f.select or 0),
                'readonly':(f.readonly and 1) or 0,
                'required':(f.required and 1) or 0,
                'relation_field': (f._type=='one2many' and isinstance(f,fields.one2many)) and f._fields_id or '',
            }
            # When its a custom field,it does not contain f.select
            if context.get('field_state','base') == 'manual':
                if context.get('field_name','') == k:
                    vals['select_level'] = context.get('select','0')
                #setting value to let the problem NOT occur next time
                else:
                    vals['select_level'] = cols[k]['select_level']
            
            if k not in cols:
                cr.execute('select nextval(%s)', ('ir_model_fields_id_seq',))
                id = cr.fetchone()[0]
                vals['id'] = id
                cr.execute("""INSERT INTO ir_model_fields (
                    id, model_id, model, name, field_description, ttype,
                    relation,view_load,state,select_level,relation_field
                ) VALUES (
                    %s,%s,%s,%s,%s,%s,%s,%s,%s,%s,%s
                )""", (
                    id, vals['model_id'], vals['model'], vals['name'], vals['field_description'], vals['ttype'],
                     vals['relation'], bool(vals['view_load']), 'base',
                    vals['select_level'],vals['relation_field']
                ))
                if 'module' in context:
                    name1 = 'field_' + self._table + '_' + k
                    cr.execute("select name from ir_model_data where name=%s", (name1,))
                    if cr.fetchone():
                        name1 = name1 + "_" + str(id)
                    cr.execute("INSERT INTO ir_model_data (name,date_init,date_update,module,model,res_id) VALUES (%s, now(), now(), %s, %s, %s)", \
                        (name1, context['module'], 'ir.model.fields', id)
                    )
            else:
                for key, val in vals.items():
                    if cols[k][key] != vals[key]:
                        cr.execute('update ir_model_fields set field_description=%s where model=%s and name=%s', (vals['field_description'], vals['model'], vals['name']))
                        cr.commit()
                        cr.execute("""UPDATE ir_model_fields SET
                            model_id=%s, field_description=%s, ttype=%s, relation=%s,
                            view_load=%s, select_level=%s, readonly=%s ,required=%s ,relation_field=%s
                        WHERE
                            model=%s AND name=%s""", (
                                vals['model_id'], vals['field_description'], vals['ttype'],
                                vals['relation'], bool(vals['view_load']),
                                vals['select_level'], bool(vals['readonly']),bool(vals['required']), vals['relation_field'], vals['model'], vals['name']
                            ))
                        continue
        cr.commit()

    def _auto_init(self, cr, context={}):
        self._field_create(cr, context)

    def __init__(self, cr):
        if not self._name and not hasattr(self, '_inherit'):
            name = type(self).__name__.split('.')[0]
            msg = "The class %s has to have a _name attribute" % name

            logger = netsvc.Logger()
            logger.notifyChannel('orm', netsvc.LOG_ERROR, msg )
            raise except_orm('ValueError', msg )

        if not self._description:
            self._description = self._name
        if not self._table:
            self._table = self._name.replace('.', '_')

    def browse(self, cr, uid, select, context=None, list_class=None, fields_process={}):
        if not context:
            context = {}
        self._list_class = list_class or browse_record_list
        cache = {}
        # need to accepts ints and longs because ids coming from a method
        # launched by button in the interface have a type long...
        if isinstance(select, (int, long)):
            return browse_record(cr, uid, select, self, cache, context=context, list_class=self._list_class, fields_process=fields_process)
        elif isinstance(select, list):
            return self._list_class([browse_record(cr, uid, id, self, cache, context=context, list_class=self._list_class, fields_process=fields_process) for id in select], context)
        else:
            return browse_null()

    def __export_row(self, cr, uid, row, fields, context=None):
        if context is None:
            context = {}

        def check_type(field_type):
            if field_type == 'float':
                return 0.0
            elif field_type == 'integer':
                return 0
            elif field_type == 'boolean':   
                return False                                
            return ''
        
        def selection_field(in_field):
            col_obj = self.pool.get(in_field.keys()[0])
            if f[i] in col_obj._columns.keys():
                return  col_obj._columns[f[i]]
            elif f[i] in col_obj._inherits.keys():
                selection_field(col_obj._inherits)
            else:
                return False    
           
        lines = []
        data = map(lambda x: '', range(len(fields)))
        done = []
        for fpos in range(len(fields)):
            f = fields[fpos]            
            if f:
                r = row
                i = 0
                while i < len(f):
                    if f[i] == 'db_id':
                        r = r['id']                        
                    elif f[i] == 'id':                        
                        model_data = self.pool.get('ir.model.data')
                        data_ids = model_data.search(cr, uid, [('model','=',r._table_name),('res_id','=',r['id'])])
                        if len(data_ids):
                            d = model_data.read(cr, uid, data_ids, ['name','module'])[0]
                            if d['module']:
                                r = '%s.%s'%(d['module'],d['name'])
                            else:
                                r = d['name']
                        else:
                            break
                    else:
                        r = r[f[i]]
                        # To display external name of selection field when its exported
                        if not context.get('import_comp',False):# Allow external name only if its not import compatible 
                            cols = False
                            if f[i] in self._columns.keys():
                                cols = self._columns[f[i]]
                            elif f[i] in self._inherit_fields.keys():
                                cols = selection_field(self._inherits)
                            if cols and cols._type == 'selection':
                                sel_list = cols.selection
                                if r and type(sel_list) == type([]):
                                    r = [x[1] for x in sel_list if r==x[0]]
                                    r = r and r[0] or False
                    if not r:
                        if f[i] in self._columns: 
                            r = check_type(self._columns[f[i]]._type)
                        elif f[i] in self._inherit_fields:
                            r = check_type(self._inherit_fields[f[i]][2]._type)                        
                        data[fpos] = r                        
                        break
                    if isinstance(r, (browse_record_list, list)):
                        first = True
                        fields2 = map(lambda x: (x[:i+1]==f[:i+1] and x[i+1:]) \
                                or [], fields)
                        if fields2 in done:
                            break
                        done.append(fields2)                        
                        for row2 in r:
                            lines2 = self.__export_row(cr, uid, row2, fields2,
                                    context)                            
                            if first:
                                for fpos2 in range(len(fields)):
                                    if lines2 and lines2[0][fpos2]:
                                        data[fpos2] = lines2[0][fpos2]
                                if not data[fpos]:
                                    dt = ''
                                    for rr in r :
                                        if isinstance(rr.name, browse_record):
                                            rr = rr.name
                                        rr_name = self.pool.get(rr._table_name).name_get(cr, uid, [rr.id], context=context)
                                        rr_name = rr_name and rr_name[0] and rr_name[0][1] or ''
                                        dt += tools.ustr(rr_name or '') + ','
                                    data[fpos] = dt[:-1]
                                    break
                                lines += lines2[1:]
                                first = False
                            else:
                                lines += lines2                            
                        break
                    i += 1
                if i == len(f):
                    if isinstance(r, browse_record):
                        r = self.pool.get(r._table_name).name_get(cr, uid, [r.id], context=context)
                        r = r and r[0] and r[0][1] or ''
                    data[fpos] = tools.ustr(r or '')
        return [data] + lines

    def export_data(self, cr, uid, ids, fields_to_export, context=None):
        if not context:
            context = {}
        imp_comp = context.get('import_comp',False)        
        cols = self._columns.copy()
        for f in self._inherit_fields:
            cols.update({f: self._inherit_fields[f][2]})        
        fields_to_export = map(lambda x: x.split('/'), fields_to_export)
        fields_export = fields_to_export+[]        
        warning = ''  
        warning_fields = []      
        for field in fields_export:
            if imp_comp and len(field)>1:
                warning_fields.append('/'.join(map(lambda x:x in cols and cols[x].string or x,field)))
            elif len (field) <=1:
                if imp_comp and cols.get(field and field[0],False):
                    if ((isinstance(cols[field[0]], fields.function) and not cols[field[0]].store) \
                                     or isinstance(cols[field[0]], fields.related)\
                                     or isinstance(cols[field[0]], fields.one2many)):                        
                        warning_fields.append('/'.join(map(lambda x:x in cols and cols[x].string or x,field)))
        datas = []
        if imp_comp and len(warning_fields):
            warning = 'Following columns cannot be exported since you select to be import compatible.\n%s' %('\n'.join(warning_fields))        
            cr.rollback()
            return {'warning' : warning}
        for row in self.browse(cr, uid, ids, context):
            datas += self.__export_row(cr, uid, row, fields_to_export, context)
        return {'datas':datas}

    def import_data(self, cr, uid, fields, datas, mode='init', current_module='', noupdate=False, context=None, filename=None):
        if not context:
            context = {}
        fields = map(lambda x: x.split('/'), fields)
        logger = netsvc.Logger()
        ir_model_data_obj = self.pool.get('ir.model.data')
        
        def _check_db_id(self, model_name, db_id):
            obj_model = self.pool.get(model_name)
            ids = obj_model.search(cr, uid, [('id','=',int(db_id))])
            if not len(ids):
                raise Exception(_("Database ID doesn't exist: %s : %s") %(model_name, db_id))
            return True
            
        def process_liness(self, datas, prefix, current_module, model_name, fields_def, position=0):
            line = datas[position]
            row = {}
            translate = {}
            todo = []
            warning = []
            data_id = False
            data_res_id = False
            is_xml_id = False
            is_db_id = False
            ir_model_data_obj = self.pool.get('ir.model.data')
            #
            # Import normal fields
            #
            for i in range(len(fields)):
                if i >= len(line):
                    raise Exception(_('Please check that all your lines have %d columns.') % (len(fields),))
                if not line[i]:
                    continue
                    
                field = fields[i]
                if prefix and not prefix[0] in field:
                    continue
                
                if (len(field)==len(prefix)+1) and field[len(prefix)].endswith(':db_id'):
                        # Database ID
                        res = False
                        if line[i]:
                            field_name = field[0].split(':')[0]
                            model_rel =  fields_def[field_name]['relation']                            
                            
                            if fields_def[field[len(prefix)][:-6]]['type']=='many2many':
                                res_id = []
                                for db_id in line[i].split(config.get('csv_internal_sep')):
                                    try:
                                        _check_db_id(self, model_rel, db_id)
                                        res_id.append(db_id)
                                    except Exception,e:                                    
                                        warning += [tools.exception_to_unicode(e)]
                                        logger.notifyChannel("import", netsvc.LOG_ERROR,
                                                  tools.exception_to_unicode(e))
                                if len(res_id):
                                    res = [(6, 0, res_id)]
                            else:
                                try:
                                    _check_db_id(self, model_rel, line[i])
                                    res = line[i]
                                except Exception,e:                                    
                                    warning += [tools.exception_to_unicode(e)]
                                    logger.notifyChannel("import", netsvc.LOG_ERROR,
                                              tools.exception_to_unicode(e))                        
                        row[field_name] = res or False
                        continue

                if (len(field)==len(prefix)+1) and field[len(prefix)].endswith(':id'):
                    res_id = False
                    if line[i]:
                        if fields_def[field[len(prefix)][:-3]]['type']=='many2many':
                            res_id = []
                            for word in line[i].split(config.get('csv_internal_sep')):
                                if '.' in word:
                                    module, xml_id = word.rsplit('.', 1)
                                else:
                                    module, xml_id = current_module, word                                
                                id = ir_model_data_obj._get_id(cr, uid, module,
                                        xml_id)
                                res_id2 = ir_model_data_obj.read(cr, uid, [id],
                                        ['res_id'])[0]['res_id']
                                if res_id2:
                                    res_id.append(res_id2)
                            if len(res_id):
                                res_id = [(6, 0, res_id)]
                        else:
                            if '.' in line[i]:
                                module, xml_id = line[i].rsplit('.', 1)
                            else:
                                module, xml_id = current_module, line[i]                            

                            record_id = ir_model_data_obj._get_id(cr, uid, module, xml_id)
                            ir_model_data = ir_model_data_obj.read(cr, uid, [record_id], ['res_id'])
                            if ir_model_data:
                                res_id = ir_model_data[0]['res_id']
                            else:
                                raise ValueError('No references to %s.%s' % (module, xml_id))

                    row[field[-1][:-3]] = res_id or False
                    continue
                if (len(field) == len(prefix)+1) and \
                        len(field[len(prefix)].split(':lang=')) == 2:
                    f, lang = field[len(prefix)].split(':lang=')
                    translate.setdefault(lang, {})[f]=line[i] or False
                    continue
                if (len(field) == len(prefix)+1) and \
                        (prefix == field[0:len(prefix)]):
                    if field[len(prefix)] == "id":  
                        # XML ID                         
                        db_id = False                 
                        is_xml_id = data_id = line[i] 
                        d =  data_id.split('.')
                        module = len(d)>1 and d[0] or ''
                        name = len(d)>1 and d[1] or d[0] 
                        data_ids = ir_model_data_obj.search(cr, uid, [('module','=',module),('model','=',model_name),('name','=',name)])                    
                        if len(data_ids):
                            d = ir_model_data_obj.read(cr, uid, data_ids, ['res_id'])[0]                                                
                            db_id = d['res_id']                       
                        if is_db_id and not db_id:
                           data_ids = ir_model_data_obj.search(cr, uid, [('module','=',module),('model','=',model_name),('res_id','=',is_db_id)])                     
                           if not len(data_ids):
                               ir_model_data_obj.create(cr, uid, {'module':module, 'model':model_name, 'name':name, 'res_id':is_db_id}) 
                               db_id = is_db_id 
                        if is_db_id and int(db_id) != int(is_db_id):                        
                            warning += [_("Id is not the same than existing one: %s")%(is_db_id)]
                            logger.notifyChannel("import", netsvc.LOG_ERROR,
                                    _("Id is not the same than existing one: %s")%(is_db_id))
                        continue

                    if field[len(prefix)] == "db_id":
                        # Database ID                        
                        try:                            
                            _check_db_id(self, model_name, line[i])
                            data_res_id = is_db_id = int(line[i])
                        except Exception,e:
                            warning += [tools.exception_to_unicode(e)]
                            logger.notifyChannel("import", netsvc.LOG_ERROR,
                                      tools.exception_to_unicode(e))
                            continue
                        data_ids = ir_model_data_obj.search(cr, uid, [('model','=',model_name),('res_id','=',line[i])])
                        if len(data_ids):
                            d = ir_model_data_obj.read(cr, uid, data_ids, ['name','module'])[0]                                                
                            data_id = d['name']       
                            if d['module']:
                                data_id = '%s.%s'%(d['module'],d['name'])
                            else:
                                data_id = d['name']
                        if is_xml_id and not data_id:
                            data_id = is_xml_id                                     
                        if is_xml_id and is_xml_id!=data_id:  
                            warning += [_("Id is not the same than existing one: %s")%(line[i])]
                            logger.notifyChannel("import", netsvc.LOG_ERROR,
                                    _("Id is not the same than existing one: %s")%(line[i]))
                                                           
                        continue
                    if fields_def[field[len(prefix)]]['type'] == 'integer':
                        res = line[i] and int(line[i])
                    elif fields_def[field[len(prefix)]]['type'] == 'boolean':
                        res = line[i].lower() not in ('0', 'false', 'off')
                    elif fields_def[field[len(prefix)]]['type'] == 'float':
                        res = line[i] and float(line[i])
                    elif fields_def[field[len(prefix)]]['type'] == 'selection':
                        res = False
                        if isinstance(fields_def[field[len(prefix)]]['selection'],
                                (tuple, list)):
                            sel = fields_def[field[len(prefix)]]['selection']
                        else:
                            sel = fields_def[field[len(prefix)]]['selection'](self,
                                    cr, uid, context)
                        for key, val in sel:
                            if line[i] in [tools.ustr(key),tools.ustr(val)]: #Acepting key or value for selection field
                                res = key
                                break
                        if line[i] and not res:
                            logger.notifyChannel("import", netsvc.LOG_WARNING,
                                    _("key '%s' not found in selection field '%s'") % \
                                            (line[i], field[len(prefix)]))
                            
                            warning += [_("Key/value '%s' not found in selection field '%s'")%(line[i],field[len(prefix)])]
                            
                    elif fields_def[field[len(prefix)]]['type']=='many2one':
                        res = False
                        if line[i]:
                            relation = fields_def[field[len(prefix)]]['relation']
                            res2 = self.pool.get(relation).name_search(cr, uid,
                                    line[i], [], operator='=', context=context)
                            res = (res2 and res2[0][0]) or False
                            if not res:
                                warning += [_("Relation not found: %s on '%s'")%(line[i],relation)]
                                logger.notifyChannel("import", netsvc.LOG_WARNING,
                                        _("Relation not found: %s on '%s'")%(line[i],relation))
                    elif fields_def[field[len(prefix)]]['type']=='many2many':
                        res = []
                        if line[i]:
                            relation = fields_def[field[len(prefix)]]['relation']
                            for word in line[i].split(config.get('csv_internal_sep')):
                                res2 = self.pool.get(relation).name_search(cr,
                                        uid, word, [], operator='=', context=context)
                                res3 = (res2 and res2[0][0]) or False
                                if not res3:
                                    warning += [_("Relation not found: %s on '%s'")%(line[i],relation)]
                                    logger.notifyChannel("import",
                                            netsvc.LOG_WARNING,
                                            _("Relation not found: %s on '%s'")%(line[i],relation))
                                else:
                                    res.append(res3)
                            if len(res):
                                res = [(6, 0, res)]
                    else:
                        res = line[i] or False
                    row[field[len(prefix)]] = res
                elif (prefix==field[0:len(prefix)]):
                    if field[0] not in todo:
                        todo.append(field[len(prefix)])
            #
            # Import one2many, many2many fields
            #
            nbrmax = 1
            for field in todo:
                relation_obj = self.pool.get(fields_def[field]['relation'])
                newfd = relation_obj.fields_get(
                        cr, uid, context=context)
                res = process_liness(self, datas, prefix + [field], current_module, relation_obj._name, newfd, position)                              
                (newrow, max2, w2, translate2, data_id2, data_res_id2) = res                  
                nbrmax = max(nbrmax, max2)
                warning = warning + w2         
                reduce(lambda x, y: x and y, newrow)       
                row[field] = (reduce(lambda x, y: x or y, newrow.values()) and \
                        [(0, 0, newrow)]) or []                
                i = max2
                while (position+i)<len(datas):
                    ok = True
                    for j in range(len(fields)):
                        field2 = fields[j]
                        if (len(field2) <= (len(prefix)+1)) and datas[position+i][j]:
                            ok = False
                    if not ok:
                        break

                    (newrow, max2, w2, translate2, data_id2, data_res_id2) = process_liness(
                            self, datas, prefix+[field], current_module, relation_obj._name, newfd, position+i)
                    warning = warning+w2
                    if reduce(lambda x, y: x or y, newrow.values()):
                        row[field].append((0, 0, newrow))                    
                    i += max2
                    nbrmax = max(nbrmax, i)

            if len(prefix)==0:
                for i in range(max(nbrmax, 1)):
                    #if datas:
                    datas.pop(0)
            result = (row, nbrmax, warning, translate, data_id, data_res_id)
            return result

        fields_def = self.fields_get(cr, uid, context=context)
        done = 0

        initial_size = len(datas)
        if config.get('import_partial', False) and filename:
            data = pickle.load(file(config.get('import_partial')))
            original_value =  data.get(filename, 0)
        counter = 0
        while len(datas):
            counter += 1
            res = {}
            #try:
            (res, other, warning, translate, data_id, res_id) = \
                    process_liness(self, datas, [], current_module, self._name, fields_def)
            if len(warning):
                cr.rollback()
                return (-1, res, 'Line ' + str(counter) +' : ' + '!\n'.join(warning), '')

            try:
                id = ir_model_data_obj._update(cr, uid, self._name,
                     current_module, res, xml_id=data_id, mode=mode,
                     noupdate=noupdate, res_id=res_id, context=context)
            except Exception, e:
                import psycopg2
                import osv
                cr.rollback()
                if isinstance(e,psycopg2.IntegrityError):
                    msg= _('Insertion Failed! ')
                    for key in self.pool._sql_error.keys():
                        if key in e[0]:
                            msg = self.pool._sql_error[key]
                            break
                    return (-1, res, 'Line ' + str(counter) +' : ' + msg, '' )
                if isinstance(e, osv.orm.except_orm ):
                    msg = _('Insertion Failed! ' + e[1])
                    return (-1, res, 'Line ' + str(counter) +' : ' + msg, '' )
                #Raising Uncaught exception
                return (-1, res, 'Line ' + str(counter) +' : ' + str(e), '' )
            
            for lang in translate:
                context2 = context.copy()
                context2['lang'] = lang
                self.write(cr, uid, [id], translate[lang], context2)
            if config.get('import_partial', False) and filename and (not (counter%100)) :
                data = pickle.load(file(config.get('import_partial')))
                data[filename] = initial_size - len(datas) + original_value
                pickle.dump(data, file(config.get('import_partial'),'wb'))
                if context.get('defer_parent_store_computation'):
                    self._parent_store_compute(cr)
                cr.commit()

            #except Exception, e:
            #    logger.notifyChannel("import", netsvc.LOG_ERROR, e)
            #    cr.rollback()
            #    try:
            #        return (-1, res, e[0], warning)
            #    except:
            #        return (-1, res, e[0], '')
            done += 1
        #
        # TODO: Send a request with the result and multi-thread !
        #
        if context.get('defer_parent_store_computation'):
            self._parent_store_compute(cr)
        return (done, 0, 0, 0)

    def read(self, cr, user, ids, fields=None, context=None, load='_classic_read'):
        raise NotImplementedError(_('The read method is not implemented on this object !'))

    def get_invalid_fields(self,cr,uid):
        return list(self._invalids)

    def _validate(self, cr, uid, ids, context=None):
        context = context or {}
        lng = context.get('lang', False) or 'en_US'
        trans = self.pool.get('ir.translation')
        error_msgs = []
        for constraint in self._constraints:
            fun, msg, fields = constraint
            if not fun(self, cr, uid, ids):
                translated_msg = trans._get_source(cr, uid, self._name, 'constraint', lng, source=msg) or msg
                error_msgs.append(
                        _("Error occurred while validating the field(s) %s: %s") % (','.join(fields), translated_msg)
                )
                self._invalids.update(fields)
        if error_msgs:
            cr.rollback()
            raise except_orm('ValidateError', '\n'.join(error_msgs))
        else:
            self._invalids.clear()

    def default_get(self, cr, uid, fields_list, context=None):
        return {}

    def perm_read(self, cr, user, ids, context=None, details=True):
        raise NotImplementedError(_('The perm_read method is not implemented on this object !'))

    def unlink(self, cr, uid, ids, context=None):
        raise NotImplementedError(_('The unlink method is not implemented on this object !'))

    def write(self, cr, user, ids, vals, context=None):
        raise NotImplementedError(_('The write method is not implemented on this object !'))

    def create(self, cr, user, vals, context=None):
        raise NotImplementedError(_('The create method is not implemented on this object !'))

    # returns the definition of each field in the object
    # the optional fields parameter can limit the result to some fields
    def fields_get_keys(self, cr, user, context=None, read_access=True):
        if context is None:
            context = {}
        res = self._columns.keys()
        for parent in self._inherits:
            res.extend(self.pool.get(parent).fields_get_keys(cr, user, fields, context))
        return res

    def fields_get(self, cr, user, fields=None, context=None, read_access=True):
        if context is None:
            context = {}
        res = {}
        translation_obj = self.pool.get('ir.translation')
        for parent in self._inherits:
            res.update(self.pool.get(parent).fields_get(cr, user, fields, context))

        if self._columns.keys():
            for f in self._columns.keys():
                if fields and f not in fields:
                    continue
                res[f] = {'type': self._columns[f]._type}
                for arg in ('string', 'readonly', 'states', 'size', 'required',
                        'change_default', 'translate', 'help', 'select'):
                    if getattr(self._columns[f], arg):
                        res[f][arg] = getattr(self._columns[f], arg)
                if not read_access:
                    res[f]['readonly'] = True
                    res[f]['states'] = {}
                for arg in ('digits', 'invisible','filters'):
                    if hasattr(self._columns[f], arg) \
                            and getattr(self._columns[f], arg):
                        res[f][arg] = getattr(self._columns[f], arg)

                res_trans = translation_obj._get_source(cr, user, self._name + ',' + f, 'field', context.get('lang', False) or 'en_US', self._columns[f].string)
                if res_trans:
                    res[f]['string'] = res_trans
                help_trans = translation_obj._get_source(cr, user, self._name + ',' + f, 'help', context.get('lang', False) or 'en_US')
                if help_trans:
                    res[f]['help'] = help_trans

                if hasattr(self._columns[f], 'selection'):
                    if isinstance(self._columns[f].selection, (tuple, list)):
                        sel = self._columns[f].selection
                        # translate each selection option
                        sel2 = []
                        for (key, val) in sel:
                            val2 = None
                            if val:
                                val2 = translation_obj._get_source(cr, user, self._name + ',' + f, 'selection', context.get('lang', False) or 'en_US', val)
                            sel2.append((key, val2 or val))
                        sel = sel2
                        res[f]['selection'] = sel
                    else:
                        # call the 'dynamic selection' function
                        res[f]['selection'] = self._columns[f].selection(self, cr,
                                user, context)
                if res[f]['type'] in ('one2many', 'many2many', 'many2one', 'one2one'):
                    res[f]['relation'] = self._columns[f]._obj
                    res[f]['domain'] = self._columns[f]._domain
                    res[f]['context'] = self._columns[f]._context
        else:
            #TODO : read the fields from the database
            pass

        if fields:
            # filter out fields which aren't in the fields list
            for r in res.keys():
                if r not in fields:
                    del res[r]
        return res

    #
    # Overload this method if you need a window title which depends on the context
    #
    def view_header_get(self, cr, user, view_id=None, view_type='form', context=None):
        return False

    def __view_look_dom(self, cr, user, node, view_id, context=None):
        if not context:
            context = {}
        result = False
        fields = {}
        childs = True

        if node.tag == 'field':
            if node.get('name'):
                attrs = {}
                try:
                    if node.get('name') in self._columns:
                        column = self._columns[node.get('name')]
                    else:
                        column = self._inherit_fields[node.get('name')][2]
                except:
                    column = False

                if column:
                    relation = column._obj
                    childs = False
                    views = {}
                    for f in node:
                        if f.tag in ('form', 'tree', 'graph'):
                            node.remove(f)
                            ctx = context.copy()
                            ctx['base_model_name'] = self._name
                            xarch, xfields = self.pool.get(relation).__view_look_dom_arch(cr, user, f, view_id, ctx)
                            views[str(f.tag)] = {
                                'arch': xarch,
                                'fields': xfields
                            }
                    attrs = {'views': views}
                    if node.get('widget') and node.get('widget') == 'selection':
                        # We can not use the 'string' domain has it is defined according to the record !
                        dom = None
                        if column._domain and not isinstance(column._domain, (str, unicode)):
                            dom = column._domain
                        attrs['selection'] = self.pool.get(relation).name_search(cr, user, '', dom, context=context)
                        if (node.get('required') and not int(node.get('required'))) or not column.required:
                            attrs['selection'].append((False,''))
                fields[node.get('name')] = attrs

        elif node.tag in ('form', 'tree'):
            result = self.view_header_get(cr, user, False, node.tag, context)
            if result:
                node.set('string', result)

        elif node.tag == 'calendar':
            for additional_field in ('date_start', 'date_delay', 'date_stop', 'color'):
                if node.get(additional_field):
                    fields[node.get(additional_field)] = {}

        if 'groups' in node.attrib:
            if node.get('groups'):
                groups = node.get('groups').split(',')
                readonly = False
                access_pool = self.pool.get('ir.model.access')
                for group in groups:
                    readonly = readonly or access_pool.check_groups(cr, user, group)
                if not readonly:
                    node.set('invisible', '1')
            del(node.attrib['groups'])

        # translate view
        if ('lang' in context) and not result:
            if node.get('string'):
                trans = self.pool.get('ir.translation')._get_source(cr, user, self._name, 'view', context['lang'], node.get('string').encode('utf8'))
                if not trans and ('base_model_name' in context):
                    trans = self.pool.get('ir.translation')._get_source(cr, user, context['base_model_name'], 'view', context['lang'], node.get('string').encode('utf8'))
                if trans:
                    node.set('string', trans)
            if node.get('sum'):
                trans = self.pool.get('ir.translation')._get_source(cr, user, self._name, 'view', context['lang'], node.get('sum').encode('utf8'))
                if trans:
                    node.set('sum', trans)

        if childs:
            for f in node:
                fields.update(self.__view_look_dom(cr, user, f, view_id, context))

        return fields

    def __view_look_dom_arch(self, cr, user, node, view_id, context=None):
        fields_def = self.__view_look_dom(cr, user, node, view_id, context=context)

        rolesobj = self.pool.get('res.roles')
        usersobj = self.pool.get('res.users')

        buttons = (n for n in node.getiterator('button') if n.get('type') != 'object')
        for button in buttons:
            can_click = True
            if user != 1:   # admin user has all roles
                user_roles = usersobj.read(cr, user, [user], ['roles_id'])[0]['roles_id']
                # TODO handle the case of more than one workflow for a model
                cr.execute("""SELECT DISTINCT t.role_id 
                                FROM wkf 
                          INNER JOIN wkf_activity a ON a.wkf_id = wkf.id 
                          INNER JOIN wkf_transition t ON (t.act_to = a.id)
                               WHERE wkf.osv = %s
                                 AND t.signal = %s
                           """, (self._name, button.get('name'),))
                roles = cr.fetchall()
                
                # draft -> valid = signal_next (role X)
                # draft -> cancel = signal_cancel (no role)
                #
                # valid -> running = signal_next (role Y)
                # valid -> cancel = signal_cancel (role Z)
                #
                # running -> done = signal_next (role Z)
                # running -> cancel = signal_cancel (role Z)
                # As we don't know the object state, in this scenario, 
                #   the button "signal_cancel" will be always shown as there is no restriction to cancel in draft
                #   the button "signal_next" will be show if the user has any of the roles (X Y or Z)
                # The verification will be made later in workflow process...
                if roles:
                    can_click = any((not role) or rolesobj.check(cr, user, user_roles, role) for (role,) in roles)
            
            button.set('readonly', str(int(not can_click)))

        arch = etree.tostring(node, encoding="utf-8").replace('\t', '')
        fields = self.fields_get(cr, user, fields_def.keys(), context)
        for field in fields_def:
            if field == 'id':
                # sometime, the view may containt the (invisible) field 'id' needed for a domain (when 2 objects have cross references)
                fields['id'] = {'readonly': True, 'type': 'integer', 'string': 'ID'}
            elif field in fields:
                fields[field].update(fields_def[field])
            else:
                cr.execute('select name, model from ir_ui_view where (id=%s or inherit_id=%s) and arch like %s', (view_id, view_id, '%%%s%%' % field))
                res = cr.fetchall()[:]
                model = res[0][1]
                res.insert(0, ("Can't find field '%s' in the following view parts composing the view of object model '%s':" % (field, model), None))
                msg = "\n * ".join([r[0] for r in res])
                msg += "\n\nEither you wrongly customised this view, or some modules bringing those views are not compatible with your current data model"
                netsvc.Logger().notifyChannel('orm', netsvc.LOG_ERROR, msg)
                raise except_orm('View error', msg)

        return arch, fields

    def __get_default_calendar_view(self):
        """Generate a default calendar view (For internal use only).
        """

        arch = ('<?xml version="1.0" encoding="utf-8"?>\n'
                '<calendar string="%s" date_start="%s"') % (self._description, self._date_name)

        if 'user_id' in self._columns:
            arch += ' color="user_id"'

        elif 'partner_id' in self._columns:
            arch += ' color="partner_id"'

        if 'date_stop' in self._columns:
            arch += ' date_stop="date_stop"'

        elif 'date_end' in self._columns:
            arch += ' date_stop="date_end"'

        elif 'date_delay' in self._columns:
            arch += ' date_delay="date_delay"'

        elif 'planned_hours' in self._columns:
            arch += ' date_delay="planned_hours"'

        arch += ('>\n'
                 '  <field name="%s"/>\n'
                 '</calendar>') % (self._rec_name)

        return arch

    #
    # if view_id, view_type is not required
    #
    def fields_view_get(self, cr, user, view_id=None, view_type='form', context=None, toolbar=False):
        if not context:
            context = {}

        def encode(s):
            if isinstance(s, unicode):
                return s.encode('utf8')
            return s

        def _inherit_apply(src, inherit):
            def _find(node, node2):
                if node2.tag == 'xpath':
                    res = node.xpath(node2.get('expr'))
                    if res:
                        return res[0]
                    else:
                        return None
                else:
                    for n in node.getiterator(node2.tag):
                        res = True
                        for attr in node2.attrib:
                            if attr == 'position':
                                continue
                            if n.get(attr):
                                if n.get(attr) == node2.get(attr):
                                    continue
                            res = False
                        if res:
                            return n
                return None
            # End: _find(node, node2)

            doc_dest = etree.fromstring(encode(inherit))
            toparse = [ doc_dest ]
            while len(toparse):
                node2 = toparse.pop(0)
                if node2.tag == 'data':
                    toparse += [ c for c in doc_dest ]
                    continue
                node = _find(src, node2)
                if node is not None:
                    pos = 'inside'
                    if node2.get('position'):
                        pos = node2.get('position')
                    if pos == 'replace':
                        parent = node.getparent()
                        if parent is None:
                            src = copy.deepcopy(node2[0])
                        else:
                            for child in node2:
                                node.addprevious(child)
                            node.getparent().remove(node)
                    else:
                        sib = node.getnext()
                        for child in node2:
                            if pos == 'inside':
                                node.append(child)
                            elif pos == 'after':
                                if sib is None:
                                    node.addnext(child)
                                else:
                                    sib.addprevious(child)
                            elif pos == 'before':
                                node.addprevious(child)
                            else:
                                raise AttributeError(_('Unknown position in inherited view %s !') % pos)
                else:
                    attrs = ''.join([
                        ' %s="%s"' % (attr, node2.get(attr))
                        for attr in node2.attrib
                        if attr != 'position'
                    ])
                    tag = "<%s%s>" % (node2.tag, attrs)
                    raise AttributeError(_("Couldn't find tag '%s' in parent view !") % tag)
            return src
        # End: _inherit_apply(src, inherit)

        result = {'type': view_type, 'model': self._name}

        ok = True
        model = True
        sql_res = False
        while ok:
            view_ref = context.get(view_type + '_view_ref', False)
            if view_ref:
                if '.' in view_ref:
                    module, view_ref = view_ref.split('.', 1)
                    cr.execute("SELECT res_id FROM ir_model_data WHERE model='ir.ui.view' AND module=%s AND name=%s", (module, view_ref))
                    view_ref_res = cr.fetchone()
                    if view_ref_res:
                        view_id = view_ref_res[0]

            if view_id:
                query = "SELECT arch,name,field_parent,id,type,inherit_id FROM ir_ui_view WHERE id=%s"
                params = (view_id,)
                if model:
                    query += " AND model=%s"
                    params += (self._name,)
                cr.execute(query, params)
            else:
                cr.execute('''SELECT
                        arch,name,field_parent,id,type,inherit_id
                    FROM
                        ir_ui_view
                    WHERE
                        model=%s AND
                        type=%s AND
                        inherit_id IS NULL
                    ORDER BY priority''', (self._name, view_type))
            sql_res = cr.fetchone()
            if not sql_res:
                break
            ok = sql_res[5]
            view_id = ok or sql_res[3]
            model = False

        # if a view was found
        if sql_res:
            result['type'] = sql_res[4]
            result['view_id'] = sql_res[3]
            result['arch'] = sql_res[0]

            def _inherit_apply_rec(result, inherit_id):
                # get all views which inherit from (ie modify) this view
                cr.execute('select arch,id from ir_ui_view where inherit_id=%s and model=%s order by priority', (inherit_id, self._name))
                sql_inherit = cr.fetchall()
                for (inherit, id) in sql_inherit:
                    result = _inherit_apply(result, inherit)
                    result = _inherit_apply_rec(result, id)
                return result

            inherit_result = etree.fromstring(encode(result['arch']))
            result['arch'] = _inherit_apply_rec(inherit_result, sql_res[3])

            result['name'] = sql_res[1]
            result['field_parent'] = sql_res[2] or False
        else:
            # otherwise, build some kind of default view
            if view_type == 'form':
                res = self.fields_get(cr, user, context=context)
                xml = '''<?xml version="1.0" encoding="utf-8"?>''' \
                '''<form string="%s">''' % (self._description,)
                for x in res:
                    if res[x]['type'] not in ('one2many', 'many2many'):
                        xml += '<field name="%s"/>' % (x,)
                        if res[x]['type'] == 'text':
                            xml += "<newline/>"
                xml += "</form>"
            elif view_type == 'tree':
                _rec_name = self._rec_name
                if _rec_name not in self._columns:
                    _rec_name = self._columns.keys()[0]
                xml = '''<?xml version="1.0" encoding="utf-8"?>''' \
                '''<tree string="%s"><field name="%s"/></tree>''' \
                % (self._description, self._rec_name)
            elif view_type == 'calendar':
                xml = self.__get_default_calendar_view()
            else:
                xml = ''
            result['arch'] = etree.fromstring(encode(xml))
            result['name'] = 'default'
            result['field_parent'] = False
            result['view_id'] = 0

        xarch, xfields = self.__view_look_dom_arch(cr, user, result['arch'], view_id, context=context)
        result['arch'] = xarch
        result['fields'] = xfields
        if toolbar:
            def clean(x):
                x = x[2]
                for key in ('report_sxw_content', 'report_rml_content',
                        'report_sxw', 'report_rml',
                        'report_sxw_content_data', 'report_rml_content_data'):
                    if key in x:
                        del x[key]
                return x
            ir_values_obj = self.pool.get('ir.values')
            resprint = ir_values_obj.get(cr, user, 'action',
                    'client_print_multi', [(self._name, False)], False,
                    context)
            resaction = ir_values_obj.get(cr, user, 'action',
                    'client_action_multi', [(self._name, False)], False,
                    context)

            resrelate = ir_values_obj.get(cr, user, 'action',
                    'client_action_relate', [(self._name, False)], False,
                    context)
            resprint = map(clean, resprint)
            resaction = map(clean, resaction)
            resaction = filter(lambda x: not x.get('multi', False), resaction)
            resprint = filter(lambda x: not x.get('multi', False), resprint)
            resrelate = map(lambda x: x[2], resrelate)

            for x in resprint+resaction+resrelate:
                x['string'] = x['name']

            result['toolbar'] = {
                'print': resprint,
                'action': resaction,
                'relate': resrelate
            }
        return result

    _view_look_dom_arch = __view_look_dom_arch

    def search_count(self, cr, user, args, context=None):
        if not context:
            context = {}
        res = self.search(cr, user, args, context=context, count=True)
        if isinstance(res, list):
            return len(res)
        return res

    def search(self, cr, user, args, offset=0, limit=None, order=None,
            context=None, count=False):
        raise NotImplementedError(_('The search method is not implemented on this object !'))

    def name_get(self, cr, user, ids, context=None):
        raise NotImplementedError(_('The name_get method is not implemented on this object !'))

    def name_search(self, cr, user, name='', args=None, operator='ilike', context=None, limit=80):
        raise NotImplementedError(_('The name_search method is not implemented on this object !'))

    def copy(self, cr, uid, id, default=None, context=None):
        raise NotImplementedError(_('The copy method is not implemented on this object !'))

    def exists(self, cr, uid, id, context=None):
        raise NotImplementedError(_('The exists method is not implemented on this object !'))

    def read_string(self, cr, uid, id, langs, fields=None, context=None):
        res = {}
        res2 = {}
        self.pool.get('ir.model.access').check(cr, uid, 'ir.translation', 'read', context=context)
        if not fields:
            fields = self._columns.keys() + self._inherit_fields.keys()
        for lang in langs:
            res[lang] = {'code': lang}
            for f in fields:
                if f in self._columns:
                    res_trans = self.pool.get('ir.translation')._get_source(cr, uid, self._name+','+f, 'field', lang)
                    if res_trans:
                        res[lang][f] = res_trans
                    else:
                        res[lang][f] = self._columns[f].string
        for table in self._inherits:
            cols = intersect(self._inherit_fields.keys(), fields)
            res2 = self.pool.get(table).read_string(cr, uid, id, langs, cols, context)
        for lang in res2:
            if lang in res:
                res[lang]['code'] = lang
            for f in res2[lang]:
                res[lang][f] = res2[lang][f]
        return res

    def write_string(self, cr, uid, id, langs, vals, context=None):
        self.pool.get('ir.model.access').check(cr, uid, 'ir.translation', 'write', context=context)
        for lang in langs:
            for field in vals:
                if field in self._columns:
                    src = self._columns[field].string
                    self.pool.get('ir.translation')._set_ids(cr, uid, self._name+','+field, 'field', lang, [0], vals[field], src)
        for table in self._inherits:
            cols = intersect(self._inherit_fields.keys(), vals)
            if cols:
                self.pool.get(table).write_string(cr, uid, id, langs, vals, context)
        return True

    def _check_removed_columns(self, cr, log=False):
        raise NotImplementedError()

class orm_memory(orm_template):
    _protected = ['read', 'write', 'create', 'default_get', 'perm_read', 'unlink', 'fields_get', 'fields_view_get', 'search', 'name_get', 'distinct_field_get', 'name_search', 'copy', 'import_data', 'search_count', 'exists']
    _inherit_fields = {}
    _max_count = 200
    _max_hours = 1
    _check_time = 20

    def __init__(self, cr):
        super(orm_memory, self).__init__(cr)
        self.datas = {}
        self.next_id = 0
        self.check_id = 0
        cr.execute('delete from wkf_instance where res_type=%s', (self._name,))

    def vaccum(self, cr, uid):
        self.check_id += 1
        if self.check_id % self._check_time:
            return True
        tounlink = []
        max = time.time() - self._max_hours * 60 * 60
        for id in self.datas:
            if self.datas[id]['internal.date_access'] < max:
                tounlink.append(id)
        self.unlink(cr, uid, tounlink)
        if len(self.datas)>self._max_count:
            sorted = map(lambda x: (x[1]['internal.date_access'], x[0]), self.datas.items())
            sorted.sort()
            ids = map(lambda x: x[1], sorted[:len(self.datas)-self._max_count])
            self.unlink(cr, uid, ids)
        return True

    def read(self, cr, user, ids, fields_to_read=None, context=None, load='_classic_read'):
        if not context:
            context = {}
        if not fields_to_read:
            fields_to_read = self._columns.keys()
        result = []
        if self.datas:
            if isinstance(ids, (int, long)):
                ids = [ids]
            for id in ids:
                r = {'id': id}
                for f in fields_to_read:
                    if id in self.datas:
                        r[f] = self.datas[id].get(f, False)
                        if r[f] and isinstance(self._columns[f], fields.binary) and context.get('bin_size', False):
                            r[f] = len(r[f])
                result.append(r)
                if id in self.datas:
                    self.datas[id]['internal.date_access'] = time.time()
            fields_post = filter(lambda x: x in self._columns and not getattr(self._columns[x], load), fields_to_read)
            for f in fields_post:
                res2 = self._columns[f].get_memory(cr, self, ids, f, user, context=context, values=result)
                for record in result:
                    record[f] = res2[record['id']]
            if isinstance(ids, (int, long)):
                return result[0]
        return result

    def write(self, cr, user, ids, vals, context=None):
        if not ids:
            return True
        vals2 = {}
        upd_todo = []
        for field in vals:
            if self._columns[field]._classic_write:
                vals2[field] = vals[field]
            else:
                upd_todo.append(field)
        for id_new in ids:
            self.datas[id_new].update(vals2)
            self.datas[id_new]['internal.date_access'] = time.time()
            for field in upd_todo:
                self._columns[field].set_memory(cr, self, id_new, field, vals[field], user, context)
        self._validate(cr, user, [id_new], context)
        wf_service = netsvc.LocalService("workflow")
        wf_service.trg_write(user, self._name, id_new, cr)
        return id_new

    def create(self, cr, user, vals, context=None):
        self.vaccum(cr, user)
        self.next_id += 1
        id_new = self.next_id
        default = []
        for f in self._columns.keys():
            if not f in vals:
                default.append(f)
        if len(default):
            vals.update(self.default_get(cr, user, default, context))
        vals2 = {}
        upd_todo = []
        for field in vals:
            if self._columns[field]._classic_write:
                vals2[field] = vals[field]
            else:
                upd_todo.append(field)
        self.datas[id_new] = vals2
        self.datas[id_new]['internal.date_access'] = time.time()

        for field in upd_todo:
            self._columns[field].set_memory(cr, self, id_new, field, vals[field], user, context)
        self._validate(cr, user, [id_new], context)
        wf_service = netsvc.LocalService("workflow")
        wf_service.trg_create(user, self._name, id_new, cr)
        return id_new

    def default_get(self, cr, uid, fields_list, context=None):
        if not context:
            context = {}
        value = {}
        # get the default values for the inherited fields
        for f in fields_list:
            if f in self._defaults:
                value[f] = self._defaults[f](self, cr, uid, context)
            fld_def = ((f in self._columns) and self._columns[f]) \
                    or ((f in self._inherit_fields) and self._inherit_fields[f][2]) \
                    or False

        # get the default values set by the user and override the default
        # values defined in the object
        ir_values_obj = self.pool.get('ir.values')
        res = ir_values_obj.get(cr, uid, 'default', False, [self._name])
        for id, field, field_value in res:
            if field in fields_list:
                fld_def = (field in self._columns) and self._columns[field] or self._inherit_fields[field][2]
                if fld_def._type in ('many2one', 'one2one'):
                    obj = self.pool.get(fld_def._obj)
                    if not obj.search(cr, uid, [('id', '=', field_value)]):
                        continue
                if fld_def._type in ('many2many'):
                    obj = self.pool.get(fld_def._obj)
                    field_value2 = []
                    for i in range(len(field_value)):
                        if not obj.search(cr, uid, [('id', '=',
                            field_value[i])]):
                            continue
                        field_value2.append(field_value[i])
                    field_value = field_value2
                if fld_def._type in ('one2many'):
                    obj = self.pool.get(fld_def._obj)
                    field_value2 = []
                    for i in range(len(field_value)):
                        field_value2.append({})
                        for field2 in field_value[i]:
                            if obj._columns[field2]._type in ('many2one', 'one2one'):
                                obj2 = self.pool.get(obj._columns[field2]._obj)
                                if not obj2.search(cr, uid,
                                        [('id', '=', field_value[i][field2])]):
                                    continue
                            # TODO add test for many2many and one2many
                            field_value2[i][field2] = field_value[i][field2]
                    field_value = field_value2
                value[field] = field_value

        # get the default values from the context
        for key in context or {}:
            if key.startswith('default_') and (key[8:] in fields_list):
                value[key[8:]] = context[key]
        return value

    def search(self, cr, user, args, offset=0, limit=None, order=None,
            context=None, count=False):
        return self.datas.keys()

    def unlink(self, cr, uid, ids, context=None):
        for id in ids:
            if id in self.datas:
                del self.datas[id]
        if ids:
            cr.execute('delete from wkf_instance where res_type=%s and res_id in %s', (self._name, tuple(ids)))
        return True

    def perm_read(self, cr, user, ids, context=None, details=True):
        result = []
        for id in ids:
            result.append({
                'create_uid': (user, 'Root'),
                'create_date': time.strftime('%Y-%m-%d %H:%M:%S'),
                'write_uid': False,
                'write_date': False,
                'id': id
            })
        return result

    def _check_removed_columns(self, cr, log=False):
        # nothing to check in memory...
        pass
    
    def exists(self, cr, uid, id, context=None):
        return id in self.datas

class orm(orm_template):
    _sql_constraints = []
    _table = None
    _protected = ['read','write','create','default_get','perm_read','unlink','fields_get','fields_view_get','search','name_get','distinct_field_get','name_search','copy','import_data','search_count', 'exists']

    def _parent_store_compute(self, cr):
        if not self._parent_store:
            return
        logger = netsvc.Logger()
        logger.notifyChannel('orm', netsvc.LOG_INFO, 'Computing parent left and right for table %s...' % (self._table, ))
        def browse_rec(root, pos=0):
# TODO: set order
            where = self._parent_name+'='+str(root)
            if not root:
                where = self._parent_name+' IS NULL'
            if self._parent_order:
                where += ' order by '+self._parent_order
            cr.execute('SELECT id FROM '+self._table+' WHERE '+where)
            pos2 = pos + 1
            childs = cr.fetchall()
            for id in childs:
                pos2 = browse_rec(id[0], pos2)
            cr.execute('update '+self._table+' set parent_left=%s, parent_right=%s where id=%s', (pos,pos2,root))
            return pos2+1
        query = 'SELECT id FROM '+self._table+' WHERE '+self._parent_name+' IS NULL'
        if self._parent_order:
            query += ' order by '+self._parent_order
        pos = 0
        cr.execute(query)
        for (root,) in cr.fetchall():
            pos = browse_rec(root, pos)
        return True

    def _update_store(self, cr, f, k):
        logger = netsvc.Logger()
        logger.notifyChannel('orm', netsvc.LOG_INFO, "storing computed values of fields.function '%s'" % (k,))
        ss = self._columns[k]._symbol_set
        update_query = 'UPDATE "%s" SET "%s"=%s WHERE id=%%s' % (self._table, k, ss[0])
        cr.execute('select id from '+self._table)
        ids_lst = map(lambda x: x[0], cr.fetchall())
        while ids_lst:
            iids = ids_lst[:40]
            ids_lst = ids_lst[40:]
            res = f.get(cr, self, iids, k, 1, {})
            for key,val in res.items():
                if f._multi:
                    val = val[k]
                # if val is a many2one, just write the ID
                if type(val)==tuple:
                    val = val[0]
                if (val<>False) or (type(val)<>bool):
                    cr.execute(update_query, (ss[1](val), key))

    def _check_removed_columns(self, cr, log=False):
        logger = netsvc.Logger()
        # iterate on the database columns to drop the NOT NULL constraints
        # of fields which were required but have been removed (or will be added by another module)
        columns = [c for c in self._columns if not (isinstance(self._columns[c], fields.function) and not self._columns[c].store)]
        columns += ('id', 'write_uid', 'write_date', 'create_uid', 'create_date') # openerp access columns
        cr.execute("SELECT a.attname, a.attnotnull"
                   "  FROM pg_class c, pg_attribute a"
                   " WHERE c.relname=%s"
                   "   AND c.oid=a.attrelid"
                   "   AND a.attisdropped=%s"
                   "   AND pg_catalog.format_type(a.atttypid, a.atttypmod) NOT IN ('cid', 'tid', 'oid', 'xid')"
                   "   AND a.attname NOT IN %s",
                       (self._table, False, tuple(columns)))
        for column in cr.dictfetchall():
            if log:
                logger.notifyChannel("orm", netsvc.LOG_DEBUG, "column %s is in the table %s but not in the corresponding object %s" % (column['attname'], self._table, self._name))
            if column['attnotnull']:
                cr.execute('ALTER TABLE "%s" ALTER COLUMN "%s" DROP NOT NULL' % (self._table, column['attname']))

    def _auto_init(self, cr, context={}):
        store_compute =  False
        logger = netsvc.Logger()
        create = False
        todo_end = []
        self._field_create(cr, context=context)
        if not hasattr(self, "_auto") or self._auto:
            cr.execute("SELECT relname FROM pg_class WHERE relkind in ('r','v') AND relname=%s", (self._table,))
            if not cr.rowcount:
                cr.execute('CREATE TABLE "%s" (id SERIAL NOT NULL, PRIMARY KEY(id)) WITH OIDS' % (self._table,))
                create = True
            cr.commit()
            if self._parent_store:
                cr.execute("""SELECT c.relname
                    FROM pg_class c, pg_attribute a
                    WHERE c.relname=%s AND a.attname=%s AND c.oid=a.attrelid
                    """, (self._table, 'parent_left'))
                if not cr.rowcount:
                    if 'parent_left' not in self._columns:
                        logger.notifyChannel('orm', netsvc.LOG_ERROR, 'create a column parent_left on object %s: fields.integer(\'Left Parent\', select=1)' % (self._table, ))
                    if 'parent_right' not in self._columns:
                        logger.notifyChannel('orm', netsvc.LOG_ERROR, 'create a column parent_right on object %s: fields.integer(\'Right Parent\', select=1)' % (self._table, ))
                    if self._columns[self._parent_name].ondelete != 'cascade':
                        logger.notifyChannel('orm', netsvc.LOG_ERROR, "The column %s on object %s must be set as ondelete='cascade'" % (self._parent_name, self._name))
                    cr.execute('ALTER TABLE "%s" ADD COLUMN "parent_left" INTEGER' % (self._table,))
                    cr.execute('ALTER TABLE "%s" ADD COLUMN "parent_right" INTEGER' % (self._table,))
                    cr.commit()
                    store_compute = True

            if self._log_access:
                logs = {
                    'create_uid': 'INTEGER REFERENCES res_users ON DELETE SET NULL',
                    'create_date': 'TIMESTAMP',
                    'write_uid': 'INTEGER REFERENCES res_users ON DELETE SET NULL',
                    'write_date': 'TIMESTAMP'
                }
                for k in logs:
                    cr.execute("""
                        SELECT c.relname
                          FROM pg_class c, pg_attribute a
                         WHERE c.relname=%s AND a.attname=%s AND c.oid=a.attrelid
                        """, (self._table, k))
                    if not cr.rowcount:
                        cr.execute('ALTER TABLE "%s" ADD COLUMN "%s" %s' % (self._table, k, logs[k]))
                        cr.commit()

            self._check_removed_columns(cr, log=False)

            # iterate on the "object columns"
            todo_update_store = []
            update_custom_fields = context.get('update_custom_fields', False)
            for k in self._columns:
                if k in ('id', 'write_uid', 'write_date', 'create_uid', 'create_date'):
                    continue
                    #raise _('Can not define a column %s. Reserved keyword !') % (k,)
                #Not Updating Custom fields
                if k.startswith('x_') and not update_custom_fields:
                    continue
                f = self._columns[k]

                if isinstance(f, fields.one2many):
                    cr.execute("SELECT relname FROM pg_class WHERE relkind='r' AND relname=%s", (f._obj,))
                    
                    if self.pool.get(f._obj):
                        if f._fields_id not in self.pool.get(f._obj)._columns.keys():
                            if not self.pool.get(f._obj)._inherits or (f._fields_id not in self.pool.get(f._obj)._inherit_fields.keys()):
                                raise except_orm('Programming Error', ("There is no reference field '%s' found for '%s'") % (f._fields_id,f._obj,))
                    
                    if cr.fetchone():
                        cr.execute("SELECT count(1) as c FROM pg_class c,pg_attribute a WHERE c.relname=%s AND a.attname=%s AND c.oid=a.attrelid", (f._obj, f._fields_id))
                        res = cr.fetchone()[0]
                        if not res:
                            cr.execute('ALTER TABLE "%s" ADD FOREIGN KEY (%s) REFERENCES "%s" ON DELETE SET NULL' % (self._obj, f._fields_id, f._table))
                elif isinstance(f, fields.many2many):
                    cr.execute("SELECT relname FROM pg_class WHERE relkind in ('r','v') AND relname=%s", (f._rel,))
                    if not cr.dictfetchall():
                        if not self.pool.get(f._obj):
                            raise except_orm('Programming Error', ('There is no reference available for %s') % (f._obj,))
                        ref = self.pool.get(f._obj)._table
#                        ref = f._obj.replace('.', '_')
                        cr.execute('CREATE TABLE "%s" ("%s" INTEGER NOT NULL REFERENCES "%s" ON DELETE CASCADE, "%s" INTEGER NOT NULL REFERENCES "%s" ON DELETE CASCADE) WITH OIDS' % (f._rel, f._id1, self._table, f._id2, ref))
                        cr.execute('CREATE INDEX "%s_%s_index" ON "%s" ("%s")' % (f._rel, f._id1, f._rel, f._id1))
                        cr.execute('CREATE INDEX "%s_%s_index" ON "%s" ("%s")' % (f._rel, f._id2, f._rel, f._id2))
                        cr.commit()
                else:
                    cr.execute("SELECT c.relname,a.attname,a.attlen,a.atttypmod,a.attnotnull,a.atthasdef,t.typname,CASE WHEN a.attlen=-1 THEN a.atttypmod-4 ELSE a.attlen END as size " \
                               "FROM pg_class c,pg_attribute a,pg_type t " \
                               "WHERE c.relname=%s " \
                               "AND a.attname=%s " \
                               "AND c.oid=a.attrelid " \
                               "AND a.atttypid=t.oid", (self._table, k))
                    res = cr.dictfetchall()
                    if not res:
                        if not isinstance(f, fields.function) or f.store:

                            # add the missing field
                            cr.execute('ALTER TABLE "%s" ADD COLUMN "%s" %s' % (self._table, k, get_pg_type(f)[1]))

                            # initialize it
                            if not create and k in self._defaults:
                                default = self._defaults[k](self, cr, 1, {})
                                ss = self._columns[k]._symbol_set
                                query = 'UPDATE "%s" SET "%s"=%s' % (self._table, k, ss[0])
                                cr.execute(query, (ss[1](default),))
                                cr.commit()
                                logger.notifyChannel('orm', netsvc.LOG_DEBUG, 'setting default value of new column %s of table %s'% (k, self._table))
                            elif not create:
                                logger.notifyChannel('orm', netsvc.LOG_DEBUG, 'creating new column %s of table %s'% (k, self._table))

                            if isinstance(f, fields.function):
                                order = 10
                                if f.store is not True:
                                    order = f.store[f.store.keys()[0]][2]
                                todo_update_store.append((order, f,k))

                            # and add constraints if needed
                            if isinstance(f, fields.many2one):
                                if not self.pool.get(f._obj):
                                    raise except_orm('Programming Error', ('There is no reference available for %s') % (f._obj,))
                                ref = self.pool.get(f._obj)._table
#                                ref = f._obj.replace('.', '_')
                                # ir_actions is inherited so foreign key doesn't work on it
                                if ref != 'ir_actions':
                                    cr.execute('ALTER TABLE "%s" ADD FOREIGN KEY ("%s") REFERENCES "%s" ON DELETE %s' % (self._table, k, ref, f.ondelete))
                            if f.select:
                                cr.execute('CREATE INDEX "%s_%s_index" ON "%s" ("%s")' % (self._table, k, self._table, k))
                            if f.required:
                                try:
                                    cr.commit()
                                    cr.execute('ALTER TABLE "%s" ALTER COLUMN "%s" SET NOT NULL' % (self._table, k))
                                except Exception:
                                    logger.notifyChannel('orm', netsvc.LOG_WARNING, 'WARNING: unable to set column %s of table %s not null !\nTry to re-run: openerp-server.py --update=module\nIf it doesn\'t work, update records and execute manually:\nALTER TABLE %s ALTER COLUMN %s SET NOT NULL' % (k, self._table, self._table, k))
                            cr.commit()
                    elif len(res)==1:
                        f_pg_def = res[0]
                        f_pg_type = f_pg_def['typname']
                        f_pg_size = f_pg_def['size']
                        f_pg_notnull = f_pg_def['attnotnull']
                        if isinstance(f, fields.function) and not f.store:
                            logger.notifyChannel('orm', netsvc.LOG_INFO, 'column %s (%s) in table %s removed: converted to a function !\n' % (k, f.string, self._table))
                            cr.execute('ALTER TABLE "%s" DROP COLUMN "%s" CASCADE'% (self._table, k))
                            cr.commit()
                            f_obj_type = None
                        else:
                            f_obj_type = get_pg_type(f) and get_pg_type(f)[0]

                        if f_obj_type:
                            ok = False
                            casts = [
                                ('text', 'char', 'VARCHAR(%d)' % (f.size or 0,), '::VARCHAR(%d)'%(f.size or 0,)),
                                ('varchar', 'text', 'TEXT', ''),
                                ('int4', 'float', get_pg_type(f)[1], '::'+get_pg_type(f)[1]),
                                ('date', 'datetime', 'TIMESTAMP', '::TIMESTAMP'),
                                ('numeric', 'float', get_pg_type(f)[1], '::'+get_pg_type(f)[1]),
                                ('float8', 'float', get_pg_type(f)[1], '::'+get_pg_type(f)[1]),
                            ]
                            # !!! Avoid reduction of varchar field !!!
                            if f_pg_type == 'varchar' and f._type == 'char' and f_pg_size < f.size:
                            # if f_pg_type == 'varchar' and f._type == 'char' and f_pg_size != f.size:
                                logger.notifyChannel('orm', netsvc.LOG_INFO, "column '%s' in table '%s' changed size" % (k, self._table))
                                cr.execute('ALTER TABLE "%s" RENAME COLUMN "%s" TO temp_change_size' % (self._table, k))
                                cr.execute('ALTER TABLE "%s" ADD COLUMN "%s" VARCHAR(%d)' % (self._table, k, f.size))
                                cr.execute('UPDATE "%s" SET "%s"=temp_change_size::VARCHAR(%d)' % (self._table, k, f.size))
                                cr.execute('ALTER TABLE "%s" DROP COLUMN temp_change_size CASCADE' % (self._table,))
                                cr.commit()
                            for c in casts:
                                if (f_pg_type==c[0]) and (f._type==c[1]):
                                    # Adding upcoming 6 lines to check whether only the size of the fields got changed or not.E.g. :(16,3) to (16,4)
                                    field_size_change = False
                                    if f_pg_type in ['int4','numeric','float8']:
                                        if f.digits:
                                            field_size = (65535 * f.digits[0]) + f.digits[0] + f.digits[1]
                                            if field_size != f_pg_size:
                                                field_size_change = True
                                                
                                    if f_pg_type != f_obj_type or field_size_change:
                                        if f_pg_type != f_obj_type:
                                            logger.notifyChannel('orm', netsvc.LOG_INFO, "column '%s' in table '%s' changed type to %s." % (k, self._table, c[1]))
                                        if field_size_change:
                                            logger.notifyChannel('orm', netsvc.LOG_INFO, "column '%s' in table '%s' changed in the size." % (k, self._table))
                                        ok = True
                                        cr.execute('ALTER TABLE "%s" RENAME COLUMN "%s" TO temp_change_size' % (self._table, k))
                                        cr.execute('ALTER TABLE "%s" ADD COLUMN "%s" %s' % (self._table, k, c[2]))
                                        cr.execute(('UPDATE "%s" SET "%s"=temp_change_size'+c[3]) % (self._table, k))
                                        cr.execute('ALTER TABLE "%s" DROP COLUMN temp_change_size CASCADE' % (self._table,))
                                        cr.commit()
                                    break

                            if f_pg_type != f_obj_type:
                                if not ok:
                                    logger.notifyChannel('orm', netsvc.LOG_WARNING, "column '%s' in table '%s' has changed type (DB = %s, def = %s) but unable to migrate this change !" % (k, self._table, f_pg_type, f._type))

                            # if the field is required and hasn't got a NOT NULL constraint
                            if f.required and f_pg_notnull == 0:
                                # set the field to the default value if any
                                if k in self._defaults:
                                    default = self._defaults[k](self, cr, 1, {})
                                    if (default is not None):
                                        ss = self._columns[k]._symbol_set
                                        query = 'UPDATE "%s" SET "%s"=%s WHERE "%s" is NULL' % (self._table, k, ss[0], k)
                                        cr.execute(query, (ss[1](default),))
                                # add the NOT NULL constraint
                                cr.commit()
                                try:
                                    cr.execute('ALTER TABLE "%s" ALTER COLUMN "%s" SET NOT NULL' % (self._table, k))
                                    cr.commit()
                                except Exception:
                                    logger.notifyChannel('orm', netsvc.LOG_WARNING, 'unable to set a NOT NULL constraint on column %s of the %s table !\nIf you want to have it, you should update the records and execute manually:\nALTER TABLE %s ALTER COLUMN %s SET NOT NULL' % (k, self._table, self._table, k))
                                cr.commit()
                            elif not f.required and f_pg_notnull == 1:
                                cr.execute('ALTER TABLE "%s" ALTER COLUMN "%s" DROP NOT NULL' % (self._table, k))
                                cr.commit()
                            indexname = '%s_%s_index' % (self._table, k)
                            cr.execute("SELECT indexname FROM pg_indexes WHERE indexname = %s and tablename = %s", (indexname, self._table))
                            res = cr.dictfetchall()
                            if not res and f.select:
                                cr.execute('CREATE INDEX "%s_%s_index" ON "%s" ("%s")' % (self._table, k, self._table, k))
                                cr.commit()
                            if res and not f.select:
                                cr.execute('DROP INDEX "%s_%s_index"' % (self._table, k))
                                cr.commit()
                            if isinstance(f, fields.many2one):
                                ref = self.pool.get(f._obj)._table
                                if ref != 'ir_actions':
                                    cr.execute('SELECT confdeltype, conname FROM pg_constraint as con, pg_class as cl1, pg_class as cl2, '
                                                'pg_attribute as att1, pg_attribute as att2 '
                                            'WHERE con.conrelid = cl1.oid '
                                                'AND cl1.relname = %s '
                                                'AND con.confrelid = cl2.oid '
                                                'AND cl2.relname = %s '
                                                'AND array_lower(con.conkey, 1) = 1 '
                                                'AND con.conkey[1] = att1.attnum '
                                                'AND att1.attrelid = cl1.oid '
                                                'AND att1.attname = %s '
                                                'AND array_lower(con.confkey, 1) = 1 '
                                                'AND con.confkey[1] = att2.attnum '
                                                'AND att2.attrelid = cl2.oid '
                                                'AND att2.attname = %s '
                                                "AND con.contype = 'f'", (self._table, ref, k, 'id'))
                                    res = cr.dictfetchall()
                                    if res:
                                        confdeltype = {
                                            'RESTRICT': 'r',
                                            'NO ACTION': 'a',
                                            'CASCADE': 'c',
                                            'SET NULL': 'n',
                                            'SET DEFAULT': 'd',
                                        }
                                        if res[0]['confdeltype'] != confdeltype.get(f.ondelete.upper(), 'a'):
                                            cr.execute('ALTER TABLE "' + self._table + '" DROP CONSTRAINT "' + res[0]['conname'] + '"')
                                            cr.execute('ALTER TABLE "' + self._table + '" ADD FOREIGN KEY ("' + k + '") REFERENCES "' + ref + '" ON DELETE ' + f.ondelete)
                                            cr.commit()
                    else:
                        logger.notifyChannel('orm', netsvc.LOG_ERROR, "Programming error !")
            for order,f,k in todo_update_store:
                todo_end.append((order, self._update_store, (f, k)))

        else:
            cr.execute("SELECT relname FROM pg_class WHERE relkind in ('r','v') AND relname=%s", (self._table,))
            create = not bool(cr.fetchone())

        cr.commit()     # start a new transaction
        
        store_fncts = self.pool._store_function.get(self._name, [])
        #if any field is changed from function to storable, we need to remove its entry from store_function
        remove_stores = []
        
        for record in store_fncts:
            if record[0] == self._name and (self._columns.get(record[1],False) or self._inherit_fields.get(record[1],False)):
                if (not isinstance(self._columns[record[1]],fields.function)) or (record[1] in self._inherit_fields and not isinstance(self._inherit_fields[[record[1]]][2],fields.function)):
                    remove_stores.append(record)

        for stores in remove_stores:
            store_fncts.remove(stores)

        self.pool._store_function[self._name] = store_fncts
        
        for (key, con, _) in self._sql_constraints:
            conname = '%s_%s' % (self._table, key)
            cr.execute("SELECT conname FROM pg_constraint where conname=%s", (conname,))
            if not cr.dictfetchall():
                query = 'ALTER TABLE "%s" ADD CONSTRAINT "%s" %s' % (self._table, conname, con,)
                try:
                    cr.execute(query)
                    cr.commit()
                except:
                    logger.notifyChannel('orm', netsvc.LOG_WARNING, 'unable to add \'%s\' constraint on table %s !\n If you want to have it, you should update the records and execute manually:\n%s' % (con, self._table, query))
                    cr.rollback()

        if create:
            if hasattr(self, "_sql"):
                for line in self._sql.split(';'):
                    line2 = line.replace('\n', '').strip()
                    if line2:
                        cr.execute(line2)
                        cr.commit()
        if store_compute:
            self._parent_store_compute(cr)
            cr.commit()
        return todo_end

    def __init__(self, cr):
        super(orm, self).__init__(cr)

        if not hasattr(self, '_log_access'):
            # if not access is not specify, it is the same value as _auto
            self._log_access = not hasattr(self, "_auto") or self._auto

        self._columns = self._columns.copy()
        for store_field in self._columns:
            f = self._columns[store_field]
            if not isinstance(f, fields.function):
                continue
            if not f.store:
                continue
            if self._columns[store_field].store is True:
                sm = {self._name:(lambda self,cr, uid, ids, c={}: ids, None, 10)}
            else:
                sm = self._columns[store_field].store
            for object, aa in sm.items():
                if len(aa)==3:
                    (fnct,fields2,order)=aa
                else:
                    raise except_orm('Error',
                        ('Invalid function definition %s in object %s !\nYou must use the definition: store={object:(fnct, fields, priority)}.' % (store_field, self._name)))
                self.pool._store_function.setdefault(object, [])
                ok = True
                for x,y,z,e,f in self.pool._store_function[object]:
                    if (x==self._name) and (y==store_field) and (e==fields2):
                        if f==order:
                            ok = False
                if ok:
                    self.pool._store_function[object].append( (self._name, store_field, fnct, fields2, order))
                    self.pool._store_function[object].sort(lambda x,y: cmp(x[4],y[4]))

        for (key, _, msg) in self._sql_constraints:
            self.pool._sql_error[self._table+'_'+key] = msg

        # Load manual fields

        cr.execute("SELECT id FROM ir_model_fields WHERE name=%s AND model=%s", ('state', 'ir.model.fields'))
        if cr.fetchone():
            cr.execute('SELECT * FROM ir_model_fields WHERE model=%s AND state=%s', (self._name, 'manual'))
            for field in cr.dictfetchall():
                if field['name'] in self._columns:
                    continue
                attrs = {
                    'string': field['field_description'],
                    'required': bool(field['required']),
                    'readonly': bool(field['readonly']),
                    'domain': field['domain'] or None,
                    'size': field['size'],
                    'ondelete': field['on_delete'],
                    'translate': (field['translate']),
                    #'select': int(field['select_level'])
                }

                if field['ttype'] == 'selection':
                    self._columns[field['name']] = getattr(fields, field['ttype'])(eval(field['selection']), **attrs)
                elif field['ttype'] == 'reference':
                    self._columns[field['name']] = getattr(fields, field['ttype'])(selection=eval(field['selection']), **attrs)
                elif field['ttype'] == 'many2one':
                    self._columns[field['name']] = getattr(fields, field['ttype'])(field['relation'], **attrs)
                elif field['ttype'] == 'one2many':
                    self._columns[field['name']] = getattr(fields, field['ttype'])(field['relation'], field['relation_field'], **attrs)
                elif field['ttype'] == 'many2many':
                    _rel1 = field['relation'].replace('.', '_')
                    _rel2 = field['model'].replace('.', '_')
                    _rel_name = 'x_%s_%s_%s_rel' %(_rel1, _rel2, field['name'])
                    self._columns[field['name']] = getattr(fields, field['ttype'])(field['relation'], _rel_name, 'id1', 'id2', **attrs)
                else:
                    self._columns[field['name']] = getattr(fields, field['ttype'])(**attrs)

        self._inherits_reload()
        if not self._sequence:
            self._sequence = self._table+'_id_seq'
        for k in self._defaults:
            assert (k in self._columns) or (k in self._inherit_fields), 'Default function defined in %s but field %s does not exist !' % (self._name, k,)
        for f in self._columns:
            self._columns[f].restart()

    def default_get(self, cr, uid, fields_list, context=None):
        if not context:
            context = {}
        value = {}
        # get the default values for the inherited fields
        for t in self._inherits.keys():
            value.update(self.pool.get(t).default_get(cr, uid, fields_list,
                context))

        # get the default values defined in the object
        for f in fields_list:
            if f in self._defaults:
                value[f] = self._defaults[f](self, cr, uid, context)
            fld_def = ((f in self._columns) and self._columns[f]) \
                    or ((f in self._inherit_fields) and self._inherit_fields[f][2]) \
                    or False
            if isinstance(fld_def, fields.property):
                property_obj = self.pool.get('ir.property')
                definition_id = fld_def._field_get(cr, uid, self._name, f)
                nid = property_obj.search(cr, uid, [('fields_id', '=',
                    definition_id), ('res_id', '=', False)])
                if nid:
                    prop_value = property_obj.browse(cr, uid, nid[0],
                            context=context).value
                    value[f] = (prop_value and int(prop_value.split(',')[1])) \
                            or False

        # get the default values set by the user and override the default
        # values defined in the object
        ir_values_obj = self.pool.get('ir.values')
        res = ir_values_obj.get(cr, uid, 'default', False, [self._name])
        for id, field, field_value in res:
            if field in fields_list:
                fld_def = (field in self._columns) and self._columns[field] or self._inherit_fields[field][2]
                if fld_def._type in ('many2one', 'one2one'):
                    obj = self.pool.get(fld_def._obj)
                    if not obj.search(cr, uid, [('id', '=', field_value or False)]):
                        continue
                if fld_def._type in ('many2many'):
                    obj = self.pool.get(fld_def._obj)
                    field_value2 = []
                    for i in range(len(field_value)):
                        if not obj.search(cr, uid, [('id', '=',
                            field_value[i])]):
                            continue
                        field_value2.append(field_value[i])
                    field_value = field_value2
                if fld_def._type in ('one2many'):
                    obj = self.pool.get(fld_def._obj)
                    field_value2 = []
                    for i in range(len(field_value)):
                        field_value2.append({})
                        for field2 in field_value[i]:
                            if field2 in obj._columns.keys() and obj._columns[field2]._type in ('many2one', 'one2one'):
                                obj2 = self.pool.get(obj._columns[field2]._obj)
                                if not obj2.search(cr, uid,
                                        [('id', '=', field_value[i][field2])]):
                                    continue
                            elif field2 in obj._inherit_fields.keys() and obj._inherit_fields[field2][2]._type in ('many2one', 'one2one'):
                                obj2 = self.pool.get(obj._inherit_fields[field2][2]._obj)
                                if not obj2.search(cr, uid,
                                        [('id', '=', field_value[i][field2])]):
                                    continue
                            # TODO add test for many2many and one2many
                            field_value2[i][field2] = field_value[i][field2]
                    field_value = field_value2
                value[field] = field_value
        for key in context or {}:
            if key.startswith('default_') and (key[8:] in fields_list):
                value[key[8:]] = context[key]
        return value

    #
    # Update objects that uses this one to update their _inherits fields
    #
    def _inherits_reload_src(self):
        for obj in self.pool.obj_pool.values():
            if self._name in obj._inherits:
                obj._inherits_reload()

    def _inherits_reload(self):
        res = {}
        for table in self._inherits:
            res.update(self.pool.get(table)._inherit_fields)
            for col in self.pool.get(table)._columns.keys():
                res[col] = (table, self._inherits[table], self.pool.get(table)._columns[col])
            for col in self.pool.get(table)._inherit_fields.keys():
                res[col] = (table, self._inherits[table], self.pool.get(table)._inherit_fields[col][2])
        self._inherit_fields = res
        self._inherits_reload_src()

    def fields_get(self, cr, user, fields=None, context=None):
        ira = self.pool.get('ir.model.access')
        read_access = ira.check(cr, user, self._name, 'write', raise_exception=False, context=context) or \
                      ira.check(cr, user, self._name, 'create', raise_exception=False, context=context)
        return super(orm, self).fields_get(cr, user, fields, context, read_access)

    def read(self, cr, user, ids, fields=None, context=None, load='_classic_read'):
        if not context:
            context = {}
        self.pool.get('ir.model.access').check(cr, user, self._name, 'read', context=context)
        if not fields:
            fields = self._columns.keys() + self._inherit_fields.keys()
        select = ids
        if isinstance(ids, (int, long)):
            select = [ids]
        result = self._read_flat(cr, user, select, fields, context, load)

        for r in result:
            for key, v in r.items():
                if v is None:
                    r[key] = False
                if key in self._columns.keys():
                    type = self._columns[key]._type
                elif key in self._inherit_fields.keys():
                    type = self._inherit_fields[key][2]._type
                else:
                    continue
                if type == 'reference' and v:
                    model,ref_id = v.split(',')
                    table = self.pool.get(model)._table
                    cr.execute('select id from "%s" where id=%%s' % (table,), (ref_id,))
                    id_exist = cr.fetchone()
                    if not id_exist:
                        query = 'UPDATE "%s" SET "%s"=NULL WHERE "%s"=%%s' % (self._table, key, key)
                        cr.execute(query, (v,))
                        r[key] = ''

        if isinstance(ids, (int, long)):
            return result and result[0] or False
        return result

    def _read_flat(self, cr, user, ids, fields_to_read, context=None, load='_classic_read'):
        if not context:
            context = {}
        if not ids:
            return []

        if fields_to_read == None:
            fields_to_read = self._columns.keys()

        # construct a clause for the rules :
        d1, d2 = self.pool.get('ir.rule').domain_get(cr, user, self._name)

        # all inherited fields + all non inherited fields for which the attribute whose name is in load is True
        fields_pre = [f for f in fields_to_read if
                           f == self.CONCURRENCY_CHECK_FIELD
                        or (f in self._columns and getattr(self._columns[f], '_classic_write'))
                     ] + self._inherits.values()

        res = []
        if len(fields_pre):
            def convert_field(f):
                if f in ('create_date', 'write_date'):
                    return "date_trunc('second', %s) as %s" % (f, f)
                if f == self.CONCURRENCY_CHECK_FIELD:
                    if self._log_access:
                        return "COALESCE(write_date, create_date, now())::timestamp AS %s" % (f,)
                    return "now()::timestamp AS %s" % (f,)
                if isinstance(self._columns[f], fields.binary) and context.get('bin_size', False):
                    return 'length("%s") as "%s"' % (f, f)
                return '"%s"' % (f,)
            fields_pre2 = map(convert_field, fields_pre)
            order_by = self._parent_order or self._order

            select_fields = ','.join(fields_pre2 + ['id'])
            query = 'SELECT %s FROM "%s" WHERE id in %%s' % (select_fields, self._table)
            if d1:
                query += " AND " + d1
            query += " ORDER BY " + order_by

            for i in range(0, len(ids), cr.IN_MAX):
                sub_ids = ids[i:i+cr.IN_MAX]
                if d1:
                    cr.execute(query, [tuple(sub_ids)] + d2)
                    if cr.rowcount != len(set(sub_ids)):
                        raise except_orm(_('AccessError'),
                                _('You try to bypass an access rule (Document type: %s).') % self._description)
                else:
                    cr.execute(query, (tuple(sub_ids),))
                res.extend(cr.dictfetchall())
        else:
            res = map(lambda x: {'id': x}, ids)

        for f in fields_pre:
            if f == self.CONCURRENCY_CHECK_FIELD:
                continue
            if self._columns[f].translate:
                ids = map(lambda x: x['id'], res)
                res_trans = self.pool.get('ir.translation')._get_ids(cr, user, self._name+','+f, 'model', context.get('lang', False) or 'en_US', ids)
                for r in res:
                    r[f] = res_trans.get(r['id'], False) or r[f]

        for table in self._inherits:
            col = self._inherits[table]
            cols = intersect(self._inherit_fields.keys(), fields_to_read)
            if not cols:
                continue
            res2 = self.pool.get(table).read(cr, user, [x[col] for x in res], cols, context, load)

            res3 = {}
            for r in res2:
                res3[r['id']] = r
                del r['id']

            for record in res:
                if not record[col]:# if the record is deleted from _inherits table?
                    continue
                record.update(res3[record[col]])
                if col not in fields_to_read:
                    del record[col]

        # all fields which need to be post-processed by a simple function (symbol_get)
        fields_post = filter(lambda x: x in self._columns and self._columns[x]._symbol_get, fields_to_read)
        if fields_post:
            # maybe it would be faster to iterate on the fields then on res, so that we wouldn't need
            # to get the _symbol_get in each occurence
            for r in res:
                for f in fields_post:
                    r[f] = self._columns[f]._symbol_get(r[f])
        ids = map(lambda x: x['id'], res)

        # all non inherited fields for which the attribute whose name is in load is False
        fields_post = filter(lambda x: x in self._columns and not getattr(self._columns[x], load), fields_to_read)

        # Compute POST fields
        todo = {}
        for f in fields_post:
            todo.setdefault(self._columns[f]._multi, [])
            todo[self._columns[f]._multi].append(f)
        for key,val in todo.items():
            if key:
                res2 = self._columns[val[0]].get(cr, self, ids, val, user, context=context, values=res)
                for pos in val:
                    for record in res:
                        record[pos] = res2[record['id']][pos]
            else:
                for f in val:
                    res2 = self._columns[f].get(cr, self, ids, f, user, context=context, values=res)
                    for record in res:
                        record[f] = res2[record['id']]

#for f in fields_post:
#    # get the value of that field for all records/ids
#    res2 = self._columns[f].get(cr, self, ids, f, user, context=context, values=res)
#    for record in res:
#        record[f] = res2[record['id']]

        readonly = None
        for vals in res:
            for field in vals.copy():
                fobj = None
                if field in self._columns:
                    fobj = self._columns[field]

                if not fobj:
                    continue
                groups = fobj.read
                if groups:
                    edit = False
                    for group in groups:
                        module = group.split(".")[0]
                        grp = group.split(".")[1]
                        cr.execute("select count(*) from res_groups_users_rel where gid in (select res_id from ir_model_data where name=%s and module=%s and model=%s) and uid=%s", \
                                   (grp, module, 'res.groups', user))
                        readonly = cr.fetchall()
                        if readonly[0][0] >= 1:
                            edit = True
                            break
                        elif readonly[0][0] == 0:
                            edit = False
                        else:
                            edit = False

                    if not edit:
                        if type(vals[field]) == type([]):
                            vals[field] = []
                        elif type(vals[field]) == type(0.0):
                            vals[field] = 0
                        elif type(vals[field]) == type(''):
                            vals[field] = '=No Permission='
                        else:
                            vals[field] = False
        return res

    def perm_read(self, cr, user, ids, context=None, details=True):
        if not context:
            context = {}
        if not ids:
            return []
        uniq = isinstance(ids, (int, long))
        if uniq:
            ids = [ids]

        fields = 'id'
        if self._log_access:
            fields += ', create_uid, create_date, write_uid, write_date'
        query = 'SELECT %s FROM "%s" WHERE id in %%s' % (fields, self._table)
        cr.execute(query, (tuple(ids),))
        res = cr.dictfetchall()
        for r in res:
            for key in r:
                r[key] = r[key] or False
                if key in ('write_uid', 'create_uid', 'uid') and details:
                    if r[key]:
                        r[key] = self.pool.get('res.users').name_get(cr, user, [r[key]])[0]
        if uniq:
            return res[ids[0]]
        return res

    def _check_concurrency(self, cr, ids, context):
        if not context:
            return
        if context.get(self.CONCURRENCY_CHECK_FIELD) and self._log_access:
            def key(oid):
                return "%s,%s" % (self._name, oid)
            santa = "(id = %s AND %s < COALESCE(write_date, create_date, now())::timestamp)"
            for i in range(0, len(ids), cr.IN_MAX):
                sub_ids = tools.flatten(((oid, context[self.CONCURRENCY_CHECK_FIELD][key(oid)])
                                          for oid in ids[i:i+cr.IN_MAX]
                                          if key(oid) in context[self.CONCURRENCY_CHECK_FIELD]))
                if sub_ids:
                    cr.execute("SELECT count(1) FROM %s WHERE %s" % (self._table, " OR ".join([santa]*(len(sub_ids)/2))), sub_ids)
                    res = cr.fetchone()
                    if res and res[0]:
                        raise except_orm('ConcurrencyException', _('Records were modified in the meanwhile'))

    def unlink(self, cr, uid, ids, context=None):
        if not ids:
            return True
        if isinstance(ids, (int, long)):
            ids = [ids]

        result_store = self._store_get_values(cr, uid, ids, None, context)

        self._check_concurrency(cr, ids, context)

        self.pool.get('ir.model.access').check(cr, uid, self._name, 'unlink', context=context)

        properties = self.pool.get('ir.property')
        domain = [('res_id', '=', False), 
                  ('value', 'in', ['%s,%s' % (self._name, i) for i in ids]), 
                 ]
        if properties.search(cr, uid, domain, context=context):
            raise except_orm(_('Error'), _('Unable to delete this document because it is used as a default property'))

        wf_service = netsvc.LocalService("workflow")
        for oid in ids:
            wf_service.trg_delete(uid, self._name, oid, cr)

        d1, d2 = self.pool.get('ir.rule').domain_get(cr, uid, self._name)

        from_where = ' FROM "%s" WHERE id IN %%s' % (self._table,)
        if d1:
            from_where += ' AND ' + d1

        for i in range(0, len(ids), cr.IN_MAX):
            sub_ids = ids[i:i+cr.IN_MAX]
            if d1:
                cr.execute('SELECT id' + from_where, [tuple(sub_ids)] + d2)
                if not cr.rowcount == len(set(sub_ids)):
                    raise except_orm(_('AccessError'),
                            _('You try to bypass an access rule (Document type: %s).') % \
                                    self._description)

                cr.execute('DELETE' + from_where, [tuple(sub_ids)] + d2)
            else:
                cr.execute('DELETE' + from_where, (tuple(sub_ids),))

        for order, object, store_ids, fields in result_store:
            if object != self._name:
                obj = self.pool.get(object)
                cr.execute('select id from '+obj._table+' where id in %s', (tuple(store_ids),))
                rids = map(lambda x: x[0], cr.fetchall())
                if rids:
                    obj._store_set_values(cr, uid, rids, fields, context)
        return True

    #
    # TODO: Validate
    #
    def write(self, cr, user, ids, vals, context=None):
        readonly = None
        for field in vals.copy():
            fobj = None
            if field in self._columns:
                fobj = self._columns[field]
            else:
                fobj = self._inherit_fields[field][2]
            if not fobj:
                continue
            groups = fobj.write

            if groups:
                edit = False
                for group in groups:
                    module = group.split(".")[0]
                    grp = group.split(".")[1]
                    cr.execute("select count(*) from res_groups_users_rel where gid in (select res_id from ir_model_data where name=%s and module=%s and model=%s) and uid=%s", \
                               (grp, module, 'res.groups', user))
                    readonly = cr.fetchall()
                    if readonly[0][0] >= 1:
                        edit = True
                        break
                    elif readonly[0][0] == 0:
                        edit = False
                    else:
                        edit = False

                if not edit:
                    vals.pop(field)


        if not context:
            context = {}
        if not ids:
            return True
        if isinstance(ids, (int, long)):
            ids = [ids]

        self._check_concurrency(cr, ids, context)

        self.pool.get('ir.model.access').check(cr, user, self._name, 'write', context=context)

        # No direct update of parent_left/right
        vals.pop('parent_left', None)
        vals.pop('parent_right', None)

        parents_changed = []
        if self._parent_store and (self._parent_name in vals):
            # The parent_left/right computation may take up to
            # 5 seconds. No need to recompute the values if the
            # parent is the same. Get the current value of the parent
<<<<<<< HEAD
            base_query = 'SELECT id FROM "%s" WHERE id IN %%s AND %s' % \
                            (self._table, self._parent_name)
            params = (tuple(ids),)
=======
>>>>>>> 0ba07478
            parent_val = vals[self._parent_name]
            if parent_val:
                query = "SELECT id FROM %s WHERE id IN %%s AND (%s != %%s OR %s IS NULL)" % \
                                (self._table, self._parent_name, self._parent_name)
                cr.execute(query, (tuple(ids), parent_val))
            else:
                query = "SELECT id FROM %s WHERE id IN %%s AND (%s IS NOT NULL)" % \
                                (self._table, self._parent_name)
                cr.execute(query, (tuple(ids),))
            parents_changed = map(operator.itemgetter(0), cr.fetchall())

        upd0 = []
        upd1 = []
        upd_todo = []
        updend = []
        direct = []
        totranslate = context.get('lang', False) and (context['lang'] != 'en_US')
        for field in vals:
            if field in self._columns:
                if self._columns[field]._classic_write and not (hasattr(self._columns[field], '_fnct_inv')):
                    if (not totranslate) or not self._columns[field].translate:
                        upd0.append('"'+field+'"='+self._columns[field]._symbol_set[0])
                        upd1.append(self._columns[field]._symbol_set[1](vals[field]))
                    direct.append(field)
                else:
                    upd_todo.append(field)
            else:
                updend.append(field)
            if field in self._columns \
                    and hasattr(self._columns[field], 'selection') \
                    and vals[field]:
                if self._columns[field]._type == 'reference':
                    val = vals[field].split(',')[0]
                else:
                    val = vals[field]
                if isinstance(self._columns[field].selection, (tuple, list)):
                    if val not in dict(self._columns[field].selection):
                        raise except_orm(_('ValidateError'),
                        _('The value "%s" for the field "%s" is not in the selection') \
                                % (vals[field], field))
                else:
                    if val not in dict(self._columns[field].selection(
                        self, cr, user, context=context)):
                        raise except_orm(_('ValidateError'),
                        _('The value "%s" for the field "%s" is not in the selection') \
                                % (vals[field], field))

        if self._log_access:
            upd0.append('write_uid=%s')
            upd0.append('write_date=now()')
            upd1.append(user)

        if upd0:

            clause = " WHERE id IN %s"
            d1, d2 = self.pool.get('ir.rule').domain_get(cr, user, self._name)
            if d1:
                clause += ' AND ' + d1

            select_query = 'SELECT id FROM "%s" %s' % (self._table, clause)
            update_query = 'UPDATE "%s" SET %s %s' % (self._table, ','.join(upd0), clause)

            for i in range(0, len(ids), cr.IN_MAX):
                sub_ids = set(ids[i:i+cr.IN_MAX])
                if d1:
                    cr.execute(select_query, [tuple(sub_ids)] + d2)
                    if cr.rowcount != len(sub_ids):
                        raise except_orm(_('AccessError'),
                                _('You try to bypass an access rule (Document type: %s).') % \
                                        self._description)

                    cr.execute(update_query, upd1 + [tuple(sub_ids)] + d2)
                else:
                    cr.execute(select_query, (tuple(sub_ids),))
                    if cr.rowcount != len(sub_ids):
                        raise except_orm(_('AccessError'),
                                _('You try to write on an record that doesn\'t exist ' \
                                        '(Document type: %s).') % self._description)

                    cr.execute(update_query, upd1 + [tuple(sub_ids)])

            if totranslate:
                for f in direct:
                    if self._columns[f].translate:
                        src_trans = self.pool.get(self._name).read(cr,user,ids,[f])[0][f]
                        if not src_trans:
                            src_trans = vals[f]
                            # Inserting value to DB
                            self.write(cr, user, ids, {f:vals[f]})
                        self.pool.get('ir.translation')._set_ids(cr, user, self._name+','+f, 'model', context['lang'], ids, vals[f], src_trans)


        # call the 'set' method of fields which are not classic_write
        upd_todo.sort(lambda x, y: self._columns[x].priority-self._columns[y].priority)

        # default element in context must be removed when call a one2many or many2many
        rel_context = context.copy()
        for c in context.items():
            if c[0].startswith('default_'):
                del rel_context[c[0]]

        result = []
        for field in upd_todo:
            for id in ids:
                result += self._columns[field].set(cr, self, id, field, vals[field], user, context=rel_context) or []

        for table in self._inherits:
            col = self._inherits[table]
            query = 'SELECT DISTINCT "%s" FROM "%s" WHERE id IN %%s' % (col, self._table)
            nids = []
            for i in range(0, len(ids), cr.IN_MAX):
                sub_ids = ids[i:i+cr.IN_MAX]
                cr.execute(query, (tuple(sub_ids),))
                nids.extend([x[0] for x in cr.fetchall()])

            v = {}
            for val in updend:
                if self._inherit_fields[val][0] == table:
                    v[val] = vals[val]
            self.pool.get(table).write(cr, user, nids, v, context)

        self._validate(cr, user, ids, context)

        # TODO: use _order to set dest at the right position and not first node of parent
        # We can't defer parent_store computation because the stored function
        # fields that are computer may refer (directly or indirectly) to
        # parent_left/right (via a child_of domain)
        if parents_changed:
            if self.pool._init:
                self.pool._init_parent[self._name]=True
            else:
                order = self._parent_order or self._order
                parent_val = vals[self._parent_name]
                if parent_val:
                    clause, params = '%s=%%s' % (self._parent_name,), (parent_val,)
                else:
                    clause, params = '%s IS NULL' % (self._parent_name,), ()
                cr.execute('SELECT parent_right, id FROM "%s" WHERE %s ORDER BY %s' % (self._table, clause, order), params)
                parents = cr.fetchall()

                for id in parents_changed:
                    cr.execute('SELECT parent_left, parent_right FROM "%s" WHERE id=%%s' % (self._table,), (id,))
                    pleft, pright = cr.fetchone()
                    distance = pright - pleft + 1

                    # Find Position of the element
                    position = None
                    for (parent_pright, parent_id) in parents:
                        if parent_id == id:
                            break
                        position = parent_pright+1

                    # It's the first node of the parent
                    if not position:
                        if not parent_val:
                            position = 1
                        else:
                            cr.execute('select parent_left from '+self._table+' where id=%s', (parent_val,))
                            position = cr.fetchone()[0]+1

                    if pleft < position <= pright:
                        raise except_orm(_('UserError'), _('Recursivity Detected.'))

                    if pleft < position:
                        cr.execute('update '+self._table+' set parent_left=parent_left+%s where parent_left>=%s', (distance, position))
                        cr.execute('update '+self._table+' set parent_right=parent_right+%s where parent_right>=%s', (distance, position))
                        cr.execute('update '+self._table+' set parent_left=parent_left+%s, parent_right=parent_right+%s where parent_left>=%s and parent_left<%s', (position-pleft,position-pleft, pleft, pright))
                    else:
                        cr.execute('update '+self._table+' set parent_left=parent_left+%s where parent_left>=%s', (distance, position))
                        cr.execute('update '+self._table+' set parent_right=parent_right+%s where parent_right>=%s', (distance, position))
                        cr.execute('update '+self._table+' set parent_left=parent_left-%s, parent_right=parent_right-%s where parent_left>=%s and parent_left<%s', (pleft-position+distance,pleft-position+distance, pleft+distance, pright+distance))

        result += self._store_get_values(cr, user, ids, vals.keys(), context)
        for order, object, ids, fields in result:
            self.pool.get(object)._store_set_values(cr, user, ids, fields, context)

        wf_service = netsvc.LocalService("workflow")
        for id in ids:
            wf_service.trg_write(user, self._name, id, cr)
        return True

    #
    # TODO: Should set perm to user.xxx
    #
    def create(self, cr, user, vals, context=None):
        """ create(cr, user, vals, context) -> int
        cr = database cursor
        user = user id
        vals = dictionary of the form {'field_name':field_value, ...}
        """
        if not context:
            context = {}
        self.pool.get('ir.model.access').check(cr, user, self._name, 'create', context=context)

        default = []

        avoid_table = []
        for (t, c) in self._inherits.items():
            if c in vals:
                avoid_table.append(t)
        for f in self._columns.keys():
            if (not f in vals) and (not isinstance(self._columns[f], fields.property)):
                default.append(f)

        for f in self._inherit_fields.keys():
            if (not f in vals) and (self._inherit_fields[f][0] not in avoid_table) and (not isinstance(self._inherit_fields[f][2], fields.property)):
                default.append(f)

        if len(default):
            default_values = self.default_get(cr, user, default, context)
            for dv in default_values:
                if dv in self._columns and self._columns[dv]._type == 'many2many':
                    if default_values[dv] and isinstance(default_values[dv][0], (int, long)):
                        default_values[dv] = [(6, 0, default_values[dv])]
            vals.update(default_values)

        tocreate = {}
        for v in self._inherits:
            if self._inherits[v] not in vals:
                tocreate[v] = {}
            else:
                tocreate[v] = {'id' : vals[self._inherits[v]]}

        (upd0, upd1, upd2) = ('', '', [])
        upd_todo = []

        for v in vals.keys():
            if v in self._inherit_fields:
                (table, col, col_detail) = self._inherit_fields[v]
                tocreate[table][v] = vals[v]
                del vals[v]
            else:
                if (v not in self._inherit_fields) and (v not in self._columns):
                    del vals[v]

        # Try-except added to filter the creation of those records whose filds are readonly.
        # Example : any dashboard which has all the fields readonly.(due to Views(database views))
        try:
            cr.execute("SELECT nextval('"+self._sequence+"')")
        except:
            raise except_orm(_('UserError'),
                        _('You cannot perform this operation.'))

        id_new = cr.fetchone()[0]
        for table in tocreate:
            if self._inherits[table] in vals:
                del vals[self._inherits[table]]

            record_id = tocreate[table].pop('id', None)

            if record_id is None or not record_id:
                record_id = self.pool.get(table).create(cr, user, tocreate[table], context=context)
            else:
                self.pool.get(table).write(cr, user, [record_id], tocreate[table], context=context)

            upd0 += ','+self._inherits[table]
            upd1 += ',%s'
            upd2.append(record_id)
        
        #Start : Set bool fields to be False if they are not touched(to make search more powerful) 
        bool_fields = [x for x in self._columns.keys() if self._columns[x]._type=='boolean']
        
        for bool_field in bool_fields:
            if bool_field not in vals:
                vals[bool_field] = False
        #End
        
        for field in vals:
            if field in self._columns:
                if self._columns[field]._classic_write:
                    upd0 = upd0 + ',"' + field + '"'
                    upd1 = upd1 + ',' + self._columns[field]._symbol_set[0]
                    upd2.append(self._columns[field]._symbol_set[1](vals[field]))
                else:
                    if not isinstance(self._columns[field],fields.related):
                        upd_todo.append(field)
            if field in self._columns \
                    and hasattr(self._columns[field], 'selection') \
                    and vals[field]:
                if self._columns[field]._type == 'reference':
                    val = vals[field].split(',')[0]
                else:
                    val = vals[field]
                if isinstance(self._columns[field].selection, (tuple, list)):
                    if val not in dict(self._columns[field].selection):
                        raise except_orm(_('ValidateError'),
                        _('The value "%s" for the field "%s" is not in the selection') \
                                % (vals[field], field))
                else:
                    if val not in dict(self._columns[field].selection(
                        self, cr, user, context=context)):
                        raise except_orm(_('ValidateError'),
                        _('The value "%s" for the field "%s" is not in the selection') \
                                % (vals[field], field))
        if self._log_access:
            upd0 += ',create_uid,create_date'
            upd1 += ',%s,now()'
            upd2.append(user)
        cr.execute('insert into "'+self._table+'" (id'+upd0+") values ("+str(id_new)+upd1+')', tuple(upd2))
        upd_todo.sort(lambda x, y: self._columns[x].priority-self._columns[y].priority)

        if self._parent_store and not context.get('defer_parent_store_computation'):
            if self.pool._init:
                self.pool._init_parent[self._name]=True
            else:
                parent = vals.get(self._parent_name, False)
                if parent:
                    cr.execute('select parent_right from '+self._table+' where '+self._parent_name+'=%s order by '+(self._parent_order or self._order), (parent,))
                    pleft_old = None
                    result_p = cr.fetchall()
                    for (pleft,) in result_p:
                        if not pleft:
                            break
                        pleft_old = pleft
                    if not pleft_old:
                        cr.execute('select parent_left from '+self._table+' where id=%s', (parent,))
                        pleft_old = cr.fetchone()[0]
                    pleft = pleft_old
                else:
                    cr.execute('select max(parent_right) from '+self._table)
                    pleft = cr.fetchone()[0] or 0
                cr.execute('update '+self._table+' set parent_left=parent_left+2 where parent_left>%s', (pleft,))
                cr.execute('update '+self._table+' set parent_right=parent_right+2 where parent_right>%s', (pleft,))
                cr.execute('update '+self._table+' set parent_left=%s,parent_right=%s where id=%s', (pleft+1,pleft+2,id_new))
                
        # default element in context must be removed when call a one2many or many2many
        rel_context = context.copy()
        for c in context.items():
            if c[0].startswith('default_'):
                del rel_context[c[0]]
        
        result = []
        for field in upd_todo:
            result += self._columns[field].set(cr, self, id_new, field, vals[field], user, rel_context) or []
        self._validate(cr, user, [id_new], context)

        if not context.get('no_store_function', False):
            result += self._store_get_values(cr, user, [id_new], vals.keys(), context)
            result.sort()
            done = []
            for order, object, ids, fields2 in result:
                if not (object, ids, fields2) in done:
                    self.pool.get(object)._store_set_values(cr, user, ids, fields2, context)
                    done.append((object, ids, fields2))

        wf_service = netsvc.LocalService("workflow")
        wf_service.trg_create(user, self._name, id_new, cr)
        return id_new

    def _store_get_values(self, cr, uid, ids, fields, context):
        result = {}
        fncts = self.pool._store_function.get(self._name, [])
        for fnct in range(len(fncts)):
            if fncts[fnct][3]:
                ok = False
                if not fields:
                    ok = True
                for f in (fields or []):
                    if f in fncts[fnct][3]:
                        ok = True
                        break
                if not ok:
                    continue

            result.setdefault(fncts[fnct][0], {})
            ids2 = fncts[fnct][2](self,cr, uid, ids, context)
            for id in filter(None, ids2):
                result[fncts[fnct][0]].setdefault(id, [])
                result[fncts[fnct][0]][id].append(fnct)
        dict = {}
        for object in result:
            k2 = {}
            for id,fnct in result[object].items():
                k2.setdefault(tuple(fnct), [])
                k2[tuple(fnct)].append(id)
            for fnct,id in k2.items():
                dict.setdefault(fncts[fnct[0]][4],[])
                dict[fncts[fnct[0]][4]].append((fncts[fnct[0]][4],object,id,map(lambda x: fncts[x][1], fnct)))
        result2 = []
        tmp = dict.keys()
        tmp.sort()
        for k in tmp:
            result2+=dict[k]
        return result2

    def _store_set_values(self, cr, uid, ids, fields, context):
        todo = {}
        keys = []
        for f in fields:
            if self._columns[f]._multi not in keys:
                keys.append(self._columns[f]._multi)
            todo.setdefault(self._columns[f]._multi, [])
            todo[self._columns[f]._multi].append(f)
        for key in keys:
            val = todo[key]
            if key:
                result = self._columns[val[0]].get(cr, self, ids, val, uid, context=context)
                for id,value in result.items():
                    upd0 = []
                    upd1 = []
                    for v in value:
                        if v not in val:
                            continue
                        if self._columns[v]._type in ('many2one', 'one2one'):
                            try:
                                value[v] = value[v][0]
                            except:
                                pass
                        upd0.append('"'+v+'"='+self._columns[v]._symbol_set[0])
                        upd1.append(self._columns[v]._symbol_set[1](value[v]))
                    upd1.append(id)
                    cr.execute('update "' + self._table + '" set ' + \
                        string.join(upd0, ',') + ' where id = %s', upd1)

            else:
                for f in val:
                    result = self._columns[f].get(cr, self, ids, f, uid, context=context)
                    for id,value in result.items():
                        if self._columns[f]._type in ('many2one', 'one2one'):
                            try:
                                value = value[0]
                            except:
                                pass
                        cr.execute('update "' + self._table + '" set ' + \
                            '"'+f+'"='+self._columns[f]._symbol_set[0] + ' where id = %s', (self._columns[f]._symbol_set[1](value),id))
        return True

    #
    # TODO: Validate
    #
    def perm_write(self, cr, user, ids, fields, context=None):
        raise NotImplementedError(_('This method does not exist anymore'))

    # TODO: ameliorer avec NULL
    def _where_calc(self, cr, user, args, active_test=True, context=None):
        if not context:
            context = {}
        args = args[:]
        # if the object has a field named 'active', filter out all inactive
        # records unless they were explicitely asked for
        if 'active' in self._columns and (active_test and context.get('active_test', True)):
            if args:
                active_in_args = False
                for a in args:
                    if a[0] == 'active':
                        active_in_args = True
                if not active_in_args:
                    args.insert(0, ('active', '=', 1))
            else:
                args = [('active', '=', 1)]

        if args:
            import expression
            e = expression.expression(args)
            e.parse(cr, user, self, context)
            tables = e.get_tables()
            qu1, qu2 = e.to_sql()
            qu1 = qu1 and [qu1] or []
        else:
            qu1, qu2, tables = [], [], ['"%s"' % self._table]

        return (qu1, qu2, tables)

    def _check_qorder(self, word):
        if not regex_order.match(word):
            raise except_orm(_('AccessError'), _('Bad query.'))
        return True

    def search(self, cr, user, args, offset=0, limit=None, order=None,
            context=None, count=False):
        if not context:
            context = {}
        self.pool.get('ir.model.access').check(cr, user, self._name, 'read', context=context)
        # compute the where, order by, limit and offset clauses
        (qu1, qu2, tables) = self._where_calc(cr, user, args, context=context)

        if len(qu1):
            qu1 = ' where '+string.join(qu1, ' and ')
        else:
            qu1 = ''

        if order:
            self._check_qorder(order)
        order_by = order or self._order

        limit_str = limit and ' limit %d' % limit or ''
        offset_str = offset and ' offset %d' % offset or ''


        # construct a clause for the rules :
        d1, d2 = self.pool.get('ir.rule').domain_get(cr, user, self._name)
        if d1:
            qu1 = qu1 and qu1+' and '+d1 or ' where '+d1
            qu2 += d2

        if count:
            cr.execute('select count(%s.id) from ' % self._table +
                    ','.join(tables) +qu1 + limit_str + offset_str, qu2)
            res = cr.fetchall()
            return res[0][0]
        # execute the "main" query to fetch the ids we were searching for
        cr.execute('select %s.id from ' % self._table + ','.join(tables) +qu1+' order by '+order_by+limit_str+offset_str, qu2)
        res = cr.fetchall()
        return [x[0] for x in res]

    # returns the different values ever entered for one field
    # this is used, for example, in the client when the user hits enter on
    # a char field
    def distinct_field_get(self, cr, uid, field, value, args=None, offset=0, limit=None):
        if not args:
            args = []
        if field in self._inherit_fields:
            return self.pool.get(self._inherit_fields[field][0]).distinct_field_get(cr, uid, field, value, args, offset, limit)
        else:
            return self._columns[field].search(cr, self, args, field, value, offset, limit, uid)

    def name_get(self, cr, user, ids, context=None):
        if not context:
            context = {}
        if not ids:
            return []
        if isinstance(ids, (int, long)):
            ids = [ids]
        return [(r['id'], tools.ustr(r[self._rec_name])) for r in self.read(cr, user, ids,
            [self._rec_name], context, load='_classic_write')]

    def name_search(self, cr, user, name='', args=None, operator='ilike', context=None, limit=80):
        if not args:
            args = []
        if not context:
            context = {}
        args = args[:]
        if name:
            args += [(self._rec_name, operator, name)]
        ids = self.search(cr, user, args, limit=limit, context=context)
        res = self.name_get(cr, user, ids, context)
        return res

    def copy_data(self, cr, uid, id, default=None, context=None):
        if not context:
            context = {}
        if not default:
            default = {}
        if 'state' not in default:
            if 'state' in self._defaults:
                default['state'] = self._defaults['state'](self, cr, uid, context)
        context_wo_lang = context
        if 'lang' in context:
            del context_wo_lang['lang']
        data = self.read(cr, uid, [id], context=context_wo_lang)[0]
        fields = self.fields_get(cr, uid, context=context)
        trans_data=[]
        for f in fields:
            ftype = fields[f]['type']

            if self._log_access and f in ('create_date', 'create_uid', 'write_date', 'write_uid'):
                del data[f]

            if f in default:
                data[f] = default[f]
            elif ftype == 'function':
                del data[f]
            elif ftype == 'many2one':
                try:
                    data[f] = data[f] and data[f][0]
                except:
                    pass
            elif ftype in ('one2many', 'one2one'):
                res = []
                rel = self.pool.get(fields[f]['relation'])
                for rel_id in data[f]:
                    # the lines are first duplicated using the wrong (old)
                    # parent but then are reassigned to the correct one thanks
                    # to the (4, ...)
                    d,t = rel.copy_data(cr, uid, rel_id, context=context)
                    res.append((0, 0, d))
                    trans_data += t
                data[f] = res
            elif ftype == 'many2many':
                data[f] = [(6, 0, data[f])]

        trans_obj = self.pool.get('ir.translation')
        for f in fields:
            trans_name = ''
            if f in self._columns and self._columns[f].translate:
                trans_name = self._name+","+f
            elif f in self._inherit_fields and self._inherit_fields[f][2].translate:
                trans_name = self._inherit_fields[f][0] + "," + f

            if trans_name:
                trans_ids = trans_obj.search(cr, uid, [
                        ('name', '=', trans_name),
                        ('res_id','=',data['id'])
                    ])

                trans_data.extend(trans_obj.read(cr,uid,trans_ids,context=context))

        del data['id']

        for v in self._inherits:
            del data[self._inherits[v]]
        return data, trans_data

    def copy(self, cr, uid, id, default=None, context=None):
        trans_obj = self.pool.get('ir.translation')
        data, trans_data = self.copy_data(cr, uid, id, default, context)
        new_id = self.create(cr, uid, data, context)
        for record in trans_data:
            del record['id']
            record['res_id'] = new_id
            trans_obj.create(cr, uid, record, context)
        return new_id

    def exists(self, cr, uid, id, context=None):
        cr.execute('SELECT count(1) FROM "%s" where id=%%s' % (self._table,), (id,))
        return bool(cr.fetchone()[0])

    def check_recursion(self, cr, uid, ids, parent=None):
        if not parent:
            parent = self._parent_name
        ids_parent = ids[:]
        query = 'SELECT distinct "%s" FROM "%s" WHERE id IN %%s' % (parent, self._table)
        while ids_parent:
            ids_parent2 = []
            for i in range(0, len(ids), cr.IN_MAX):
                sub_ids_parent = ids_parent[i:i+cr.IN_MAX]
                cr.execute(query, (tuple(sub_ids_parent),))
                ids_parent2.extend(filter(None, map(lambda x: x[0], cr.fetchall())))
            ids_parent = ids_parent2
            for i in ids_parent:
                if i in ids:
                    return False
        return True

# vim:expandtab:smartindent:tabstop=4:softtabstop=4:shiftwidth=4:<|MERGE_RESOLUTION|>--- conflicted
+++ resolved
@@ -2552,12 +2552,6 @@
             # The parent_left/right computation may take up to
             # 5 seconds. No need to recompute the values if the
             # parent is the same. Get the current value of the parent
-<<<<<<< HEAD
-            base_query = 'SELECT id FROM "%s" WHERE id IN %%s AND %s' % \
-                            (self._table, self._parent_name)
-            params = (tuple(ids),)
-=======
->>>>>>> 0ba07478
             parent_val = vals[self._parent_name]
             if parent_val:
                 query = "SELECT id FROM %s WHERE id IN %%s AND (%s != %%s OR %s IS NULL)" % \
