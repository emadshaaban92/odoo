# -*- encoding: utf-8 -*-
##############################################################################
#
#    OpenERP, Open Source Management Solution
#    Copyright (C) 2004-2009 Tiny SPRL (<http://tiny.be>). All Rights Reserved
#    $Id$
#
#    This program is free software: you can redistribute it and/or modify
#    it under the terms of the GNU General Public License as published by
#    the Free Software Foundation, either version 3 of the License, or
#    (at your option) any later version.
#
#    This program is distributed in the hope that it will be useful,
#    but WITHOUT ANY WARRANTY; without even the implied warranty of
#    MERCHANTABILITY or FITNESS FOR A PARTICULAR PURPOSE.  See the
#    GNU General Public License for more details.
#
#    You should have received a copy of the GNU General Public License
#    along with this program.  If not, see <http://www.gnu.org/licenses/>.
#
##############################################################################

import ConfigParser
import optparse
import os
import sys
import netsvc
import logging
import release

def check_ssl():
    try:
        from OpenSSL import SSL
        import socket

        return hasattr(socket, 'ssl')
    except:
        return False

class configmanager(object):
    def __init__(self, fname=None):
        self.options = {
            'email_from':False,
            'interface': '',    # this will bind the server to all interfaces
            'port': 8069,
            'netinterface': '',
            'netport': 8070,
            'db_host': False,
            'db_port': False,
            'db_name': False,
            'db_user': False,
            'db_password': False,
            'db_maxconn': 64,
            'reportgz': False,
            'netrpc': True,
            'xmlrpc': True,
            'soap': False,
            'translate_in': None,
            'translate_out': None,
            'language': None,
            'pg_path': None,
            'admin_passwd': 'admin',
            'csv_internal_sep': ',',
            'addons_path': None,
            'root_path': None,
            'debug_mode': False,
            'import_partial': "",
            'pidfile': None,
            'logfile': None,
            'smtp_server': 'localhost',
            'smtp_user': False,
            'smtp_port':25,
            'smtp_password': False,
            'stop_after_init': False,   # this will stop the server after initialization
            'price_accuracy': 2,
            'secure' : False,
            'syslog' : False,
            'log_level': logging.INFO,
            'assert_exit_level': logging.WARNING, # level above which a failed assert will be raise
            'cache_timeout': 100000,
        }

        hasSSL = check_ssl()

        loglevels = dict([(getattr(netsvc, 'LOG_%s' % x), getattr(logging, x))
                          for x in ('CRITICAL', 'ERROR', 'WARNING', 'INFO', 'DEBUG', 'DEBUG_RPC', 'NOTSET')])

        version = "%s %s" % (release.description, release.version)
        parser = optparse.OptionParser(version=version)

        parser.add_option("-c", "--config", dest="config", help="specify alternate config file")
        parser.add_option("-s", "--save", action="store_true", dest="save", default=False,
                          help="save configuration to ~/.openerp_serverrc")
        parser.add_option("--pidfile", dest="pidfile", help="file where the server pid will be stored")

        parser.add_option("-n", "--interface", dest="interface", help="specify the TCP IP address")
        parser.add_option("-p", "--port", dest="port", help="specify the TCP port", type="int")
        parser.add_option("--net_interface", dest="netinterface", help="specify the TCP IP address for netrpc")
        parser.add_option("--net_port", dest="netport", help="specify the TCP port for netrpc", type="int")
        parser.add_option("--no-netrpc", dest="netrpc", action="store_false", default=True, help="disable netrpc")
        parser.add_option("--no-xmlrpc", dest="xmlrpc", action="store_false", default=True, help="disable xmlrpc")
        parser.add_option("-i", "--init", dest="init", help="init a module (use \"all\" for all modules)")
        parser.add_option("--without-demo", dest="without_demo",
                          help="load demo data for a module (use \"all\" for all modules)", default=False)
        parser.add_option("-u", "--update", dest="update",
                          help="update a module (use \"all\" for all modules)")
        parser.add_option("--cache-timeout", dest="cache_timeout",
                          help="set the timeout for the cache system", default=100000, type="int")

        # stops the server from launching after initialization
        parser.add_option("--stop-after-init", action="store_true", dest="stop_after_init", default=False,
                          help="stop the server after it initializes")
        parser.add_option('--debug', dest='debug_mode', action='store_true', default=False, help='enable debug mode')
        parser.add_option("--assert-exit-level", dest='assert_exit_level', type="choice", choices=loglevels.keys(),
                          help="specify the level at which a failed assertion will stop the server. Accepted values: %s" % (loglevels.keys(),))
        if hasSSL:
            group = optparse.OptionGroup(parser, "SSL Configuration")
            group.add_option("-S", "--secure", dest="secure", action="store_true",
                             help="launch server over https instead of http", default=False)
            group.add_option("--cert-file", dest="secure_cert_file",
                              default="server.cert",
                              help="specify the certificate file for the SSL connection")
            group.add_option("--pkey-file", dest="secure_pkey_file",
                              default="server.pkey",
                              help="specify the private key file for the SSL connection")
            parser.add_option_group(group)

        # Logging Group
        group = optparse.OptionGroup(parser, "Logging Configuration")
        group.add_option("--logfile", dest="logfile", help="file where the server log will be stored")
        group.add_option("--syslog", action="store_true", dest="syslog",
                         default=False, help="Send the log to the syslog server")
        group.add_option('--log-level', dest='log_level', type='choice', choices=loglevels.keys(),
                         help='specify the level of the logging. Accepted values: ' + str(loglevels.keys()))
        parser.add_option_group(group)

        # SMTP Group
        group = optparse.OptionGroup(parser, "SMTP Configuration")
        group.add_option('--email-from', dest='email_from', default='', help='specify the SMTP email address for sending email')
        group.add_option('--smtp', dest='smtp_server', default='', help='specify the SMTP server for sending email')
        group.add_option('--smtp-port', dest='smtp_port', default='25', help='specify the SMTP port', type="int")
        if hasSSL:
            group.add_option('--smtp-ssl', dest='smtp_ssl', default='', help='specify the SMTP server support SSL or not')
        group.add_option('--smtp-user', dest='smtp_user', default='', help='specify the SMTP username for sending email')
        group.add_option('--smtp-password', dest='smtp_password', default='', help='specify the SMTP password for sending email')
        group.add_option('--price_accuracy', dest='price_accuracy', default='2', help='specify the price accuracy')
        parser.add_option_group(group)

        group = optparse.OptionGroup(parser, "Database related options")
        group.add_option("-d", "--database", dest="db_name", help="specify the database name")
        group.add_option("-r", "--db_user", dest="db_user", help="specify the database user name")
        group.add_option("-w", "--db_password", dest="db_password", help="specify the database password")
        group.add_option("--pg_path", dest="pg_path", help="specify the pg executable path")
        group.add_option("--db_host", dest="db_host", help="specify the database host")
        group.add_option("--db_port", dest="db_port", help="specify the database port", type="int")
        group.add_option("--db_maxconn", dest="db_maxconn", default='64',
                         help="specify the the maximum number of physical connections to posgresql")
        group.add_option("-P", "--import-partial", dest="import_partial",
                         help="Use this for big data importation, if it crashes you will be able to continue at the current state. Provide a filename to store intermediate importation states.", default=False)
        parser.add_option_group(group)

        group = optparse.OptionGroup(parser, "Internationalisation options",
            "Use these options to translate OpenERP to another language."
            "See i18n section of the user manual. Option '-d' is mandatory."
            "Option '-l' is mandatory in case of importation"
            )

        group.add_option('-l', "--language", dest="language",
                         help="specify the language of the translation file. Use it with --i18n-export or --i18n-import")
        group.add_option("--i18n-export", dest="translate_out",
                         help="export all sentences to be translated to a CSV file, a PO file or a TGZ archive and exit")
        group.add_option("--i18n-import", dest="translate_in",
                         help="import a CSV or a PO file with translations and exit. The '-l' option is required.")
        group.add_option("--modules", dest="translate_modules",
                         help="specify modules to export. Use in combination with --i18n-export")
        group.add_option("--addons-path", dest="addons_path",
                         help="specify an alternative addons path.",
                         action="callback", callback=self._check_addons_path, nargs=1, type="string")
        parser.add_option_group(group)

        (opt, args) = parser.parse_args()

        assert not (bool(opt.syslog) and bool(opt.logfile)), "the syslog and logfile options are exclusive"
        assert not (opt.translate_in and (not opt.language or not opt.db_name)), "the i18n-import option cannot be used without the language (-l) and the database (-d) options"
        assert not (opt.translate_out and (not opt.db_name)), "the i18n-export option cannot be used without the database (-d) option"

        # place/search the config file on Win32 near the server installation
        # (../etc from the server)
        # if the server is run by an unprivileged user, he has to specify location of a config file where he has the rights to write,
        # else he won't be able to save the configurations, or even to start the server...
        if os.name == 'nt':
            rcfilepath = os.path.join(os.path.abspath(os.path.dirname(sys.argv[0])), 'openerp-server.conf')
        else:
            rcfilepath = os.path.expanduser('~/.openerp_serverrc')

        self.rcfile = fname or opt.config or os.environ.get('OPENERP_SERVER') or rcfilepath
        self.load()


        # Verify that we want to log or not, if not the output will go to stdout
        if self.options['logfile'] in ('None', 'False'):
            self.options['logfile'] = False
        # the same for the pidfile
        if self.options['pidfile'] in ('None', 'False'):
            self.options['pidfile'] = False

        keys = ['interface', 'port', 'db_name', 'db_user', 'db_password', 'db_host',
<<<<<<< HEAD
                'db_port', 'logfile', 'pidfile', 'smtp_port', 'cache_timeout', 
                'email_from', 'smtp_server', 'smtp_user', 'smtp_password', 'price_accuracy', 
                'netinterface', 'netport', 'db_maxconn', 'import_partial', 'addons_path', 
		'netrpc', 'xmlrpc', 'syslog', 'without_demo']
=======
                'db_port', 'logfile', 'pidfile', 'smtp_port', 'cache_timeout',
                'email_from', 'smtp_server', 'smtp_user', 'smtp_password', 'price_accuracy',
                'netinterface', 'netport', 'db_maxconn', 'import_partial', 'addons_path']
>>>>>>> b926a1eb

        if hasSSL:
            keys.extend(['smtp_ssl', 'secure_cert_file', 'secure_pkey_file'])
            keys.append('secure')

        for arg in keys:
            if getattr(opt, arg):
                self.options[arg] = getattr(opt, arg)

<<<<<<< HEAD
        keys = ['language', 'translate_out', 'translate_in', 'debug_mode', 
                'stop_after_init']
=======
        keys = ['language', 'translate_out', 'translate_in', 'debug_mode',
                'stop_after_init', 'without_demo', 'netrpc', 'xmlrpc', 'syslog']

        if hasSSL:
            keys.append('secure')
>>>>>>> b926a1eb

        for arg in keys:
            self.options[arg] = getattr(opt, arg)

        if opt.assert_exit_level:
            self.options['assert_exit_level'] = loglevels[opt.assert_exit_level]

        if opt.log_level:
            self.options['log_level'] = loglevels[opt.log_level]

        if not self.options['root_path'] or self.options['root_path']=='None':
            self.options['root_path'] = os.path.abspath(os.path.dirname(sys.argv[0]))
        if not self.options['addons_path'] or self.options['addons_path']=='None':
            self.options['addons_path'] = os.path.join(self.options['root_path'], 'addons')

        self.options['init'] = opt.init and dict.fromkeys(opt.init.split(','), 1) or {}
        self.options["demo"] = not opt.without_demo and self.options['init'] or {}
        self.options['update'] = opt.update and dict.fromkeys(opt.update.split(','), 1) or {}

        self.options['translate_modules'] = opt.translate_modules and map(lambda m: m.strip(), opt.translate_modules.split(',')) or ['all']
        self.options['translate_modules'].sort()

        if opt.pg_path:
            self.options['pg_path'] = opt.pg_path

        if self.options.get('language', False):
            assert len(self.options['language'])<=5, 'ERROR: The Lang name must take max 5 chars, Eg: -lfr_BE'
        if opt.save:
            self.save()

    def _check_addons_path(self, option, opt, value, parser):
        res = os.path.abspath(os.path.expanduser(value))
        if not os.path.exists(res):
            raise optparse.OptionValueError("option %s: no such directory: %r" % (opt, value))
        setattr(parser.values, option.dest, res)

    def load(self):
        p = ConfigParser.ConfigParser()
        try:
            p.read([self.rcfile])
            for (name,value) in p.items('options'):
                if value=='True' or value=='true':
                    value = True
                if value=='False' or value=='false':
                    value = False
                self.options[name] = value
        except IOError:
            pass
        except ConfigParser.NoSectionError:
            pass

    def save(self):
        p = ConfigParser.ConfigParser()
        p.add_section('options')
        for o in [opt for opt in self.options.keys() if opt not in ('version','language','translate_out','translate_in','init','update')]:
            p.set('options', o, self.options[o])

        # try to create the directories and write the file
        try:
            if not os.path.exists(os.path.dirname(self.rcfile)):
                os.makedirs(os.path.dirname(self.rcfile))
            try:
                p.write(file(self.rcfile, 'w'))
            except IOError:
                sys.stderr.write("ERROR: couldn't write the config file\n")

        except OSError:
            # what to do if impossible?
            sys.stderr.write("ERROR: couldn't create the config directory\n")

    def get(self, key, default=None):
        return self.options.get(key, default)

    def __setitem__(self, key, value):
        self.options[key] = value

    def __getitem__(self, key):
        return self.options[key]

config = configmanager()



# vim:expandtab:smartindent:tabstop=4:softtabstop=4:shiftwidth=4:
<|MERGE_RESOLUTION|>--- conflicted
+++ resolved
@@ -205,16 +205,10 @@
             self.options['pidfile'] = False
 
         keys = ['interface', 'port', 'db_name', 'db_user', 'db_password', 'db_host',
-<<<<<<< HEAD
-                'db_port', 'logfile', 'pidfile', 'smtp_port', 'cache_timeout', 
-                'email_from', 'smtp_server', 'smtp_user', 'smtp_password', 'price_accuracy', 
+                'db_port', 'logfile', 'pidfile', 'smtp_port', 'cache_timeout',
+                'email_from', 'smtp_server', 'smtp_user', 'smtp_password', 'price_accuracy',
                 'netinterface', 'netport', 'db_maxconn', 'import_partial', 'addons_path', 
 		'netrpc', 'xmlrpc', 'syslog', 'without_demo']
-=======
-                'db_port', 'logfile', 'pidfile', 'smtp_port', 'cache_timeout',
-                'email_from', 'smtp_server', 'smtp_user', 'smtp_password', 'price_accuracy',
-                'netinterface', 'netport', 'db_maxconn', 'import_partial', 'addons_path']
->>>>>>> b926a1eb
 
         if hasSSL:
             keys.extend(['smtp_ssl', 'secure_cert_file', 'secure_pkey_file'])
@@ -224,16 +218,8 @@
             if getattr(opt, arg):
                 self.options[arg] = getattr(opt, arg)
 
-<<<<<<< HEAD
-        keys = ['language', 'translate_out', 'translate_in', 'debug_mode', 
+        keys = ['language', 'translate_out', 'translate_in', 'debug_mode',
                 'stop_after_init']
-=======
-        keys = ['language', 'translate_out', 'translate_in', 'debug_mode',
-                'stop_after_init', 'without_demo', 'netrpc', 'xmlrpc', 'syslog']
-
-        if hasSSL:
-            keys.append('secure')
->>>>>>> b926a1eb
 
         for arg in keys:
             self.options[arg] = getattr(opt, arg)
