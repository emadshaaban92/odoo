--- conflicted
+++ resolved
@@ -375,15 +375,11 @@
                 push_translation(module, 'view', encode(obj.model), 0, t)
         elif model=='ir.actions.wizard':
             service_name = 'wizard.'+encode(obj.wiz_name)
-<<<<<<< HEAD
 	    try:
-                obj2 = netsvc._service[service_name]
+                obj2 = netsvc.SERVICES[service_name]
 	    except KeyError, exc:
 	        logger.notifyChannel("db", netsvc.LOG_ERROR, "key error in %s: %s" % (xml_name,str(exc)))
 	        continue
-=======
-            obj2 = netsvc.SERVICES[service_name]
->>>>>>> 121bbced
             for state_name, state_def in obj2.states.iteritems():
                 if 'result' in state_def:
                     result = state_def['result']
