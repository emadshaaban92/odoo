# -*- encoding: utf-8 -*-
##############################################################################
#
#    OpenERP, Open Source Management Solution
#    Copyright (C) 2004-2008 Tiny SPRL (<http://tiny.be>). All Rights Reserved
#    $Id$
#
#    This program is free software: you can redistribute it and/or modify
#    it under the terms of the GNU General Public License as published by
#    the Free Software Foundation, either version 3 of the License, or
#    (at your option) any later version.
#
#    This program is distributed in the hope that it will be useful,
#    but WITHOUT ANY WARRANTY; without even the implied warranty of
#    MERCHANTABILITY or FITNESS FOR A PARTICULAR PURPOSE.  See the
#    GNU General Public License for more details.
#
#    You should have received a copy of the GNU General Public License
#    along with this program.  If not, see <http://www.gnu.org/licenses/>.
#
##############################################################################

from interface import  report_rml
import StringIO
import base64
import copy
import ir
import locale
import mx.DateTime
import netsvc
import os
import osv
import pooler
import re
import time
import tools
import warnings
import xml.dom.minidom
import zipfile

DT_FORMAT = '%Y-%m-%d'
DHM_FORMAT = '%Y-%m-%d %H:%M:%S'
HM_FORMAT = '%H:%M:%S'

if not hasattr(locale, 'nl_langinfo'):
    locale.nl_langinfo = lambda *a: '%x'

if not hasattr(locale, 'D_FMT'):
    locale.D_FMT = None

rml_parents = {
    'tr':1,
    'li':1,
    'story': 0,
    'section': 0
}

rml_tag="para"

sxw_parents = {
    'table-row': 1,
    'list-item': 1,
    'body': 0,
    'section': 0,
}

sxw_tag = "p"

rml2sxw = {
    'para': 'p',
}

_LOCALE2WIN32 = {
    'af_ZA': 'Afrikaans_South Africa',
    'sq_AL': 'Albanian_Albania',
    'ar_SA': 'Arabic_Saudi Arabia',
    'eu_ES': 'Basque_Spain',
    'be_BY': 'Belarusian_Belarus',
    'bs_BA': 'Serbian (Latin)',
    'bg_BG': 'Bulgarian_Bulgaria',
    'ca_ES': 'Catalan_Spain',
    'hr_HR': 'Croatian_Croatia',
    'zh_CN': 'Chinese_China',
    'zh_TW': 'Chinese_Taiwan',
    'cs_CZ': 'Czech_Czech Republic',
    'da_DK': 'Danish_Denmark',
    'nl_NL': 'Dutch_Netherlands',
    'et_EE': 'Estonian_Estonia',
    'fa_IR': 'Farsi_Iran',
    'ph_PH': 'Filipino_Philippines',
    'fi_FI': 'Finnish_Finland',
    'fr_FR': 'French_France',
    'fr_BE': 'French_France',
    'fr_CH': 'French_France',
    'fr_CA': 'French_France',
    'ga': 'Scottish Gaelic',
    'gl_ES': 'Galician_Spain',
    'ka_GE': 'Georgian_Georgia',
    'de_DE': 'German_Germany',
    'el_GR': 'Greek_Greece',
    'gu': 'Gujarati_India',
    'he_IL': 'Hebrew_Israel',
    'hi_IN': 'Hindi',
    'hu': 'Hungarian_Hungary',
    'is_IS': 'Icelandic_Iceland',
    'id_ID': 'Indonesian_indonesia',
    'it_IT': 'Italian_Italy',
    'ja_JP': 'Japanese_Japan',
    'kn_IN': 'Kannada',
    'km_KH': 'Khmer',
    'ko_KR': 'Korean_Korea',
    'lo_LA': 'Lao_Laos',
    'lt_LT': 'Lithuanian_Lithuania',
    'lat': 'Latvian_Latvia',
    'ml_IN': 'Malayalam_India',
    'id_ID': 'Indonesian_indonesia',
    'mi_NZ': 'Maori',
    'mn': 'Cyrillic_Mongolian',
    'no_NO': 'Norwegian_Norway',
    'nn_NO': 'Norwegian-Nynorsk_Norway',
    'pl': 'Polish_Poland',
    'pt_PT': 'Portuguese_Portugal',
    'pt_BR': 'Portuguese_Brazil',
    'ro_RO': 'Romanian_Romania',
    'ru_RU': 'Russian_Russia',
    'mi_NZ': 'Maori',
    'sr_CS': 'Serbian (Cyrillic)_Serbia and Montenegro',
    'sk_SK': 'Slovak_Slovakia',
    'sl_SI': 'Slovenian_Slovenia',
    'es_ES': 'Spanish_Spain',
    'sv_SE': 'Swedish_Sweden',
    'ta_IN': 'English_Australia',
    'th_TH': 'Thai_Thailand',
    'mi_NZ': 'Maori',
    'tr_TR': 'Turkish_Turkey',
    'uk_UA': 'Ukrainian_Ukraine',
    'vi_VN': 'Vietnamese_Viet Nam',
}

class _format(object):
    def set_value(self, name, object, field):
        #super(_date_format, self).__init__(self)
        self.object = object
        self._field = field
        self.name=name
        lc, encoding = locale.getdefaultlocale()
        if not encoding:
            encoding = 'UTF-8'
        if encoding == 'utf':
            encoding = 'UTF-8'
        if encoding == 'cp1252':
            encoding= '1252'
        lang = self.object._context.get('lang', 'en_US') or 'en_US'
        try:
            if os.name == 'nt':
                locale.setlocale(locale.LC_ALL, _LOCALE2WIN32.get(lang, lang) + '.' + encoding)
            else:
                locale.setlocale(locale.LC_ALL, lang + '.' + encoding)
        except Exception:
            netsvc.Logger().notifyChannel('report', netsvc.LOG_WARNING,
                    'report %s: unable to set locale "%s"' % (self.name,
                        self.object._context.get('lang', 'en_US') or 'en_US'))

class _float_format(float, _format):
    def __str__(self):
        if not self.object._context:
            return self.name
        digit = 2
        if hasattr(self._field, 'digits') and self._field.digits:
            digit = self._field.digits[1]
        return locale.format('%.' + str(digit) + 'f', self.name, True)

class _int_format(int, _format):
    def __str__(self):
        if not self.object._context:
            return self.name
        return locale.format('%d', self.name, True)

class _date_format(str, _format):
    def __str__(self):
        if not self.object._context:
            return self.name

        if self.name:
            try :
                datedata = time.strptime(self.name, DT_FORMAT)
                return time.strftime(locale.nl_langinfo(locale.D_FMT).replace('%y', '%Y'),
                    datedata)
            except :
                pass
	return ''

_fields_process = {
    'float': _float_format,
    'date': _date_format,
    'integer': _int_format
}

#
# Context: {'node': node.dom}
#
class browse_record_list(list):
    def __init__(self, lst, context):
        super(browse_record_list, self).__init__(lst)
        self.context = context

    def __getattr__(self, name):
        res = browse_record_list([getattr(x,name) for x in self], self.context)
        return res

    def __str__(self):
        return "browse_record_list("+str(len(self))+")"

    def repeatIn(self, name):
        warnings.warn('Use repeatIn(object_list, \'variable\')', DeprecationWarning)
        node = self.context['_node']
        parents = self.context.get('parents', rml_parents)
        node.data = ''
        while True:
            if not node.parentNode:
                break
            node = node.parentNode
            if node.nodeType == node.ELEMENT_NODE and node.localName in parents:
                break
        parent_node = node
        if not len(self):
            return None
        nodes = [(0,node)]
        for i in range(1,len(self)):
            newnode = parent_node.cloneNode(1)
            n = parent_node.parentNode
            n.insertBefore(newnode, parent_node)
            nodes.append((i,newnode))
        for i,node in nodes:
            self.context[name] = self[i]
            self.context['_self']._parse_node(node)
        return None

class rml_parse(object):
    def __init__(self, cr, uid, name, parents=rml_parents, tag=rml_tag, context=None):
        if not context:
            context={}
        self.cr = cr
        self.uid = uid
        self.pool = pooler.get_pool(cr.dbname)
        user = self.pool.get('res.users').browse(cr, uid, uid)
        self.localcontext = {
            'user': user,
            'company': user.company_id,
            'repeatIn': self.repeatIn,
            'setLang': self.setLang,
            'setTag': self.setTag,
            'removeParentNode': self.removeParentNode,
            'format': self.format,
            'formatLang': self.formatLang,
            'logo' : user.company_id.logo,
            'lang' : user.company_id.partner_id.lang,
        }
        self.localcontext.update(context)
        self.rml_header = user.company_id.rml_header
        self.rml_header2 = user.company_id.rml_header2
        self.logo = user.company_id.logo
        self.name = name
        self._regex = re.compile('\[\[(.+?)\]\]')
        self._transl_regex = re.compile('(\[\[.+?\]\])')
        self._node = None
        self.parents = parents
        self.tag = tag
        self._lang_cache = {}
#       self.already = {}

    def setTag(self, oldtag, newtag, attrs=None):
        if not attrs:
            attrs={}
        node = self._find_parent(self._node, [oldtag])
        if node:
            node.tagName = newtag
            for key, val in attrs.items():
                node.setAttribute(key, val)
        return None

    def format(self, text, oldtag=None):
        if not oldtag:
            oldtag = self.tag
        self._node.data = ''
        node = self._find_parent(self._node, [oldtag])
        if node:
            pp = node.parentNode
            ns = node.nextSibling
            pp.removeChild(node)
        else:
            pp=self._node
        self._node = pp
        lst=''
        if type(text)==type(''):
            lst = text.split('\n')
        if lst  and (not len(lst)):
            return None
        nodes = []
        for i in range(len(lst)):
            newnode = node.cloneNode(1)
            newnode.tagName=rml_tag
            newnode.__dict__['childNodes'][0].__dict__['data'] = lst[i].decode('utf8')
            if ns:
                pp.insertBefore(newnode, ns)
            else:
                pp.appendChild(newnode)
            nodes.append((i, newnode))

    def removeParentNode(self, tag=None):
        if not tag:
            tag = self.tag
        if self.tag == sxw_tag and rml2sxw.get(tag, False):
            tag = rml2sxw[tag]
        node = self._find_parent(self._node, [tag])
        if node:
            parentNode = node.parentNode
            parentNode.removeChild(node)
            self._node = parentNode

    def setLang(self, lang):
        self.localcontext['lang'] = lang
        for obj in self.objects:
            obj._context['lang'] = lang
            for table in obj._cache:
                for id in obj._cache[table]:
                    self._lang_cache.setdefault(obj._context['lang'], {}).setdefault(table,
                            {}).update(obj._cache[table][id])
                    if lang in self._lang_cache \
                            and table in self._lang_cache[lang] \
                            and id in self._lang_cache[lang][table]:
                        obj._cache[table][id] = self._lang_cache[lang][table][id]
                    else:
                        obj._cache[table][id] = {'id': id}

    def formatLang(self, value, digits=2, date=False,date_time=False, grouping=True, monetary=False, currency=None):
        if not value:
            return ''

        pool_lang=self.pool.get('res.lang')
        lang = self.localcontext.get('lang', 'en_US') or 'en_US'
        lang_obj = pool_lang.browse(self.cr,self.uid,pool_lang.search(self.cr,self.uid,[('code','=',lang)])[0])
                
        if date or date_time:
            date_format = lang_obj.date_format
            if date_time:
                date_format = lang_obj.date_format + " " + lang_obj.time_format
                        
            if not isinstance(value, time.struct_time):
                # assume string, parse it
                if len(str(value)) == 10:
                    # length of date like 2001-01-01 is ten
                    # assume format '%Y-%m-%d'
                    date = mx.DateTime.strptime(str(value),DT_FORMAT)
                else:
                    # assume format '%Y-%m-%d %H:%M:%S'
                    value = str(value)[:19]
                    date = mx.DateTime.strptime(str(value),DHM_FORMAT)
            else:
                date = mx.DateTime.DateTime(*(value.timetuple()[:6]))
            
            return date.strftime(date_format)
        
        return lang_obj.format('%.' + str(digits) + 'f', value, grouping=grouping, monetary=monetary)
    
#    def formatLang(self, value, digit=2, date=False):
#        if not value:
#            return ''
#        lc, encoding = locale.getdefaultlocale()
#        if not encoding:
#            encoding = 'UTF-8'
#        if encoding == 'utf':
#            encoding = 'UTF-8'
#        if encoding == 'cp1252':
#            encoding= '1252'
#        lang = self.localcontext.get('lang', 'en_US') or 'en_US'
#        try:
#            if os.name == 'nt':
#                locale.setlocale(locale.LC_ALL, _LOCALE2WIN32.get(lang, lang) + '.' + encoding)
#            else:
#                locale.setlocale(locale.LC_ALL, lang + '.' + encoding)
#        except Exception:
#            netsvc.Logger().notifyChannel('report', netsvc.LOG_WARNING,
#                    'report %s: unable to set locale "%s"' % (self.name,
#                        self.localcontext.get('lang', 'en_US') or 'en_US'))
#        if date:
#            date = time.strptime(value, DT_FORMAT)
#            return time.strftime(locale.nl_langinfo(locale.D_FMT).replace('%y', '%Y'),
#                    date)
#        return locale.format('%.' + str(digit) + 'f', value, True)

    def repeatIn(self, lst, name, nodes_parent=False):
        self._node.data = ''
        node = self._find_parent(self._node, nodes_parent or self.parents)

        pp = node.parentNode
        ns = node.nextSibling
        pp.removeChild(node)
        self._node = pp

        if not len(lst):
            return None
        nodes = []
        for i in range(len(lst)):
            newnode = node.cloneNode(1)
            if ns:
                pp.insertBefore(newnode, ns)
            else:
                pp.appendChild(newnode)
            nodes.append((i, newnode))
        for i, node in nodes:
            self.node_context[node] = {name: lst[i]}
        return None

    def _eval(self, expr):
        try:
            res = eval(expr, self.localcontext)
            if (res is None) or (res=='') or (res is False):
                res = ''
        except Exception,e:
            import traceback, sys
            tb_s = reduce(lambda x, y: x+y, traceback.format_exception(sys.exc_type, sys.exc_value, sys.exc_traceback))
            netsvc.Logger().notifyChannel('report', netsvc.LOG_ERROR,
                    'report %s:\n%s\n%s\nexpr: %s' % (self.name, tb_s, str(e),
                        expr.encode('utf-8')))
            res = ''
        return res

    def _find_parent(self, node, parents):
        while True:
            if not node.parentNode:
                return False
            node = node.parentNode
            if node.nodeType == node.ELEMENT_NODE and node.localName in parents:
                break
        return node

    def _parse_text(self, text, level=None):
        if not level:
            level=[]
        res = self._regex.findall(text)
        todo = []
        # translate the text
        # the "split [[]] if not match [[]]" is not very nice, but I
        # don't see how I could do it better...
        # what I'd like to do is a re.sub(NOT pattern, func, string)
        # but I don't know how to do that...
        # translate the RML file
        if 'lang' in self.localcontext:
            lang = self.localcontext['lang']
            if lang and text and not text.isspace():
                transl_obj = self.pool.get('ir.translation')
                piece_list = self._transl_regex.split(text)
                for pn in range(len(piece_list)):
                    if not self._transl_regex.match(piece_list[pn]):
                        source_string = piece_list[pn].replace('\n', ' ').strip()
                        if len(source_string):
                            translated_string = transl_obj._get_source(self.cr, self.uid, self.name, 'rml', lang, source_string)
                            if translated_string:
                                piece_list[pn] = piece_list[pn].replace(source_string, translated_string.decode('utf8'))
                text = ''.join(piece_list)
        for key in res:
            newtext = self._eval(key)
            for i in range(len(level)):
                if isinstance(newtext, list):
                    newtext = newtext[level[i]]
            if isinstance(newtext, list):
                todo.append((key, newtext))
            else:
<<<<<<< HEAD
                if not isinstance(newtext, basestring):
                    newtext = str(newtext)
		elif isinstance(newtext,unicode):
		    pass
		elif isinstance(newtext,str):
		    newtext = newtext.decode('utf8')
                # if there are two [[]] blocks the same, it will replace both
                # but it's ok because it should evaluate to the same thing
                # anyway
=======
                # if there are two [[]] blocks the same, it will replace both
                # but it's ok because it should evaluate to the same thing
                # anyway
                newtext = tools.ustr(newtext)
>>>>>>> f510071f
                text = text.replace('[['+key+']]', newtext)
        self._node.data = text
        if len(todo):
            for key, newtext in todo:
                parent_node = self._find_parent(self._node, parents)
                assert parents.get(parent_node.localName, False), 'No parent node found !'
                nodes = [parent_node]
                for i in range(len(newtext) - 1):
                    newnode = parent_node.cloneNode(1)
                    if parents.get(parent_node.localName, False):
                        n = parent_node.parentNode
                        parent_node.parentNode.insertAfter(newnode, parent_node)
                        nodes.append(newnode)
            return False
        return text

    def _parse_node(self):
        level = []
        while True:
            if self._node.nodeType==self._node.ELEMENT_NODE:
                if self._node.hasAttribute('expr'):
                    newattrs = self._eval(self._node.getAttribute('expr'))
                    for key,val in newattrs.items():
                        self._node.setAttribute(key,val)

            if self._node.hasChildNodes():
                self._node = self._node.firstChild
            elif self._node.nextSibling:
                self._node = self._node.nextSibling
            else:
                while self._node and not self._node.nextSibling:
                    self._node = self._node.parentNode
                if not self._node:
                    break
                self._node = self._node.nextSibling
            if self._node in self.node_context:
                self.localcontext.update(self.node_context[self._node])
            if self._node.nodeType in (self._node.CDATA_SECTION_NODE, self._node.TEXT_NODE):
#               if self._node in self.already:
#                   self.already[self._node] += 1
#                   print "second pass!", self.already[self._node], '---%s---' % self._node.data
#               else:
#                   self.already[self._node] = 0
                self._parse_text(self._node.data, level)
        return True

    def _find_node(self, node, localname):
        if node.localName==localname:
            return node
        for tag in node.childNodes:
            if tag.nodeType==tag.ELEMENT_NODE:
                found = self._find_node(tag, localname)
                if found:
                    return found
        return False

    def _add_header(self, node, header=1):
        if header==2:
            rml_head =  self.rml_header2
        else:
            rml_head =  self.rml_header

        # Refactor this patch, to use the minidom interface
        if self.logo and (rml_head.find('company.logo')<0 or rml_head.find('<image')<0) and rml_head.find('<!--image')<0:
            rml_head =  rml_head.replace('<pageGraphics>','''<pageGraphics> <image x="10" y="26cm" height="70" width="90" >[[company.logo]] </image> ''')
        if not self.logo and rml_head.find('company.logo')>=0:
            rml_head = rml_head.replace('<image','<!--image')
            rml_head = rml_head.replace('</image>','</image-->')

        head_dom = xml.dom.minidom.parseString(rml_head)
        #for frame in head_dom.getElementsByTagName('frame'):
        #   frame.parentNode.removeChild(frame)
        node2 = head_dom.documentElement
        for tag in node2.childNodes:
            if tag.nodeType==tag.ELEMENT_NODE:
                found = self._find_node(node, tag.localName)
        #       rml_frames = found.getElementsByTagName('frame')
                if found:
                    if tag.hasAttribute('position') and (tag.getAttribute('position')=='inside'):
                        found.appendChild(tag)
                    else:
                        found.parentNode.replaceChild(tag, found)
        #       for frame in rml_frames:
        #           tag.appendChild(frame)
        return True

    def preprocess(self, objects, data, ids):
        self.localcontext['data'] = data
        self.localcontext['objects'] = objects
        self.datas = data
        self.ids = ids
        self.objects = objects

    def _parse(self, rml_dom, objects, data, header=0):
        self.node_context = {}
        self.dom = rml_dom
        self._node = self.dom.documentElement
        if header:
            self._add_header(self._node, header)
        self._parse_node()
        res = self.dom.documentElement.toxml('utf-8')
        return res

class report_sxw(report_rml):
    def __init__(self, name, table, rml, parser=rml_parse, header=True, store=False):
        report_rml.__init__(self, name, table, rml, '')
        self.name = name
        self.parser = parser
        self.header = header
        self.store = store

    def getObjects(self, cr, uid, ids, context):
        table_obj = pooler.get_pool(cr.dbname).get(self.table)
        return table_obj.browse(cr, uid, ids, list_class=browse_record_list, context=context)

    def create(self, cr, uid, ids, data, context=None):
        logo = None
        if not context:
            context={}
        context = context.copy()

        pool = pooler.get_pool(cr.dbname)
        ir_actions_report_xml_obj = pool.get('ir.actions.report.xml')
        report_xml_ids = ir_actions_report_xml_obj.search(cr, uid,
                [('report_name', '=', self.name[7:])], context=context)
        report_type = 'pdf'
        report_xml = None
        title=''
        attach = False
        if report_xml_ids:
            report_xml = ir_actions_report_xml_obj.browse(cr, uid, report_xml_ids[0],
                    context=context)
            title = report_xml.name
            attach = report_xml.attachment
            rml = report_xml.report_rml_content
            report_type = report_xml.report_type
        else:
            ir_menu_report_obj = pool.get('ir.ui.menu')
            report_menu_ids = ir_menu_report_obj.search(cr, uid,
                    [('id', 'in', ids)], context=context)
            if report_menu_ids:
                report_name = ir_menu_report_obj.browse(cr, uid, report_menu_ids[0],
                    context=context)
                title = report_name.name
            rml = tools.file_open(self.tmpl, subdir=None).read()
            report_type= data.get('report_type', report_type)

        if report_type == 'sxw' and report_xml:
            context['parents'] = sxw_parents
            sxw_io = StringIO.StringIO(report_xml.report_sxw_content)
            sxw_z = zipfile.ZipFile(sxw_io, mode='r')
            rml = sxw_z.read('content.xml')
            meta = sxw_z.read('meta.xml')
            sxw_z.close()
            rml_parser = self.parser(cr, uid, self.name2, context)
            rml_parser.parents = sxw_parents
            rml_parser.tag = sxw_tag
            objs = self.getObjects(cr, uid, ids, context)
            rml_parser.preprocess(objs, data, ids)
            rml_dom = xml.dom.minidom.parseString(rml)

            node = rml_dom.documentElement

            elements = node.getElementsByTagName("text:p")

            for pe in elements:
                e = pe.getElementsByTagName("text:drop-down")
                for de in e:
                    pp=de.parentNode
                    for cnd in de.childNodes:
                        if cnd.nodeType in (cnd.CDATA_SECTION_NODE, cnd.TEXT_NODE):
                            pe.appendChild(cnd)
                            pp.removeChild(de)



            # Add Information : Resource ID and Model
            rml_dom_meta = xml.dom.minidom.parseString(meta)
            node = rml_dom_meta.documentElement
            elements = node.getElementsByTagName("meta:user-defined")
            for pe in elements:
                if pe.hasAttribute("meta:name"):
                    if pe.getAttribute("meta:name") == "Info 3":
                        pe.childNodes[0].data=data['id']
                    if pe.getAttribute("meta:name") == "Info 4":
                        pe.childNodes[0].data=data['model']
            meta = rml_dom_meta.documentElement.toxml('utf-8')

            rml2 = rml_parser._parse(rml_dom, objs, data, header=self.header)
            sxw_z = zipfile.ZipFile(sxw_io, mode='a')
            sxw_z.writestr('content.xml', "<?xml version='1.0' encoding='UTF-8'?>" + \
                    rml2)
            sxw_z.writestr('meta.xml', "<?xml version='1.0' encoding='UTF-8'?>" + \
                    meta)

            if self.header:
                #Add corporate header/footer
                rml = tools.file_open('custom/corporate_sxw_header.xml').read()
                rml_parser = self.parser(cr, uid, self.name2, context)
                rml_parser.parents = sxw_parents
                rml_parser.tag = sxw_tag
                objs = self.getObjects(cr, uid, ids, context)
                rml_parser.preprocess(objs, data, ids)
                rml_dom = xml.dom.minidom.parseString(rml)
                rml2 = rml_parser._parse(rml_dom, objs, data, header=self.header)
                sxw_z.writestr('styles.xml',"<?xml version='1.0' encoding='UTF-8'?>" + \
                        rml2)
            sxw_z.close()
            rml2 = sxw_io.getvalue()
            sxw_io.close()
        else:
            context['parents'] = rml_parents
            rml_parser = self.parser(cr, uid, self.name2, context)
            rml_parser.parents = rml_parents
            rml_parser.tag = rml_tag
            objs = self.getObjects(cr, uid, ids, context)
            rml_parser.preprocess(objs, data, ids)
            rml_dom = xml.dom.minidom.parseString(rml)
            rml2 = rml_parser._parse(rml_dom, objs, data, header=self.header)
            if rml_parser.logo:
                logo = base64.decodestring(rml_parser.logo)

        create_doc = self.generators[report_type]
        pdf = create_doc(rml2, logo,title)

        if attach:
            # TODO: save multiple print with symbolic links in attach            
            pool.get('ir.attachment').create(cr, uid, {
                'name': (title or _('print'))+':'+time.strftime('%Y-%m-%d %H:%M:%S'),
                'datas': base64.encodestring(pdf),
                'datas_fname': attach+time.strftime('%Y-%m-%d')+'.'+report_type,
                'res_model': self.table,
                'res_id': ids[0]
                }, context=context
            )
            cr.commit()

        return (pdf, report_type)



# vim:expandtab:smartindent:tabstop=4:softtabstop=4:shiftwidth=4:
<|MERGE_RESOLUTION|>--- conflicted
+++ resolved
@@ -467,22 +467,10 @@
             if isinstance(newtext, list):
                 todo.append((key, newtext))
             else:
-<<<<<<< HEAD
-                if not isinstance(newtext, basestring):
-                    newtext = str(newtext)
-		elif isinstance(newtext,unicode):
-		    pass
-		elif isinstance(newtext,str):
-		    newtext = newtext.decode('utf8')
-                # if there are two [[]] blocks the same, it will replace both
-                # but it's ok because it should evaluate to the same thing
-                # anyway
-=======
                 # if there are two [[]] blocks the same, it will replace both
                 # but it's ok because it should evaluate to the same thing
                 # anyway
                 newtext = tools.ustr(newtext)
->>>>>>> f510071f
                 text = text.replace('[['+key+']]', newtext)
         self._node.data = text
         if len(todo):
