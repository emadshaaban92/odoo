--- conflicted
+++ resolved
@@ -200,10 +200,7 @@
         try :
             att_id = int(attach_id)
             attachment = self.pool.get('ir.attachment').browse(self.cr,self.uid,att_id)
-<<<<<<< HEAD
-=======
             return attachment.datas
->>>>>>> 454fac59
         except :
             return ''
 
@@ -503,20 +500,11 @@
         context = context.copy()
         report_type = 'html'
         context['parents'] = html_parents
-<<<<<<< HEAD
-
-        rml = report_xml.report_rml_content
-
-        rml_parser = self.parser(cr, uid, self.name2, context)
-        rml_parser.parents = html_parents
-        rml_parser.tag = sxw_tag
-=======
-        
+
         html = report_xml.report_rml_content
         html_parser = self.parser(cr, uid, self.name2, context)
         html_parser.parents = html_parents
-        html_parser.tag = sxw_tag 
->>>>>>> 454fac59
+        html_parser.tag = sxw_tag
         objs = self.getObjects(cr, uid, ids, context)
         html_parser.set_context(objs, data, ids, report_type)
 
@@ -526,11 +514,5 @@
         create_doc = self.generators['html2html']
         html = etree.tostring(create_doc(html_dom, html_parser.localcontext))
 
-<<<<<<< HEAD
-        return (html, report_type)
-
-=======
         return (html.replace('&lt;', '<').replace('&gt;', '>').replace('</br>',''), report_type)
-        
->>>>>>> 454fac59
-
+
