--- conflicted
+++ resolved
@@ -126,14 +126,8 @@
                 l[pos] = strmax * s / t
 
         _append_node('tableSize', ','.join(map(str,l)) )
-<<<<<<< HEAD
 
         header = etree.SubElement(new_doc, 'header')
-=======
-        new_doc.append(config)
-        header=etree.Element("header")
-
->>>>>>> 27a28fdf
         for f in fields_order:
             field = etree.SubElement(header, 'field')
             field.text = tools.ustr(fields[f]['string'] or '')
@@ -186,15 +180,8 @@
                     d1= mx.DateTime.strptime(line[f],'%Y-%m-%d %H:%M:%S')
                     new_d1 = d1.strftime(format)
                     line[f] = new_d1
-<<<<<<< HEAD
                     
                 col = etree.SubElement(node_line, 'col', para='yes', tree='no')
-=======
-
-                col = etree.Element("col")
-                col.set('para','yes')
-                col.set('tree','no')
->>>>>>> 27a28fdf
                 if line[f] != None:
                     col.text = tools.ustr(line[f] or '')
                     if float_flag:
