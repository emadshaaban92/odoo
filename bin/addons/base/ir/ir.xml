<?xml version="1.0" encoding="utf-8"?>
<openerp>
    <data>
        <!-- Values -->

        <record id="values_view_form_action" model="ir.ui.view">
            <field name="name">ir.values.form.action</field>
            <field name="model">ir.values</field>
            <field name="type">form</field>
            <field name="priority">20</field>
            <field name="arch" type="xml">
                <form string="Connect Events to Actions">
                   <field name="name" required="1"/>
                   <newline/>
                    <group col="2" colspan="2">
                        <separator string="Action Source" colspan="2"/>
                        <field name="model_id" on_change="onchange_object_id(model_id)"/>
                        <field name="res_id"/>
                        <field name="key2" required="1"/>
                    </group>
                    <group col="2" colspan="2">
                        <separator string="Action To Launch" colspan="2"/>
                        <field name="action_id" on_change="onchange_action_id(action_id)"/>

                        <field name="object" readonly="1"/>

                    </group>
                    <group col="2" colspan="2">
                        <separator string="Values for Event Type" colspan="2"/>
                        <label string="client_action_multi, client_action_relate" colspan="2"/>
                        <label string="tree_but_action, client_print_multi"  colspan="2"/>
                    </group>
                    <group col="2" colspan="2">
                        <separator colspan="2" string="Value"/>
                         <field name="value_unpickle" nolabel="1" colspan="4"/>
                    </group>
                    <group col="2" colspan="2">
                        <separator colspan="2" string="Metadata"/>
                        <field name="meta_unpickle" nolabel="1"/>
                    </group>
                    <group col="2" colspan="2">
                    <separator colspan="2" string=""/>
                    <field name="user_id"/>
                    <field name="company_id" groups="base.group_multi_company"/>
                    </group>
              </form>

            </field>
        </record>

        <record id="values_view_tree_action" model="ir.ui.view">
            <field name="name">ir.values.tree.action</field>
            <field name="model">ir.values</field>
            <field name="type">tree</field>
            <field name="arch" type="xml">
                <tree string="Client Actions">
                    <field name="name"/>
                    <field name="model"/>
                    <field name="action_id"/>
                    <field name="key2"/>
                </tree>
            </field>
        </record>

        <record id="values_view_search_action" model="ir.ui.view">
            <field name="name">ir.values.search.action</field>
            <field name="model">ir.values</field>
            <field name="type">search</field>
            <field name="arch" type="xml">
                <search string="Client Actions">
                    <field name="name"/>
                    <field name="model"/>
                    <field name="key2"/>
                    <newline/>
                    <group expand="0" string="Group By...">
                        <filter string="Object" icon="terp-stock_align_left_24" domain="[]" context="{'group_by':'model'}"/>
                        <filter string="Type" icon="terp-stock_symbol-selection" domain="[]" context="{'group_by':'key2'}"/>
                    </group>
                </search>
            </field>
        </record>

        <record id="act_values_form_action" model="ir.actions.act_window">
            <field name="name">Client Events</field>
            <field name="type">ir.actions.act_window</field>
            <field name="res_model">ir.values</field>
            <field name="view_type">form</field>
            <field name="view_mode">tree,form</field>
            <field name="search_view_id" ref="values_view_search_action"/>
            <field name="domain">[('key','=','action')]</field>
            <field name="context">{'read':'default','default_object':1}</field>
        </record>

        <record model="ir.actions.act_window.view" id="action_values_tree_view">
            <field name="sequence" eval="1"/>
            <field name="view_mode">tree</field>
            <field name="view_id" ref="values_view_tree_action"/>
            <field name="act_window_id" ref="act_values_form_action"/>
        </record>

        <record model="ir.actions.act_window.view" id="action_values_form_view">
            <field name="sequence" eval="2"/>
            <field name="view_mode">form</field>
            <field name="view_id" ref="values_view_form_action"/>
            <field name="act_window_id" ref="act_values_form_action"/>
        </record>




        <!-- Values -->

        <record id="values_view_form" model="ir.ui.view">
            <field name="name">ir.values.form</field>
            <field name="model">ir.values</field>
            <field name="type">form</field>
            <field name="arch" type="xml">
                <form string="Values">
                    <field name="name" select="1"/>
                    <field name="model" select="1"/>
                    <field name="key" select="1"/>
                    <field name="key2" select="2"/>
                    <field name="object" select="2"/>
                    <field name="res_id"/>
                    <field name="user_id" select="2"/>
                    <field name="company_id" select="2"/>
                    <field name="value_unpickle"/>
                    <field name="meta_unpickle"/>
                </form>
            </field>
        </record>

        <record id="values_view_tree" model="ir.ui.view">
            <field name="name">ir.values.tree</field>
            <field name="model">ir.values</field>
            <field name="type">tree</field>
            <field name="arch" type="xml">
                <tree string="Values">
                    <field name="name"/>
                    <field name="model"/>
                    <field name="key"/>
                    <field name="key2"/>
                    <field name="user_id"/>
                    <field name="company_id"/>
                </tree>
            </field>
        </record>

        <record id="act_values_form" model="ir.actions.act_window">
            <field name="name">Client Actions Connections</field>
            <field name="type">ir.actions.act_window</field>
            <field name="res_model">ir.values</field>
            <field name="view_type">form</field>
            <field name="view_id" ref="values_view_tree"/>
            <field name="context">{'read':'default'}</field>
        </record>

        <!-- Sequences -->

        <record id="sequence_view" model="ir.ui.view">
            <field name="name">ir.sequence.form</field>
            <field name="model">ir.sequence</field>
            <field name="type">form</field>
            <field name="arch" type="xml">
                <form string="Sequences">
                    <group col="6" colspan="4">
                        <field name="name" select="1"/>
                        <field name="code" select="1"/>
                        <field name="company_id" groups="base.group_multi_company"/>
                        <field name="active" groups="base.group_extended"/>
                    </group>
                    <notebook colspan="4">
                    <page string="Sequence">
                        <field name="prefix"/>
                        <field name="suffix"/>
                        <field name="padding"/>
                        <field name="number_increment"/>
                        <field name="number_next"/>
                        <separator colspan="4" string="Legend (for prefix, suffix)"/>
                        <group col="8" colspan="4">
                            <group>
                                <label colspan="4" string="Current Year with Century: %%(year)s"/>
                                <label colspan="4" string="Current Year without Century: %%(y)s"/>
                                <label colspan="4" string="Month: %%(month)s"/>
                                <label colspan="4" string="Day: %%(day)s"/>
                            </group>
                            <group>
                                <label colspan="4" string="Day of the year: %%(doy)s"/>
                                <label colspan="4" string="Week of the year: %%(woy)s"/>
                                <label colspan="4" string="Day of the week (0:Monday): %%(weekday)s"/>
                            </group>
                            <group>
                                <label colspan="4" string="Hour 00->24: %%(h24)s"/>
                                <label colspan="4" string="Hour 00->12: %%(h12)s"/>
                                <label colspan="4" string="Minute: %%(min)s"/>
                                <label colspan="4" string="Seconde: %%(sec)s"/>
                            </group>
                        </group>
                    </page>
                    </notebook>
                </form>
            </field>
        </record>

        <record id="sequence_view_tree" model="ir.ui.view">
            <field name="name">ir.sequence.tree</field>
            <field name="model">ir.sequence</field>
            <field name="type">tree</field>
            <field name="arch" type="xml">
                <tree string="Sequences">
                    <field name="code"/>
                    <field name="name"/>
                    <field name="prefix"/>
                    <field name="padding"/>
                    <field name="company_id" groups="base.group_multi_company"/>
                    <field name="number_next"/>
                    <field name="number_increment"/>
                </tree>
            </field>
        </record>

        <record id="view_sequence_search" model="ir.ui.view">
            <field name="name">ir.sequence.search</field>
            <field name="model">ir.sequence</field>
            <field name="type">search</field>
            <field name="arch" type="xml">
                <search string="Sequences">
                    <field name="name"/>
                    <field name="code"/>
                    <separator orientation="vertical"/>
                    <field name="company_id" select="1" groups="base.group_multi_company"/>
                </search>
            </field>
        </record>

        <record id="ir_sequence_form" model="ir.actions.act_window">
            <field name="name">Sequences</field>
            <field name="type">ir.actions.act_window</field>
            <field name="res_model">ir.sequence</field>
            <field name="view_type">form</field>
            <field name="view_id" ref="sequence_view_tree"/>
            <field name="context">{'active_test': False}</field>
        </record>
        <menuitem id="next_id_5" name="Sequences" parent="base.menu_config"/>
        <menuitem action="ir_sequence_form" id="menu_ir_sequence_form" parent="next_id_5"/>

        <!-- Sequences Types -->

        <record id="sequence_type_form_view" model="ir.ui.view">
            <field name="name">ir.sequence.type.form</field>
            <field name="model">ir.sequence.type</field>
            <field name="type">form</field>
            <field name="arch" type="xml">
                <form string="Sequence Type">
                    <field name="name"/>
                    <field name="code"/>
                </form>
            </field>
        </record>

        <record id="sequence_type_tree_view" model="ir.ui.view">
            <field name="name">ir.sequence.type.tree</field>
            <field name="model">ir.sequence.type</field>
            <field name="type">tree</field>
            <field name="arch" type="xml">
                <tree string="Sequence Type">
                    <field name="name"/>
                    <field name="code"/>
                </tree>
            </field>
        </record>

        <record id="view_sequence_type_search" model="ir.ui.view">
            <field name="name">ir.sequence.type.search</field>
            <field name="model">ir.sequence.type</field>
            <field name="type">search</field>
            <field name="arch" type="xml">
                <search string="Sequences Type">
                    <field name="name" select="1"/>
                    <field name="code" select="1"/>
                </search>
            </field>
        </record>

        <record id="ir_sequence_type" model="ir.actions.act_window">
            <field name="name">Sequence Codes</field>
            <field name="type">ir.actions.act_window</field>
            <field name="res_model">ir.sequence.type</field>
            <field name="view_type">form</field>
            <field name="view_mode">tree,form</field>
            <field eval="False" name="view_id"/>
        </record>
        <menuitem action="ir_sequence_type" id="menu_ir_sequence_type"
            groups="base.group_extended"
            parent="base.next_id_5"/>

        <!-- Actions -->

        <record id="action_view" model="ir.ui.view">
            <field name="name">ir.actions.actions</field>
            <field name="model">ir.actions.actions</field>
            <field name="type">form</field>
            <field name="arch" type="xml">
                <form string="Action">
                    <field name="name"/>
                    <field name="type"/>
                    <field name="usage"/>
                </form>
            </field>
        </record>
        <record id="action_view_tree" model="ir.ui.view">
            <field name="name">ir.actions.actions.tree</field>
            <field name="model">ir.actions.actions</field>
            <field name="type">tree</field>
            <field name="arch" type="xml">
                <tree string="Action">
                    <field name="name"/>
                    <field name="type"/>
                </tree>
            </field>
        </record>
        <record id="action_view_search" model="ir.ui.view">
            <field name="name">ir.actions.actions.search</field>
            <field name="model">ir.actions.actions</field>
            <field name="type">search</field>
            <field name="arch" type="xml">
                <search string="Action">
                    <field name="name"/>
                    <field name="type"/>
                </search>
            </field>
        </record>

        <record id="ir_sequence_actions" model="ir.actions.act_window">
            <field name="name">Actions</field>
            <field name="type">ir.actions.act_window</field>
            <field name="res_model">ir.actions.actions</field>
            <field name="view_type">form</field>
            <field name="view_id" ref="action_view_tree"/>
            <field name="search_view_id" ref="action_view_search"/>
        </record>
        <menuitem id="next_id_6" name="Actions" parent="base.next_id_4" sequence="1"/>
        <menuitem action="ir_sequence_actions" id="menu_ir_sequence_actions" parent="next_id_6"/>
        <menuitem action="act_values_form_action" id="menu_values_form_action" parent="next_id_6"/>

        <!--Filters form view-->

        <record id="ir_filters_view_form" model="ir.ui.view">
            <field name="name">ir.filters.form</field>
            <field name="model">ir.filters</field>
            <field name="type">form</field>
            <field name="arch" type="xml">
                <form string="Filters">
                    <group colspan="4" col="6" >
                        <field name="name"/>
                        <field name="user_id"/>
                        <field name="model_id"/>
                    </group>
                    <group col="4" expand="1">
                        <separator string="Domain" colspan="2" />
                        <separator string="Context" colspan="2" />
                        <field name="domain" nolabel="1" colspan="2"/>
                        <field name="context" nolabel="1" colspan="2"/>
                    </group>
                </form>
            </field>
        </record>

        <!--        Filters tree view-->

        <record id="ir_filters_view_tree" model="ir.ui.view">
             <field name="name">ir.filters.tree</field>
            <field name="model">ir.filters</field>
            <field name="type">tree</field>
            <field name="arch" type="xml">
                <tree string="Filters">
                    <field name="name"/>
                    <field name="user_id"/>
                    <field name="model_id"/>
                    <field name="domain"/>
                    <field name="context"/>
                </tree>
            </field>
        </record>

        <!--Filters search view-->

        <record id="ir_filters_view_search" model="ir.ui.view">
            <field name="name">ir.filters.search</field>
            <field name="model">ir.filters</field>
            <field name="type">search</field>
            <field name="arch" type="xml">
                <search string="Filters">
                    <group colspan="4" col="10">
                      <field name="name"/>
                      <field name="user_id"/>
                      <field name="model_id"/>
                    </group>
                    <newline/>
                    <group expand="0" string="Group By" colspan="4">
                      <filter string="User" icon="terp-personal" domain="[]" context="{'group_by':'user_id'}"/>
                    </group>
                </search>
            </field>
        </record>

        <!--        Filters action-->

        <record id="actions_ir_filters_view" model="ir.actions.act_window">
            <field name="name">Filters</field>
            <field name="type">ir.actions.act_window</field>
            <field name="res_model">ir.filters</field>
            <field name="view_type">form</field>
            <field name="view_id" ref="ir_filters_view_tree"/>
            <field name="search_view_id" ref="ir_filters_view_search"/>
        </record>

        <!--        Filters view menu-->

        <menuitem parent="base.next_id_6" name="Filters"
            id="menu_ir_filters" action="actions_ir_filters_view" />

<<<<<<< HEAD

        <record id="act_report_custom_view" model="ir.ui.view">
            <field name="name">ir.actions.report.custom</field>
            <field name="model">ir.actions.report.custom</field>
            <field name="type">form</field>
            <field name="arch" type="xml">
                <form string="Report custom">
                    <field name="name"/>
                    <field name="type"/>
                    <field name="report_id"/>
                    <field name="usage"/>
                </form>
            </field>
        </record>
        <record id="act_report_custom_view_tree" model="ir.ui.view">
            <field name="name">ir.actions.report.custom.tree</field>
            <field name="model">ir.actions.report.custom</field>
            <field name="type">tree</field>
            <field name="arch" type="xml">
                <tree string="Report custom">
                    <field name="name"/>
                    <field name="type"/>
                </tree>
            </field>
        </record>
        <record id="act_report_custom_search_view" model="ir.ui.view">
            <field name="name">ir.actions.report.custom.search</field>
            <field name="model">ir.actions.report.custom</field>
            <field name="type">search</field>
            <field name="arch" type="xml">
                <search string="Report custom">
                    <group colspan="4" col="10">
                        <field name="name"/>
                        <field name="type"/>
                    </group>
                </search>
           </field>
        </record>

        <record id="ir_action_report_custom" model="ir.actions.act_window">
            <field name="name">Custom Reports</field>
            <field name="type">ir.actions.act_window</field>
            <field name="res_model">ir.actions.report.custom</field>
            <field name="view_type">form</field>
            <field name="view_id" ref="act_report_custom_view_tree"/>
            <field name="search_view_id" ref="act_report_custom_search_view"/>
        </record>
        <menuitem action="ir_action_report_custom" id="menu_ir_action_report_custom" parent="base.next_id_6"/>

=======
>>>>>>> 48d9c128
        <record id="act_report_xml_view" model="ir.ui.view">
            <field name="name">ir.actions.report.xml</field>
            <field name="model">ir.actions.report.xml</field>
            <field name="type">form</field>
            <field name="arch" type="xml">
                <form string="Report xml">
                    <group col="6" colspan="4">
                        <field name="name" select="1"/>
                        <field name="model" select="1"/>
                        <field name="type" select="1"/>

                        <field name="report_name" select="1"/>
                        <field name="usage"/>
                        <field name="report_type"/>
                    </group>

                    <notebook colspan="4">
                        <page string="Other Configuration">
                            <group col="2" colspan="2">
                                <separator string="RML Report" colspan="2"/>
                                <field name="report_rml"/>
                                <field name="header"/>
                                <field name="auto"/>
                            </group>
                            <group col="2" colspan="2">
                                <separator string="XML Report" colspan="2"/>
                                <field name="report_xsl"/>
                                <field name="report_xml"/>
                            </group>
                            <group col="2" colspan="2">
                                <separator string="Attachments" colspan="2"/>
                                <field name="attachment"/>
                                <field name="attachment_use"/>
                            </group>
                            <group col="2" colspan="2">
                                <separator string="Miscellaneous" colspan="2"/>
                                <field name="multi"/>
                            </group>
                        </page>
                        <page string="Security">
                            <separator string="Groups" colspan="4"/>
                            <field colspan="4" name="groups_id" nolabel="1"/>
                        </page>
                    </notebook>
                </form>
            </field>
        </record>
        <record id="act_report_xml_view_tree" model="ir.ui.view">
            <field name="name">ir.actions.report.xml.tree</field>
            <field name="model">ir.actions.report.xml</field>
            <field name="type">tree</field>
            <field name="arch" type="xml">
                <tree string="Report xml">
                    <field name="name"/>
                    <field name="type"/>
                    <field name="report_name"/>
                    <field name="report_type"/>
                    <field name="attachment"/>
                </tree>
            </field>
        </record>
        <record id="act_report_xml_search_view" model="ir.ui.view">
            <field name="name">ir.actions.report.xml.search</field>
            <field name="model">ir.actions.report.xml</field>
            <field name="type">search</field>
            <field name="arch" type="xml">
                <search string="Report xml">
                    <group col="10" colspan="4">
                        <field name="name"/>
                        <field name="model"/>
                        <field name="type"/>
                        <field name="report_name"/>
                        <field name="report_type"/>
                    </group>
                    <newline/>
                    <group expand="0" string="Group By" colspan="4">
                        <filter string="Report Type" icon="terp-stock_symbol-selection" domain="[]" context="{'group_by':'report_type'}"/>
                    </group>
                </search>
            </field>
        </record>

        <record id="ir_action_report_xml" model="ir.actions.act_window">
            <field name="name">XML Reports</field>
            <field name="type">ir.actions.act_window</field>
            <field name="res_model">ir.actions.report.xml</field>
            <field name="view_type">form</field>
            <field name="view_id" ref="act_report_xml_view_tree"/>
            <field name="search_view_id" ref="act_report_xml_search_view"/>
        </record>
        <menuitem action="ir_action_report_xml" id="menu_ir_action_report_xml" parent="base.next_id_6"/>

        <record id="view_window_action_tree" model="ir.ui.view">
            <field name="name">ir.actions.windows.tree</field>
            <field name="model">ir.actions.act_window</field>
            <field name="type">tree</field>
            <field name="arch" type="xml">
                <tree string="Open Window">
                    <field name="name"/>
                    <field name="res_model"/>
                    <field name="view_type"/>
                    <field name="view_id"/>
                    <field name="domain"/>
                </tree>
            </field>
        </record>

        <record id="view_window_action_form" model="ir.ui.view">
            <field name="name">ir.actions.windows.form</field>
            <field name="model">ir.actions.act_window</field>
            <field name="type">form</field>
            <field name="arch" type="xml">
                <form string="Open a Window">
                    <group col="6" colspan="4">
                        <field name="name" select="1"/>
                        <field name="res_model" select="1"/>
                        <field name="type" readonly="1"/>
                        <field name="src_model" select="2"/>
                        <field name="usage"/>
                        <field name="menus"/>
                    </group>
                    <notebook colspan="4">
                        <page string="General Settings">
                            <group col="2" colspan="2">
                                <separator string="Views" colspan="4"/>
                                <field name="view_type"/>
                                <field name="view_mode"/>
                                <field name="view_id"/>
                                <field name="search_view_id"/>
                            </group>
                            <group col="2" colspan="2">
                                <separator string="Filters" colspan="4"/>
                                <field name="domain"/>
                                <field name="context"/>
                                <field name="limit"/>
                                <field name="auto_refresh"/>
                                <group col="4" colspan="2">
                                    <field name="auto_search"/>
                                    <field name="filter"/>
                                </group>
                            </group>
                            <group col="4" colspan="4">
                                <separator string="View Ordering" colspan="4"/>
                                <field colspan="4" name="view_ids" nolabel="1">
                                    <form string="Views">
                                        <field colspan="4" name="sequence"/>
                                        <field name="view_mode"/>
                                        <field domain="[('type', '=', view_mode)]" name="view_id"/>
                                    </form>
                                    <tree string="Views">
                                        <field name="sequence"/>
                                        <field name="view_mode"/>
                                        <field name="view_id"/>
                                    </tree>
                                </field>
                            </group>
                        </page>
                        <page string="Security">
                            <separator colspan="4" string="Select Groups" />
                            <field name="groups_id" nolabel="1" colspan="4" />
                        </page>
                    </notebook>
                </form>
            </field>
        </record>
        <record id="view_window_action_search" model="ir.ui.view">
            <field name="name">ir.actions.windows.search</field>
            <field name="model">ir.actions.act_window</field>
            <field name="type">search</field>
            <field name="arch" type="xml">
                <search string="Open a Window">
                    <group col="10" colspan="4">
                        <field name="name"/>
                        <field name="res_model"/>
                        <field name="view_type"/>
                    </group>
                    <newline/>
                    <group expand="0" string="Group By" colspan="4">
                        <filter string="View Type" icon="terp-stock_symbol-selection" domain="[]" context="{'group_by':'view_type'}"/>
                    </group>
                </search>
            </field>
        </record>

        <record id="ir_action_window" model="ir.actions.act_window">
            <field name="name">Window Actions</field>
            <field name="type">ir.actions.act_window</field>
            <field name="res_model">ir.actions.act_window</field>
            <field name="view_type">form</field>
            <field name="search_view_id" ref="view_window_action_search"/>
        </record>
        <record id="ir_action_window_view1" model="ir.actions.act_window.view">
            <field eval="1" name="sequence"/>
            <field name="view_mode">tree</field>
            <field name="view_id" ref="view_window_action_tree"/>
            <field name="act_window_id" ref="ir_action_window"/>
        </record>
        <record id="ir_action_window_view2" model="ir.actions.act_window.view">
            <field eval="2" name="sequence"/>
            <field name="view_mode">form</field>
            <field name="view_id" ref="view_window_action_form"/>
            <field name="act_window_id" ref="ir_action_window"/>
        </record>
        <menuitem action="ir_action_window" id="menu_ir_action_window" parent="base.next_id_6"/>

        <record id="act_wizard_view_tree" model="ir.ui.view">
            <field name="name">ir.actions.wizard.tree</field>
            <field name="model">ir.actions.wizard</field>
            <field name="type">tree</field>
            <field name="arch" type="xml">
                <tree string="Wizard">
                    <field name="name" select="1"/>
                    <field name="wiz_name" select="1"/>
                    <field name="multi"/>
                </tree>
            </field>
        </record>

         <record id="act_wizard_view" model="ir.ui.view">
            <field name="name">ir.actions.wizard</field>
            <field name="model">ir.actions.wizard</field>
            <field name="type">form</field>
            <field name="arch" type="xml">
                <form string="Wizards">
                    <group colspan="4" col="6">
                        <field name="name"/>
                        <field name="type"/>
                        <field name="wiz_name"/>
                    </group>
                    <group colspan="2" col="4">
                        <field name="multi"/>
                    </group>
                    <notebook colspan="4">
                        <page string="Security">
                            <field colspan="4" name="groups_id" nolabel="1"/>
                        </page>
                    </notebook>
                </form>
            </field>
        </record>

        <record id="act_wizard_search_view" model="ir.ui.view">
            <field name="name">ir.actions.wizard.search</field>
            <field name="model">ir.actions.wizard</field>
            <field name="type">search</field>
            <field name="arch" type="xml">
                <search string="Wizards">
                    <field name="name"/>
                    <field name="type"/>
                    <field name="wiz_name"/>
                </search>
            </field>
        </record>

        <record id="ir_action_wizard" model="ir.actions.act_window">
            <field name="name">Wizards</field>
            <field name="type">ir.actions.act_window</field>
            <field name="res_model">ir.actions.wizard</field>
            <field name="view_type">form</field>
            <field name="search_view_id" ref="act_wizard_search_view"/>
        </record>

        <menuitem action="ir_action_wizard" id="menu_ir_action_wizard" parent="base.next_id_6"/>

        <!-- Companies -->
        <menuitem id="menu_res_company_global"
            parent="base.menu_administration"
            name="Companies"
            sequence="5"/>

        <record id="action_res_company_tree" model="ir.actions.act_window">
            <field name="name">Company's Structure</field>
            <field name="type">ir.actions.act_window</field>
            <field name="res_model">res.company</field>
            <field name="domain">[('parent_id','=',False)]</field>
            <field name="view_type">tree</field>
        </record>
        <menuitem action="action_res_company_tree"
            groups="base.group_multi_company"
            id="menu_action_res_company_tree" parent="base.menu_res_company_global"
            sequence="16"/>
        <record id="action_res_company_form" model="ir.actions.act_window">
            <field name="name">Companies</field>
            <field name="type">ir.actions.act_window</field>
            <field name="res_model">res.company</field>
            <field name="view_type">form</field>
        </record>
        <menuitem action="action_res_company_form" id="menu_action_res_company_form" parent="base.menu_res_company_global"/>

        <!-- User Roles -->
        <record id="action_res_users" model="ir.actions.act_window">
            <field name="name">Users</field>
            <field name="type">ir.actions.act_window</field>
            <field name="res_model">res.users</field>
            <field name="view_type">form</field>
            <field name="view_id" ref="view_users_tree"/>
            <field name="search_view_id" ref="view_users_search"/>
        </record>
        <record id="action_res_users_view1" model="ir.actions.act_window.view">
            <field eval="10" name="sequence"/>
            <field name="view_mode">tree</field>
            <field name="view_id" ref="view_users_tree"/>
            <field name="act_window_id" ref="action_res_users"/>
        </record>
        <record id="action_res_users_view2" model="ir.actions.act_window.view">
            <field eval="20" name="sequence"/>
            <field name="view_mode">form</field>
            <field name="view_id" ref="view_users_form"/>
            <field name="act_window_id" ref="action_res_users"/>
        </record>

        <menuitem action="action_res_users" id="menu_action_res_users" parent="base.menu_users"/>

        <record id="action_res_users_my" model="ir.actions.act_window">
            <field name="name">Change My Preferences</field>
            <field name="type">ir.actions.act_window</field>
            <field name="res_model">res.users</field>
            <field name="view_type">form</field>
            <field name="view_mode">form,tree</field>
            <field name="domain">[('id','=',uid)]</field>
        </record>
        <record id="action_res_users_my_view1" model="ir.actions.act_window.view">
            <field eval="20" name="sequence"/>
            <field name="view_mode">tree</field>
            <field name="act_window_id" ref="action_res_users_my"/>
        </record>
        <record id="action_res_users_my_view2" model="ir.actions.act_window.view">
            <field eval="10" name="sequence"/>
            <field name="view_mode">form</field>
            <field name="view_id" ref="view_users_form_simple_modif"/>
            <field name="act_window_id" ref="action_res_users_my"/>
        </record>

        <record id="action_res_groups" model="ir.actions.act_window">
            <field name="name">Groups</field>
            <field name="type">ir.actions.act_window</field>
            <field name="res_model">res.groups</field>
            <field name="view_type">form</field>
        </record>
        <menuitem action="action_res_groups" id="menu_action_res_groups" parent="base.menu_users"
            groups="base.group_extended"/>

        <record id="view_roles_form" model="ir.ui.view">
            <field name="name">res.roles.form</field>
            <field name="model">res.roles</field>
            <field name="type">form</field>
            <field name="arch" type="xml">
                <form string="Role">
                    <field name="name"/>
                    <field name="parent_id"/>
                    <separator string="Description" colspan="4"/>
                    <field name="description" nolabel="1" colspan="4"/>
                    <separator string="Workflow transitions" colspan="4"/>
                     <field name="workflow_transition_ids" nolabel="1" colspan="4">
                        <tree string="Workflow transitions">
                            <field name="wkf_id"/>
                            <field name="act_from"/>
                            <field name="act_to"/>
                            <field name="signal"/>
                            <field name="condition"/>
                        </tree>
                     </field>
                </form>
            </field>
        </record>
        <record id="view_roles_tree" model="ir.ui.view">
            <field name="name">res.roles.tree</field>
            <field name="model">res.roles</field>
            <field name="type">tree</field>
            <field name="field_parent">child_id</field>
            <field name="arch" type="xml">
                <tree string="Roles">
                    <field name="name"/>
                    <field name="parent_id"/>
                    <field name="description"/>
                </tree>
            </field>
        </record>
        <record id="view_roles_search" model="ir.ui.view">
            <field name="name">res.roles.search</field>
            <field name="model">res.roles</field>
            <field name="type">search</field>
            <field name="arch" type="xml">
                <search string="Role">
                    <field name="name"/>
                    <field name="parent_id"/>
                    <field name="description"/>
                    <newline/>
                    <group expand="0" string="Group By..." colspan="11" col="11" groups="base.group_extended">
                        <filter string="Parent" icon="terp-stock_symbol-selection" domain="[]" context="{'group_by':'parent_id'}"/>
                    </group>
                </search>
            </field>
        </record>

       <record id="action_res_roles_form" model="ir.actions.act_window">
            <field name="name">Roles</field>
            <field name="type">ir.actions.act_window</field>
            <field name="res_model">res.roles</field>
            <field name="view_type">form</field>
            <field name="search_view_id" ref="view_roles_search"/>
        </record>
        <menuitem action="action_res_roles_form" id="menu_action_res_roles_form" parent="base.menu_users"/>

        <!-- View -->
        <record id="view_view_form" model="ir.ui.view">
            <field name="name">ir.ui.view</field>
            <field name="model">ir.ui.view</field>
            <field name="type">form</field>
            <field name="arch" type="xml">
                <form string="Views">
                   <separator string="General" colspan="4"/>
                    <group colspan="4" col="6">
                        <field name="name" select="1" colspan="6"/>
                        <field name="type" select="1"/>
                        <field name="model" select="1"/>
                        <field name="priority"/>
                    </group>
                    <notebook colspan="4">
                        <page string="Architecture">
                            <field colspan="4" nolabel="1" name="arch"/>
                        </page>
                        <page string="Extra Info">
                            <separator string="Advanced" colspan="4"/>
                            <newline/>
                            <field name="field_parent"/>
                            <field name="inherit_id" select="1"/>
                            <field name="xml_id" select="1"/>
                        </page>

                    </notebook>
                </form>
            </field>
        </record>

        <record id="view_view_tree" model="ir.ui.view">
            <field name="name">ir.ui.view.tree</field>
            <field name="model">ir.ui.view</field>
            <field name="type">tree</field>
            <field name="arch" type="xml">
                <tree string="Views">
                    <field name="priority" string="Sequence"/>
                    <field name="name"/>
                    <field name="type"/>
                    <field name="model"/>
                    <field name="xml_id"/>
                    <field name="inherit_id"/>
                </tree>
            </field>
        </record>

        <record id="view_view_search" model="ir.ui.view">
            <field name="name">ir.ui.view.search</field>
            <field name="model">ir.ui.view</field>
            <field name="type">search</field>
            <field name="arch" type="xml">
                <search string="Views">
                    <filter icon="terp-stock_zoom"
                        string="Search"
                        domain="[('type', '=', 'search')]"/>
                    <separator orientation="vertical"/>
                    <filter icon="gtk-indent"
                        string="Tree"
                        domain="[('type', '=', 'tree')]"/>
                    <separator orientation="vertical"/>
                    <filter icon="gtk-new"
                        string="Form"
                        domain="[('type', '=','form')]"/>
                    <newline/>
                    <field name="name"/>
                    <field name="type"/>
                    <field name="model"/>
                    <field name="inherit_id"/>
                    <field name="xml_id"/>
                    <newline/>
                    <group expand="0" string="Group By...">
                        <filter string="Object" icon="terp-stock_align_left_24" domain="[]" context="{'group_by':'model'}"/>
                        <filter string="Type" icon="terp-stock_symbol-selection" domain="[]" context="{'group_by':'type'}"/>
                    </group>
                </search>
            </field>
        </record>

        <record id="action_ui_view" model="ir.actions.act_window">
            <field name="name">Views</field>
            <field name="type">ir.actions.act_window</field>
            <field name="res_model">ir.ui.view</field>
            <field name="view_id" ref="view_view_tree"/>
        </record>
        <menuitem action="action_ui_view" id="menu_action_ui_view" parent="base.next_id_2"/>

        <!-- Attachment -->
        <record id="view_attachment_form" model="ir.ui.view">
            <field name="name">ir.attachment.view</field>
            <field name="model">ir.attachment</field>
            <field name="type">form</field>
            <field name="arch" type="xml">
                <form string="Attachments">
                    <field name="name" />
                    <field name="type"/>
                    <notebook colspan="4">
                    <page string="Attachment">
                    <group col="4" colspan="4">
                        <separator string="Data" colspan="4"/>
                        <newline />
                        <group col="2" colspan="4" attrs="{'invisible':[('type','=','url')]}">
                            <field name="datas" filename="datas_fname"/>
                            <field name="datas_fname" select="1"/>
                        </group>
                        <group col="2" colspan="4" attrs="{'invisible':[('type','=','binary')]}">
                            <field name="url" widget="url"/>
                        </group>
                    </group>
                        <group col="2" colspan="2">
                            <separator string="Attached To" colspan="2"/>
                            <field name="res_model" select="2"/>
                            <field name="res_id"/>
                            <field name="res_name"/>
                        </group>
                    <group col="2" groups="base.group_extended">
                        <separator string="Created" colspan="2"/>
                        <field name="create_uid" select="2"/>
                        <field name="create_date" select="2"/>
                    </group>
                    </page>
                    <page string="Notes">
                        <field name="description" nolabel="1" colspan="4"/>
                    </page>
                    </notebook>
                </form>
            </field>
        </record>
        <record id="view_attachment_tree" model="ir.ui.view">
            <field name="name">ir.attachment.view.tree</field>
            <field name="model">ir.attachment</field>
            <field name="type">tree</field>
            <field name="arch" type="xml">
                <tree string="Attachments">
                    <field name="name"/>
                    <field name="datas_fname"/>
                    <field name="create_uid"/>
                    <field name="create_date"/>
                </tree>
            </field>
        </record>
        <record id="view_attachment_search" model="ir.ui.view">
            <field name="name">ir.attachment.search</field>
            <field name="model">ir.attachment</field>
            <field name="type">search</field>
            <field name="arch" type="xml">
                <search string="Attachments">
                    <group colspan="4" col="10">
                      <filter icon="terp-stage"
                        string="URL"
                        domain="[('type','=','url')]"/>
                      <filter icon="terp-stock_align_left_24"
                        string="Binary"
                        domain="[('type','=','binary')]"/>
                    <separator orientation="vertical"/>
                        <field name="name"/>
                        <field name="type"/>
                        <field name="datas_fname"/>
                    </group>
                    <newline/>
                    <group expand="0" string="Group By...">
                        <filter string="Creator" icon="terp-personal" domain="[]" context="{'group_by':'create_uid'}"/>
                        <filter string="Month" help="Creation Month" icon="terp-go-month" domain="[]" context="{'group_by':'create_date'}"/>
                    </group>
                </search>
            </field>
        </record>

        <record id="action_attachment" model="ir.actions.act_window">
            <field name="name">Attachments</field>
            <field name="type">ir.actions.act_window</field>
            <field name="res_model">ir.attachment</field>
            <field name="view_type">form</field>
            <field name="view_id" eval="False"/>
            <field name="search_view_id" ref="view_attachment_search"/>
        </record>
        <menuitem action="action_attachment" id="menu_action_attachment" parent="base.next_id_4"/>

        <!-- Report -->
        <record id="view_report_custom_fields_tree" model="ir.ui.view">
            <field name="name">ir.report.custom.fields.tree</field>
            <field name="model">ir.report.custom.fields</field>
            <field name="type">tree</field>
            <field name="arch" type="xml">
                <tree string="Report Fields">
                    <field name="sequence"/>
                    <field name="name"/>
                    <field name="width"/>
                    <field name="field_child0"/>
                    <field name="field_child1"/>
                    <field name="field_child2"/>
                    <field name="field_child3"/>
                </tree>
            </field>
        </record>

        <record id="view_report_custom_fields_form" model="ir.ui.view">
            <field name="name">ir.report.custom.fields</field>
            <field name="model">ir.report.custom.fields</field>
            <field name="type">form</field>
            <field name="arch" type="xml">
                <form string="Report Fields">
                    <field name="name"/>
                    <field name="alignment"/>
                    <field name="width"/>
                    <field name="sequence"/>
                    <newline/>
                    <field name="bgcolor"/>
                    <field name="fontcolor"/>
                    <newline/>
                    <field name="operation"/>
                    <field name="groupby"/>
                    <field name="cumulate"/>
                    <newline/>
                    <field domain="[('model_id','=',parent['model_id'])]" name="field_child0" on_change="onchange_field_child0(field_child0)"/>
                    <field domain="[('model_id','=',parent['model_id'])]" name="fc0_operande"/>
                    <field name="fc0_op"/>
                    <field name="fc0_condition"/>
                    <newline/>
                    <field name="field_child1" on_change="onchange_field_child1(field_child1)"/>
                    <field name="fc1_operande"/>
                    <field name="fc1_op"/>
                    <field name="fc1_condition"/>
                    <newline/>
                    <field name="field_child2" on_change="onchange_field_child2(field_child2)"/>
                    <field name="fc2_operande"/>
                    <field name="fc2_op"/>
                    <field name="fc2_condition"/>
                    <newline/>
                    <field name="field_child3"/>
                    <field name="fc3_operande"/>
                    <field name="fc3_op"/>
                    <field name="fc3_condition"/>

                </form>
            </field>
        </record>

        <!--
        <menuitem name="Administration/Report/Report Custom" action="action_report_custom"/>
        -->

        <!-- model -->
        <record id="view_model_form" model="ir.ui.view">
            <field name="name">ir.model.form</field>
            <field name="model">ir.model</field>
            <field name="type">form</field>
            <field name="arch" type="xml">
                <form string="Model Description">
                    <group col="6" colspan="4">
                        <field name="name"/>
                        <field name="model"/>
                        <field name="osv_memory"/>
                        <field name="state"/>
                    </group>
                    <notebook colspan="4">
                        <page string="Fields">
                            <field colspan="4" context="{'manual':True}" name="field_id" nolabel="1">
                                <tree string="Fields Description">
                                    <field name="name"/>
                                    <field name="field_description"/>
                                    <field name="ttype"/>
                                    <field name="required"/>
                                    <field name="readonly"/>
                                    <field name="select_level"/>
                                    <field name="state"/>
                                </tree>
                                <form string="Fields Description">
                                    <group colspan="4" col="4">
                                        <field name="name" select="1"/>
                                        <field colspan="4" name="field_description" select="2"/>
                                    </group>

                                    <group colspan="2" col="2">
                                        <separator string="Field Type" colspan="2"/>
                                        <field name="ttype" select="2"/>
                                        <field name="relation" attrs="{'required': [('ttype','in',['many2one','one2many','many2many'])],'readonly': [('ttype','!=','one2many'), ('ttype','!=','many2one'), ('ttype','!=','many2many')]}"/>
                                        <field name="relation_field" attrs="{'required': [('ttype','=','one2many')], 'readonly': [('ttype','!=','one2many')]}"/>
                                        <field name="selection" attrs="{'required': [('ttype','in',['selection','reference'])], 'readonly': [('ttype','not in',['selection','reference'])]}"/>
                                        <field name="size" attrs="{'required': [('ttype','in',['char','reference'])], 'readonly': [('ttype','not in',['char','reference'])]}"/>
                                        <field name="state"/>
                                        <field name="domain" attrs="{'readonly': [('relation','=','')]}"/>
                                    </group>

                                    <group colspan="2" col="2">
                                        <separator string="Properties" colspan="2"/>
                                        <field name="required" select="2"/>
                                        <field name="readonly" select="2"/>
                                        <field name="select_level"/>
                                        <field name="translate"/>
                                        <field name="on_delete" attrs="{'readonly': [('ttype','!=','many2one')]}"/>
                                    </group>
                                    <separator string="Groups" colspan="4"/>
                                    <field name="groups" colspan="4" nolabel="1"/>
                                </form>
                            </field>
                            <group col="2" colspan="4">
                                <button colspan="2"
                                    icon="gtk-justify-fill"
                                    name="%(act_menu_create)d"
                                    string="Create a Menu" type="action"
                                    target="new" />
                            </group>
                        </page>
                        <page string="Access Rights">
                            <field colspan="4" name="access_ids" select="1" nolabel="1">
                                <tree string="Access Rules" editable="bottom">
                                    <field name="group_id"/>
                                    <field name="perm_read"/>
                                    <field name="perm_write"/>
                                    <field name="perm_create"/>
                                    <field name="perm_unlink"/>
                                    <field name="name"/>
                                </tree>
                            </field>
                        </page>
                        <page string="Notes">
                            <field colspan="4" name="info" nolabel="1"/>
                        </page>
                    </notebook>
                </form>
            </field>
        </record>


        <record id="view_model_tree" model="ir.ui.view">
            <field name="name">ir.model.tree</field>
            <field name="model">ir.model</field>
            <field name="type">tree</field>
            <field name="arch" type="xml">
                <tree string="Model Description">
                    <field name="name"/>
                    <field name="model"/>
                    <field name="state"/>
                    <field name="osv_memory"/>
                </tree>
            </field>
        </record>

        <record id="view_model_search" model="ir.ui.view">
            <field name="name">ir.model.search</field>
            <field name="model">ir.model</field>
            <field name="type">search</field>
            <field name="arch" type="xml">
                <search string="Model Description">
                    <filter icon="terp-camera_test"
                        string="In Memory"
                        domain="[('osv_memory', '=', True)]"/>
                    <separator orientation="vertical"/>

                    <filter icon="terp-stock_align_left_24"
                        string="Custom"
                        domain="[('state', '=', 'manual')]"/>
                    <separator orientation="vertical"/>

                    <filter icon="terp-translate"
                        string="Base"
                        domain="[('state', '=', 'base')]"/>

                    <separator orientation="vertical"/>

                    <field name="name"/>
                    <field name="model"/>

                    <newline/>
                </search>
            </field>
        </record>

        <!-- fields_description -->
        <record id="view_model_fields_form" model="ir.ui.view">
            <field name="name">ir.model.fields.form</field>
            <field name="model">ir.model.fields</field>
            <field name="type">form</field>
            <field name="arch" type="xml">
                <form string="Fields">
                    <group colspan="4" col="6">
                        <field name="name" select="1" />
                        <field name="model_id" attrs="{'readonly': [('state','!=', 'manual')]}"/>
                        <field name="field_description"/>
                        <field name="state"/>
                          </group>
                    <notebook colspan="4">
                        <page string="Properties">
                            <group colspan="2" col="2">
                                <field name="ttype"/>
                                <field name="relation" attrs="{'required': [('ttype','in', ['many2one','one2many','many2many'])],
                                                                          'readonly': [('ttype','not in', ['many2one','one2many','many2many'])]}"/>
                                <field name="relation_field" attrs="{'required': [('ttype','=','one2many')], 'readonly': [('ttype','!=','one2many')]}"/>
                                <field name="selection" attrs="{'required': [('ttype','in',['selection','reference'])], 'readonly': [('ttype','not in',['selection','reference'])]}"/>
                                <field name="size" attrs="{'required': [('ttype','in',['char','reference'])], 'readonly': [('ttype','not in',['char','reference'])]}"/>
                                <field name="domain" attrs="{'readonly': [('relation','=','')]}"/>
                            </group>

                            <group colspan="2" col="2">
                                <field name="required"/>
                                <field name="readonly"/>
                                <field name="select_level"/>
                                <field name="translate"/>
                                <field name="on_delete" attrs="{'readonly': [('ttype','!=','many2one')]}"/>
                            </group>
                        </page>
                        <page string="Security">
                            <field name="groups" colspan="4" nolabel="1"/>
                        </page>
                    </notebook>
                </form>
            </field>
        </record>

        <record id="view_model_fields_tree" model="ir.ui.view">
            <field name="name">ir.model.fields.tree</field>
            <field name="model">ir.model.fields</field>
            <field name="type">tree</field>
            <field name="arch" type="xml">
                <tree string="Fields">
                    <field name="name"/>
                    <field name="field_description"/>
                    <field name="model_id"/>
                    <field name="ttype"/>
                    <field name="state"/>
                </tree>
            </field>
        </record>

        <record id="view_model_fields_search" model="ir.ui.view">
            <field name="name">ir.model.fields.search</field>
            <field name="model">ir.model.fields</field>
            <field name="type">search</field>
            <field name="arch" type="xml">
                <search string="Fields">
                    <filter icon="terp-camera_test"
                        string="Required"
                        domain="[('required', '=', True)]"/>
                    <separator orientation="vertical"/>
                    <filter icon="terp-stock_align_left_24"
                        string="Readonly"
                        domain="[('readonly', '=', True)]"/>
                    <separator orientation="vertical"/>
                    <filter icon="terp-translate"
                        string="Translate"
                        domain="[('translate', '=', True)]"/>
                    <newline/>
                    <field name="name"/>
                    <field name="field_description"/>
                    <field name="model_id"/>
                    <field name="ttype"/>
                    <field name="required"/>
                    <field name="readonly"/>
                    <newline/>
                    <group expand="0" string="Group By...">
                        <filter string="Object" icon="terp-stock_align_left_24" domain="[]" context="{'group_by':'model_id'}"/>
                    </group>

                </search>
            </field>
        </record>

        <record model="ir.ui.view" id="view_model_data_form">
            <field name="name">ir.model.data.form</field>
            <field name="model">ir.model.data</field>
            <field name="type">form</field>
            <field name="arch" type="xml">
                <form string="Module data">
                    <field name="name"/>
                    <field name="module"/>
                    <field name="model"/>
                    <field name="res_id"/>
                    <field name="noupdate"/>
                    <newline/>
                    <field name="date_update" />
                    <field name="date_init" />
                </form>
            </field>
        </record>

        <record id="view_model_data_list" model="ir.ui.view">
            <field name="name">ir.model.data.list</field>
            <field name="model">ir.model.data</field>
            <field name="type">tree</field>
            <field name="arch" type="xml">
                <tree string="Module Data">
                    <field name="module"/>
                    <field name="name"/>
                    <field name="model"/>
                    <field name="res_id"/>
                </tree>
            </field>
        </record>

        <record id="view_model_data_search" model="ir.ui.view">
            <field name="name">ir.model.data.search</field>
            <field name="model">ir.model.data</field>
            <field name="type">search</field>
            <field name="arch" type="xml">
                <search string="Module Data">
                    <filter icon="terp-camera_test"
                        string="Updatable"
                        domain="[('noupdate', '=', False)]"/>
                    <separator orientation="vertical"/>
                    <field name="module"/>
                    <field name="name"/>
                    <field name="model"/>
                    <field name="res_id"/>
                    <field name="noupdate"/>
                    <newline/>
                    <group expand="0" string="Group By...">
                        <filter string="Module" icon="terp-folder-blue" domain="[]" context="{'group_by':'module'}"/>
                        <filter string="Object" icon="terp-stock_align_left_24" domain="[]" context="{'group_by':'model'}"/>
                    </group>
                </search>
            </field>
        </record>


        <record id="action_model_model" model="ir.actions.act_window">
            <field name="name">Objects</field>
            <field name="res_model">ir.model</field>
            <field name="view_type">form</field>
            <field name="context">{'manual':True}</field>
            <field name="view_id" ref="view_model_tree"/>
        </record>
        <menuitem id="next_id_9" name="Database Structure" parent="base.menu_custom" groups="base.group_extended"/>
        <menuitem action="action_model_model" id="ir_model_model_menu" parent="next_id_9"/>

        <record id="action_model_fields" model="ir.actions.act_window">
            <field name="name">Fields</field>
            <field name="res_model">ir.model.fields</field>
            <field name="view_type">form</field>
            <field name="context">{'manual':True}</field>
            <field name="view_id" ref="view_model_fields_tree"/>
        </record>
        <menuitem action="action_model_fields" id="ir_model_model_fields" parent="base.next_id_9"/>

        <record id="action_model_data" model="ir.actions.act_window">
            <field name="name">Module data</field>
            <field name="res_model">ir.model.data</field>
            <field name="view_type">form</field>
            <field name="view_id" ref="view_model_data_list"/>
        </record>
        <menuitem action="action_model_data" id="ir_model_data_menu" parent="base.next_id_9"
                  groups="base.group_extended"/>

        <!-- Translations -->

        <record id="view_translation_search" model="ir.ui.view">
            <field name="name">Translations</field>
            <field name="model">ir.translation</field>
            <field name="type">search</field>
            <field name="arch" type="xml">
                <search string="Translations">
                    <filter icon="terp-document-new"
                        string="Untranslated"
                        domain="['|',('value', '=', False),('value','=','')]"/>
                    <separator orientation="vertical"/>
                    <field name="lang" select="1"/>
                    <field name="src" select="1"/>
                    <field name="value" select="1"/>
                </search>
            </field>
        </record>

        <record id="view_translation_form" model="ir.ui.view">
            <field name="name">Translations</field>
            <field name="model">ir.translation</field>
            <field name="type">form</field>
            <field name="arch" type="xml">
                <form string="Translations">
                    <field name="lang"/>
                    <field name="type"/>
                    <field name="name"/>
                    <field name="res_id"/>
                    <group colspan="2" col="2">
                       <separator string="Source Term" colspan="2"/>
                       <field name="src" nolabel="1" height="400"/>
                    </group>
                    <group colspan="2" col="2">
                       <separator string="Tranlsation" colspan="2"/>
                       <field name="value" nolabel="1" height="400"/>
                    </group>

                </form>
            </field>
        </record>
        <record id="view_translation_tree" model="ir.ui.view">
            <field name="name">Translations</field>
            <field name="model">ir.translation</field>
            <field name="type">tree</field>
            <field name="arch" type="xml">
                <tree string="Translations">
                    <field name="src"/>
                    <field name="value"/>
                    <field name="name"/>
                    <field name="lang"/>
                    <field name="type"/>
                </tree>
            </field>
        </record>

        <record id="action_translation" model="ir.actions.act_window">
            <field name="name">Translation Terms</field>
            <field name="res_model">ir.translation</field>
            <field name="view_type">form</field>
            <field name="view_id" ref="view_translation_tree"/>
        </record>
        <menuitem action="action_translation" id="menu_action_translation" parent="base.menu_translation_app" />

        <!--
    =============================================================
    Menu Edition
    =============================================================
    -->

        <record id="shortcut_form" model="ir.ui.view">
            <field name="name">ir.ui.view_sc</field>
            <field name="model">ir.ui.view_sc</field>
            <field name="type">form</field>
            <field name="arch" type="xml">
                <form string="Shortcut">
                    <field colspan="4" name="name" select="1"/>
                    <field name="sequence"/>
                </form>
            </field>
        </record>
        <record id="shortcut_tree" model="ir.ui.view">
            <field name="name">ir.ui.view_sc</field>
            <field name="model">ir.ui.view_sc</field>
            <field name="type">tree</field>
            <field name="arch" type="xml">
                <tree string="Shortcut">
                    <field name="name"/>
                    <field name="sequence"/>
                </tree>
            </field>
        </record>

        <record id="edit_menu" model="ir.ui.view">
            <field name="name">ir.ui.menu.tree</field>
            <field name="model">ir.ui.menu</field>
            <field name="type">tree</field>
            <field eval="8" name="priority"/>
            <field name="arch" type="xml">
                <tree string="Menu">
                    <field name="sequence"/>
                    <field icon="icon" name="complete_name" string="Menu"/>
                </tree>
            </field>
        </record>

        <record id="edit_menu_access" model="ir.ui.view">
            <field name="name">ir.ui.menu.form2</field>
            <field name="model">ir.ui.menu</field>
            <field name="type">form</field>
            <field name="arch" type="xml">
                <form string="Menu">
                    <group col="8">
                        <field name="name" string="Menu" />
                        <field  name="parent_id" colspan="4"/>
                        <field name="sequence" colspan="2"/>
                        <field name="complete_name" string="Full Path" colspan="8"/>
                        <field name="action" colspan="4" />
                        <field name="icon" on_change="onchange_icon(icon)" colspan="2"/>
                        <field name="icon_pict" widget="picture" nolabel="1" colspan="2"/>
                    </group>
                    <notebook colspan="4">
                        <page string="Groups">
                            <field name="groups_id" colspan="4" nolabel="1"/>
                        </page>
                    </notebook>
                </form>
            </field>
        </record>

        <record id="edit_menu_access_search" model="ir.ui.view">
            <field name="name">ir.ui.menu.search</field>
            <field name="model">ir.ui.menu</field>
            <field name="type">search</field>
            <field name="arch" type="xml">
                <search string="Menu">
                    <field name="name" string="Menu" />
                    <field name="parent_id"/>
                </search>
            </field>
        </record>

        <record id="grant_menu_access" model="ir.actions.act_window">
            <field name="name">Menu Items</field>
            <field name="res_model">ir.ui.menu</field>
            <field name="view_type">form</field>
            <field name="view_id" ref="edit_menu"/>
            <field name="search_view_id" ref="edit_menu_access_search"/>
        </record>
        <menuitem action="grant_menu_access" id="menu_grant_menu_access" parent="base.next_id_2" sequence="1"/>

        <!--
    =============================================================
    Cron Jobs
    =============================================================
    -->
        <record id="ir_cron_view_tree" model="ir.ui.view">
            <field name="name">ir.cron.tree</field>
            <field name="model">ir.cron</field>
            <field name="type">tree</field>
            <field name="arch" type="xml">
                <tree string="Scheduled Actions">
                    <field name="priority" string="Sequence"/>
                    <field name="name"/>
                    <field name="nextcall"/>
                    <field name="interval_number"/>
                    <field name="interval_type"/>
                    <field name="numbercall"/>
                    <field name="user_id" invisible="1"/>
                </tree>
            </field>
        </record>

        <record id="ir_cron_view" model="ir.ui.view">
            <field name="name">ir.cron.form</field>
            <field name="model">ir.cron</field>
            <field name="type">form</field>
            <field name="arch" type="xml">
                <form string="Scheduled Actions">
                    <field name="name"/>
                    <field name="active"/>
                    <field name="user_id" />
                    <field name="priority" />
                    <notebook colspan="4">
                    <page string="Information">
                        <field name="interval_number"/>
                        <field name="interval_type"/>
                        <newline/>
                        <field name="nextcall"/>
                        <field name="numbercall"/>
                        <field name="doall"/>
                    </page>
                    <page string="Technical Data" groups="base.group_extended">
                        <separator string="Action to Trigger" colspan="4"/>
                        <field name="model" groups="base.group_extended"/>
                        <field name="function"/>
                        <separator string="Arguments" colspan="4"/>
                        <field colspan="4" name="args" nolabel="1"/>
                    </page>
                    </notebook>
                </form>
            </field>
        </record>

        <record id="ir_cron_view_search" model="ir.ui.view">
            <field name="name">ir.cron.search</field>
            <field name="model">ir.cron</field>
            <field name="type">search</field>
            <field name="arch" type="xml">
                <search string="Scheduled Actions">
                    <field name="name"/>
                    <field name="user_id" widget="selection"/>
                    <field name="nextcall"/>
                    <field name="active"/>
                    <newline/>
                    <group expand="0" string="Group By...">
                        <filter string="User" icon="terp-personal" domain="[]" context="{'group_by':'user_id'}"/>
                        <filter string="Execution" icon="terp-go-month"
                                domain="[]" context="{'group_by':'nextcall'}" />
                    </group>
                </search>
            </field>
        </record>

        <record model="ir.ui.view" id="ir_cron_view_calendar">
            <field name="name">ir.cron.calendar</field>
            <field name="model">ir.cron</field>
            <field name="type">calendar</field>
            <field name="priority" eval="2"/>
            <field name="arch" type="xml">
                <calendar string="Scheduled Actions" date_start="nextcall" color="user_id">
                    <field name="name"/>
                    <field name="user_id"/>
                </calendar>
            </field>
        </record>

        <record id="ir_cron_act" model="ir.actions.act_window">
            <field name="name">Scheduled Actions</field>
            <field name="res_model">ir.cron</field>
            <field name="view_type">form</field>
            <field name="view_mode">tree,form,calendar</field>
            <field name="context">{'active_test': False}</field>
            <field name="view_id" ref="ir_cron_view_tree"/>
        </record>

        <menuitem id="next_id_10" name="Scheduler" parent="base.menu_config"  groups="base.group_extended"/>
        <menuitem action="ir_cron_act" id="menu_ir_cron_act" parent="next_id_10"/>


        <record id="ir_access_view_tree" model="ir.ui.view">
            <field name="name">ir.model.access.tree</field>
            <field name="model">ir.model.access</field>
            <field name="type">tree</field>
            <field name="arch" type="xml">
                <tree string="Access Controls" editable="bottom">
                    <field name="name"/>
                    <field name="model_id"/>
                    <field name="group_id"/>
                    <field name="perm_read"/>
                    <field name="perm_write"/>
                    <field name="perm_create"/>
                    <field name="perm_unlink"/>
                </tree>
            </field>
        </record>
        <record id="ir_access_view_form" model="ir.ui.view">
            <field name="name">ir.model.access.form</field>
            <field name="model">ir.model.access</field>
            <field name="type">form</field>
            <field name="arch" type="xml">
                <form string="Access Controls">
                    <group col="6" colspan="4">
                        <field name="name"/>
                        <field name="model_id"/>
                        <field name="group_id"/>
                    </group>
                    <separator string="Access" colspan="4"/>
                        <group col="4" colspan="4">
                            <field name="perm_read"/>
                            <field name="perm_write"/>
                            <field name="perm_create"/>
                            <field name="perm_unlink"/>
                       </group>
                </form>
            </field>
        </record>
        <record id="ir_access_view_search" model="ir.ui.view">
            <field name="name">ir.model.access.search</field>
            <field name="model">ir.model.access</field>
            <field name="type">search</field>
            <field name="arch" type="xml">
                <search string="Access Controls">
                <group>
                        <filter string="Global" icon="terp-stage" domain="[('group_id','=',False)]"/>
                        <separator orientation="vertical"/>
                        <filter string="Full Access" icon="terp-gtk-select-all" domain="[('perm_read','=',True),('perm_write','=',True),('perm_create','=',True),('perm_unlink','=',True)]"/>
                        <filter string="Read Access" icon="terp-stock_align_left_24" domain="[('perm_read','=',True)]"/>
                        <filter string="Write Access" icon="terp-tools" domain="[('perm_write','=',True)]"/>
                        <separator orientation="vertical"/>
                        <field name="name"/>
                          <field name="model_id"/>
                        <field name="group_id"/>
                </group>
                <newline/>
                <group expand="0" string="Group By..." colspan="11" col="11" groups="base.group_extended">
                     <filter string="Group" icon="terp-personal" domain="[]" context="{'group_by':'group_id'}"/>
                     <filter string="Object" icon="terp-stock_align_left_24" domain="[]" context="{'group_by':'model_id'}"/>
                   </group>
                </search>
            </field>
        </record>

        <record id="ir_access_act" model="ir.actions.act_window">
            <field name="name">Access Controls List</field>
            <field name="res_model">ir.model.access</field>
            <field name="view_type">form</field>
            <field name="view_id" ref="ir_access_view_tree"/>
            <field name="search_view_id" ref="ir_access_view_search"/>
        </record>
      <menuitem action="ir_access_act" id="menu_ir_access_act" parent="base.menu_security"/>

        <!-- Rules -->

        <record id="view_rule_form" model="ir.ui.view">
            <field name="name">Record rules</field>
            <field name="model">ir.rule</field>
            <field name="type">form</field>
            <field name="arch" type="xml">
                <form string="Record rules">
                    <group col="2" colspan="2">
                        <separator colspan="2" string="General"/>
                        <field colspan="4" name="name"/>
                        <field name="model_id"/>
                    </group>
                    <group col="4" colspan="2">
                        <separator colspan="4" string="Access Rights"/>
                        <field name="perm_read"/>
                        <field name="perm_write"/>
                        <field name="perm_create"/>
                        <field name="perm_unlink"/>
                    </group>
                    <separator colspan="4" string="Domain Setup"/>
                    <group colspan="4">
                        <field name="domain_force" colspan="4"/>
                    </group>
                    <separator colspan="4" string="Groups (no group = global)"/>
                    <group colspan="4" expand="1">
                        <field name="global"/>
                        <field name="groups" nolabel="1" colspan="4"/>
                    </group>
                    <separator colspan="4" string="Combination of rules"/>
                    <label align="0.0" colspan="4"
                        string="1. Global rules are combined together with a logical AND operator, and with the result of the following steps"/>
                    <label align="0.0" colspan="4"
                        string="2. Group-specific rules are combined together with a logical AND operator"/>
                    <label align="0.0" colspan="4"
                        string="3. If user belongs to several groups, the results from step 2 are combined with logical OR operator"/>
                    <label align="0.0" colspan="4"
                        string="Example: GLOBAL_RULE_1 AND GLOBAL_RULE_2 AND ( (GROUP_A_RULE_1 AND GROUP_A_RULE_2) OR (GROUP_B_RULE_1 AND GROUP_B_RULE_2) )"/>
                </form>
            </field>
        </record>
        <record id="view_rule_tree" model="ir.ui.view">
            <field name="name">Record rules</field>
            <field name="model">ir.rule</field>
            <field name="type">tree</field>
            <field name="arch" type="xml">
                <tree string="Record rules">
                    <field name="model_id"/>
                    <field name="name"/>
                    <field name="global"/>
                    <field name="domain_force"/>
                    <field name="perm_read"/>
                    <field name="perm_write"/>
                    <field name="perm_create"/>
                    <field name="perm_unlink"/>
                </tree>
            </field>
        </record>
        <record id="view_rule_search" model="ir.ui.view">
            <field name="name">Record rules</field>
            <field name="model">ir.rule</field>
            <field name="type">search</field>
            <field name="arch" type="xml">
                <search string="Record rules">
                    <group>
                        <filter string="Global" icon="terp-stage" domain="[('global','=',True)]"/>
                        <separator orientation="vertical"/>
                        <filter string="Full Access" icon="terp-gtk-select-all" domain="[('perm_read','=',True),('perm_write','=',True),('perm_create','=',True),('perm_unlink','=',True)]"/>
                        <filter string="Read Access" icon="terp-stock_align_left_24" domain="[('perm_read','=',True)]"/>
                        <filter string="Write Access" icon="terp-tools" domain="[('perm_write','=',True)]"/>
                        <separator orientation="vertical"/>
                        <field name="model_id"/>
                        <field name="global"/>
                        <field name="groups"/>
                    </group>
                    <newline/>
                    <group expand="0" string="Group By..." colspan="11" col="11" groups="base.group_extended">
                        <filter string="Object" icon="terp-stock_align_left_24" domain="[]" context="{'group_by':'model_id'}"/>
                    </group>
                </search>
            </field>
        </record>

        <record id="action_rule" model="ir.actions.act_window">
            <field name="name">Record Rules</field>
            <field name="res_model">ir.rule</field>
            <field name="view_type">form</field>
            <field name="view_id" ref="view_rule_tree"/>
            <field name="search_view_id" ref="view_rule_search"/>
        </record>
        <menuitem action="action_rule" id="menu_action_rule" parent="base.menu_security" sequence="3"/>

        <record id="property_rule" model="ir.rule">
            <field name="name">Property multi-company</field>
            <field model="ir.model" name="model_id" ref="model_ir_property"/>
            <field eval="True" name="global"/>
            <field name="domain_force">['|',('company_id','child_of',user.company_id.id),('company_id','=',False)]</field>
        </record>

        <!--server action view-->

        <record id="view_server_action_form" model="ir.ui.view">
            <field name="name">Server Action</field>
            <field name="model">ir.actions.server</field>
            <field name="type">form</field>
            <field name="arch" type="xml">
                <form string="Server Action">
                    <group col="6" colspan="4">
                        <field name="name"/>
                        <field name="model_id"/>
                        <field name="state"/>
                        <field name="sequence"/>
                        <field name="condition"/>
                    </group>
                    <notebook colspan="4">
                        <page string="Python Code" attrs="{'invisible':[('state','!=','code')]}">
                            <separator colspan="4" string="Python Code"/>
                            <field name="code" colspan="4" nolabel="1"/>
                        </page>
                        <page string="Trigger" attrs="{'invisible':[('state','!=','trigger')]}">
                            <separator colspan="4" string="Trigger Configuration"/>
                            <field name="wkf_model_id" attrs="{'required':[('state','=','trigger')]}"/>
                            <field name="trigger_obj_id" context="{'key':''}" domain="[('model_id','=',model_id)]" attrs="{'required':[('state','=','trigger')]}"/>
                            <field name="trigger_name" attrs="{'required':[('state','=','trigger')]}"/>
                        </page>
                        <page string="Action to Launch" attrs="{'invisible':[('state','!=','client_action')]}">
                            <separator colspan="4" string="Client Action Configuration"/>
                            <field name="action_id" attrs="{'required':[('state','=','client_action')]}"/>
                        </page>
                        <page string="Email Configuration" attrs="{'invisible':[('state','!=','email')]}">
                            <separator colspan="4" string="Email Configuration"/>
                            <field name="email" domain="[('model_id','=',model_id)]" attrs="{'required':[('state','=','email')]}"/>
                            <field name="subject" colspan="4" attrs="{'required':[('state','=','email')]}"/>
                            <field name="message" select="2" colspan="4" attrs="{'required':[('state','=','email')]}"/>
                            <newline/>
                            <label colspan="4" string="Access all the fields related to the current object using expressions, i.e. object.partner_id.name " align="0.0"/>
                        </page>
                        <page string="SMS Configuration" attrs="{'invisible':[('state','!=','sms')]}">
                            <separator colspan="4" string="SMS Configuration"/>
                            <field name="mobile" domain="[('model_id','=',model_id)]" attrs="{'required':[('state','=','sms')]}"/>
                            <field name="sms" colspan="4" attrs="{'required':[('state','=','sms')]}"/>
                            <newline/>
                            <label colspan="4" string="Access all the fields related to the current object using expressions, i.e. object.partner_id.name " align="0.0"/>
                        </page>
                        <page string="Create / Write / Copy" attrs="{'invisible':[('state','!=','object_create'), ('state','!=','object_write'), ('state','!=','object_copy')]}">
                            <separator colspan="4" string="Fields Mapping"/>
                            <field name="srcmodel_id" attrs="{'required':[('state','!=','dummy'), ('state','!=','sms'), ('state','!=','code'), ('state','!=','loop'), ('state','!=','trigger'), ('state','!=','object_copy'), ('state','!=','client_action'), ('state','!=','email'), ('state','!=','sms'), ('state','!=','other')]}"/>
                            <field name="copy_object" on_change="change_object(copy_object, state)" select="2" attrs="{'required':[('state','!=','dummy'), ('state','!=','sms'), ('state','!=','code'), ('state','!=','loop'), ('state','!=','trigger'), ('state','!=','object_write'), ('state','!=','object_create'), ('state','!=','client_action'), ('state','!=','email'), ('state','!=','sms'), ('state','!=','other')]}"/>
                            <field name="fields_lines" nolabel="1" colspan="4">
                                <tree string="Field Mappings" editable="top">
                                    <field name="col1" domain="[('model_id','=',parent.srcmodel_id or parent.model_id)]"/>
                                    <field name="type"/>
                                    <field name="value" colspan="4"/>
                                </tree>
                                <form string="Field Mapping">
                                    <field name="col1" domain="[('model_id','=',parent.srcmodel_id or parent.model_id)]"/>
                                    <field name="type"/>
                                    <field name="value" colspan="4"/>
                                </form>
                            </field>
                            <field name="record_id" attrs="{'readonly':[('state','!=','object_create')]}" domain="[('model_id','in',[model_id])]"/>
                             <field name="write_id" attrs="{'readonly':[('state','!=','object_write')]}"/>
                            <label colspan="4" string="If you use a formula type, use a python expression using the variable 'object'." align="0.0"/>
                        </page>
                        <page string="Iteration Actions" attrs="{'invisible':[('state','!=','loop')]}">
                            <separator colspan="4" string="Iteration Action Configuration"/>
                            <field name="expression" attrs="{'required':[('state','=','loop')]}"/>
                            <field name="loop_action" domain="[('state','!=','loop')]" attrs="{'required':[('state','=','loop')]}"/>
                        </page>
                        <page string="Multi Actions" attrs="{'invisible':[('state','!=','other')]}">
                            <separator colspan="4" string="Other Actions Configuration"/>
                            <field name="child_ids" nolabel="1" colspan="4"/>
                            <label colspan="4" string="Only one client action will be executed, last client action will be considered in case of multiple client actions." align="0.0"/>
                        </page>
                    </notebook>
                    <field name="type" readonly="1"/>
                </form>
            </field>
        </record>

        <record id="view_server_action_tree" model="ir.ui.view">
            <field name="name">Server Actions</field>
            <field name="model">ir.actions.server</field>
            <field name="type">tree</field>
            <field name="arch" type="xml">
                <tree string="Server Actions">
                    <field name="name"/>
                    <field name="state"/>
                    <field name="model_id"/>
                    <field name="sequence"/>
                </tree>
            </field>
        </record>

        <record id="view_server_action_search" model="ir.ui.view">
            <field name="name">ir.actions.server.search</field>
            <field name="model">ir.actions.server</field>
            <field name="type">search</field>
            <field name="arch" type="xml">
                <search string="Server Actions">
                    <group col="10" colspan="4">
                        <field name="name"/>
                        <field name="state"/>
                        <field name="model_id"/>
                    </group>
                    <newline/>
                    <group expand="0" string="Group By" colspan="4" col="4">
                       <filter string="Action Type" icon="terp-stock_symbol-selection" domain="[]" context="{'group_by':'state'}"/>
                    </group>
                </search>
            </field>
        </record>

        <record id="action_server_action" model="ir.actions.act_window">
            <field name="name">Server Actions</field>
            <field name="type">ir.actions.act_window</field>
            <field name="res_model">ir.actions.server</field>
            <field name="view_type">form</field>
            <field name="view_mode">tree,form</field>
            <field name="view_id" ref="view_server_action_tree"/>
            <field name="search_view_id" ref="view_server_action_search"/>
            <field name="context">{'key':'server_action'}</field>
        </record>
        <menuitem action="action_server_action" id="menu_server_action" parent="base.next_id_6"/>

        <record id="ir_actions_todo_tree" model="ir.ui.view">
            <field name="model">ir.actions.todo</field>
            <field name="name">Config Wizard Steps</field>
            <field name="type">tree</field>
            <field name="arch" type="xml">
                <tree editable="bottom" string="Config Wizard Steps">
                    <field name="sequence"/>
                    <field name="action_id"/>
                    <field name="state" readonly="1"/>
                    <button name="action_launch" states="open" string="Launch" type="object" icon="gtk-execute" help="Launch Configuration Wizard"/>
                    <button name="action_open" states="cancel,skip,done"
                            string="Todo" type="object" help="Set as Todo"
                            icon="gtk-convert"/>
                </tree>
            </field>
        </record>

        <record id="config_wizard_step_view_form" model="ir.ui.view">
            <field name="model">ir.actions.todo</field>
            <field name="name">Config Wizard Steps</field>
            <field name="type">form</field>
            <field name="arch" type="xml">
                <form editable="bottom" string="Config Wizard Steps">
                    <group colspan="4" col="6">
                        <field name="action_id"/>
                        <field name="restart"/>
                        <field name="sequence"/>
                    </group>
                    <separator string="Groups" colspan="4"/>
                    <field name="groups_id" nolabel="1" colspan="4"/>
                    <group colspan="4" col="4">
                        <field name="state" colspan="2" readonly="1"/>
                        <button name="action_launch" states="open" string="Launch" type="object" icon="gtk-execute" help="Launch Configuration Wizard"/>
                        <button name="action_open" states="cancel,skip,done"
                            string="Set as Todo" type="object"
                            icon="gtk-convert"/>
                    </group>
                </form>
            </field>
        </record>

        <record id="config_wizard_step_view_search" model="ir.ui.view">
            <field name="model">ir.actions.todo</field>
            <field name="name">ir.actions.todo.select</field>
            <field name="type">search</field>
            <field name="arch" type="xml">
                <search string="Search Actions">
                    <filter string="To Do" name="todo" icon="terp-camera_test" domain=" ['|',('state','=','open'),'&amp;',('state','=','skip'),('restart','=','onskip')]" help="Todo State Or (Skip State And Onskip Restart)"/>
                    <separator orientation="vertical"/>
                    <field name="state"/>
                    <field name="restart"/>
                </search>
            </field>
        </record>

        <record id="act_ir_actions_todo_form" model="ir.actions.act_window">
            <field name="name">Configuration Wizards</field>
            <field name="res_model">ir.actions.todo</field>
            <field name="view_id" ref="ir_actions_todo_tree"/>
            <field name="view_type">form</field>
        </record>
        <menuitem id="next_id_11" name="Configuration Wizards" parent="base.menu_config" sequence="1"/>

        <menuitem action="act_ir_actions_todo_form" id="menu_ir_actions_todo_form"
                parent="next_id_11" groups="base.group_extended" sequence="20"/>
    </data>
</openerp><|MERGE_RESOLUTION|>--- conflicted
+++ resolved
@@ -420,58 +420,6 @@
         <menuitem parent="base.next_id_6" name="Filters"
             id="menu_ir_filters" action="actions_ir_filters_view" />
 
-<<<<<<< HEAD
-
-        <record id="act_report_custom_view" model="ir.ui.view">
-            <field name="name">ir.actions.report.custom</field>
-            <field name="model">ir.actions.report.custom</field>
-            <field name="type">form</field>
-            <field name="arch" type="xml">
-                <form string="Report custom">
-                    <field name="name"/>
-                    <field name="type"/>
-                    <field name="report_id"/>
-                    <field name="usage"/>
-                </form>
-            </field>
-        </record>
-        <record id="act_report_custom_view_tree" model="ir.ui.view">
-            <field name="name">ir.actions.report.custom.tree</field>
-            <field name="model">ir.actions.report.custom</field>
-            <field name="type">tree</field>
-            <field name="arch" type="xml">
-                <tree string="Report custom">
-                    <field name="name"/>
-                    <field name="type"/>
-                </tree>
-            </field>
-        </record>
-        <record id="act_report_custom_search_view" model="ir.ui.view">
-            <field name="name">ir.actions.report.custom.search</field>
-            <field name="model">ir.actions.report.custom</field>
-            <field name="type">search</field>
-            <field name="arch" type="xml">
-                <search string="Report custom">
-                    <group colspan="4" col="10">
-                        <field name="name"/>
-                        <field name="type"/>
-                    </group>
-                </search>
-           </field>
-        </record>
-
-        <record id="ir_action_report_custom" model="ir.actions.act_window">
-            <field name="name">Custom Reports</field>
-            <field name="type">ir.actions.act_window</field>
-            <field name="res_model">ir.actions.report.custom</field>
-            <field name="view_type">form</field>
-            <field name="view_id" ref="act_report_custom_view_tree"/>
-            <field name="search_view_id" ref="act_report_custom_search_view"/>
-        </record>
-        <menuitem action="ir_action_report_custom" id="menu_ir_action_report_custom" parent="base.next_id_6"/>
-
-=======
->>>>>>> 48d9c128
         <record id="act_report_xml_view" model="ir.ui.view">
             <field name="name">ir.actions.report.xml</field>
             <field name="model">ir.actions.report.xml</field>
@@ -1054,70 +1002,6 @@
         </record>
         <menuitem action="action_attachment" id="menu_action_attachment" parent="base.next_id_4"/>
 
-        <!-- Report -->
-        <record id="view_report_custom_fields_tree" model="ir.ui.view">
-            <field name="name">ir.report.custom.fields.tree</field>
-            <field name="model">ir.report.custom.fields</field>
-            <field name="type">tree</field>
-            <field name="arch" type="xml">
-                <tree string="Report Fields">
-                    <field name="sequence"/>
-                    <field name="name"/>
-                    <field name="width"/>
-                    <field name="field_child0"/>
-                    <field name="field_child1"/>
-                    <field name="field_child2"/>
-                    <field name="field_child3"/>
-                </tree>
-            </field>
-        </record>
-
-        <record id="view_report_custom_fields_form" model="ir.ui.view">
-            <field name="name">ir.report.custom.fields</field>
-            <field name="model">ir.report.custom.fields</field>
-            <field name="type">form</field>
-            <field name="arch" type="xml">
-                <form string="Report Fields">
-                    <field name="name"/>
-                    <field name="alignment"/>
-                    <field name="width"/>
-                    <field name="sequence"/>
-                    <newline/>
-                    <field name="bgcolor"/>
-                    <field name="fontcolor"/>
-                    <newline/>
-                    <field name="operation"/>
-                    <field name="groupby"/>
-                    <field name="cumulate"/>
-                    <newline/>
-                    <field domain="[('model_id','=',parent['model_id'])]" name="field_child0" on_change="onchange_field_child0(field_child0)"/>
-                    <field domain="[('model_id','=',parent['model_id'])]" name="fc0_operande"/>
-                    <field name="fc0_op"/>
-                    <field name="fc0_condition"/>
-                    <newline/>
-                    <field name="field_child1" on_change="onchange_field_child1(field_child1)"/>
-                    <field name="fc1_operande"/>
-                    <field name="fc1_op"/>
-                    <field name="fc1_condition"/>
-                    <newline/>
-                    <field name="field_child2" on_change="onchange_field_child2(field_child2)"/>
-                    <field name="fc2_operande"/>
-                    <field name="fc2_op"/>
-                    <field name="fc2_condition"/>
-                    <newline/>
-                    <field name="field_child3"/>
-                    <field name="fc3_operande"/>
-                    <field name="fc3_op"/>
-                    <field name="fc3_condition"/>
-
-                </form>
-            </field>
-        </record>
-
-        <!--
-        <menuitem name="Administration/Report/Report Custom" action="action_report_custom"/>
-        -->
-
         <!-- model -->
         <record id="view_model_form" model="ir.ui.view">
             <field name="name">ir.model.form</field>
