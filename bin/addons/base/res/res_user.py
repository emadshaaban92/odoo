# -*- coding: utf-8 -*-
##############################################################################
#
#    OpenERP, Open Source Management Solution
#    Copyright (C) 2004-2009 Tiny SPRL (<http://tiny.be>).
#
#    This program is free software: you can redistribute it and/or modify
#    it under the terms of the GNU Affero General Public License as
#    published by the Free Software Foundation, either version 3 of the
#    License, or (at your option) any later version.
#
#    This program is distributed in the hope that it will be useful,
#    but WITHOUT ANY WARRANTY; without even the implied warranty of
#    MERCHANTABILITY or FITNESS FOR A PARTICULAR PURPOSE.  See the
#    GNU Affero General Public License for more details.
#
#    You should have received a copy of the GNU Affero General Public License
#    along with this program.  If not, see <http://www.gnu.org/licenses/>.
#
##############################################################################

from osv import fields,osv
from osv.orm import except_orm, browse_record
import tools
import pytz
import pooler
from tools.translate import _
from service import security
import netsvc

class groups(osv.osv):
    _name = "res.groups"
    _order = 'name'
    _columns = {
        'name': fields.char('Group Name', size=64, required=True),
        'model_access': fields.one2many('ir.model.access', 'group_id', 'Access Controls'),
        'rule_groups': fields.many2many('ir.rule.group', 'group_rule_group_rel',
            'group_id', 'rule_group_id', 'Rules', domain="[('global', '<>', True)]"),
        'menu_access': fields.many2many('ir.ui.menu', 'ir_ui_menu_group_rel', 'gid', 'menu_id', 'Access Menu'),
        'comment' : fields.text('Comment',size=250),
    }
    _sql_constraints = [
        ('name_uniq', 'unique (name)', 'The name of the group must be unique !')
    ]
<<<<<<< HEAD
=======
    
>>>>>>> 1d527207
    def copy(self, cr, uid, id, default=None, context={}):
        group_name = self.read(cr, uid, [id], ['name'])[0]['name']
        default.update({'name': group_name +' (copy)'})
        return super(groups, self).copy(cr, uid, id, default, context)
<<<<<<< HEAD

=======
    
>>>>>>> 1d527207
    def write(self, cr, uid, ids, vals, context=None):
        if 'name' in vals:
            if vals['name'].startswith('-'):
                raise osv.except_osv(_('Error'),
                        _('The name of the group can not start with "-"'))
        res = super(groups, self).write(cr, uid, ids, vals, context=context)
        # Restart the cache on the company_get method
        self.pool.get('ir.model.access').call_cache_clearing_methods(cr)
        return res

    def create(self, cr, uid, vals, context=None):
        if 'name' in vals:
            if vals['name'].startswith('-'):
                raise osv.except_osv(_('Error'),
                        _('The name of the group can not start with "-"'))
        gid = super(groups, self).create(cr, uid, vals, context=context)
        if context and context.get('noadmin', False):
            pass
        else:
            # assign this new group to user_root
            user_obj = self.pool.get('res.users')
            aid = user_obj.browse(cr, 1, user_obj._get_admin_id(cr))
            if aid:
                aid.write({'groups_id': [(4, gid)]})
        return gid

    def copy(self, cr, uid, id, default={}, context={}, done_list=[], local=False):
        group = self.browse(cr, uid, id, context=context)
        default = default.copy()
        if not 'name' in default:
            default['name'] = group['name']
        default['name'] = default['name'] + _(' (copy)')
        return super(groups, self).copy(cr, uid, id, default, context=context)

groups()

class roles(osv.osv):
    _name = "res.roles"
    _columns = {
        'name': fields.char('Role Name', size=64, required=True),
        'parent_id': fields.many2one('res.roles', 'Parent', select=True),
        'child_id': fields.one2many('res.roles', 'parent_id', 'Children'),
        'users': fields.many2many('res.users', 'res_roles_users_rel', 'rid', 'uid', 'Users'),
    }
    _defaults = {
    }
    def check(self, cr, uid, ids, role_id):
        if role_id in ids:
            return True
        cr.execute('select parent_id from res_roles where id=%s', (role_id,))
        roles = cr.fetchone()[0]
        if roles:
            return self.check(cr, uid, ids, roles)
        return False
roles()

def _lang_get(self, cr, uid, context={}):
    obj = self.pool.get('res.lang')
    ids = obj.search(cr, uid, [])
    res = obj.read(cr, uid, ids, ['code', 'name'], context)
    res = [(r['code'], r['name']) for r in res]
    return res
def _tz_get(self,cr,uid, context={}):
    return [(x, x) for x in pytz.all_timezones]

class users(osv.osv):
    __admin_ids = {}
    _uid_cache = {}
    _name = "res.users"

    WELCOME_MAIL_SUBJECT = u"Welcome to OpenERP"
    WELCOME_MAIL_BODY = u"An OpenERP account has been created for you, "\
        "\"%(name)s\".\n\nYour login is %(login)s, "\
        "you should ask your supervisor or system administrator if you "\
        "haven't been given your password yet.\n\n"\
        "If you aren't %(name)s, this email reached you errorneously, "\
        "please delete it."

    def get_welcome_mail_subject(self, cr, uid, context=None):
        """ Returns the subject of the mail new users receive (when
        created via the res.config.users wizard), default implementation
        is to return config_users.WELCOME_MAIL_SUBJECT
        """
        return self.WELCOME_MAIL_SUBJECT
    def get_welcome_mail_body(self, cr, uid, context=None):
        """ Returns the subject of the mail new users receive (when
        created via the res.config.users wizard), default implementation
        is to return config_users.WELCOME_MAIL_BODY
        """
        return self.WELCOME_MAIL_BODY

    def get_current_company(self, cr, uid):
        res=[]
        cr.execute('select company_id, res_company.name from res_users left join res_company on res_company.id = company_id where res_users.id=%s' %uid)
        res = cr.fetchall()
        return res

    def send_welcome_email(self, cr, uid, id, context=None):
        logger= netsvc.Logger()
        user = self.pool.get('res.users').read(cr, uid, id, context=context)
        if not tools.config.get('smtp_server'):
            logger.notifyChannel('mails', netsvc.LOG_WARNING,
                _('"smtp_server" needs to be set to send mails to users'))
            return False
        if not tools.config.get('email_from'):
            logger.notifyChannel("mails", netsvc.LOG_WARNING,
                _('"email_from" needs to be set to send welcome mails '
                  'to users'))
            return False
        if not user.get('email'):
            return False

        return tools.email_send(email_from=None, email_to=[user['email']],
                                subject=self.get_welcome_mail_subject(
                                    cr, uid, context=context),
                                body=self.get_welcome_mail_body(
                                    cr, uid, context=context) % user)

    _columns = {
        'name': fields.char('Name', size=64, required=True, select=True,
                            help="The new user's real name, used for searching"
                                 " and most listings"),
        'login': fields.char('Login', size=64, required=True,
                             help="Used to log into the system"),
        'password': fields.char('Password', size=64, invisible=True, help="Keep empty if you don't want the user to be able to connect on the system."),
        'email': fields.char('E-mail', size=64,
            help='If an email is provided, the user will be sent a message '
                 'welcoming him.\n\nWarning: if "email_from" and "smtp_server"'
                 " aren't configured, it won't be possible to email new "
                 "users."),
        'signature': fields.text('Signature', size=64),
        'address_id': fields.many2one('res.partner.address', 'Address'),
        'active': fields.boolean('Active'),
        'action_id': fields.many2one('ir.actions.actions', 'Home Action'),
        'menu_id': fields.many2one('ir.actions.actions', 'Menu Action'),
        'groups_id': fields.many2many('res.groups', 'res_groups_users_rel', 'uid', 'gid', 'Groups'),
        'roles_id': fields.many2many('res.roles', 'res_roles_users_rel', 'uid', 'rid', 'Roles'),
        'rules_id': fields.many2many('ir.rule.group', 'user_rule_group_rel', 'user_id', 'rule_group_id', 'Rules'),
        'company_id': fields.many2one('res.company', 'Company', required=True,
            help="The company this user is currently working for."),
        'company_ids':fields.many2many('res.company','res_company_users_rel','user_id','cid','Accepted Companies'),
        'context_lang': fields.selection(_lang_get, 'Language', required=True,
            help="Sets the language for the user's user interface, when UI "
                 "translations are available"),
        'context_tz': fields.selection(_tz_get,  'Timezone', size=64,
            help="The user's timezone, used to perform timezone conversions "
                 "between the server and the client."),
    }
    def read(self,cr, uid, ids, fields=None, context=None, load='_classic_read'):
        def override_password(o):
            if 'password' in o and ( 'id' not in o or o['id'] != uid ):
                o['password'] = '********'
            return o

        result = super(users, self).read(cr, uid, ids, fields, context, load)
        canwrite = self.pool.get('ir.model.access').check(cr, uid, 'res.users', 'write', raise_exception=False)
        if not canwrite:
            if isinstance(ids, (int, float)):
                result = override_password(result)
            else:
                result = map(override_password, result)
        return result

    _sql_constraints = [
        ('login_key', 'UNIQUE (login)',  _('You can not have two users with the same login !'))
    ]

    def _get_admin_id(self, cr):
        if self.__admin_ids.get(cr.dbname) is None:
            ir_model_data_obj = self.pool.get('ir.model.data')
            mdid = ir_model_data_obj._get_id(cr, 1, 'base', 'user_root')
            self.__admin_ids[cr.dbname] = ir_model_data_obj.read(cr, 1, [mdid], ['res_id'])[0]['res_id']
        return self.__admin_ids[cr.dbname]

    def _get_action(self,cr, uid, context={}):
        ids = self.pool.get('ir.ui.menu').search(cr, uid, [('usage','=','menu')])
        return ids and ids[0] or False

    def _get_company(self,cr, uid, context={}, uid2=False):
        if not uid2:
            uid2 = uid
        user = self.pool.get('res.users').browse(cr, uid, uid2, context)
        return user.company_id.id

    def _get_menu(self,cr, uid, context={}):
        ids = self.pool.get('ir.actions.act_window').search(cr, uid, [('usage','=','menu')])
        return ids and ids[0] or False

    def _get_group(self,cr, uid, context={}):
        ids = self.pool.get('res.groups').search(cr, uid, [('name','=','Employee')])
        return ids or False

    _defaults = {
        'password' : lambda *a : '',
        'context_lang': lambda *args: 'en_US',
        'active' : lambda *a: True,
        'menu_id': _get_menu,
        'action_id': _get_menu,
        'company_id': _get_company,
        'groups_id': _get_group,
        'address_id': False,
    }
    def company_get(self, cr, uid, uid2, context={}):
        return self._get_company(cr, uid, context=context, uid2=uid2)
    company_get = tools.cache()(company_get)

    def write(self, cr, uid, ids, values, *args, **argv):
        if (ids == [uid]):
            ok = True
            for k in values.keys():
                if k not in ('password','signature','action_id', 'context_lang', 'context_tz','company_id'):
                    ok=False
            if ok:
                uid = 1
        res = super(users, self).write(cr, uid, ids, values, *args, **argv)
        self.company_get.clear_cache(cr.dbname)
        # Restart the cache on the company_get method
        self.pool.get('ir.model.access').call_cache_clearing_methods(cr)
        return res

    def unlink(self, cr, uid, ids, context=None):
        if 1 in ids:
            raise osv.except_osv(_('Can not remove root user!'), _('You can not remove the admin user as it is used internally for resources created by OpenERP (updates, module installation, ...)'))
        return super(users, self).unlink(cr, uid, ids, context=context)

    def name_search(self, cr, user, name='', args=None, operator='ilike', context=None, limit=100):
        if not args:
            args=[]
        if not context:
            context={}
        ids = []
        if name:
            ids = self.search(cr, user, [('login','=',name)]+ args, limit=limit)
        if not ids:
            ids = self.search(cr, user, [('name',operator,name)]+ args, limit=limit)
        return self.name_get(cr, user, ids)

    def copy(self, cr, uid, id, default=None, context={}):
        login = self.read(cr, uid, [id], ['login'])[0]['login']
        default.update({'login': login+' (copy)'})
        return super(users, self).copy(cr, uid, id, default, context)

    def context_get(self, cr, uid, context=None):
        user = self.browse(cr, uid, uid, context)
        result = {}
        for k in self._columns.keys():
            if k.startswith('context_'):
                res = getattr(user,k) or False
                if isinstance(res, browse_record):
                    res = res.id
                result[k[8:]] = res or False
        return result

    def action_get(self, cr, uid, context={}):
        dataobj = self.pool.get('ir.model.data')
        data_id = dataobj._get_id(cr, 1, 'base', 'action_res_users_my')
        return dataobj.browse(cr, uid, data_id, context).res_id


    def login(self, db, login, password):
        if not password:
            return False
        cr = pooler.get_db(db).cursor()
        cr.execute('select id from res_users where login=%s and password=%s and active', (tools.ustr(login), tools.ustr(password)))
        res = cr.fetchone()
        cr.close()
        if res:
            return res[0]
        else:
            return False

    def check_super(self, passwd):
        if passwd == tools.config['admin_passwd']:
            return True
        else:
            raise security.ExceptionNoTb('AccessDenied')

    def check(self, db, uid, passwd):
        if not passwd:
            return False
        cached_pass = self._uid_cache.get(db, {}).get(uid)
        if (cached_pass is not None) and cached_pass == passwd:
            return True
        cr = pooler.get_db(db).cursor()
        cr.execute('select count(1) from res_users where id=%s and password=%s and active=%s', (int(uid), passwd, True))
        res = cr.fetchone()[0]
        cr.close()
        if not bool(res):
            raise security.ExceptionNoTb('AccessDenied')
        if res:
            if self._uid_cache.has_key(db):
                ulist = self._uid_cache[db]
                ulist[uid] = passwd
            else:
                self._uid_cache[db] = {uid:passwd}
        return bool(res)

    def access(self, db, uid, passwd, sec_level, ids):
        if not passwd:
            return False
        cr = pooler.get_db(db).cursor()
        cr.execute('select id from res_users where id=%s and password=%s', (uid, passwd))
        res = cr.fetchone()
        cr.close()
        if not res:
            raise security.ExceptionNoTb('Bad username or password')
        return res[0]

users()

class config_users(osv.osv_memory):
    _name = 'res.config.users'
    _inherit = ['res.users', 'res.config']

    def _generate_signature(self, cr, name, email, context=None):
        return _('--\n%(name)s %(email)s\n') % {
            'name': name or '',
            'email': email and ' <'+email+'>' or '',
            }

    def create_user(self, cr, uid, new_id, context=None):
        """ create a new res.user instance from the data stored
        in the current res.config.users.

        If an email address was filled in for the user, sends a mail
        composed of the return values of ``get_welcome_mail_subject``
        and ``get_welcome_mail_body`` (which should be unicode values),
        with the user's data %-formatted into the mail body
        """
        base_data = self.read(cr, uid, new_id, context=context)
        partner_id = self.pool.get('res.partner').main_partner(cr, uid)
        address = self.pool.get('res.partner.address').create(
            cr, uid, {'name': base_data['name'],
                      'email': base_data['email'],
                      'partner_id': partner_id,},
            context)
        user_data = dict(
            base_data,
            signature=self._generate_signature(
                cr, base_data['name'], base_data['email'], context=context),
            address_id=address,
            )
        new_user = self.pool.get('res.users').create(
            cr, uid, user_data, context)
        self.send_welcome_email(cr, uid, new_user, context=context)
    def execute(self, cr, uid, ids, context=None):
        'Do nothing on execution, just launch the next action/todo'
        pass
    def action_add(self, cr, uid, ids, context=None):
        'Create a user, and re-display the view'
        self.create_user(cr, uid, ids[0], context=context)
        return {
            'view_type': 'form',
            "view_mode": 'form',
            'res_model': 'res.config.users',
            'view_id':self.pool.get('ir.ui.view')\
                .search(cr,uid,[('name','=','res.config.users.confirm.form')]),
            'type': 'ir.actions.act_window',
            'target':'new',
            }
config_users()

class groups2(osv.osv): ##FIXME: Is there a reason to inherit this object ?
    _inherit = 'res.groups'
    _columns = {
        'users': fields.many2many('res.users', 'res_groups_users_rel', 'gid', 'uid', 'Users'),
    }
groups2()

class res_config_view(osv.osv_memory):
    _name = 'res.config.view'
    _inherit = 'res.config'
    _columns = {
        'name':fields.char('Name', size=64),
        'view': fields.selection([('simple','Simplified'),
                                  ('extended','Extended')],
                                 'Interface', required=True ),
    }
    _defaults={
        'view':lambda *args: 'simple',
    }

    def execute(self, cr, uid, ids, context=None):
        res=self.read(cr,uid,ids)[0]
        users_obj = self.pool.get('res.users')
        group_obj=self.pool.get('res.groups')
        if 'view' in res and res['view'] and res['view']=='extended':
            group_ids=group_obj.search(cr,uid,[('name','ilike','Extended')])
            if group_ids and len(group_ids):
                users_obj.write(cr, uid, [uid],{
                                'groups_id':[(4,group_ids[0])]
                            }, context=context)
res_config_view()

# vim:expandtab:smartindent:tabstop=4:softtabstop=4:shiftwidth=4:
<|MERGE_RESOLUTION|>--- conflicted
+++ resolved
@@ -42,19 +42,12 @@
     _sql_constraints = [
         ('name_uniq', 'unique (name)', 'The name of the group must be unique !')
     ]
-<<<<<<< HEAD
-=======
-    
->>>>>>> 1d527207
+
     def copy(self, cr, uid, id, default=None, context={}):
         group_name = self.read(cr, uid, [id], ['name'])[0]['name']
         default.update({'name': group_name +' (copy)'})
         return super(groups, self).copy(cr, uid, id, default, context)
-<<<<<<< HEAD
-
-=======
     
->>>>>>> 1d527207
     def write(self, cr, uid, ids, vals, context=None):
         if 'name' in vals:
             if vals['name'].startswith('-'):
