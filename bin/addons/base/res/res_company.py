# -*- coding: utf-8 -*-
##############################################################################
#    
#    OpenERP, Open Source Management Solution
#    Copyright (C) 2004-2009 Tiny SPRL (<http://tiny.be>).
#
#    This program is free software: you can redistribute it and/or modify
#    it under the terms of the GNU Affero General Public License as
#    published by the Free Software Foundation, either version 3 of the
#    License, or (at your option) any later version.
#
#    This program is distributed in the hope that it will be useful,
#    but WITHOUT ANY WARRANTY; without even the implied warranty of
#    MERCHANTABILITY or FITNESS FOR A PARTICULAR PURPOSE.  See the
#    GNU Affero General Public License for more details.
#
#    You should have received a copy of the GNU Affero General Public License
#    along with this program.  If not, see <http://www.gnu.org/licenses/>.     
#
##############################################################################

from osv import osv
from osv import fields
import os
import tools
from tools.translate import _


class multi_company_default(osv.osv):
    """
    Manage multi company default value
    """
    _name = 'multi_company.default'
    _description = 'Default multi company'
    _order = 'company_id,sequence,id'

    _columns = {
        'sequence': fields.integer('Sequence'),
        'name': fields.char('Name', size=256, required=True, help='Name it to easily find a record'),
        'company_id': fields.many2one('res.company', 'Main Company', required=True,
            help='Company where the user is connected'),
        'company_dest_id': fields.many2one('res.company', 'Default Company', required=True,
            help='Company to store the current record'),
        'object_id': fields.many2one('ir.model', 'Object', required=True,
            help='Object affect by this rules'),
        'expression': fields.char('Expression', size=32, required=True,
            help='Expression, must be True to match'),
        'field_id': fields.many2one('ir.model.fields', 'Field', help='Select field property'),
    }

    _defaults = {
        'expression': lambda *a: 'True',
        'sequence': lambda *a: 100,
    }

    def copy(self, cr, uid, id, default=None, context=None):
        """
        Add (copy) in the name when duplicate record
        """
        if not context:
            context = {}
        if not default:
            default = {}
        company = self.browse(cr, uid, id, context=context)
        default = default.copy()
        default['name'] = company.name + _(' (copy)')
        return super(multi_company_default, self).copy(cr, uid, id, default, context=context)

multi_company_default()


class res_company(osv.osv):
    _name = "res.company"
    _description = 'Companies'
    _columns = {
        'name': fields.char('Company Name', size=64, required=True),
        'parent_id': fields.many2one('res.company', 'Parent Company', select=True),
        'child_ids': fields.one2many('res.company', 'parent_id', 'Child Companies'),
        'partner_id': fields.many2one('res.partner', 'Partner', required=True),
        'rml_header1': fields.char('Report Header', size=200),
        'rml_footer1': fields.char('Report Footer 1', size=200),
        'rml_footer2': fields.char('Report Footer 2', size=200),
        'rml_header' : fields.text('RML Header'),
        'rml_header2' : fields.text('RML Internal Header'),
        'logo' : fields.binary('Logo'),
        'currency_id': fields.many2one('res.currency', 'Currency', required=True),
        'currency_ids': fields.one2many('res.currency', 'company_id', 'Currency'),
        'user_ids': fields.many2many('res.users', 'res_company_users_rel', 'cid', 'user_id', 'Accepted Users')
    }


    def _company_default_get(self, cr, uid, object=False, field=False, context=None):
        """
        Check if the object for this company have a default value
        """
        if not context:
            context = {}
        user_company_id = self.pool.get('res.users').browse(cr, uid, uid).company_id.id
        proxy = self.pool.get('multi_company.default')
<<<<<<< HEAD
        ids = proxy.search(cr, uid, [('object_id.model', '=', object), ('company_id','=',user_company_id)])
=======
        args = [
            ('object_id.model', '=', object),
        ]
        if field:
            args.append(('field_id.name','=',field))
        else:
            args.append(('field_id','=',False))
        ids = proxy.search(cr, uid, args)
>>>>>>> 18f41e53
        for rule in proxy.browse(cr, uid, ids, context):
            user = self.pool.get('res.users').browse(cr, uid, uid)
            if eval(rule.expression, {'context': context, 'user': user}):
                return rule.company_dest_id.id
        return user_company_id

    def _get_child_ids(self, cr, uid, uid2, context={}):
        company = self.pool.get('res.users').company_get(cr, uid, uid2)
        ids = self._get_company_children(cr, uid, company)
        return ids

    def _get_company_children(self, cr, uid=None, company=None):
        if not company:
            return []
        ids =  self.search(cr, uid, [('parent_id','child_of',[company])])
        return ids
    _get_company_children = tools.cache()(_get_company_children)

    def _get_partner_hierarchy(self, cr, uid, company_id, context={}):
        if company_id:
            parent_id = self.browse(cr, uid, company_id)['parent_id']
            if parent_id:
                return self._get_partner_hierarchy(cr, uid, parent_id.id, context)
            else:
                return self._get_partner_descendance(cr, uid, company_id, [], context)
        return []

    def _get_partner_descendance(self, cr, uid, company_id, descendance, context={}):
        descendance.append(self.browse(cr, uid, company_id).partner_id.id)
        for child_id in self._get_company_children(cr, uid, company_id):
            if child_id != company_id:
                descendance = self._get_partner_descendance(cr, uid, child_id, descendance)
        return descendance

    #
    # This function restart the cache on the _get_company_children method
    #
    def cache_restart(self, cr):
        self._get_company_children.clear_cache(cr.dbname)

    def create(self, cr, *args, **argv):
        self.cache_restart(cr)
        return super(res_company, self).create(cr, *args, **argv)

    def write(self, cr, *args, **argv):
        self.cache_restart(cr)
        # Restart the cache on the company_get method
        self.pool.get('ir.rule').domain_get.clear_cache(cr.dbname)
        return super(res_company, self).write(cr, *args, **argv)

    def _get_euro(self, cr, uid, context={}):
        try:
            return self.pool.get('res.currency').search(cr, uid, [])[0]
        except:
            return False

    def _check_recursion(self, cr, uid, ids):
        level = 100
        while len(ids):
            cr.execute('select distinct parent_id from res_company where id in ('+','.join(map(str, ids))+')')
            ids = filter(None, map(lambda x:x[0], cr.fetchall()))
            if not level:
                return False
            level -= 1
        return True

    def _get_header2(self,cr,uid,ids):
        return """
        <header>
        <pageTemplate>
        <frame id="first" x1="1.3cm" y1="1.5cm" width="18.4cm" height="26.5cm"/>
        <pageGraphics>
        <fill color="black"/>
        <stroke color="black"/>
        <setFont name="DejaVu Sans" size="8"/>
        <drawString x="1.3cm" y="28.3cm"> [[ formatLang(time.strftime("%Y-%m-%d"), date=True) ]]  [[ time.strftime("%H:%M") ]]</drawString>
        <setFont name="DejaVu Sans Bold" size="10"/>
        <drawString x="9.8cm" y="28.3cm">[[ company.partner_id.name ]]</drawString>
        <setFont name="DejaVu Sans" size="8"/>
        <drawRightString x="19.7cm" y="28.3cm"><pageNumber/> /  </drawRightString>
        <drawString x="19.8cm" y="28.3cm"><pageCount/></drawString>
        <stroke color="#000000"/>
        <lines>1.3cm 28.1cm 20cm 28.1cm</lines>
        </pageGraphics>
        </pageTemplate>
</header>"""
    def _get_header(self,cr,uid,ids):
        try :
            return tools.file_open(os.path.join('base', 'report', 'corporate_rml_header.rml')).read()
        except:
            return """
    <header>
    <pageTemplate>
        <frame id="first" x1="1.3cm" y1="2.5cm" height="23.0cm" width="19cm"/>
        <pageGraphics>
            <!-- You Logo - Change X,Y,Width and Height -->
        <image x="1.3cm" y="27.6cm" height="40.0" >[[company.logo]]</image>
            <setFont name="DejaVu Sans" size="8"/>
            <fill color="black"/>
            <stroke color="black"/>
            <lines>1.3cm 27.7cm 20cm 27.7cm</lines>

            <drawRightString x="20cm" y="27.8cm">[[ company.rml_header1 ]]</drawRightString>


            <drawString x="1.3cm" y="27.2cm">[[ company.partner_id.name ]]</drawString>
            <drawString x="1.3cm" y="26.8cm">[[ company.partner_id.address and company.partner_id.address[0].street or  '' ]]</drawString>
            <drawString x="1.3cm" y="26.4cm">[[ company.partner_id.address and company.partner_id.address[0].zip or '' ]] [[ company.partner_id.address and company.partner_id.address[0].city or '' ]] - [[ company.partner_id.address and company.partner_id.address[0].country_id and company.partner_id.address[0].country_id.name  or '']]</drawString>
            <drawString x="1.3cm" y="26.0cm">Phone:</drawString>
            <drawRightString x="7cm" y="26.0cm">[[ company.partner_id.address and company.partner_id.address[0].phone or '' ]]</drawRightString>
            <drawString x="1.3cm" y="25.6cm">Mail:</drawString>
            <drawRightString x="7cm" y="25.6cm">[[ company.partner_id.address and company.partner_id.address[0].email or '' ]]</drawRightString>
            <lines>1.3cm 25.5cm 7cm 25.5cm</lines>

            <!--page bottom-->

            <lines>1.2cm 2.15cm 19.9cm 2.15cm</lines>

            <drawCentredString x="10.5cm" y="1.7cm">[[ company.rml_footer1 ]]</drawCentredString>
            <drawCentredString x="10.5cm" y="1.25cm">[[ company.rml_footer2 ]]</drawCentredString>
            <drawCentredString x="10.5cm" y="0.8cm">Contact : [[ user.name ]] - Page: <pageNumber/></drawCentredString>
        </pageGraphics>
    </pageTemplate>
</header>"""
    _defaults = {
        'currency_id': _get_euro,
        'rml_header':_get_header,
        'rml_header2': _get_header2
    }

    _constraints = [
        (_check_recursion, 'Error! You can not create recursive companies.', ['parent_id'])
    ]

res_company()

# vim:expandtab:smartindent:tabstop=4:softtabstop=4:shiftwidth=4:
<|MERGE_RESOLUTION|>--- conflicted
+++ resolved
@@ -97,9 +97,6 @@
             context = {}
         user_company_id = self.pool.get('res.users').browse(cr, uid, uid).company_id.id
         proxy = self.pool.get('multi_company.default')
-<<<<<<< HEAD
-        ids = proxy.search(cr, uid, [('object_id.model', '=', object), ('company_id','=',user_company_id)])
-=======
         args = [
             ('object_id.model', '=', object),
         ]
@@ -108,7 +105,6 @@
         else:
             args.append(('field_id','=',False))
         ids = proxy.search(cr, uid, args)
->>>>>>> 18f41e53
         for rule in proxy.browse(cr, uid, ids, context):
             user = self.pool.get('res.users').browse(cr, uid, uid)
             if eval(rule.expression, {'context': context, 'user': user}):
