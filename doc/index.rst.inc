--- conflicted
+++ resolved
@@ -29,9 +29,5 @@
    :maxdepth: 1
 
    revisions/user_img_specs
-<<<<<<< HEAD
    revisions/need_action_specs
-   revisions/font_style
-=======
-   revisions/need_action_specs
->>>>>>> 7db99c21
+   revisions/font_style