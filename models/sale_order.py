--- conflicted
+++ resolved
@@ -230,15 +230,12 @@
         self.ensure_one()
         template = self.env.ref('sale_coupon.mail_template_sale_coupon', raise_if_not_found=False)
         if template:
-<<<<<<< HEAD
-            coupon.message_post_with_template(template.id, composition_mode='comment', notif_layout='mail.mail_notification_light')
-        return coupon
-=======
             for coupon in self.generated_coupon_ids:
                 self.message_post_with_template(
-                    template.id, composition_mode='comment', model='sale.coupon', res_id=coupon.id
+                    template.id, composition_mode='comment',
+                    model='sale.coupon', res_id=coupon.id,
+                    notif_layout='mail.mail_notification_light',
                 )
->>>>>>> 3fc388c6
 
     def _get_applicable_programs(self):
         """
