# -*- coding: utf-8 -*-
# Part of Odoo. See LICENSE file for full copyright and licensing details.


"""
    Object Relational Mapping module:
     * Hierarchical structure
     * Constraints consistency and validation
     * Object metadata depends on its status
     * Optimised processing by complex query (multiple actions at once)
     * Default field values
     * Permissions optimisation
     * Persistant object: DB postgresql
     * Data conversion
     * Multi-level caching system
     * Two different inheritance mechanisms
     * Rich set of field types:
          - classical (varchar, integer, boolean, ...)
          - relational (one2many, many2one, many2many)
          - functional

"""

import datetime

import collections
import dateutil
import functools
import itertools
import logging
import operator
import pytz
import re
from collections import defaultdict, MutableMapping, OrderedDict
from contextlib import closing
from inspect import getmembers, currentframe
from operator import attrgetter, itemgetter

import babel.dates
import dateutil.relativedelta
import psycopg2
from lxml import etree
from lxml.builder import E

import odoo
from . import SUPERUSER_ID
from . import api
from . import tools
from .exceptions import AccessError, MissingError, ValidationError, UserError
from .osv.query import Query
from .tools import frozendict, lazy_classproperty, lazy_property, ormcache, \
                   Collector, LastOrderedSet, OrderedSet, pycompat
from .tools.config import config
from .tools.func import frame_codeinfo
from .tools.misc import CountingStream, DEFAULT_SERVER_DATETIME_FORMAT, DEFAULT_SERVER_DATE_FORMAT
from .tools.safe_eval import safe_eval
from .tools.translate import _

_logger = logging.getLogger(__name__)
_schema = logging.getLogger(__name__ + '.schema')
_unlink = logging.getLogger(__name__ + '.unlink')

regex_order = re.compile('^(\s*([a-z0-9:_]+|"[a-z0-9:_]+")(\s+(desc|asc))?\s*(,|$))+(?<!,)$', re.I)
regex_object_name = re.compile(r'^[a-z0-9_.]+$')
regex_pg_name = re.compile(r'^[a-z_][a-z0-9_$]*$', re.I)
onchange_v7 = re.compile(r"^(\w+)\((.*)\)$")

AUTOINIT_RECALCULATE_STORED_FIELDS = 1000

def check_object_name(name):
    """ Check if the given name is a valid model name.

        The _name attribute in osv and osv_memory object is subject to
        some restrictions. This function returns True or False whether
        the given name is allowed or not.

        TODO: this is an approximation. The goal in this approximation
        is to disallow uppercase characters (in some places, we quote
        table/column names and in other not, which leads to this kind
        of errors:

            psycopg2.ProgrammingError: relation "xxx" does not exist).

        The same restriction should apply to both osv and osv_memory
        objects for consistency.

    """
    if regex_object_name.match(name) is None:
        return False
    return True

def raise_on_invalid_object_name(name):
    if not check_object_name(name):
        msg = "The _name attribute %s is not valid." % name
        raise ValueError(msg)

def check_pg_name(name):
    """ Check whether the given name is a valid PostgreSQL identifier name. """
    if not regex_pg_name.match(name):
        raise ValidationError("Invalid characters in table name %r" % name)
    if len(name) > 63:
        raise ValidationError("Table name %r is too long" % name)

# match private methods, to prevent their remote invocation
regex_private = re.compile(r'^(_.*|init)$')

def check_method_name(name):
    """ Raise an ``AccessError`` if ``name`` is a private method name. """
    if regex_private.match(name):
        raise AccessError(_('Private methods (such as %s) cannot be called remotely.') % (name,))

def same_name(f, g):
    """ Test whether functions ``f`` and ``g`` are identical or have the same name """
    return f == g or getattr(f, '__name__', 0) == getattr(g, '__name__', 1)

def fix_import_export_id_paths(fieldname):
    """
    Fixes the id fields in import and exports, and splits field paths
    on '/'.

    :param str fieldname: name of the field to import/export
    :return: split field name
    :rtype: list of str
    """
    fixed_db_id = re.sub(r'([^/])\.id', r'\1/.id', fieldname)
    fixed_external_id = re.sub(r'([^/]):id', r'\1/id', fixed_db_id)
    return fixed_external_id.split('/')


class MetaModel(api.Meta):
    """ The metaclass of all model classes.
        Its main purpose is to register the models per module.
    """

    module_to_models = defaultdict(list)

    def __init__(self, name, bases, attrs):
        if not self._register:
            self._register = True
            super(MetaModel, self).__init__(name, bases, attrs)
            return

        if not hasattr(self, '_module'):
            self._module = self._get_addon_name(self.__module__)

        # Remember which models to instanciate for this module.
        if not self._custom:
            self.module_to_models[self._module].append(self)

        # check for new-api conversion error: leave comma after field definition
        for key, val in pycompat.items(attrs):
            if type(val) is tuple and len(val) == 1 and isinstance(val[0], Field):
                _logger.error("Trailing comma after field definition: %s.%s", self, key)
            if isinstance(val, Field):
                val.args = dict(val.args, _module=self._module)

    def _get_addon_name(self, full_name):
        # The (OpenERP) module name can be in the ``odoo.addons`` namespace
        # or not. For instance, module ``sale`` can be imported as
        # ``odoo.addons.sale`` (the right way) or ``sale`` (for backward
        # compatibility).
        module_parts = full_name.split('.')
        if len(module_parts) > 2 and module_parts[:2] == ['odoo', 'addons']:
            addon_name = full_name.split('.')[2]
        else:
            addon_name = full_name.split('.')[0]
        return addon_name


class NewId(object):
    """ Pseudo-ids for new records. """
    def __bool__(self):
        return False
    __nonzero__ = __bool__

IdType = pycompat.integer_types + (str, unicode, NewId)


# maximum number of prefetched records
PREFETCH_MAX = 1000

# special columns automatically created by the ORM
LOG_ACCESS_COLUMNS = ['create_uid', 'create_date', 'write_uid', 'write_date']
MAGIC_COLUMNS = ['id'] + LOG_ACCESS_COLUMNS


class BaseModel(MetaModel('DummyModel', (object,), {'_register': False})):
    """ Base class for Odoo models.

    Odoo models are created by inheriting:

    *   :class:`Model` for regular database-persisted models

    *   :class:`TransientModel` for temporary data, stored in the database but
        automatically vacuumed every so often

    *   :class:`AbstractModel` for abstract super classes meant to be shared by
        multiple inheriting models

    The system automatically instantiates every model once per database. Those
    instances represent the available models on each database, and depend on
    which modules are installed on that database. The actual class of each
    instance is built from the Python classes that create and inherit from the
    corresponding model.

    Every model instance is a "recordset", i.e., an ordered collection of
    records of the model. Recordsets are returned by methods like
    :meth:`~.browse`, :meth:`~.search`, or field accesses. Records have no
    explicit representation: a record is represented as a recordset of one
    record.

    To create a class that should not be instantiated, the _register class
    attribute may be set to False.
    """
    _auto = False               # don't create any database backend
    _register = False           # not visible in ORM registry
    _abstract = True            # whether model is abstract
    _transient = False          # whether model is transient

    _name = None                # the model name
    _description = None         # the model's informal name
    _custom = False             # should be True for custom models only

    _inherit = None             # Python-inherited models ('model' or ['model'])
    _inherits = {}              # inherited models {'parent_model': 'm2o_field'}
    _constraints = []           # Python constraints (old API)

    _table = None               # SQL table name used by model
    _sequence = None            # SQL sequence to use for ID field
    _sql_constraints = []       # SQL constraints [(name, sql_def, message)]

    _rec_name = None            # field to use for labeling records
    _order = 'id'               # default order for searching results
    _parent_name = 'parent_id'  # the many2one field used as parent field
    _parent_store = False       # set to True to compute MPTT (parent_left, parent_right)
    _parent_order = False       # order to use for siblings in MPTT
    _date_name = 'date'         # field to use for default calendar view
    _fold_name = 'fold'         # field to determine folded groups in kanban views

    _needaction = False         # whether the model supports "need actions" (see mail)
    _translate = True           # False disables translations export for this model

    _depends = {}               # dependencies of models backed up by sql views
                                # {model_name: field_names, ...}

    # default values for _transient_vacuum()
    _transient_check_count = 0
    _transient_max_count = lazy_classproperty(lambda _: config.get('osv_memory_count_limit'))
    _transient_max_hours = lazy_classproperty(lambda _: config.get('osv_memory_age_limit'))

    CONCURRENCY_CHECK_FIELD = '__last_update'

    @api.model
    def view_init(self, fields_list):
        """ Override this method to do specific things when a form view is
        opened. This method is invoked by :meth:`~default_get`.
        """
        pass

    @api.model_cr_context
    def _reflect(self):
        """ Reflect the model and its fields in the models 'ir.model' and
        'ir.model.fields'. Also create entries in 'ir.model.data' if the key
        'module' is passed to the context.
        """
        self.env['ir.model']._reflect_model(self)
        self.env['ir.model.fields']._reflect_model(self)
        self.env['ir.model.constraint']._reflect_model(self)
        self.invalidate_cache()

    @api.model
    def _add_field(self, name, field):
        """ Add the given ``field`` under the given ``name`` in the class """
        cls = type(self)
        # add field as an attribute and in cls._fields (for reflection)
        if not isinstance(getattr(cls, name, field), Field):
            _logger.warning("In model %r, field %r overriding existing value", cls._name, name)
        setattr(cls, name, field)
        cls._fields[name] = field

        # basic setup of field
        field.setup_base(self, name)

    @api.model
    def _pop_field(self, name):
        """ Remove the field with the given ``name`` from the model.
            This method should only be used for manual fields.
        """
        cls = type(self)
        field = cls._fields.pop(name, None)
        if hasattr(cls, name):
            delattr(cls, name)
        return field

    @api.model
    def _add_magic_fields(self):
        """ Introduce magic fields on the current class

        * id is a "normal" field (with a specific getter)
        * create_uid, create_date, write_uid and write_date have become
          "normal" fields
        * $CONCURRENCY_CHECK_FIELD is a computed field with its computing
          method defined dynamically. Uses ``str(datetime.datetime.utcnow())``
          to get the same structure as the previous
          ``(now() at time zone 'UTC')::timestamp``::

              # select (now() at time zone 'UTC')::timestamp;
                        timezone
              ----------------------------
               2013-06-18 08:30:37.292809

              >>> str(datetime.datetime.utcnow())
              '2013-06-18 08:31:32.821177'
        """
        def add(name, field):
            """ add ``field`` with the given ``name`` if it does not exist yet """
            if name not in self._fields:
                self._add_field(name, field)

        # cyclic import
        from . import fields

        # this field 'id' must override any other column or field
        self._add_field('id', fields.Id(automatic=True))

        add('display_name', fields.Char(string='Display Name', automatic=True,
            compute='_compute_display_name'))

        if self._log_access:
            add('create_uid', fields.Many2one('res.users', string='Created by', automatic=True))
            add('create_date', fields.Datetime(string='Created on', automatic=True))
            add('write_uid', fields.Many2one('res.users', string='Last Updated by', automatic=True))
            add('write_date', fields.Datetime(string='Last Updated on', automatic=True))
            last_modified_name = 'compute_concurrency_field_with_access'
        else:
            last_modified_name = 'compute_concurrency_field'

        # this field must override any other column or field
        self._add_field(self.CONCURRENCY_CHECK_FIELD, fields.Datetime(
            string='Last Modified on', compute=last_modified_name, automatic=True))

    def compute_concurrency_field(self):
        for record in self:
            record[self.CONCURRENCY_CHECK_FIELD] = odoo.fields.Datetime.now()

    @api.depends('create_date', 'write_date')
    def compute_concurrency_field_with_access(self):
        for record in self:
            record[self.CONCURRENCY_CHECK_FIELD] = \
                record.write_date or record.create_date or odoo.fields.Datetime.now()

    #
    # Goal: try to apply inheritance at the instantiation level and
    #       put objects in the pool var
    #
    @classmethod
    def _build_model(cls, pool, cr):
        """ Instantiate a given model in the registry.

        This method creates or extends a "registry" class for the given model.
        This "registry" class carries inferred model metadata, and inherits (in
        the Python sense) from all classes that define the model, and possibly
        other registry classes.

        """

        # In the simplest case, the model's registry class inherits from cls and
        # the other classes that define the model in a flat hierarchy. The
        # registry contains the instance ``model`` (on the left). Its class,
        # ``ModelClass``, carries inferred metadata that is shared between all
        # the model's instances for this registry only.
        #
        #   class A1(Model):                          Model
        #       _name = 'a'                           / | \
        #                                            A3 A2 A1
        #   class A2(Model):                          \ | /
        #       _inherit = 'a'                      ModelClass
        #                                             /   \
        #   class A3(Model):                      model   recordset
        #       _inherit = 'a'
        #
        # When a model is extended by '_inherit', its base classes are modified
        # to include the current class and the other inherited model classes.
        # Note that we actually inherit from other ``ModelClass``, so that
        # extensions to an inherited model are immediately visible in the
        # current model class, like in the following example:
        #
        #   class A1(Model):
        #       _name = 'a'                           Model
        #                                            / / \ \
        #   class B1(Model):                        / A2 A1 \
        #       _name = 'b'                        /   \ /   \
        #                                         B2  ModelA  B1
        #   class B2(Model):                       \    |    /
        #       _name = 'b'                         \   |   /
        #       _inherit = ['a', 'b']                \  |  /
        #                                             ModelB
        #   class A2(Model):
        #       _inherit = 'a'

        # Keep links to non-inherited constraints in cls; this is useful for
        # instance when exporting translations
        cls._local_constraints = cls.__dict__.get('_constraints', [])
        cls._local_sql_constraints = cls.__dict__.get('_sql_constraints', [])

        # determine inherited models
        parents = cls._inherit
        parents = [parents] if isinstance(parents, basestring) else (parents or [])

        # determine the model's name
        name = cls._name or (len(parents) == 1 and parents[0]) or cls.__name__

        # all models except 'base' implicitly inherit from 'base'
        if name != 'base':
            parents = list(parents) + ['base']

        # create or retrieve the model's class
        if name in parents:
            if name not in pool:
                raise TypeError("Model %r does not exist in registry." % name)
            ModelClass = pool[name]
            ModelClass._build_model_check_base(cls)
            check_parent = ModelClass._build_model_check_parent
        else:
            ModelClass = type(name, (BaseModel,), {
                '_name': name,
                '_register': False,
                '_original_module': cls._module,
                '_inherit_children': OrderedSet(),      # names of children models
                '_inherits_children': set(),            # names of children models
                '_fields': OrderedDict(),               # populated in _setup_base()
            })
            check_parent = cls._build_model_check_parent

        # determine all the classes the model should inherit from
        bases = LastOrderedSet([cls])
        for parent in parents:
            if parent not in pool:
                raise TypeError("Model %r inherits from non-existing model %r." % (name, parent))
            parent_class = pool[parent]
            if parent == name:
                for base in parent_class.__bases__:
                    bases.add(base)
            else:
                check_parent(cls, parent_class)
                bases.add(parent_class)
                parent_class._inherit_children.add(name)
        ModelClass.__bases__ = tuple(bases)

        # determine the attributes of the model's class
        ModelClass._build_model_attributes(pool)

        check_pg_name(ModelClass._table)

        # Transience
        if ModelClass._transient:
            assert ModelClass._log_access, \
                "TransientModels must have log_access turned on, " \
                "in order to implement their access rights policy"

        # link the class to the registry, and update the registry
        ModelClass.pool = pool
        pool[name] = ModelClass

        # backward compatibility: instantiate the model, and initialize it
        model = object.__new__(ModelClass)
        model.__init__(pool, cr)

        return ModelClass

    @classmethod
    def _build_model_check_base(model_class, cls):
        """ Check whether ``model_class`` can be extended with ``cls``. """
        if model_class._abstract and not cls._abstract:
            msg = ("%s transforms the abstract model %r into a non-abstract model. "
                   "That class should either inherit from AbstractModel, or set a different '_name'.")
            raise TypeError(msg % (cls, model_class._name))
        if model_class._transient != cls._transient:
            if model_class._transient:
                msg = ("%s transforms the transient model %r into a non-transient model. "
                       "That class should either inherit from TransientModel, or set a different '_name'.")
            else:
                msg = ("%s transforms the model %r into a transient model. "
                       "That class should either inherit from Model, or set a different '_name'.")
            raise TypeError(msg % (cls, model_class._name))

    @classmethod
    def _build_model_check_parent(model_class, cls, parent_class):
        """ Check whether ``model_class`` can inherit from ``parent_class``. """
        if model_class._abstract and not parent_class._abstract:
            msg = ("In %s, the abstract model %r cannot inherit from the non-abstract model %r.")
            raise TypeError(msg % (cls, model_class._name, parent_class._name))

    @classmethod
    def _build_model_attributes(cls, pool):
        """ Initialize base model attributes. """
        cls._description = cls._name
        cls._table = cls._name.replace('.', '_')
        cls._sequence = None
        cls._log_access = cls._auto
        cls._inherits = {}
        cls._depends = {}
        cls._constraints = {}
        cls._sql_constraints = []

        for base in reversed(cls.__bases__):
            if not getattr(base, 'pool', None):
                # the following attributes are not taken from model classes
                cls._description = base._description or cls._description
                cls._table = base._table or cls._table
                cls._sequence = base._sequence or cls._sequence
                cls._log_access = getattr(base, '_log_access', cls._log_access)

            cls._inherits.update(base._inherits)

            for mname, fnames in pycompat.items(base._depends):
                cls._depends[mname] = cls._depends.get(mname, []) + fnames

            for cons in base._constraints:
                # cons may override a constraint with the same function name
                cls._constraints[getattr(cons[0], '__name__', id(cons[0]))] = cons

            cls._sql_constraints += base._sql_constraints

        cls._sequence = cls._sequence or (cls._table + '_id_seq')
        cls._constraints = list(pycompat.values(cls._constraints))

        # update _inherits_children of parent models
        for parent_name in cls._inherits:
            pool[parent_name]._inherits_children.add(cls._name)

        # recompute attributes of _inherit_children models
        for child_name in cls._inherit_children:
            child_class = pool[child_name]
            child_class._build_model_attributes(pool)

    @classmethod
    def _init_constraints_onchanges(cls):
        # store sql constraint error messages
        for (key, _, msg) in cls._sql_constraints:
            cls.pool._sql_error[cls._table + '_' + key] = msg

        # reset properties memoized on cls
        cls._constraint_methods = BaseModel._constraint_methods
        cls._onchange_methods = BaseModel._onchange_methods

    @property
    def _constraint_methods(self):
        """ Return a list of methods implementing Python constraints. """
        def is_constraint(func):
            return callable(func) and hasattr(func, '_constrains')

        cls = type(self)
        methods = []
        for attr, func in getmembers(cls, is_constraint):
            for name in func._constrains:
                field = cls._fields.get(name)
                if not field:
                    _logger.warning("method %s.%s: @constrains parameter %r is not a field name", cls._name, attr, name)
                elif not (field.store or field.inverse or field.inherited):
                    _logger.warning("method %s.%s: @constrains parameter %r is not writeable", cls._name, attr, name)
            methods.append(func)

        # optimization: memoize result on cls, it will not be recomputed
        cls._constraint_methods = methods
        return methods

    @property
    def _onchange_methods(self):
        """ Return a dictionary mapping field names to onchange methods. """
        def is_onchange(func):
            return callable(func) and hasattr(func, '_onchange')

        cls = type(self)
        methods = defaultdict(list)
        for attr, func in getmembers(cls, is_onchange):
            for name in func._onchange:
                if name not in cls._fields:
                    _logger.warning("@onchange%r parameters must be field names", func._onchange)
                methods[name].append(func)

        # optimization: memoize result on cls, it will not be recomputed
        cls._onchange_methods = methods
        return methods

    def __new__(cls):
        # In the past, this method was registering the model class in the server.
        # This job is now done entirely by the metaclass MetaModel.
        return None

    def __init__(self, pool, cr):
        """ Deprecated method to initialize the model. """
        pass

    @api.model
    @ormcache()
    def _is_an_ordinary_table(self):
        return tools.table_kind(self.env.cr, self._table) == 'r'

    def __export_xml_id(self):
        """ Return a valid xml_id for the record ``self``. """
        if not self._is_an_ordinary_table():
            raise Exception(
                "You can not export the column ID of model %s, because the "
                "table %s is not an ordinary table."
                % (self._name, self._table))
        ir_model_data = self.sudo().env['ir.model.data']
        data = ir_model_data.search([('model', '=', self._name), ('res_id', '=', self.id)])
        if data:
            if data[0].module:
                return '%s.%s' % (data[0].module, data[0].name)
            else:
                return data[0].name
        else:
            postfix = 0
            name = '%s_%s' % (self._table, self.id)
            while ir_model_data.search([('module', '=', '__export__'), ('name', '=', name)]):
                postfix += 1
                name = '%s_%s_%s' % (self._table, self.id, postfix)
            ir_model_data.create({
                'model': self._name,
                'res_id': self.id,
                'module': '__export__',
                'name': name,
            })
            return '__export__.' + name

    @api.multi
    def _export_rows(self, fields):
        """ Export fields of the records in ``self``.

            :param fields: list of lists of fields to traverse
            :return: list of lists of corresponding values
        """
        lines = []
        for record in self:
            # main line of record, initially empty
            current = [''] * len(fields)
            lines.append(current)

            # list of primary fields followed by secondary field(s)
            primary_done = []

            # process column by column
            for i, path in enumerate(fields):
                if not path:
                    continue

                name = path[0]
                if name in primary_done:
                    continue

                if name == '.id':
                    current[i] = str(record.id)
                elif name == 'id':
                    current[i] = record.__export_xml_id()
                else:
                    field = record._fields[name]
                    value = record[name]

                    # this part could be simpler, but it has to be done this way
                    # in order to reproduce the former behavior
                    if not isinstance(value, BaseModel):
                        current[i] = field.convert_to_export(value, record)
                    else:
                        primary_done.append(name)

                        # This is a special case, its strange behavior is intended!
                        if field.type == 'many2many' and len(path) > 1 and path[1] == 'id':
                            xml_ids = [r.__export_xml_id() for r in value]
                            current[i] = ','.join(xml_ids) or False
                            continue

                        # recursively export the fields that follow name
                        fields2 = [(p[1:] if p and p[0] == name else []) for p in fields]
                        lines2 = value._export_rows(fields2)
                        if lines2:
                            # merge first line with record's main line
                            for j, val in enumerate(lines2[0]):
                                if val or isinstance(val, bool):
                                    current[j] = val
                            # check value of current field
                            if not current[i] and not isinstance(current[i], bool):
                                # assign xml_ids, and forget about remaining lines
                                xml_ids = [item[1] for item in value.name_get()]
                                current[i] = ','.join(xml_ids)
                            else:
                                # append the other lines at the end
                                lines += lines2[1:]
                        else:
                            current[i] = False

        return lines

    # backward compatibility
    __export_rows = _export_rows

    @api.multi
    def export_data(self, fields_to_export, raw_data=False):
        """ Export fields for selected objects

            :param fields_to_export: list of fields
            :param raw_data: True to return value in native Python type
            :rtype: dictionary with a *datas* matrix

            This method is used when exporting data via client menu
        """
        fields_to_export = [fix_import_export_id_paths(f) for f in fields_to_export]
        if raw_data:
            self = self.with_context(export_raw_data=True)
        return {'datas': self._export_rows(fields_to_export)}

    @api.model
    def load(self, fields, data):
        """
        Attempts to load the data matrix, and returns a list of ids (or
        ``False`` if there was an error and no id could be generated) and a
        list of messages.

        The ids are those of the records created and saved (in database), in
        the same order they were extracted from the file. They can be passed
        directly to :meth:`~read`

        :param fields: list of fields to import, at the same index as the corresponding data
        :type fields: list(str)
        :param data: row-major matrix of data to import
        :type data: list(list(str))
        :returns: {ids: list(int)|False, messages: [Message]}
        """
        # determine values of mode, current_module and noupdate
        mode = self._context.get('mode', 'init')
        current_module = self._context.get('module', '')
        noupdate = self._context.get('noupdate', False)

        # add current module in context for the conversion of xml ids
        self = self.with_context(_import_current_module=current_module)

        cr = self._cr
        cr.execute('SAVEPOINT model_load')

        fields = [fix_import_export_id_paths(f) for f in fields]
        fg = self.fields_get()

        ids = []
        messages = []
        ModelData = self.env['ir.model.data']
        ModelData.clear_caches()
        extracted = self._extract_records(fields, data, log=messages.append)
        converted = self._convert_records(extracted, log=messages.append)
        for id, xid, record, info in converted:
            try:
                cr.execute('SAVEPOINT model_load_save')
            except psycopg2.InternalError as e:
                # broken transaction, exit and hope the source error was
                # already logged
                if not any(message['type'] == 'error' for message in messages):
                    messages.append(dict(info, type='error',message=u"Unknown database error: '%s'" % e))
                break
            try:
                ids.append(ModelData._update(self._name, current_module, record, mode=mode,
                                             xml_id=xid, noupdate=noupdate, res_id=id))
                cr.execute('RELEASE SAVEPOINT model_load_save')
            except psycopg2.Warning as e:
                messages.append(dict(info, type='warning', message=str(e)))
                cr.execute('ROLLBACK TO SAVEPOINT model_load_save')
            except psycopg2.Error as e:
                messages.append(dict(info, type='error', **PGERROR_TO_OE[e.pgcode](self, fg, info, e)))
                # Failed to write, log to messages, rollback savepoint (to
                # avoid broken transaction) and keep going
                cr.execute('ROLLBACK TO SAVEPOINT model_load_save')
            except Exception as e:
                message = (_('Unknown error during import:') + ' %s: %s' % (type(e), unicode(e)))
                moreinfo = _('Resolve other errors first')
                messages.append(dict(info, type='error', message=message, moreinfo=moreinfo))
                # Failed for some reason, perhaps due to invalid data supplied,
                # rollback savepoint and keep going
                cr.execute('ROLLBACK TO SAVEPOINT model_load_save')
        if any(message['type'] == 'error' for message in messages):
            cr.execute('ROLLBACK TO SAVEPOINT model_load')
            ids = False

        if ids and self._context.get('defer_parent_store_computation'):
            self._parent_store_compute()

        return {'ids': ids, 'messages': messages}

    def _add_fake_fields(self, fields):
        from odoo.fields import Char, Integer
        fields[None] = Char('rec_name')
        fields['id'] = Char('External ID')
        fields['.id'] = Integer('Database ID')
        return fields

    @api.model
    def _extract_records(self, fields_, data, log=lambda a: None):
        """ Generates record dicts from the data sequence.

        The result is a generator of dicts mapping field names to raw
        (unconverted, unvalidated) values.

        For relational fields, if sub-fields were provided the value will be
        a list of sub-records

        The following sub-fields may be set on the record (by key):
        * None is the name_get for the record (to use with name_create/name_search)
        * "id" is the External ID for the record
        * ".id" is the Database ID for the record
        """
        fields = dict(self._fields)
        # Fake fields to avoid special cases in extractor
        fields = self._add_fake_fields(fields)
        # m2o fields can't be on multiple lines so exclude them from the
        # is_relational field rows filter, but special-case it later on to
        # be handled with relational fields (as it can have subfields)
        is_relational = lambda field: fields[field].relational
        get_o2m_values = itemgetter_tuple([
            index
            for index, fnames in enumerate(fields_)
            if fields[fnames[0]].type == 'one2many'
        ])
        get_nono2m_values = itemgetter_tuple([
            index
            for index, fnames in enumerate(fields_)
            if fields[fnames[0]].type != 'one2many'
        ])
        # Checks if the provided row has any non-empty one2many fields
        def only_o2m_values(row):
            return any(get_o2m_values(row)) and not any(get_nono2m_values(row))

        index = 0
        while index < len(data):
            row = data[index]

            # copy non-relational fields to record dict
            record = {fnames[0]: value
                      for fnames, value in pycompat.izip(fields_, row)
                      if not is_relational(fnames[0])}

            # Get all following rows which have relational values attached to
            # the current record (no non-relational values)
            record_span = itertools.takewhile(
                only_o2m_values, itertools.islice(data, index + 1, None))
            # stitch record row back on for relational fields
            record_span = list(itertools.chain([row], record_span))
            for relfield in set(fnames[0] for fnames in fields_ if is_relational(fnames[0])):
                comodel = self.env[fields[relfield].comodel_name]

                # get only cells for this sub-field, should be strictly
                # non-empty, field path [None] is for name_get field
                indices, subfields = pycompat.izip(*((index, fnames[1:] or [None])
                                           for index, fnames in enumerate(fields_)
                                           if fnames[0] == relfield))

                # return all rows which have at least one value for the
                # subfields of relfield
                relfield_data = [it for it in pycompat.imap(itemgetter_tuple(indices), record_span) if any(it)]
                record[relfield] = [
                    subrecord
                    for subrecord, _subinfo in comodel._extract_records(subfields, relfield_data, log=log)
                ]

            yield record, {'rows': {
                'from': index,
                'to': index + len(record_span) - 1,
            }}
            index += len(record_span)

    @api.model
    def _convert_records(self, records, log=lambda a: None):
        """ Converts records from the source iterable (recursive dicts of
        strings) into forms which can be written to the database (via
        self.create or (ir.model.data)._update)

        :returns: a list of triplets of (id, xid, record)
        :rtype: list((int|None, str|None, dict))
        """
        field_names = {name: field.string for name, field in pycompat.items(self._fields)}
        if self.env.lang:
            field_names.update(self.env['ir.translation'].get_field_string(self._name))

        convert = self.env['ir.fields.converter'].for_model(self)

        def _log(base, record, field, exception):
            type = 'warning' if isinstance(exception, Warning) else 'error'
            # logs the logical (not human-readable) field name for automated
            # processing of response, but injects human readable in message
            exc_vals = dict(base, record=record, field=field_names[field])
            record = dict(base, type=type, record=record, field=field,
                          message=unicode(exception.args[0]) % exc_vals)
            if len(exception.args) > 1 and exception.args[1]:
                record.update(exception.args[1])
            log(record)

        stream = CountingStream(records)
        for record, extras in stream:
            # xid
            xid = record.get('id', False)
            # dbid
            dbid = False
            if '.id' in record:
                try:
                    dbid = int(record['.id'])
                except ValueError:
                    # in case of overridden id column
                    dbid = record['.id']
                if not self.search([('id', '=', dbid)]):
                    log(dict(extras,
                        type='error',
                        record=stream.index,
                        field='.id',
                        message=_(u"Unknown database identifier '%s'") % dbid))
                    dbid = False

            converted = convert(record, functools.partial(_log, extras, stream.index))

            yield dbid, xid, converted, dict(extras, record=stream.index)

    @api.multi
    def _validate_fields(self, field_names):
        field_names = set(field_names)

        # old-style constraint methods
        trans = self.env['ir.translation']
        errors = []
        for func, msg, names in self._constraints:
            try:
                # validation must be context-independent; call ``func`` without context
                valid = names and not (set(names) & field_names)
                valid = valid or func(self)
                extra_error = None
            except Exception as e:
                _logger.debug('Exception while validating constraint', exc_info=True)
                valid = False
                extra_error = tools.ustr(e)
            if not valid:
                if callable(msg):
                    res_msg = msg(self)
                    if isinstance(res_msg, tuple):
                        template, params = res_msg
                        res_msg = template % params
                else:
                    res_msg = trans._get_source(self._name, 'constraint', self.env.lang, msg)
                if extra_error:
                    res_msg += "\n\n%s\n%s" % (_('Error details:'), extra_error)
                errors.append(res_msg)
        if errors:
            raise ValidationError('\n'.join(errors))

        # new-style constraint methods
        for check in self._constraint_methods:
            if set(check._constrains) & field_names:
                try:
                    check(self)
                except ValidationError as e:
                    raise
                except Exception as e:
                    raise ValidationError("%s\n\n%s" % (_("Error while validating constraint"), tools.ustr(e)))

    @api.model
    def default_get(self, fields_list):
        """ default_get(fields) -> default_values

        Return default values for the fields in ``fields_list``. Default
        values are determined by the context, user defaults, and the model
        itself.

        :param fields_list: a list of field names
        :return: a dictionary mapping each field name to its corresponding
            default value, if it has one.

        """
        # trigger view init hook
        self.view_init(fields_list)

        defaults = {}
        parent_fields = defaultdict(list)

        for name in fields_list:
            # 1. look up context
            key = 'default_' + name
            if key in self._context:
                defaults[name] = self._context[key]
                continue

            # 2. look up ir_values
            #    Note: performance is good, because get_defaults_dict is cached!
            ir_values_dict = self.env['ir.values'].get_defaults_dict(self._name)
            if name in ir_values_dict:
                defaults[name] = ir_values_dict[name]
                continue

            field = self._fields.get(name)

            # 3. look up field.default
            if field and field.default:
                defaults[name] = field.default(self)
                continue

            # 4. delegate to parent model
            if field and field.inherited:
                field = field.related_field
                parent_fields[field.model_name].append(field.name)

        # convert default values to the right format
        defaults = self._convert_to_write(defaults)

        # add default values for inherited fields
        for model, names in pycompat.items(parent_fields):
            defaults.update(self.env[model].default_get(names))

        return defaults

    @api.model
    def fields_get_keys(self):
        return list(self._fields)

    @api.model
    def _rec_name_fallback(self):
        # if self._rec_name is set, it belongs to self._fields
        return self._rec_name or 'id'

    #
    # Override this method if you need a window title that depends on the context
    #
    @api.model
    def view_header_get(self, view_id=None, view_type='form'):
        return False

    @api.model
    def user_has_groups(self, groups):
        """Return true if the user is member of at least one of the groups in
        ``groups``, and is not a member of any of the groups in ``groups``
        preceded by ``!``. Typically used to resolve ``groups`` attribute in
        view and model definitions.

        :param str groups: comma-separated list of fully-qualified group
            external IDs, e.g., ``base.group_user,base.group_system``,
            optionally preceded by ``!``
        :return: True if the current user is a member of one of the given groups
            not preceded by ``!`` and is not member of any of the groups
            preceded by ``!``
        """
        from odoo.http import request
        user = self.env.user

        has_groups = []
        not_has_groups = []
        for group_ext_id in groups.split(','):
            group_ext_id = group_ext_id.strip()
            if group_ext_id[0] == '!':
                not_has_groups.append(group_ext_id[1:])
            else:
                has_groups.append(group_ext_id)

        for group_ext_id in not_has_groups:
            if group_ext_id == 'base.group_no_one':
                # check: the group_no_one is effective in debug mode only
                if user.has_group(group_ext_id) and request and request.debug:
                    return False
            else:
                if user.has_group(group_ext_id):
                    return False

        for group_ext_id in has_groups:
            if group_ext_id == 'base.group_no_one':
                # check: the group_no_one is effective in debug mode only
                if user.has_group(group_ext_id) and request and request.debug:
                    return True
            else:
                if user.has_group(group_ext_id):
                    return True

        return not has_groups

    @api.model
    def _get_default_form_view(self):
        """ Generates a default single-line form view using all fields
        of the current model.

        :returns: a form view as an lxml document
        :rtype: etree._Element
        """
        group = E.group(col="4")
        for fname, field in pycompat.items(self._fields):
            if field.automatic:
                continue
            elif field.type in ('one2many', 'many2many', 'text', 'html'):
                group.append(E.newline())
                group.append(E.field(name=fname, colspan="4"))
                group.append(E.newline())
            else:
                group.append(E.field(name=fname))
        group.append(E.separator())
        return E.form(E.sheet(group, string=self._description))

    @api.model
    def _get_default_search_view(self):
        """ Generates a single-field search view, based on _rec_name.

        :returns: a tree view as an lxml document
        :rtype: etree._Element
        """
        element = E.field(name=self._rec_name_fallback())
        return E.search(element, string=self._description)

    @api.model
    def _get_default_tree_view(self):
        """ Generates a single-field tree view, based on _rec_name.

        :returns: a tree view as an lxml document
        :rtype: etree._Element
        """
        element = E.field(name=self._rec_name_fallback())
        return E.tree(element, string=self._description)

    @api.model
    def _get_default_pivot_view(self):
        """ Generates an empty pivot view.

        :returns: a pivot view as an lxml document
        :rtype: etree._Element
        """
        return E.pivot(string=self._description)

    @api.model
    def _get_default_kanban_view(self):
        """ Generates a single-field kanban view, based on _rec_name.

        :returns: a kanban view as an lxml document
        :rtype: etree._Element
        """

        field = E.field(name=self._rec_name_fallback())
        content_div = E.div(field, {'class': "o_kanban_card_content"})
        card_div = E.div(content_div, {'t-attf-class': "oe_kanban_card oe_kanban_global_click"})
        kanban_box = E.t(card_div, {'t-name': "kanban-box"})
        templates = E.templates(kanban_box)
        return E.kanban(templates, string=self._description)

    @api.model
    def _get_default_graph_view(self):
        """ Generates a single-field graph view, based on _rec_name.

        :returns: a graph view as an lxml document
        :rtype: etree._Element
        """
        element = E.field(name=self._rec_name_fallback())
        return E.graph(element, string=self._description)

    @api.model
    def _get_default_calendar_view(self):
        """ Generates a default calendar view by trying to infer
        calendar fields from a number of pre-set attribute names

        :returns: a calendar view
        :rtype: etree._Element
        """
        def set_first_of(seq, in_, to):
            """Sets the first value of ``seq`` also found in ``in_`` to
            the ``to`` attribute of the ``view`` being closed over.

            Returns whether it's found a suitable value (and set it on
            the attribute) or not
            """
            for item in seq:
                if item in in_:
                    view.set(to, item)
                    return True
            return False

        view = E.calendar(string=self._description)
        view.append(E.field(name=self._rec_name_fallback()))

        if self._date_name not in self._fields:
            date_found = False
            for dt in ['date', 'date_start', 'x_date', 'x_date_start']:
                if dt in self._fields:
                    self._date_name = dt
                    break
            else:
                raise UserError(_("Insufficient fields for Calendar View!"))
        view.set('date_start', self._date_name)

        set_first_of(["user_id", "partner_id", "x_user_id", "x_partner_id"],
                     self._fields, 'color')

        if not set_first_of(["date_stop", "date_end", "x_date_stop", "x_date_end"],
                            self._fields, 'date_stop'):
            if not set_first_of(["date_delay", "planned_hours", "x_date_delay", "x_planned_hours"],
                                self._fields, 'date_delay'):
                raise UserError(_("Insufficient fields to generate a Calendar View for %s, missing a date_stop or a date_delay") % self._name)

        return view

    @api.model
    def load_views(self, views, options=None):
        """ Returns the fields_views of given views, along with the fields of
            the current model, and optionally its filters for the given action.

        :param views: list of [view_id, view_type]
        :param options['toolbar']: True to include contextual actions when loading fields_views
        :param options['load_filters']: True to return the model's filters
        :param options['action_id']: id of the action to get the filters
        :return: dictionary with fields_views, fields and optionally filters
        """
        options = options or {}
        result = {}

        toolbar = options.get('toolbar')
        result['fields_views'] = {
            v_type: self.fields_view_get(v_id, v_type if v_type != 'list' else 'tree',
                                         toolbar=toolbar if v_type != 'search' else False)
            for [v_id, v_type] in views
        }
        result['fields'] = self.fields_get()

        if options.get('load_filters'):
            result['filters'] = self.env['ir.filters'].get_filters(self._name, options.get('action_id'))


        return result

    @api.model
    def _fields_view_get(self, view_id=None, view_type='form', toolbar=False, submenu=False):
        View = self.env['ir.ui.view']
        result = {
            'model': self._name,
            'field_parent': False,
        }

        # try to find a view_id if none provided
        if not view_id:
            # <view_type>_view_ref in context can be used to overrride the default view
            view_ref_key = view_type + '_view_ref'
            view_ref = self._context.get(view_ref_key)
            if view_ref:
                if '.' in view_ref:
                    module, view_ref = view_ref.split('.', 1)
                    query = "SELECT res_id FROM ir_model_data WHERE model='ir.ui.view' AND module=%s AND name=%s"
                    self._cr.execute(query, (module, view_ref))
                    view_ref_res = self._cr.fetchone()
                    if view_ref_res:
                        view_id = view_ref_res[0]
                else:
                    _logger.warning('%r requires a fully-qualified external id (got: %r for model %s). '
                        'Please use the complete `module.view_id` form instead.', view_ref_key, view_ref,
                        self._name)

            if not view_id:
                # otherwise try to find the lowest priority matching ir.ui.view
                view_id = View.default_view(self._name, view_type)

        if view_id:
            # read the view with inherited views applied
            root_view = View.browse(view_id).read_combined(['id', 'name', 'field_parent', 'type', 'model', 'arch'])
            result['arch'] = root_view['arch']
            result['name'] = root_view['name']
            result['type'] = root_view['type']
            result['view_id'] = root_view['id']
            result['field_parent'] = root_view['field_parent']
            result['base_model'] = root_view['model']
        else:
            # fallback on default views methods if no ir.ui.view could be found
            try:
                arch_etree = getattr(self, '_get_default_%s_view' % view_type)()
                result['arch'] = etree.tostring(arch_etree, encoding='utf-8')
                result['type'] = view_type
                result['name'] = 'default'
            except AttributeError:
                raise UserError(_("No default view of type '%s' could be found !") % view_type)
        return result

    @api.model
    def fields_view_get(self, view_id=None, view_type='form', toolbar=False, submenu=False):
        """ fields_view_get([view_id | view_type='form'])

        Get the detailed composition of the requested view like fields, model, view architecture

        :param view_id: id of the view or None
        :param view_type: type of the view to return if view_id is None ('form', 'tree', ...)
        :param toolbar: true to include contextual actions
        :param submenu: deprecated
        :return: dictionary describing the composition of the requested view (including inherited views and extensions)
        :raise AttributeError:
                            * if the inherited view has unknown position to work with other than 'before', 'after', 'inside', 'replace'
                            * if some tag other than 'position' is found in parent view
        :raise Invalid ArchitectureError: if there is view type other than form, tree, calendar, search etc defined on the structure
        """
        View = self.env['ir.ui.view']

        # Get the view arch and all other attributes describing the composition of the view
        result = self._fields_view_get(view_id=view_id, view_type=view_type, toolbar=toolbar, submenu=submenu)

        # Override context for postprocessing
        if view_id and result.get('base_model', self._name) != self._name:
            View = View.with_context(base_model_name=result['base_model'])

        # Apply post processing, groups and modifiers etc...
        xarch, xfields = View.postprocess_and_fields(self._name, etree.fromstring(result['arch']), view_id)
        result['arch'] = xarch
        result['fields'] = xfields

        # Add related action information if aksed
        if toolbar:
            IrValues = self.env['ir.values']
            resprint = IrValues.get_actions('client_print_multi', self._name)
            resaction = IrValues.get_actions('client_action_multi', self._name)
            resrelate = IrValues.get_actions('client_action_relate', self._name)
            resprint = [print_[2]
                        for print_ in resprint
                        if view_type == 'tree' or not print_[2].get('multi')]
            resaction = [action[2]
                         for action in resaction
                         if view_type == 'tree' or not action[2].get('multi')]
            #When multi="True" set it will display only in More of the list view
            resrelate = [action[2]
                         for action in resrelate
                         if (action[2].get('multi') and view_type == 'tree') or (not action[2].get('multi') and view_type == 'form')]

            for x in itertools.chain(resprint, resaction, resrelate):
                x['string'] = x['name']

            result['toolbar'] = {
                'print': resprint,
                'action': resaction,
                'relate': resrelate,
            }
        return result

    @api.multi
    def get_formview_id(self, access_uid=None):
        """ Return an view id to open the document ``self`` with. This method is
            meant to be overridden in addons that want to give specific view ids
            for example.

            Optional access_uid holds the user that would access the form view
            id different from the current environment user.
        """
        return False

    @api.multi
    def get_formview_action(self, access_uid=None):
        """ Return an action to open the document ``self``. This method is meant
            to be overridden in addons that want to give specific view ids for
            example.

        An optional access_uid holds the user that will access the document
        that could be different from the current user. """
        view_id = self.sudo().get_formview_id(access_uid=access_uid)
        return {
            'type': 'ir.actions.act_window',
            'res_model': self._name,
            'view_type': 'form',
            'view_mode': 'form',
            'views': [(view_id, 'form')],
            'target': 'current',
            'res_id': self.id,
            'context': dict(self._context),
        }

    @api.multi
    def get_access_action(self, access_uid=None):
        """ Return an action to open the document. This method is meant to be
        overridden in addons that want to give specific access to the document.
        By default it opens the formview of the document.

        An optional access_uid holds the user that will access the document
        that could be different from the current user.
        """
        return self[0].get_formview_action(access_uid=access_uid)

    @api.model
    def search_count(self, args):
        """ search_count(args) -> int

        Returns the number of records in the current model matching :ref:`the
        provided domain <reference/orm/domains>`.
        """
        res = self.search(args, count=True)
        return res if isinstance(res, pycompat.integer_types) else len(res)

    @api.model
    @api.returns('self',
        upgrade=lambda self, value, args, offset=0, limit=None, order=None, count=False: value if count else self.browse(value),
        downgrade=lambda self, value, args, offset=0, limit=None, order=None, count=False: value if count else value.ids)
    def search(self, args, offset=0, limit=None, order=None, count=False):
        """ search(args[, offset=0][, limit=None][, order=None][, count=False])

        Searches for records based on the ``args``
        :ref:`search domain <reference/orm/domains>`.

        :param args: :ref:`A search domain <reference/orm/domains>`. Use an empty
                     list to match all records.
        :param int offset: number of results to ignore (default: none)
        :param int limit: maximum number of records to return (default: all)
        :param str order: sort string
        :param bool count: if True, only counts and returns the number of matching records (default: False)
        :returns: at most ``limit`` records matching the search criteria

        :raise AccessError: * if user tries to bypass access rules for read on the requested object.
        """
        res = self._search(args, offset=offset, limit=limit, order=order, count=count)
        return res if count else self.browse(res)

    #
    # display_name, name_get, name_create, name_search
    #

    @api.depends(lambda self: (self._rec_name,) if self._rec_name else ())
    def _compute_display_name(self):
        names = dict(self.name_get())
        for record in self:
            record.display_name = names.get(record.id, False)

    @api.multi
    def name_get(self):
        """ name_get() -> [(id, name), ...]

        Returns a textual representation for the records in ``self``.
        By default this is the value of the ``display_name`` field.

        :return: list of pairs ``(id, text_repr)`` for each records
        :rtype: list(tuple)
        """
        result = []
        name = self._rec_name
        if name in self._fields:
            convert = self._fields[name].convert_to_display_name
            for record in self:
                result.append((record.id, convert(record[name], record)))
        else:
            for record in self:
                result.append((record.id, "%s,%s" % (record._name, record.id)))

        return result

    @api.model
    def name_create(self, name):
        """ name_create(name) -> record

        Create a new record by calling :meth:`~.create` with only one value
        provided: the display name of the new record.

        The new record will be initialized with any default values
        applicable to this model, or provided through the context. The usual
        behavior of :meth:`~.create` applies.

        :param name: display name of the record to create
        :rtype: tuple
        :return: the :meth:`~.name_get` pair value of the created record
        """
        if self._rec_name:
            record = self.create({self._rec_name: name})
            return record.name_get()[0]
        else:
            _logger.warning("Cannot execute name_create, no _rec_name defined on %s", self._name)
            return False

    @api.model
    def name_search(self, name='', args=None, operator='ilike', limit=100):
        """ name_search(name='', args=None, operator='ilike', limit=100) -> records

        Search for records that have a display name matching the given
        ``name`` pattern when compared with the given ``operator``, while also
        matching the optional search domain (``args``).

        This is used for example to provide suggestions based on a partial
        value for a relational field. Sometimes be seen as the inverse
        function of :meth:`~.name_get`, but it is not guaranteed to be.

        This method is equivalent to calling :meth:`~.search` with a search
        domain based on ``display_name`` and then :meth:`~.name_get` on the
        result of the search.

        :param str name: the name pattern to match
        :param list args: optional search domain (see :meth:`~.search` for
                          syntax), specifying further restrictions
        :param str operator: domain operator for matching ``name``, such as
                             ``'like'`` or ``'='``.
        :param int limit: optional max number of records to return
        :rtype: list
        :return: list of pairs ``(id, text_repr)`` for all matching records.
        """
        return self._name_search(name, args, operator, limit=limit)

    @api.model
    def _name_search(self, name='', args=None, operator='ilike', limit=100, name_get_uid=None):
        # private implementation of name_search, allows passing a dedicated user
        # for the name_get part to solve some access rights issues
        args = list(args or [])
        # optimize out the default criterion of ``ilike ''`` that matches everything
        if not self._rec_name:
            _logger.warning("Cannot execute name_search, no _rec_name defined on %s", self._name)
        elif not (name == '' and operator == 'ilike'):
            args += [(self._rec_name, operator, name)]
        access_rights_uid = name_get_uid or self._uid
        ids = self._search(args, limit=limit, access_rights_uid=access_rights_uid)
        recs = self.browse(ids)
        return recs.sudo(access_rights_uid).name_get()

    @api.model
    def _add_missing_default_values(self, values):
        # avoid overriding inherited values when parent is set
        avoid_models = {
            parent_model
            for parent_model, parent_field in pycompat.items(self._inherits)
            if parent_field in values
        }

        # compute missing fields
        missing_defaults = {
            name
            for name, field in pycompat.items(self._fields)
            if name not in values
            if self._log_access and name not in MAGIC_COLUMNS
            if not (field.inherited and field.related_field.model_name in avoid_models)
        }

        if not missing_defaults:
            return values

        # override defaults with the provided values, never allow the other way around
        defaults = self.default_get(list(missing_defaults))
        for name, value in pycompat.items(defaults):
            if self._fields[name].type == 'many2many' and value and isinstance(value[0], pycompat.integer_types):
                # convert a list of ids into a list of commands
                defaults[name] = [(6, 0, value)]
            elif self._fields[name].type == 'one2many' and value and isinstance(value[0], dict):
                # convert a list of dicts into a list of commands
                defaults[name] = [(0, 0, x) for x in value]
        defaults.update(values)
        return defaults

    @classmethod
    def clear_caches(cls):
        """ Clear the caches

        This clears the caches associated to methods decorated with
        ``tools.ormcache`` or ``tools.ormcache_multi``.
        """
        cls.pool._clear_cache()

    @api.model
    def _read_group_fill_results(self, domain, groupby, remaining_groupbys,
                                 aggregated_fields, count_field,
                                 read_group_result, read_group_order=None):
        """Helper method for filling in empty groups for all possible values of
           the field being grouped by"""
        field = self._fields[groupby]
        if not field.group_expand:
            return read_group_result

        # field.group_expand is the name of a method that returns the groups
        # that we want to display for this field, in the form of a recordset or
        # a list of values (depending on the type of the field). This is useful
        # to implement kanban views for instance, where some columns should be
        # displayed even if they don't contain any record.

        # determine all groups that should be returned
        values = [line[groupby] for line in read_group_result if line[groupby]]

        if field.relational:
            # groups is a recordset; determine order on groups's model
            groups = self.env[field.comodel_name].browse([value[0] for value in values])
            order = groups._order
            if read_group_order == groupby + ' desc':
                order = tools.reverse_order(order)
            groups = getattr(self, field.group_expand)(groups, domain, order)
            groups = groups.sudo()
            values = groups.name_get()
            value2key = lambda value: value and value[0]

        else:
            # groups is a list of values
            values = getattr(self, field.group_expand)(values, domain, None)
            if read_group_order == groupby + ' desc':
                values.reverse()
            value2key = lambda value: value

        # Merge the current results (list of dicts) with all groups. Determine
        # the global order of results groups, which is supposed to be in the
        # same order as read_group_result (in the case of a many2one field).
        result = OrderedDict((value2key(value), {}) for value in values)

        # fill in results from read_group_result
        for line in read_group_result:
            key = value2key(line[groupby])
            if not result.get(key):
                result[key] = line
            else:
                result[key][count_field] = line[count_field]

        # fill in missing results from all groups
        for value in values:
            key = value2key(value)
            if not result[key]:
                line = dict.fromkeys(aggregated_fields, False)
                line[groupby] = value
                line[groupby + '_count'] = 0
                line['__domain'] = [(groupby, '=', key)] + domain
                if remaining_groupbys:
                    line['__context'] = {'group_by': remaining_groupbys}
                result[key] = line

        # add folding information if present
        if field.relational and groups._fold_name in groups._fields:
            fold = {group.id: group[groups._fold_name]
                    for group in groups.browse([key for key in result if key])}
            for key, line in pycompat.items(result):
                line['__fold'] = fold.get(key, False)

        return list(pycompat.values(result))

    @api.model
    def _read_group_prepare(self, orderby, aggregated_fields, annotated_groupbys, query):
        """
        Prepares the GROUP BY and ORDER BY terms for the read_group method. Adds the missing JOIN clause
        to the query if order should be computed against m2o field. 
        :param orderby: the orderby definition in the form "%(field)s %(order)s"
        :param aggregated_fields: list of aggregated fields in the query
        :param annotated_groupbys: list of dictionaries returned by _read_group_process_groupby
                These dictionaries contains the qualified name of each groupby
                (fully qualified SQL name for the corresponding field),
                and the (non raw) field name.
        :param osv.Query query: the query under construction
        :return: (groupby_terms, orderby_terms)
        """
        orderby_terms = []
        groupby_terms = [gb['qualified_field'] for gb in annotated_groupbys]
        groupby_fields = [gb['groupby'] for gb in annotated_groupbys]
        if not orderby:
            return groupby_terms, orderby_terms

        self._check_qorder(orderby)
        for order_part in orderby.split(','):
            order_split = order_part.split()
            order_field = order_split[0]
            if order_field == 'id' or order_field in groupby_fields:

                if self._fields[order_field.split(':')[0]].type == 'many2one':
                    order_clause = self._generate_order_by(order_part, query).replace('ORDER BY ', '')
                    if order_clause:
                        orderby_terms.append(order_clause)
                        groupby_terms += [order_term.split()[0] for order_term in order_clause.split(',')]
                else:
                    order = '"%s" %s' % (order_field, '' if len(order_split) == 1 else order_split[1])
                    orderby_terms.append(order)
            elif order_field in aggregated_fields:
                orderby_terms.append(order_part)
            else:
                # Cannot order by a field that will not appear in the results (needs to be grouped or aggregated)
                _logger.warn('%s: read_group order by `%s` ignored, cannot sort on empty columns (not grouped/aggregated)',
                             self._name, order_part)
        return groupby_terms, orderby_terms

    @api.model
    def _read_group_process_groupby(self, gb, query):
        """
            Helper method to collect important information about groupbys: raw
            field name, type, time information, qualified name, ...
        """
        split = gb.split(':')
        field_type = self._fields[split[0]].type
        gb_function = split[1] if len(split) == 2 else None
        temporal = field_type in ('date', 'datetime')
        tz_convert = field_type == 'datetime' and self._context.get('tz') in pytz.all_timezones
        qualified_field = self._inherits_join_calc(self._table, split[0], query)
        if temporal:
            display_formats = {
                # Careful with week/year formats:
                #  - yyyy (lower) must always be used, *except* for week+year formats
                #  - YYYY (upper) must always be used for week+year format
                #         e.g. 2006-01-01 is W52 2005 in some locales (de_DE),
                #                         and W1 2006 for others
                #
                # Mixing both formats, e.g. 'MMM YYYY' would yield wrong results,
                # such as 2006-01-01 being formatted as "January 2005" in some locales.
                # Cfr: http://babel.pocoo.org/docs/dates/#date-fields
                'day': 'dd MMM yyyy', # yyyy = normal year
                'week': "'W'w YYYY",  # w YYYY = ISO week-year
                'month': 'MMMM yyyy',
                'quarter': 'QQQ yyyy',
                'year': 'yyyy',
            }
            time_intervals = {
                'day': dateutil.relativedelta.relativedelta(days=1),
                'week': datetime.timedelta(days=7),
                'month': dateutil.relativedelta.relativedelta(months=1),
                'quarter': dateutil.relativedelta.relativedelta(months=3),
                'year': dateutil.relativedelta.relativedelta(years=1)
            }
            if tz_convert:
                qualified_field = "timezone('%s', timezone('UTC',%s))" % (self._context.get('tz', 'UTC'), qualified_field)
            qualified_field = "date_trunc('%s', %s)" % (gb_function or 'month', qualified_field)
        if field_type == 'boolean':
            qualified_field = "coalesce(%s,false)" % qualified_field
        return {
            'field': split[0],
            'groupby': gb,
            'type': field_type, 
            'display_format': display_formats[gb_function or 'month'] if temporal else None,
            'interval': time_intervals[gb_function or 'month'] if temporal else None,                
            'tz_convert': tz_convert,
            'qualified_field': qualified_field
        }

    @api.model
    def _read_group_prepare_data(self, key, value, groupby_dict):
        """
            Helper method to sanitize the data received by read_group. The None
            values are converted to False, and the date/datetime are formatted,
            and corrected according to the timezones.
        """
        value = False if value is None else value
        gb = groupby_dict.get(key)
        if gb and gb['type'] in ('date', 'datetime') and value:
            if isinstance(value, basestring):
                dt_format = DEFAULT_SERVER_DATETIME_FORMAT if gb['type'] == 'datetime' else DEFAULT_SERVER_DATE_FORMAT
                value = datetime.datetime.strptime(value, dt_format)
            if gb['tz_convert']:
                value = pytz.timezone(self._context['tz']).localize(value)
        return value

    @api.model
    def _read_group_format_result(self, data, annotated_groupbys, groupby, domain):
        """
            Helper method to format the data contained in the dictionary data by 
            adding the domain corresponding to its values, the groupbys in the 
            context and by properly formatting the date/datetime values.

        :param data: a single group
        :param annotated_groupbys: expanded grouping metainformation
        :param groupby: original grouping metainformation
        :param domain: original domain for read_group
        """

        sections = []
        for gb in annotated_groupbys:
            ftype = gb['type']
            value = data[gb['groupby']]

            # full domain for this groupby spec
            d = None
            if value:
                if ftype == 'many2one':
                    value = value[0]
                elif ftype in ('date', 'datetime'):
                    locale = self._context.get('lang') or 'en_US'
                    fmt = DEFAULT_SERVER_DATETIME_FORMAT if ftype == 'datetime' else DEFAULT_SERVER_DATE_FORMAT
                    tzinfo = None
                    range_start = value
                    range_end = value + gb['interval']
                    # value from postgres is in local tz (so range is
                    # considered in local tz e.g. "day" is [00:00, 00:00[
                    # local rather than UTC which could be [11:00, 11:00]
                    # local) but domain and raw value should be in UTC
                    if gb['tz_convert']:
                        tzinfo = range_start.tzinfo
                        range_start = range_start.astimezone(pytz.utc)
                        range_end = range_end.astimezone(pytz.utc)

                    range_start = range_start.strftime(fmt)
                    range_end = range_end.strftime(fmt)
                    if ftype == 'datetime':
                        label = babel.dates.format_datetime(
                            value, format=gb['display_format'],
                            tzinfo=tzinfo, locale=locale
                        )
                    else:
                        label = babel.dates.format_date(
                            value, format=gb['display_format'],
                            locale=locale
                        )
                    data[gb['groupby']] = ('%s/%s' % (range_start, range_end), label)
                    d = [
                        '&',
                        (gb['field'], '>=', range_start),
                        (gb['field'], '<', range_end),
                    ]

            if d is None:
                d = [(gb['field'], '=', value)]
            sections.append(d)
        sections.append(domain)

        data['__domain'] = expression.AND(sections)
        if len(groupby) - len(annotated_groupbys) >= 1:
            data['__context'] = { 'group_by': groupby[len(annotated_groupbys):]}
        del data['id']
        return data

    @api.model
    def read_group(self, domain, fields, groupby, offset=0, limit=None, orderby=False, lazy=True):
        """
        Get the list of records in list view grouped by the given ``groupby`` fields

        :param domain: list specifying search criteria [['field_name', 'operator', 'value'], ...]
        :param list fields: list of fields present in the list view specified on the object
        :param list groupby: list of groupby descriptions by which the records will be grouped.  
                A groupby description is either a field (then it will be grouped by that field)
                or a string 'field:groupby_function'.  Right now, the only functions supported
                are 'day', 'week', 'month', 'quarter' or 'year', and they only make sense for 
                date/datetime fields.
        :param int offset: optional number of records to skip
        :param int limit: optional max number of records to return
        :param list orderby: optional ``order by`` specification, for
                             overriding the natural sort ordering of the
                             groups, see also :py:meth:`~osv.osv.osv.search`
                             (supported only for many2one fields currently)
        :param bool lazy: if true, the results are only grouped by the first groupby and the 
                remaining groupbys are put in the __context key.  If false, all the groupbys are
                done in one call.
        :return: list of dictionaries(one dictionary for each record) containing:

                    * the values of fields grouped by the fields in ``groupby`` argument
                    * __domain: list of tuples specifying the search criteria
                    * __context: dictionary with argument like ``groupby``
        :rtype: [{'field_name_1': value, ...]
        :raise AccessError: * if user has no read rights on the requested object
                            * if user tries to bypass access rules for read on the requested object
        """
        result = self._read_group_raw(domain, fields, groupby, offset=offset, limit=limit, orderby=orderby, lazy=lazy)

        groupby = [groupby] if isinstance(groupby, basestring) else list(OrderedSet(groupby))
        dt = [
            f for f in groupby
            if self._fields[f.split(':')[0]].type in ('date', 'datetime')
        ]

        # iterate on all results and replace the "full" date/datetime value
        # (range, label) by just the formatted label, in-place
        for group in result:
            for df in dt:
                # could group on a date(time) field which is empty in some
                # records, in which case as with m2o the _raw value will be
                # `False` instead of a (value, label) pair. In that case,
                # leave the `False` value alone
                if group.get(df):
                    group[df] = group[df][1]
        return result

    @api.model
    def _read_group_raw(self, domain, fields, groupby, offset=0, limit=None, orderby=False, lazy=True):
        self.check_access_rights('read')
        query = self._where_calc(domain)
        fields = fields or [f.name for f in pycompat.values(self._fields) if f.store]

        groupby = [groupby] if isinstance(groupby, basestring) else list(OrderedSet(groupby))
        groupby_list = groupby[:1] if lazy else groupby
        annotated_groupbys = [self._read_group_process_groupby(gb, query) for gb in groupby_list]
        groupby_fields = [g['field'] for g in annotated_groupbys]
        order = orderby or ','.join([g for g in groupby_list])
        groupby_dict = {gb['groupby']: gb for gb in annotated_groupbys}

        self._apply_ir_rules(query, 'read')
        for gb in groupby_fields:
            assert gb in fields, "Fields in 'groupby' must appear in the list of fields to read (perhaps it's missing in the list view?)"
            assert gb in self._fields, "Unknown field %r in 'groupby'" % gb
            gb_field = self._fields[gb].base_field
            assert gb_field.store and gb_field.column_type, "Fields in 'groupby' must be regular database-persisted fields (no function or related fields), or function fields with store=True"

        aggregated_fields = [
            f for f in fields
            if f != 'sequence'
            if f not in groupby_fields
            for field in [self._fields.get(f)]
            if field
            if field.group_operator
            if field.base_field.store and field.base_field.column_type
        ]

        field_formatter = lambda f: (
            self._fields[f].group_operator,
            self._inherits_join_calc(self._table, f, query),
            f,
        )
        select_terms = ['%s(%s) AS "%s" ' % field_formatter(f) for f in aggregated_fields]

        for gb in annotated_groupbys:
            select_terms.append('%s as "%s" ' % (gb['qualified_field'], gb['groupby']))

        groupby_terms, orderby_terms = self._read_group_prepare(order, aggregated_fields, annotated_groupbys, query)
        from_clause, where_clause, where_clause_params = query.get_sql()
        if lazy and (len(groupby_fields) >= 2 or not self._context.get('group_by_no_leaf')):
            count_field = groupby_fields[0] if len(groupby_fields) >= 1 else '_'
        else:
            count_field = '_'
        count_field += '_count'

        prefix_terms = lambda prefix, terms: (prefix + " " + ",".join(terms)) if terms else ''
        prefix_term = lambda prefix, term: ('%s %s' % (prefix, term)) if term else ''

        query = """
            SELECT min("%(table)s".id) AS id, count("%(table)s".id) AS "%(count_field)s" %(extra_fields)s
            FROM %(from)s
            %(where)s
            %(groupby)s
            %(orderby)s
            %(limit)s
            %(offset)s
        """ % {
            'table': self._table,
            'count_field': count_field,
            'extra_fields': prefix_terms(',', select_terms),
            'from': from_clause,
            'where': prefix_term('WHERE', where_clause),
            'groupby': prefix_terms('GROUP BY', groupby_terms),
            'orderby': prefix_terms('ORDER BY', orderby_terms),
            'limit': prefix_term('LIMIT', int(limit) if limit else None),
            'offset': prefix_term('OFFSET', int(offset) if limit else None),
        }
        self._cr.execute(query, where_clause_params)
        fetched_data = self._cr.dictfetchall()

        if not groupby_fields:
            return fetched_data

        self._read_group_resolve_many2one_fields(fetched_data, annotated_groupbys)

        data = ({k: self._read_group_prepare_data(k,v, groupby_dict) for k,v in pycompat.items(r)} for r in fetched_data)
        result = [self._read_group_format_result(d, annotated_groupbys, groupby, domain) for d in data]
        if lazy:
            # Right now, read_group only fill results in lazy mode (by default).
            # If you need to have the empty groups in 'eager' mode, then the
            # method _read_group_fill_results need to be completely reimplemented
            # in a sane way 
            result = self._read_group_fill_results(
                domain, groupby_fields[0], groupby[len(annotated_groupbys):],
                aggregated_fields, count_field, result, read_group_order=order,
            )
        return result

    def _read_group_resolve_many2one_fields(self, data, fields):
        many2onefields = {field['field'] for field in fields if field['type'] == 'many2one'}
        for field in many2onefields:
            ids_set = {d[field] for d in data if d[field]}
            m2o_records = self.env[self._fields[field].comodel_name].browse(ids_set)
            data_dict = dict(m2o_records.name_get())
            for d in data:
                d[field] = (d[field], data_dict[d[field]]) if d[field] else False

    def _inherits_join_add(self, current_model, parent_model_name, query):
        """
        Add missing table SELECT and JOIN clause to ``query`` for reaching the parent table (no duplicates)
        :param current_model: current model object
        :param parent_model_name: name of the parent model for which the clauses should be added
        :param query: query object on which the JOIN should be added
        """
        inherits_field = current_model._inherits[parent_model_name]
        parent_model = self.env[parent_model_name]
        parent_alias, parent_alias_statement = query.add_join((current_model._table, parent_model._table, inherits_field, 'id', inherits_field), implicit=True)
        return parent_alias

    @api.model
    def _inherits_join_calc(self, alias, fname, query, implicit=True, outer=False):
        """
        Adds missing table select and join clause(s) to ``query`` for reaching
        the field coming from an '_inherits' parent table (no duplicates).

        :param alias: name of the initial SQL alias
        :param fname: name of inherited field to reach
        :param query: query object on which the JOIN should be added
        :return: qualified name of field, to be used in SELECT clause
        """
        # INVARIANT: alias is the SQL alias of model._table in query
        model, field = self, self._fields[fname]
        while field.inherited:
            # retrieve the parent model where field is inherited from
            parent_model = self.env[field.related_field.model_name]
            parent_fname = field.related[0]
            # JOIN parent_model._table AS parent_alias ON alias.parent_fname = parent_alias.id
            parent_alias, _ = query.add_join(
                (alias, parent_model._table, parent_fname, 'id', parent_fname),
                implicit=implicit, outer=outer,
            )
            model, alias, field = parent_model, parent_alias, field.related_field
        # handle the case where the field is translated
        if field.translate is True:
            return model._generate_translated_field(alias, fname, query)
        else:
            return '"%s"."%s"' % (alias, fname)

    @api.model_cr
    def _parent_store_compute(self):
        if not self._parent_store:
            return

        _logger.info('Computing parent left and right for table %s...', self._table)
        cr = self._cr
        select = "SELECT id FROM %s WHERE %s=%%s ORDER BY %s" % \
                    (self._table, self._parent_name, self._parent_order)
        update = "UPDATE %s SET parent_left=%%s, parent_right=%%s WHERE id=%%s" % self._table

        def process(root, left):
            """ Set root.parent_left to ``left``, and return root.parent_right + 1 """
            cr.execute(select, (root,))
            right = left + 1
            for (id,) in cr.fetchall():
                right = process(id, right)
            cr.execute(update, (left, right, root))
            return right + 1

        select0 = "SELECT id FROM %s WHERE %s IS NULL ORDER BY %s" % \
                    (self._table, self._parent_name, self._parent_order)
        cr.execute(select0)
        pos = 0
        for (id,) in cr.fetchall():
            pos = process(id, pos)
        self.invalidate_cache(['parent_left', 'parent_right'])
        return True

    @api.model
    def _check_selection_field_value(self, field, value):
        """ Check whether value is among the valid values for the given
            selection/reference field, and raise an exception if not.
        """
        field = self._fields[field]
        field.convert_to_cache(value, self)

    @api.model_cr
    def _check_removed_columns(self, log=False):
        # iterate on the database columns to drop the NOT NULL constraints of
        # fields which were required but have been removed (or will be added by
        # another module)
        cr = self._cr
        cols = [name for name, field in pycompat.items(self._fields)
                     if field.store and field.column_type]
        cr.execute("SELECT a.attname, a.attnotnull"
                   "  FROM pg_class c, pg_attribute a"
                   " WHERE c.relname=%s"
                   "   AND c.oid=a.attrelid"
                   "   AND a.attisdropped=%s"
                   "   AND pg_catalog.format_type(a.atttypid, a.atttypmod) NOT IN ('cid', 'tid', 'oid', 'xid')"
                   "   AND a.attname NOT IN %s", (self._table, False, tuple(cols))),

        for row in cr.dictfetchall():
            if log:
                _logger.debug("column %s is in the table %s but not in the corresponding object %s",
                              row['attname'], self._table, self._name)
            if row['attnotnull']:
                tools.drop_not_null(cr, self._table, row['attname'])

    @api.model_cr_context
    def _init_column(self, column_name):
        """ Initialize the value of the given column for existing rows. """
        # get the default value; ideally, we should use default_get(), but it
        # fails due to ir.values not being ready
        field = self._fields[column_name]
        if field.default:
            value = field.default(self)
            value = field.convert_to_cache(value, self, validate=False)
            value = field.convert_to_record(value, self)
            value = field.convert_to_write(value, self)
            value = field.convert_to_column(value, self)
        else:
            value = None
        # Write value if non-NULL, except for booleans for which False means
        # the same as NULL - this saves us an expensive query on large tables.
        necessary = (value is not None) if field.type != 'boolean' else value
        if necessary:
            _logger.debug("Table '%s': setting default value of new column %s to %r",
                          self._table, column_name, value)
            query = 'UPDATE "%s" SET "%s"=%s WHERE "%s" IS NULL' % (
                self._table, column_name, field.column_format, column_name)
            self._cr.execute(query, (value,))

    @ormcache()
    def _table_has_rows(self):
        """ Return whether the model's table has rows. This method should only
            be used when updating the database schema (:meth:`~._auto_init`).
        """
        self.env.cr.execute('SELECT 1 FROM "%s" LIMIT 1' % self._table)
        return self.env.cr.rowcount

    @api.model_cr_context
    def _auto_init(self):
        """ Initialize the database schema of ``self``:
            - create the corresponding table,
            - create/update the necessary columns/tables for fields,
            - initialize new columns on existing rows,
            - add the SQL constraints given on the model,
            - add the indexes on indexed fields,

            Also prepare post-init stuff to:
            - add foreign key constraints,
            - reflect models, fields, relations and constraints,
            - mark fields to recompute on existing records.

            Note: you should not override this method. Instead, you can modify
            the model's database schema by overriding method :meth:`~.init`,
            which is called right after this one.
        """
        raise_on_invalid_object_name(self._name)

        # This prevents anything called by this method (in particular default
        # values) from prefetching a field for which the corresponding column
        # has not been added in database yet!
        self = self.with_context(prefetch_fields=False)

        self.pool.post_init(self._reflect)

        cr = self._cr
        parent_store_compute = False
        update_custom_fields = self._context.get('update_custom_fields', False)
        must_create_table = not tools.table_exists(cr, self._table)

        if self._auto:
            if must_create_table:
                tools.create_model_table(cr, self._table, self._description)

            if self._parent_store:
                if not tools.column_exists(cr, self._table, 'parent_left'):
                    self._create_parent_columns()
                    parent_store_compute = True

            self._check_removed_columns(log=False)

            # update the database schema for fields
            columns = tools.table_columns(cr, self._table)

            def recompute(field):
                _logger.info("Storing computed values of %s", field)
                recs = self.with_context(active_test=False).search([])
                recs._recompute_todo(field)

            for field in pycompat.values(self._fields):
                if not field.store:
                    continue

                if field.manual and not update_custom_fields:
                    continue            # don't update custom fields

                new = field.update_db(self, columns)
                if new and field.compute:
                    self.pool.post_init(recompute, field)

        if self._auto:
            self._add_sql_constraints()

        if must_create_table:
            self._execute_sql()

        if parent_store_compute:
            self._parent_store_compute()

    @api.model_cr
    def init(self):
        """ This method is called after :meth:`~._auto_init`, and may be
            overridden to create or modify a model's database schema.
        """
        pass

    @api.model_cr
    def _create_parent_columns(self):
        tools.create_column(self._cr, self._table, 'parent_left', 'INTEGER')
        tools.create_column(self._cr, self._table, 'parent_right', 'INTEGER')
        if 'parent_left' not in self._fields:
            _logger.error("add a field parent_left on model %s: parent_left = fields.Integer('Left Parent', index=True)", self._name)
        elif not self._fields['parent_left'].index:
            _logger.error('parent_left field on model %s must be indexed! Add index=True to the field definition)', self._name)
        if 'parent_right' not in self._fields:
            _logger.error("add a field parent_right on model %s: parent_right = fields.Integer('Left Parent', index=True)", self._name)
        elif not self._fields['parent_right'].index:
            _logger.error("parent_right field on model %s must be indexed! Add index=True to the field definition)", self._name)
        if self._fields[self._parent_name].ondelete not in ('cascade', 'restrict'):
            _logger.error("The field %s on model %s must be set as ondelete='cascade' or 'restrict'", self._parent_name, self._name)

    @api.model_cr
    def _add_sql_constraints(self):
        """

        Modify this model's database table constraints so they match the one in
        _sql_constraints.

        """
        cr = self._cr
        foreign_key_re = re.compile(r'\s*foreign\s+key\b.*', re.I)

        def cons_text(txt):
            return txt.lower().replace(', ',',').replace(' (','(')

        def process(key, definition):
            conname = '%s_%s' % (self._table, key)
            has_definition = tools.constraint_definition(cr, conname)
            if not has_definition:
                # constraint does not exists
                tools.add_constraint(cr, self._table, conname, definition)
            elif cons_text(definition) != cons_text(has_definition):
                # constraint exists but its definition may have changed
                tools.drop_constraint(cr, self._table, conname)
                tools.add_constraint(cr, self._table, conname, definition)

        for (key, definition, _) in self._sql_constraints:
            if foreign_key_re.match(definition):
                self.pool.post_init(process, key, definition)
            else:
                process(key, definition)

    @api.model_cr
    def _execute_sql(self):
        """ Execute the SQL code from the _sql attribute (if any)."""
        if hasattr(self, "_sql"):
            self._cr.execute(self._sql)

    #
    # Update objects that uses this one to update their _inherits fields
    #

    @api.model
    def _add_inherited_fields(self):
        """ Determine inherited fields. """
        # determine candidate inherited fields
        fields = {}
        for parent_model, parent_field in pycompat.items(self._inherits):
            parent = self.env[parent_model]
            for name, field in pycompat.items(parent._fields):
                # inherited fields are implemented as related fields, with the
                # following specific properties:
                #  - reading inherited fields should not bypass access rights
                #  - copy inherited fields iff their original field is copied
                fields[name] = field.new(
                    inherited=True,
                    related=(parent_field, name),
                    related_sudo=False,
                    copy=field.copy,
                )

        # add inherited fields that are not redefined locally
        for name, field in pycompat.items(fields):
            if name not in self._fields:
                self._add_field(name, field)

    @api.model
    def _inherits_check(self):
        for table, field_name in pycompat.items(self._inherits):
            field = self._fields.get(field_name)
            if not field:
                _logger.info('Missing many2one field definition for _inherits reference "%s" in "%s", using default one.', field_name, self._name)
                from .fields import Many2one
                field = Many2one(table, string="Automatically created field to link to parent %s" % table, required=True, ondelete="cascade")
                self._add_field(field_name, field)
            elif not field.required or field.ondelete.lower() not in ("cascade", "restrict"):
                _logger.warning('Field definition for _inherits reference "%s" in "%s" must be marked as "required" with ondelete="cascade" or "restrict", forcing it to required + cascade.', field_name, self._name)
                field.required = True
                field.ondelete = "cascade"

        # reflect fields with delegate=True in dictionary self._inherits
        for field in pycompat.values(self._fields):
            if field.type == 'many2one' and not field.related and field.delegate:
                if not field.required:
                    _logger.warning("Field %s with delegate=True must be required.", field)
                    field.required = True
                if field.ondelete.lower() not in ('cascade', 'restrict'):
                    field.ondelete = 'cascade'
                self._inherits[field.comodel_name] = field.name

    @api.model
    def _prepare_setup(self):
        """ Prepare the setup of the model. """
        cls = type(self)
        cls._setup_done = False
        # a model's base structure depends on its mro (without registry classes)
        cls._model_cache_key = tuple(c for c in cls.mro() if getattr(c, 'pool', None) is None)

    @api.model
    def _setup_base(self):
        """ Determine the inherited and custom fields of the model. """
        cls = type(self)
        if cls._setup_done:
            return

        # 1. determine the proper fields of the model: the fields defined on the
        # class and magic fields, not the inherited or custom ones
        cls0 = cls.pool.model_cache.get(cls._model_cache_key)
        if cls0 and cls0._model_cache_key == cls._model_cache_key:
            # cls0 is either a model class from another registry, or cls itself.
            # The point is that it has the same base classes. We retrieve stuff
            # from cls0 to optimize the setup of cls. cls0 is guaranteed to be
            # properly set up: registries are loaded under a global lock,
            # therefore two registries are never set up at the same time.

            # remove fields that are not proper to cls
            for name in OrderedSet(cls._fields) - cls0._proper_fields:
                delattr(cls, name)
                cls._fields.pop(name, None)
            # collect proper fields on cls0, and add them on cls
            for name in cls0._proper_fields:
                field = cls0._fields[name]
                # regular fields are shared, while related fields are setup from scratch
                if not field.related:
                    self._add_field(name, field)
                else:
                    self._add_field(name, field.new(**field.args))
            cls._proper_fields = OrderedSet(cls._fields)

        else:
            # retrieve fields from parent classes, and duplicate them on cls to
            # avoid clashes with inheritance between different models
            for name in cls._fields:
                delattr(cls, name)
            cls._fields = OrderedDict()
            for name, field in sorted(getmembers(cls, Field.__instancecheck__), key=lambda f: f[1]._sequence):
                # do not retrieve magic, custom and inherited fields
                if not any(field.args.get(k) for k in ('automatic', 'manual', 'inherited')):
                    self._add_field(name, field.new())
            self._add_magic_fields()
            cls._proper_fields = OrderedSet(cls._fields)

        cls.pool.model_cache[cls._model_cache_key] = cls

        # 2. add manual fields
        if self.pool._init_modules:
            self.env['ir.model.fields']._add_manual_fields(self)

        # 3. make sure that parent models determine their own fields, then add
        # inherited fields to cls
        self._inherits_check()
        for parent in self._inherits:
            self.env[parent]._setup_base()
        self._add_inherited_fields()

        # 4. initialize more field metadata
        cls._field_computed = {}            # fields computed with the same method
        cls._field_inverses = Collector()   # inverse fields for related fields
        cls._field_triggers = Collector()   # list of (field, path) to invalidate

        cls._setup_done = True

    @api.model
    def _setup_fields(self):
        """ Setup the fields, except for recomputation triggers. """
        cls = type(self)

        # set up fields
        bad_fields = []
        for name, field in pycompat.items(cls._fields):
            try:
                field.setup_full(self)
            except Exception:
                if not self.pool.loaded and field.manual:
                    # Something goes wrong when setup a manual field.
                    # This can happen with related fields using another manual many2one field
                    # that hasn't been loaded because the comodel does not exist yet.
                    # This can also be a manual function field depending on not loaded fields yet.
                    bad_fields.append(name)
                    continue
                raise

        for name in bad_fields:
            del cls._fields[name]
            delattr(cls, name)

        # map each field to the fields computed with the same method
        groups = defaultdict(list)
        for field in pycompat.values(cls._fields):
            if field.compute:
                cls._field_computed[field] = group = groups[field.compute]
                group.append(field)
        for fields in pycompat.values(groups):
            compute_sudo = fields[0].compute_sudo
            if not all(field.compute_sudo == compute_sudo for field in fields):
                _logger.warning("%s: inconsistent 'compute_sudo' for computed fields: %s",
                                self._name, ", ".join(field.name for field in fields))

    @api.model
    def _setup_complete(self):
        """ Setup recomputation triggers, and complete the model setup. """
        cls = type(self)

        if isinstance(self, Model):
            # set up field triggers (on database-persisted models only)
            for field in pycompat.values(cls._fields):
                # dependencies of custom fields may not exist; ignore that case
                exceptions = (Exception,) if field.manual else ()
                with tools.ignore(*exceptions):
                    field.setup_triggers(self)

        # register constraints and onchange methods
        cls._init_constraints_onchanges()

        # validate rec_name
        if cls._rec_name:
            assert cls._rec_name in cls._fields, \
                "Invalid rec_name %s for model %s" % (cls._rec_name, cls._name)
        elif 'name' in cls._fields:
            cls._rec_name = 'name'
        elif 'x_name' in cls._fields:
            cls._rec_name = 'x_name'

        # make sure parent_order is set when necessary
        if cls._parent_store and not cls._parent_order:
            cls._parent_order = cls._order

    @api.model
    def fields_get(self, allfields=None, attributes=None):
        """ fields_get([fields][, attributes])

        Return the definition of each field.

        The returned value is a dictionary (indiced by field name) of
        dictionaries. The _inherits'd fields are included. The string, help,
        and selection (if present) attributes are translated.

        :param allfields: list of fields to document, all if empty or not provided
        :param attributes: list of description attributes to return for each field, all if empty or not provided
        """
        has_access = functools.partial(self.check_access_rights, raise_exception=False)
        readonly = not (has_access('write') or has_access('create'))

        res = {}
        for fname, field in pycompat.items(self._fields):
            if allfields and fname not in allfields:
                continue
            if field.groups and not self.user_has_groups(field.groups):
                continue

            description = field.get_description(self.env)
            if readonly:
                description['readonly'] = True
                description['states'] = {}
            if attributes:
                description = {key: val
                               for key, val in pycompat.items(description)
                               if key in attributes}
            res[fname] = description

        return res

    @api.model
    def get_empty_list_help(self, help):
        """ Generic method giving the help message displayed when having
            no result to display in a list or kanban view. By default it returns
            the help given in parameter that is generally the help message
            defined in the action.
        """
        return help

    @api.model
    def check_field_access_rights(self, operation, fields):
        """
        Check the user access rights on the given fields. This raises Access
        Denied if the user does not have the rights. Otherwise it returns the
        fields (as is if the fields is not falsy, or the readable/writable
        fields if fields is falsy).
        """
        if self._uid == SUPERUSER_ID:
            return fields or list(self._fields)

        def valid(fname):
            """ determine whether user has access to field ``fname`` """
            field = self._fields.get(fname)
            if field and field.groups:
                return self.user_has_groups(field.groups)
            else:
                return True

        if not fields:
            fields = [name for name in self._fields if valid(name)]
        else:
            invalid_fields = {name for name in fields if not valid(name)}
            if invalid_fields:
                _logger.info('Access Denied by ACLs for operation: %s, uid: %s, model: %s, fields: %s',
                    operation, self._uid, self._name, ', '.join(invalid_fields))
                raise AccessError(_('The requested operation cannot be completed due to security restrictions. '
                                    'Please contact your system administrator.\n\n(Document type: %s, Operation: %s)') % \
                                  (self._description, operation))

        return fields

    @api.multi
    def read(self, fields=None, load='_classic_read'):
        """ read([fields])

        Reads the requested fields for the records in ``self``, low-level/RPC
        method. In Python code, prefer :meth:`~.browse`.

        :param fields: list of field names to return (default is all fields)
        :return: a list of dictionaries mapping field names to their values,
                 with one dictionary per record
        :raise AccessError: if user has no read rights on some of the given
                records
        """
        # check access rights
        self.check_access_rights('read')
        fields = self.check_field_access_rights('read', fields)

        # split fields into stored and computed fields
        stored, inherited, computed = [], [], []
        for name in fields:
            field = self._fields.get(name)
            if field:
                if field.store:
                    stored.append(name)
                elif field.base_field.store:
                    inherited.append(name)
                else:
                    computed.append(name)
            else:
                _logger.warning("%s.read() with unknown field '%s'", self._name, name)

        # fetch stored fields from the database to the cache; this should feed
        # the prefetching of secondary records
        self._read_from_database(stored, inherited)

        # retrieve results from records; this takes values from the cache and
        # computes remaining fields
        result = []
        name_fields = [(name, self._fields[name]) for name in (stored + inherited + computed)]
        use_name_get = (load == '_classic_read')
        for record in self:
            try:
                values = {'id': record.id}
                for name, field in name_fields:
                    values[name] = field.convert_to_read(record[name], record, use_name_get)
                result.append(values)
            except MissingError:
                pass

        return result

    @api.multi
    def _prefetch_field(self, field):
        """ Read from the database in order to fetch ``field`` (:class:`Field`
            instance) for ``self`` in cache.
        """
        # fetch the records of this model without field_name in their cache
        records = self._in_cache_without(field)

        # determine which fields can be prefetched
        fs = {field}
        if self._context.get('prefetch_fields', True) and field.prefetch:
            fs.update(
                f
                for f in pycompat.values(self._fields)
                # select fields that can be prefetched
                if f.prefetch
                # discard fields with groups that the user may not access
                if not (f.groups and not self.user_has_groups(f.groups))
                # discard fields that must be recomputed
                if not (f.compute and self.env.field_todo(f))
            )

        # special case: discard records to recompute for field
        records -= self.env.field_todo(field)

        # in onchange mode, discard computed fields and fields in cache
        if self.env.in_onchange:
            for f in list(fs):
                if f.compute or (f.name in self._cache):
                    fs.discard(f)
                else:
                    records &= self._in_cache_without(f)

        # fetch records with read()
        assert self in records and field in fs
        records = records.with_prefetch(self._prefetch)
        result = []
        try:
            result = records.read([f.name for f in fs], load='_classic_write')
        except AccessError:
            # not all records may be accessible, try with only current record
            result = self.read([f.name for f in fs], load='_classic_write')

        # check the cache, and update it if necessary
        if field not in self._cache:
            for values in result:
                record = self.browse(values.pop('id'), self._prefetch)
                record._cache.update(record._convert_to_cache(values, validate=False))
            if not self._cache.contains(field):
                e = AccessError("No value found for %s.%s" % (self, field.name))
                self._cache[field] = FailedValue(e)

    @api.multi
    def _read_from_database(self, field_names, inherited_field_names=[]):
        """ Read the given fields of the records in ``self`` from the database,
            and store them in cache. Access errors are also stored in cache.

            :param field_names: list of column names of model ``self``; all those
                fields are guaranteed to be read
            :param inherited_field_names: list of column names from parent
                models; some of those fields may not be read
        """
        if not self:
            return

        env = self.env
        cr, user, context = env.args

        # make a query object for selecting ids, and apply security rules to it
        param_ids = object()
        query = Query(['"%s"' % self._table], ['"%s".id IN %%s' % self._table], [param_ids])
        self._apply_ir_rules(query, 'read')

        # determine the fields that are stored as columns in tables; ignore 'id'
        fields_pre = [
            field
            for field in (self._fields[name] for name in field_names + inherited_field_names)
            if field.name != 'id'
            if field.base_field.store and field.base_field.column_type
            if not (field.inherited and callable(field.base_field.translate))
        ]

        # the query may involve several tables: we need fully-qualified names
        def qualify(field):
            col = field.name
            res = self._inherits_join_calc(self._table, field.name, query)
            if field.type == 'binary' and (context.get('bin_size') or context.get('bin_size_' + col)):
                # PG 9.2 introduces conflicting pg_size_pretty(numeric) -> need ::cast
                res = 'pg_size_pretty(length(%s)::bigint)' % res
            return '%s as "%s"' % (res, col)

        qual_names = [qualify(name) for name in [self._fields['id']] + fields_pre]

        # determine the actual query to execute
        from_clause, where_clause, params = query.get_sql()
        query_str = "SELECT %s FROM %s WHERE %s" % (",".join(qual_names), from_clause, where_clause)

        result = []
        param_pos = params.index(param_ids)
        for sub_ids in cr.split_for_in_conditions(self.ids):
            params[param_pos] = tuple(sub_ids)
            cr.execute(query_str, params)
            result.extend(cr.dictfetchall())

        ids = [vals['id'] for vals in result]
        fetched = self.browse(ids)

        if ids:
            # translate the fields if necessary
            if context.get('lang'):
                for field in fields_pre:
                    if not field.inherited and callable(field.translate):
                        name = field.name
                        translate = field.get_trans_func(fetched)
                        for vals in result:
                            vals[name] = translate(vals['id'], vals[name])

            # store result in cache
            for vals in result:
                record = self.browse(vals.pop('id'), self._prefetch)
                record._cache.update(record._convert_to_cache(vals, validate=False))

            # determine the fields that must be processed now;
            # for the sake of simplicity, we ignore inherited fields
            for name in field_names:
                field = self._fields[name]
                if not field.column_type:
                    field.read(fetched)

        # Warn about deprecated fields now that fields_pre and fields_post are computed
        for name in field_names:
            field = self._fields[name]
            if field.deprecated:
                _logger.warning('Field %s is deprecated: %s', field, field.deprecated)

        # store failed values in cache for the records that could not be read
        missing = self - fetched
        if missing:
            extras = fetched - self
            if extras:
                raise AccessError(
                    _("Database fetch misses ids ({}) and has extra ids ({}), may be caused by a type incoherence in a previous request").format(
                        missing._ids, extras._ids,
                    ))
            # mark non-existing records in missing
            forbidden = missing.exists()
            if forbidden:
                # store an access error exception in existing records
                exc = AccessError(
                    _('The requested operation cannot be completed due to security restrictions. Please contact your system administrator.\n\n(Document type: %s, Operation: %s)') % \
                    (self._name, 'read')
                )
                _logger.info(
                    _('The requested operation cannot be completed due to record rules: Document type: %s, Operation: %s, Records: %s, User: %s') % \
                    (self._name, 'read', ','.join([str(r.id) for r in self][:6]), self._uid))
                forbidden._cache.update(FailedValue(exc))

    @api.multi
    def get_metadata(self):
        """
        Returns some metadata about the given records.

        :return: list of ownership dictionaries for each requested record
        :rtype: list of dictionaries with the following keys:

                    * id: object id
                    * create_uid: user who created the record
                    * create_date: date when the record was created
                    * write_uid: last user who changed the record
                    * write_date: date of the last change to the record
                    * xmlid: XML ID to use to refer to this record (if there is one), in format ``module.name``
                    * noupdate: A boolean telling if the record will be updated or not
        """
        fields = ['id']
        if self._log_access:
            fields += LOG_ACCESS_COLUMNS
        quoted_table = '"%s"' % self._table
        fields_str = ",".join('%s.%s' % (quoted_table, field) for field in fields)
        query = '''SELECT %s, __imd.noupdate, __imd.module, __imd.name
                   FROM %s LEFT JOIN ir_model_data __imd
                       ON (__imd.model = %%s and __imd.res_id = %s.id)
                   WHERE %s.id IN %%s''' % (fields_str, quoted_table, quoted_table, quoted_table)
        self._cr.execute(query, (self._name, tuple(self.ids)))
        res = self._cr.dictfetchall()

        uids = set(r[k] for r in res for k in ['write_uid', 'create_uid'] if r.get(k))
        names = dict(self.env['res.users'].browse(uids).name_get())

        for r in res:
            for key in r:
                value = r[key] = r[key] or False
                if key in ('write_uid', 'create_uid') and value in names:
                    r[key] = (value, names[value])
            r['xmlid'] = ("%(module)s.%(name)s" % r) if r['name'] else False
            del r['name'], r['module']
        return res

    @api.multi
    def _check_concurrency(self):
        if not (self._log_access and self._context.get(self.CONCURRENCY_CHECK_FIELD)):
            return
        check_clause = "(id = %s AND %s < COALESCE(write_date, create_date, (now() at time zone 'UTC'))::timestamp)"
        for sub_ids in self._cr.split_for_in_conditions(self.ids):
            nclauses = 0
            params = []
            for id in sub_ids:
                id_ref = "%s,%s" % (self._name, id)
                update_date = self._context[self.CONCURRENCY_CHECK_FIELD].pop(id_ref, None)
                if update_date:
                    nclauses += 1
                    params.extend([id, update_date])
            if not nclauses:
                continue
            query = "SELECT id FROM %s WHERE %s" % (self._table, " OR ".join([check_clause] * nclauses))
            self._cr.execute(query, tuple(params))
            res = self._cr.fetchone()
            if res:
                # mention the first one only to keep the error message readable
                raise ValidationError(_('A document was modified since you last viewed it (%s:%d)') % (self._description, res[0]))

    @api.multi
    def _check_record_rules_result_count(self, result_ids, operation):
        """ Verify the returned rows after applying record rules matches the
            length of ``self``, and raise an appropriate exception if it does not.
        """
        ids, result_ids = set(self.ids), set(result_ids)
        missing_ids = ids - result_ids
        if missing_ids:
            # Attempt to distinguish record rule restriction vs deleted records,
            # to provide a more specific error message
            self._cr.execute('SELECT id FROM %s WHERE id IN %%s' % self._table, (tuple(missing_ids),))
            forbidden_ids = [x[0] for x in self._cr.fetchall()]
            if forbidden_ids:
                # the missing ids are (at least partially) hidden by access rules
                if self._uid == SUPERUSER_ID:
                    return
                _logger.info('Access Denied by record rules for operation: %s on record ids: %r, uid: %s, model: %s', operation, forbidden_ids, self._uid, self._name)
                raise AccessError(_('The requested operation cannot be completed due to security restrictions. Please contact your system administrator.\n\n(Document type: %s, Operation: %s)') % \
                                    (self._description, operation))
            else:
                # If we get here, the missing_ids are not in the database
                if operation in ('read','unlink'):
                    # No need to warn about deleting an already deleted record.
                    # And no error when reading a record that was deleted, to prevent spurious
                    # errors for non-transactional search/read sequences coming from clients
                    return
                _logger.info('Failed operation on deleted record(s): %s, uid: %s, model: %s', operation, self._uid, self._name)
                raise MissingError(_('Missing document(s)') + ':' + _('One of the documents you are trying to access has been deleted, please try again after refreshing.'))

    @api.model
    def check_access_rights(self, operation, raise_exception=True):
        """ Verifies that the operation given by ``operation`` is allowed for
            the current user according to the access rights.
        """
        return self.env['ir.model.access'].check(self._name, operation, raise_exception)

    @api.multi
    def check_access_rule(self, operation):
        """ Verifies that the operation given by ``operation`` is allowed for
            the current user according to ir.rules.

           :param operation: one of ``write``, ``unlink``
           :raise UserError: * if current ir.rules do not permit this operation.
           :return: None if the operation is allowed
        """
        if self._uid == SUPERUSER_ID:
            return

        if self.is_transient():
            # Only one single implicit access rule for transient models: owner only!
            # This is ok to hardcode because we assert that TransientModels always
            # have log_access enabled so that the create_uid column is always there.
            # And even with _inherits, these fields are always present in the local
            # table too, so no need for JOINs.
            query = "SELECT DISTINCT create_uid FROM %s WHERE id IN %%s" % self._table
            self._cr.execute(query, (tuple(self.ids),))
            uids = [x[0] for x in self._cr.fetchall()]
            if len(uids) != 1 or uids[0] != self._uid:
                raise AccessError(_('For this kind of document, you may only access records you created yourself.\n\n(Document type: %s)') % (self._description,))
        else:
            where_clause, where_params, tables = self.env['ir.rule'].domain_get(self._name, operation)
            if where_clause:
                query = "SELECT %s.id FROM %s WHERE %s.id IN %%s AND " % (self._table, ",".join(tables), self._table)
                query = query + " AND ".join(where_clause)
                for sub_ids in self._cr.split_for_in_conditions(self.ids):
                    self._cr.execute(query, [sub_ids] + where_params)
                    returned_ids = [x[0] for x in self._cr.fetchall()]
                    self.browse(sub_ids)._check_record_rules_result_count(returned_ids, operation)

    @api.multi
    def unlink(self):
        """ unlink()

        Deletes the records of the current set

        :raise AccessError: * if user has no unlink rights on the requested object
                            * if user tries to bypass access rules for unlink on the requested object
        :raise UserError: if the record is default property for other records

        """
        if not self:
            return True

        # for recomputing fields
        self.modified(self._fields)

        self._check_concurrency()

        self.check_access_rights('unlink')

        # Check if the records are used as default properties.
        refs = ['%s,%s' % (self._name, i) for i in self.ids]
        if self.env['ir.property'].search([('res_id', '=', False), ('value_reference', 'in', refs)]):
            raise UserError(_('Unable to delete this document because it is used as a default property'))

        # Delete the records' properties.
        self.env['ir.property'].search([('res_id', 'in', refs)]).unlink()

        self.check_access_rule('unlink')

        cr = self._cr
        Data = self.env['ir.model.data'].sudo().with_context({})
        Values = self.env['ir.values']
        Attachment = self.env['ir.attachment']

        for sub_ids in cr.split_for_in_conditions(self.ids):
            query = "DELETE FROM %s WHERE id IN %%s" % self._table
            cr.execute(query, (sub_ids,))

            # Removing the ir_model_data reference if the record being deleted
            # is a record created by xml/csv file, as these are not connected
            # with real database foreign keys, and would be dangling references.
            #
            # Note: the following steps are performed as superuser to avoid
            # access rights restrictions, and with no context to avoid possible
            # side-effects during admin calls.
            data = Data.search([('model', '=', self._name), ('res_id', 'in', sub_ids)])
            if data:
                data.unlink()

            # For the same reason, remove the relevant records in ir_values
            refs = ['%s,%s' % (self._name, i) for i in sub_ids]
            values = Values.search(['|', ('value', 'in', refs),
                                         '&', ('model', '=', self._name),
                                              ('res_id', 'in', sub_ids)])
            if values:
                values.unlink()

            # For the same reason, remove the relevant records in ir_attachment
            # (the search is performed with sql as the search method of
            # ir_attachment is overridden to hide attachments of deleted
            # records)
            query = 'SELECT id FROM ir_attachment WHERE res_model=%s AND res_id IN %s'
            cr.execute(query, (self._name, sub_ids))
            attachments = Attachment.browse([row[0] for row in cr.fetchall()])
            if attachments:
                attachments.unlink()

        # invalidate the *whole* cache, since the orm does not handle all
        # changes made in the database, like cascading delete!
        self.invalidate_cache()

        # recompute new-style fields
        if self.env.recompute and self._context.get('recompute', True):
            self.recompute()

        # auditing: deletions are infrequent and leave no trace in the database
        _unlink.info('User #%s deleted %s records with IDs: %r', self._uid, self._name, self.ids)

        return True

    #
    # TODO: Validate
    #
    @api.multi
    def write(self, vals):
        """ write(vals)

        Updates all records in the current set with the provided values.

        :param dict vals: fields to update and the value to set on them e.g::

                {'foo': 1, 'bar': "Qux"}

            will set the field ``foo`` to ``1`` and the field ``bar`` to
            ``"Qux"`` if those are valid (otherwise it will trigger an error).

        :raise AccessError: * if user has no write rights on the requested object
                            * if user tries to bypass access rules for write on the requested object
        :raise ValidateError: if user tries to enter invalid value for a field that is not in selection
        :raise UserError: if a loop would be created in a hierarchy of objects a result of the operation (such as setting an object as its own parent)

        * For numeric fields (:class:`~odoo.fields.Integer`,
          :class:`~odoo.fields.Float`) the value should be of the
          corresponding type
        * For :class:`~odoo.fields.Boolean`, the value should be a
          :class:`python:bool`
        * For :class:`~odoo.fields.Selection`, the value should match the
          selection values (generally :class:`python:str`, sometimes
          :class:`python:int`)
        * For :class:`~odoo.fields.Many2one`, the value should be the
          database identifier of the record to set
        * Other non-relational fields use a string for value

          .. danger::

              for historical and compatibility reasons,
              :class:`~odoo.fields.Date` and
              :class:`~odoo.fields.Datetime` fields use strings as values
              (written and read) rather than :class:`~python:datetime.date` or
              :class:`~python:datetime.datetime`. These date strings are
              UTC-only and formatted according to
              :const:`odoo.tools.misc.DEFAULT_SERVER_DATE_FORMAT` and
              :const:`odoo.tools.misc.DEFAULT_SERVER_DATETIME_FORMAT`
        * .. _openerp/models/relationals/format:

          :class:`~odoo.fields.One2many` and
          :class:`~odoo.fields.Many2many` use a special "commands" format to
          manipulate the set of records stored in/associated with the field.

          This format is a list of triplets executed sequentially, where each
          triplet is a command to execute on the set of records. Not all
          commands apply in all situations. Possible commands are:

          ``(0, _, values)``
              adds a new record created from the provided ``value`` dict.
          ``(1, id, values)``
              updates an existing record of id ``id`` with the values in
              ``values``. Can not be used in :meth:`~.create`.
          ``(2, id, _)``
              removes the record of id ``id`` from the set, then deletes it
              (from the database). Can not be used in :meth:`~.create`.
          ``(3, id, _)``
              removes the record of id ``id`` from the set, but does not
              delete it. Can not be used on
              :class:`~odoo.fields.One2many`. Can not be used in
              :meth:`~.create`.
          ``(4, id, _)``
              adds an existing record of id ``id`` to the set. Can not be
              used on :class:`~odoo.fields.One2many`.
          ``(5, _, _)``
              removes all records from the set, equivalent to using the
              command ``3`` on every record explicitly. Can not be used on
              :class:`~odoo.fields.One2many`. Can not be used in
              :meth:`~.create`.
          ``(6, _, ids)``
              replaces all existing records in the set by the ``ids`` list,
              equivalent to using the command ``5`` followed by a command
              ``4`` for each ``id`` in ``ids``.

          .. note:: Values marked as ``_`` in the list above are ignored and
                    can be anything, generally ``0`` or ``False``.
        """
        if not self:
            return True

        self._check_concurrency()
        self.check_access_rights('write')

        # No user-driven update of these columns
        pop_fields = ['parent_left', 'parent_right']
        if self._log_access:
            pop_fields.extend(MAGIC_COLUMNS)
        for field in pop_fields:
            vals.pop(field, None)

        # split up fields into old-style and pure new-style ones
        old_vals, new_vals, unknown = {}, {}, []
        for key, val in pycompat.items(vals):
            field = self._fields.get(key)
            if field:
                if field.store or field.inherited:
                    old_vals[key] = val
                if field.inverse and not field.inherited:
                    new_vals[key] = val
            else:
                unknown.append(key)

        if unknown:
            _logger.warning("%s.write() with unknown fields: %s", self._name, ', '.join(sorted(unknown)))

        protected_fields = [self._fields[n] for n in new_vals]
        with self.env.protecting(protected_fields, self):
            # write old-style fields with (low-level) method _write
            if old_vals:
                self._write(old_vals)

            if new_vals:
                # put the values of pure new-style fields into cache, and inverse them
                self.modified(set(new_vals) - set(old_vals))
                for record in self:
                    record._cache.update(record._convert_to_cache(new_vals, update=True))
                for key in new_vals:
                    self._fields[key].determine_inverse(self)
                self.modified(set(new_vals) - set(old_vals))
                # check Python constraints for inversed fields
                self._validate_fields(set(new_vals) - set(old_vals))
                # recompute new-style fields
                if self.env.recompute and self._context.get('recompute', True):
                    self.recompute()

        return True

    @api.multi
    def _write(self, vals):
        # low-level implementation of write()
        self.check_field_access_rights('write', list(vals))

        cr = self._cr

        # for recomputing new-style fields
        extra_fields = ['write_date', 'write_uid'] if self._log_access else []
        self.modified(list(vals) + extra_fields)

        # for updating parent_left, parent_right
        parents_changed = []
        if self._parent_store and (self._parent_name in vals) and \
                not self._context.get('defer_parent_store_computation'):
            # The parent_left/right computation may take up to 5 seconds. No
            # need to recompute the values if the parent is the same.
            #
            # Note: to respect parent_order, nodes must be processed in
            # order, so ``parents_changed`` must be ordered properly.
            parent_val = vals[self._parent_name]
            if parent_val:
                query = "SELECT id FROM %s WHERE id IN %%s AND (%s != %%s OR %s IS NULL) ORDER BY %s" % \
                                (self._table, self._parent_name, self._parent_name, self._parent_order)
                cr.execute(query, (tuple(self.ids), parent_val))
            else:
                query = "SELECT id FROM %s WHERE id IN %%s AND (%s IS NOT NULL) ORDER BY %s" % \
                                (self._table, self._parent_name, self._parent_order)
                cr.execute(query, (tuple(self.ids),))
            parents_changed = [x[0] for x in cr.fetchall()]

        updates = []            # list of (column, expr) or (column, pattern, value)
        upd_todo = []           # list of column names to set explicitly
        updend = []             # list of possibly inherited field names
        direct = []             # list of direcly updated columns
        has_trans = self.env.lang and self.env.lang != 'en_US'
        single_lang = len(self.env['res.lang'].get_installed()) <= 1
        for name, val in pycompat.items(vals):
            field = self._fields[name]
            if field and field.deprecated:
                _logger.warning('Field %s.%s is deprecated: %s', self._name, name, field.deprecated)
            if field.store:
                if hasattr(field, 'selection') and val:
                    self._check_selection_field_value(name, val)
                if field.column_type:
                    if single_lang or not (has_trans and field.translate is True):
                        # val is not a translation: update the table
                        val = field.convert_to_column(val, self, vals)
                        updates.append((name, field.column_format, val))
                    direct.append(name)
                else:
                    upd_todo.append(name)
            else:
                updend.append(name)

        if self._log_access:
            updates.append(('write_uid', '%s', self._uid))
            updates.append(('write_date', "(now() at time zone 'UTC')"))
            direct.append('write_uid')
            direct.append('write_date')

        if updates:
            self.check_access_rule('write')
            query = 'UPDATE "%s" SET %s WHERE id IN %%s' % (
                self._table, ','.join('"%s"=%s' % (u[0], u[1]) for u in updates),
            )
            params = tuple(u[2] for u in updates if len(u) > 2)
            for sub_ids in cr.split_for_in_conditions(set(self.ids)):
                cr.execute(query, params + (sub_ids,))
                if cr.rowcount != len(sub_ids):
                    raise MissingError(_('One of the records you are trying to modify has already been deleted (Document type: %s).') % self._description)

            # TODO: optimize
            for name in direct:
                field = self._fields[name]
                if callable(field.translate):
                    # The source value of a field has been modified,
                    # synchronize translated terms when possible.
                    self.env['ir.translation']._sync_terms_translations(self._fields[name], self)

                elif has_trans and field.translate:
                    # The translated value of a field has been modified.
                    src_trans = self.read([name])[0][name]
                    if not src_trans:
                        # Insert value to DB
                        src_trans = vals[name]
                        self.with_context(lang=None).write({name: src_trans})
                    val = field.convert_to_column(vals[name], self, vals)
                    tname = "%s,%s" % (self._name, name)
                    self.env['ir.translation']._set_ids(
                        tname, 'model', self.env.lang, self.ids, val, src_trans)

        # invalidate and mark new-style fields to recompute; do this before
        # setting other fields, because it can require the value of computed
        # fields, e.g., a one2many checking constraints on records
        self.modified(direct)

        # defaults in context must be removed when call a one2many or many2many
        rel_context = {key: val
                       for key, val in pycompat.items(self._context)
                       if not key.startswith('default_')}

        # call the 'write' method of fields which are not columns
        for name in upd_todo:
            field = self._fields[name]
            field.write(self.with_context(rel_context), vals[name])

        # for recomputing new-style fields
        self.modified(upd_todo)

        # write inherited fields on the corresponding parent records
        unknown_fields = set(updend)
        for parent_model, parent_field in pycompat.items(self._inherits):
            parent_ids = []
            for sub_ids in cr.split_for_in_conditions(self.ids):
                query = "SELECT DISTINCT %s FROM %s WHERE id IN %%s" % (parent_field, self._table)
                cr.execute(query, (sub_ids,))
                parent_ids.extend([row[0] for row in cr.fetchall()])

            parent_vals = {}
            for name in updend:
                field = self._fields[name]
                if field.inherited and field.related[0] == parent_field:
                    parent_vals[name] = vals[name]
                    unknown_fields.discard(name)

            if parent_vals:
                self.env[parent_model].browse(parent_ids).write(parent_vals)

        if unknown_fields:
            _logger.warning('No such field(s) in model %s: %s.', self._name, ', '.join(unknown_fields))

        # check Python constraints
        self._validate_fields(vals)

        # TODO: use _order to set dest at the right position and not first node of parent
        # We can't defer parent_store computation because the stored function
        # fields that are computer may refer (directly or indirectly) to
        # parent_left/right (via a child_of domain)
        if parents_changed:
            if self.pool._init:
                self.pool._init_parent[self._name] = True
            else:
                parent_val = vals[self._parent_name]
                if parent_val:
                    clause, params = '%s=%%s' % self._parent_name, (parent_val,)
                else:
                    clause, params = '%s IS NULL' % self._parent_name, ()

                for id in parents_changed:
                    # determine old parent_left, parent_right of current record
                    cr.execute('SELECT parent_left, parent_right FROM %s WHERE id=%%s' % self._table, (id,))
                    pleft0, pright0 = cr.fetchone()
                    width = pright0 - pleft0 + 1

                    # determine new parent_left of current record; it comes
                    # right after the parent_right of its closest left sibling
                    # (this CANNOT be fetched outside the loop, as it needs to
                    # be refreshed after each update, in case several nodes are
                    # sequentially inserted one next to the other)
                    pleft1 = None
                    cr.execute('SELECT id, parent_right FROM %s WHERE %s ORDER BY %s' % \
                               (self._table, clause, self._parent_order), params)
                    for (sibling_id, sibling_parent_right) in cr.fetchall():
                        if sibling_id == id:
                            break
                        pleft1 = (sibling_parent_right or 0) + 1
                    if not pleft1:
                        # the current record is the first node of the parent
                        if not parent_val:
                            pleft1 = 0          # the first node starts at 0
                        else:
                            cr.execute('SELECT parent_left FROM %s WHERE id=%%s' % self._table, (parent_val,))
                            pleft1 = cr.fetchone()[0] + 1

                    if pleft0 < pleft1 <= pright0:
                        raise UserError(_('Recursivity Detected.'))

                    # make some room for parent_left and parent_right at the new position
                    cr.execute('UPDATE %s SET parent_left=parent_left+%%s WHERE %%s<=parent_left' % self._table, (width, pleft1))
                    cr.execute('UPDATE %s SET parent_right=parent_right+%%s WHERE %%s<=parent_right' % self._table, (width, pleft1))
                    # slide the subtree of the current record to its new position
                    if pleft0 < pleft1:
                        cr.execute('''UPDATE %s SET parent_left=parent_left+%%s, parent_right=parent_right+%%s
                                      WHERE %%s<=parent_left AND parent_left<%%s''' % self._table,
                                   (pleft1 - pleft0, pleft1 - pleft0, pleft0, pright0))
                    else:
                        cr.execute('''UPDATE %s SET parent_left=parent_left-%%s, parent_right=parent_right-%%s
                                      WHERE %%s<=parent_left AND parent_left<%%s''' % self._table,
                                   (pleft0 - pleft1 + width, pleft0 - pleft1 + width, pleft0 + width, pright0 + width))

                self.invalidate_cache(['parent_left', 'parent_right'])

        # recompute new-style fields
        if self.env.recompute and self._context.get('recompute', True):
            self.recompute()

        return True

    #
    # TODO: Should set perm to user.xxx
    #
    @api.model
    @api.returns('self', lambda value: value.id)
    def create(self, vals):
        """ create(vals) -> record

        Creates a new record for the model.

        The new record is initialized using the values from ``vals`` and
        if necessary those from :meth:`~.default_get`.

        :param dict vals:
            values for the model's fields, as a dictionary::

                {'field_name': field_value, ...}

            see :meth:`~.write` for details
        :return: new record created
        :raise AccessError: * if user has no create rights on the requested object
                            * if user tries to bypass access rules for create on the requested object
        :raise ValidateError: if user tries to enter invalid value for a field that is not in selection
        :raise UserError: if a loop would be created in a hierarchy of objects a result of the operation (such as setting an object as its own parent)
        """
        self.check_access_rights('create')

        # add missing defaults, and drop fields that may not be set by user
        vals = self._add_missing_default_values(vals)
        pop_fields = ['parent_left', 'parent_right']
        if self._log_access:
            pop_fields.extend(MAGIC_COLUMNS)
        for field in pop_fields:
            vals.pop(field, None)

        # split up fields into old-style and pure new-style ones
        old_vals, new_vals, unknown = {}, {}, []
        for key, val in pycompat.items(vals):
            field = self._fields.get(key)
            if field:
                if field.store or field.inherited:
                    old_vals[key] = val
                if field.inverse and not field.inherited:
                    new_vals[key] = val
            else:
                unknown.append(key)

        if unknown:
            _logger.warning("%s.create() includes unknown fields: %s", self._name, ', '.join(sorted(unknown)))

        # create record with old-style fields
        record = self.browse(self._create(old_vals))

        protected_fields = [self._fields[n] for n in new_vals]
        with self.env.protecting(protected_fields, record):
            # put the values of pure new-style fields into cache, and inverse them
            record.modified(set(new_vals) - set(old_vals))
            record._cache.update(record._convert_to_cache(new_vals))
            for key in new_vals:
                self._fields[key].determine_inverse(record)
            record.modified(set(new_vals) - set(old_vals))
            # check Python constraints for inversed fields
            record._validate_fields(set(new_vals) - set(old_vals))
            # recompute new-style fields
            if self.env.recompute and self._context.get('recompute', True):
                self.recompute()

        return record

    @api.model
    def _create(self, vals):
        # data of parent records to create or update, by model
        tocreate = {
            parent_model: {'id': vals.pop(parent_field, None)}
            for parent_model, parent_field in pycompat.items(self._inherits)
        }

        # list of column assignments defined as tuples like:
        #   (column_name, format_string, column_value)
        #   (column_name, sql_formula)
        # Those tuples will be used by the string formatting for the INSERT
        # statement below.
        updates = [
            ('id', "nextval('%s')" % self._sequence),
        ]

        upd_todo = []
        unknown_fields = []
        protected_fields = []
        for name, val in list(pycompat.items(vals)):
            field = self._fields.get(name)
            if not field:
                unknown_fields.append(name)
                del vals[name]
            elif field.inherited:
                tocreate[field.related_field.model_name][name] = val
                del vals[name]
            elif not field.store:
                del vals[name]
            elif field.inverse:
                protected_fields.append(field)
        if unknown_fields:
            _logger.warning('No such field(s) in model %s: %s.', self._name, ', '.join(unknown_fields))

        # create or update parent records
        for parent_model, parent_vals in pycompat.items(tocreate):
            parent_id = parent_vals.pop('id')
            if not parent_id:
                parent_id = self.env[parent_model].create(parent_vals).id
            else:
                self.env[parent_model].browse(parent_id).write(parent_vals)
            vals[self._inherits[parent_model]] = parent_id

        # set boolean fields to False by default (to make search more powerful)
        for name, field in pycompat.items(self._fields):
            if field.type == 'boolean' and field.store and name not in vals:
                vals[name] = False

        # determine SQL values
        self = self.browse()
        for name, val in pycompat.items(vals):
            field = self._fields[name]
            if field.store and field.column_type:
                column_val = field.convert_to_column(val, self, vals)
                updates.append((name, field.column_format, column_val))
            else:
                upd_todo.append(name)

            if hasattr(field, 'selection') and val:
                self._check_selection_field_value(name, val)

        if self._log_access:
            updates.append(('create_uid', '%s', self._uid))
            updates.append(('write_uid', '%s', self._uid))
            updates.append(('create_date', "(now() at time zone 'UTC')"))
            updates.append(('write_date', "(now() at time zone 'UTC')"))

        # insert a row for this record
        cr = self._cr
        query = """INSERT INTO "%s" (%s) VALUES(%s) RETURNING id""" % (
                self._table,
                ', '.join('"%s"' % u[0] for u in updates),
                ', '.join(u[1] for u in updates),
            )
        cr.execute(query, tuple(u[2] for u in updates if len(u) > 2))

        # from now on, self is the new record
        id_new, = cr.fetchone()
        self = self.browse(id_new)

        if self.env.lang and self.env.lang != 'en_US':
            # add translations for self.env.lang
            for name, val in pycompat.items(vals):
                field = self._fields[name]
                if field.store and field.column_type and field.translate is True:
                    tname = "%s,%s" % (self._name, name)
                    self.env['ir.translation']._set_ids(tname, 'model', self.env.lang, self.ids, val, val)

        if self._parent_store and not self._context.get('defer_parent_store_computation'):
            if self.pool._init:
                self.pool._init_parent[self._name] = True
            else:
                parent_val = vals.get(self._parent_name)
                if parent_val:
                    # determine parent_left: it comes right after the
                    # parent_right of its closest left sibling
                    pleft = None
                    cr.execute("SELECT parent_right FROM %s WHERE %s=%%s ORDER BY %s" % \
                                    (self._table, self._parent_name, self._parent_order),
                               (parent_val,))
                    for (pright,) in cr.fetchall():
                        if not pright:
                            break
                        pleft = pright + 1
                    if not pleft:
                        # this is the leftmost child of its parent
                        cr.execute("SELECT parent_left FROM %s WHERE id=%%s" % self._table, (parent_val,))
                        pleft = cr.fetchone()[0] + 1
                else:
                    # determine parent_left: it comes after all top-level parent_right
                    cr.execute("SELECT MAX(parent_right) FROM %s" % self._table)
                    pleft = (cr.fetchone()[0] or 0) + 1

                # make some room for the new node, and insert it in the MPTT
                cr.execute("UPDATE %s SET parent_left=parent_left+2 WHERE parent_left>=%%s" % self._table,
                           (pleft,))
                cr.execute("UPDATE %s SET parent_right=parent_right+2 WHERE parent_right>=%%s" % self._table,
                           (pleft,))
                cr.execute("UPDATE %s SET parent_left=%%s, parent_right=%%s WHERE id=%%s" % self._table,
                           (pleft, pleft + 1, id_new))
                self.invalidate_cache(['parent_left', 'parent_right'])

        with self.env.protecting(protected_fields, self):
            # invalidate and mark new-style fields to recompute; do this before
            # setting other fields, because it can require the value of computed
            # fields, e.g., a one2many checking constraints on records
            self.modified(self._fields)

            # defaults in context must be removed when call a one2many or many2many
            rel_context = {key: val
                           for key, val in pycompat.items(self._context)
                           if not key.startswith('default_')}

            # call the 'write' method of fields which are not columns
            for name in sorted(upd_todo, key=lambda name: self._fields[name]._sequence):
                field = self._fields[name]
                field.write(self.with_context(rel_context), vals[name])

            # for recomputing new-style fields
            self.modified(upd_todo)

            # check Python constraints
            self._validate_fields(vals)

            if self.env.recompute and self._context.get('recompute', True):
                # recompute new-style fields
                self.recompute()

        self.check_access_rule('create')
        return id_new

    # TODO: ameliorer avec NULL
    @api.model
    def _where_calc(self, domain, active_test=True):
        """Computes the WHERE clause needed to implement an OpenERP domain.
        :param domain: the domain to compute
        :type domain: list
        :param active_test: whether the default filtering of records with ``active``
                            field set to ``False`` should be applied.
        :return: the query expressing the given domain as provided in domain
        :rtype: osv.query.Query
        """
        # if the object has a field named 'active', filter out all inactive
        # records unless they were explicitely asked for
        if 'active' in self._fields and active_test and self._context.get('active_test', True):
            # the item[0] trick below works for domain items and '&'/'|'/'!'
            # operators too
            if not any(item[0] == 'active' for item in domain):
                domain = [('active', '=', 1)] + domain

        if domain:
            e = expression.expression(domain, self)
            tables = e.get_tables()
            where_clause, where_params = e.to_sql()
            where_clause = [where_clause] if where_clause else []
        else:
            where_clause, where_params, tables = [], [], ['"%s"' % self._table]

        return Query(tables, where_clause, where_params)

    def _check_qorder(self, word):
        if not regex_order.match(word):
            raise UserError(_('Invalid "order" specified. A valid "order" specification is a comma-separated list of valid field names (optionally followed by asc/desc for the direction)'))
        return True

    @api.model
    def _apply_ir_rules(self, query, mode='read'):
        """Add what's missing in ``query`` to implement all appropriate ir.rules
          (using the ``model_name``'s rules or the current model's rules if ``model_name`` is None)

           :param query: the current query object
        """
        if self._uid == SUPERUSER_ID:
            return

        def apply_rule(clauses, params, tables, parent_model=None):
            """ :param parent_model: name of the parent model, if the added
                    clause comes from a parent model
            """
            if clauses:
                if parent_model:
                    # as inherited rules are being applied, we need to add the
                    # missing JOIN to reach the parent table (if not JOINed yet)
                    parent_table = '"%s"' % self.env[parent_model]._table
                    parent_alias = '"%s"' % self._inherits_join_add(self, parent_model, query)
                    # inherited rules are applied on the external table, replace
                    # parent_table by parent_alias
                    clauses = [clause.replace(parent_table, parent_alias) for clause in clauses]
                    # replace parent_table by parent_alias, and introduce
                    # parent_alias if needed
                    tables = [
                        (parent_table + ' as ' + parent_alias) if table == parent_table \
                            else table.replace(parent_table, parent_alias)
                        for table in tables
                    ]
                query.where_clause += clauses
                query.where_clause_params += params
                for table in tables:
                    if table not in query.tables:
                        query.tables.append(table)

        # apply main rules on the object
        Rule = self.env['ir.rule']
        where_clause, where_params, tables = Rule.domain_get(self._name, mode)
        apply_rule(where_clause, where_params, tables)

        # apply ir.rules from the parents (through _inherits)
        for parent_model in self._inherits:
            where_clause, where_params, tables = Rule.domain_get(parent_model, mode)
            apply_rule(where_clause, where_params, tables, parent_model)

    @api.model
    def _generate_translated_field(self, table_alias, field, query):
        """
        Add possibly missing JOIN with translations table to ``query`` and
        generate the expression for the translated field.

        :return: the qualified field name (or expression) to use for ``field``
        """
        if self.env.lang:
            # Sub-select to return at most one translation per record.
            # Even if it shoud probably not be the case,
            # this is possible to have multiple translations for a same record in the same language.
            # The parenthesis surrounding the select are important, as this is a sub-select.
            # The quotes surrounding `ir_translation` are important as well.
            unique_translation_subselect = """
                (SELECT DISTINCT ON (res_id) res_id, value
                 FROM "ir_translation"
                 WHERE name=%s AND lang=%s AND value!=%s
                 ORDER BY res_id, id DESC)
            """
            alias, alias_statement = query.add_join(
                (table_alias, unique_translation_subselect, 'id', 'res_id', field),
                implicit=False,
                outer=True,
                extra_params=["%s,%s" % (self._name, field), self.env.lang, ""],
            )
            return 'COALESCE("%s"."%s", "%s"."%s")' % (alias, 'value', table_alias, field)
        else:
            return '"%s"."%s"' % (table_alias, field)

    @api.model
    def _generate_m2o_order_by(self, alias, order_field, query, reverse_direction, seen):
        """
        Add possibly missing JOIN to ``query`` and generate the ORDER BY clause for m2o fields,
        either native m2o fields or function/related fields that are stored, including
        intermediate JOINs for inheritance if required.

        :return: the qualified field name to use in an ORDER BY clause to sort by ``order_field``
        """
        field = self._fields[order_field]
        if field.inherited:
            # also add missing joins for reaching the table containing the m2o field
            qualified_field = self._inherits_join_calc(alias, order_field, query)
            alias, order_field = qualified_field.replace('"', '').split('.', 1)
            field = field.base_field

        assert field.type == 'many2one', 'Invalid field passed to _generate_m2o_order_by()'
        if not field.store:
            _logger.debug("Many2one function/related fields must be stored "
                          "to be used as ordering fields! Ignoring sorting for %s.%s",
                          self._name, order_field)
            return []

        # figure out the applicable order_by for the m2o
        dest_model = self.env[field.comodel_name]
        m2o_order = dest_model._order
        if not regex_order.match(m2o_order):
            # _order is complex, can't use it here, so we default to _rec_name
            m2o_order = dest_model._rec_name

        # Join the dest m2o table if it's not joined yet. We use [LEFT] OUTER join here
        # as we don't want to exclude results that have NULL values for the m2o
        join = (alias, dest_model._table, order_field, 'id', order_field)
        dest_alias, _ = query.add_join(join, implicit=False, outer=True)
        return dest_model._generate_order_by_inner(dest_alias, m2o_order, query,
                                                   reverse_direction, seen)

    @api.model
    def _generate_order_by_inner(self, alias, order_spec, query, reverse_direction=False, seen=None):
        if seen is None:
            seen = set()
        self._check_qorder(order_spec)

        order_by_elements = []
        for order_part in order_spec.split(','):
            order_split = order_part.strip().split(' ')
            order_field = order_split[0].strip()
            order_direction = order_split[1].strip().upper() if len(order_split) == 2 else ''
            if reverse_direction:
                order_direction = 'ASC' if order_direction == 'DESC' else 'DESC'
            do_reverse = order_direction == 'DESC'

            field = self._fields.get(order_field)
            if not field:
                raise ValueError(_("Sorting field %s not found on model %s") % (order_field, self._name))

            if order_field == 'id':
                order_by_elements.append('"%s"."%s" %s' % (alias, order_field, order_direction))
            else:
                if field.inherited:
                    field = field.base_field
                if field.store and field.type == 'many2one':
                    key = (field.model_name, field.comodel_name, order_field)
                    if key not in seen:
                        seen.add(key)
                        order_by_elements += self._generate_m2o_order_by(alias, order_field, query, do_reverse, seen)
                elif field.store and field.column_type:
                    qualifield_name = self._inherits_join_calc(alias, order_field, query, implicit=False, outer=True)
                    if field.type == 'boolean':
                        qualifield_name = "COALESCE(%s, false)" % qualifield_name
                    order_by_elements.append("%s %s" % (qualifield_name, order_direction))
                else:
                    continue  # ignore non-readable or "non-joinable" fields

        return order_by_elements

    @api.model
    def _generate_order_by(self, order_spec, query):
        """
        Attempt to construct an appropriate ORDER BY clause based on order_spec, which must be
        a comma-separated list of valid field names, optionally followed by an ASC or DESC direction.

        :raise ValueError in case order_spec is malformed
        """
        order_by_clause = ''
        order_spec = order_spec or self._order
        if order_spec:
            order_by_elements = self._generate_order_by_inner(self._table, order_spec, query)
            if order_by_elements:
                order_by_clause = ",".join(order_by_elements)

        return order_by_clause and (' ORDER BY %s ' % order_by_clause) or ''

    @api.model
    def _search(self, args, offset=0, limit=None, order=None, count=False, access_rights_uid=None):
        """
        Private implementation of search() method, allowing specifying the uid to use for the access right check.
        This is useful for example when filling in the selection list for a drop-down and avoiding access rights errors,
        by specifying ``access_rights_uid=1`` to bypass access rights check, but not ir.rules!
        This is ok at the security level because this method is private and not callable through XML-RPC.

        :param access_rights_uid: optional user ID to use when checking access rights
                                  (not for ir.rules, this is only for ir.model.access)
        :return: a list of record ids or an integer (if count is True)
        """
        self.sudo(access_rights_uid or self._uid).check_access_rights('read')

        # For transient models, restrict access to the current user, except for the super-user
        if self.is_transient() and self._log_access and self._uid != SUPERUSER_ID:
            args = expression.AND(([('create_uid', '=', self._uid)], args or []))

        query = self._where_calc(args)
        self._apply_ir_rules(query, 'read')
        order_by = self._generate_order_by(order, query)
        from_clause, where_clause, where_clause_params = query.get_sql()

        where_str = where_clause and (" WHERE %s" % where_clause) or ''

        if count:
            # Ignore order, limit and offset when just counting, they don't make sense and could
            # hurt performance
            query_str = 'SELECT count(1) FROM ' + from_clause + where_str
            self._cr.execute(query_str, where_clause_params)
            res = self._cr.fetchone()
            return res[0]

        limit_str = limit and ' limit %d' % limit or ''
        offset_str = offset and ' offset %d' % offset or ''
        query_str = 'SELECT "%s".id FROM ' % self._table + from_clause + where_str + order_by + limit_str + offset_str
        self._cr.execute(query_str, where_clause_params)
        res = self._cr.fetchall()

        # TDE note: with auto_join, we could have several lines about the same result
        # i.e. a lead with several unread messages; we uniquify the result using
        # a fast way to do it while preserving order (http://www.peterbe.com/plog/uniqifiers-benchmark)
        def _uniquify_list(seq):
            seen = set()
            return [x for x in seq if x not in seen and not seen.add(x)]

        return _uniquify_list([x[0] for x in res])

    @api.multi
    @api.returns(None, lambda value: value[0])
    def copy_data(self, default=None):
        """
        Copy given record's data with all its fields values

        :param default: field values to override in the original values of the copied record
        :return: list with a dictionary containing all the field values
        """
        # In the old API, this method took a single id and return a dict. When
        # invoked with the new API, it returned a list of dicts.
        self.ensure_one()

        # avoid recursion through already copied records in case of circular relationship
        if '__copy_data_seen' not in self._context:
            self = self.with_context(__copy_data_seen=defaultdict(set))
        seen_map = self._context['__copy_data_seen']
        if self.id in seen_map[self._name]:
            return
        seen_map[self._name].add(self.id)

        default = dict(default or [])
        if 'state' not in default and 'state' in self._fields:
            field = self._fields['state']
            if field.default:
                value = field.default(self)
                value = field.convert_to_cache(value, self)
                value = field.convert_to_record(value, self)
                value = field.convert_to_write(value, self)
                default['state'] = value

        # build a black list of fields that should not be copied
        blacklist = set(MAGIC_COLUMNS + ['parent_left', 'parent_right'])
        whitelist = set(name for name, field in pycompat.items(self._fields) if not field.inherited)

        def blacklist_given_fields(model):
            # blacklist the fields that are given by inheritance
            for parent_model, parent_field in pycompat.items(model._inherits):
                blacklist.add(parent_field)
                if parent_field in default:
                    # all the fields of 'parent_model' are given by the record:
                    # default[parent_field], except the ones redefined in self
                    blacklist.update(set(self.env[parent_model]._fields) - whitelist)
                else:
                    blacklist_given_fields(self.env[parent_model])
            # blacklist deprecated fields
            for name, field in pycompat.items(model._fields):
                if field.deprecated:
                    blacklist.add(name)

        blacklist_given_fields(self)

        fields_to_copy = {name: field
                          for name, field in pycompat.items(self._fields)
                          if field.copy and name not in default and name not in blacklist}

        for name, field in pycompat.items(fields_to_copy):
            if field.type == 'one2many':
                # duplicate following the order of the ids because we'll rely on
                # it later for copying translations in copy_translation()!
                lines = [rec.copy_data()[0] for rec in self[name].sorted(key='id')]
                # the lines are duplicated using the wrong (old) parent, but then
                # are reassigned to the correct one thanks to the (0, 0, ...)
                default[name] = [(0, 0, line) for line in lines if line]
            elif field.type == 'many2many':
                default[name] = [(6, 0, self[name].ids)]
            else:
                default[name] = field.convert_to_write(self[name], self)

        return [default]

    @api.multi
    def copy_translations(old, new):
        # avoid recursion through already copied records in case of circular relationship
        if '__copy_translations_seen' not in old._context:
            old = old.with_context(__copy_translations_seen=defaultdict(set))
        seen_map = old._context['__copy_translations_seen']
        if old.id in seen_map[old._name]:
            return
        seen_map[old._name].add(old.id)

        def get_trans(field, old, new):
            """ Return the 'name' of the translations to search for, together
                with the record ids corresponding to ``old`` and ``new``.
            """
            if field.inherited:
                pname = field.related[0]
                return get_trans(field.related_field, old[pname], new[pname])
            return "%s,%s" % (field.model_name, field.name), old.id, new.id

        # removing the lang to compare untranslated values
        old_wo_lang, new_wo_lang = (old + new).with_context(lang=None)
        Translation = old.env['ir.translation']

        for name, field in pycompat.items(old._fields):
            if not field.copy:
                continue

            if field.type == 'one2many':
                # we must recursively copy the translations for o2m; here we
                # rely on the order of the ids to match the translations as
                # foreseen in copy_data()
                old_lines = old[name].sorted(key='id')
                new_lines = new[name].sorted(key='id')
                for (old_line, new_line) in pycompat.izip(old_lines, new_lines):
                    old_line.copy_translations(new_line)

            elif field.translate:
                # for translatable fields we copy their translations
                trans_name, source_id, target_id = get_trans(field, old, new)
                domain = [('name', '=', trans_name), ('res_id', '=', source_id)]
                new_val = new_wo_lang[name]
                if old.env.lang and callable(field.translate):
                    # the new value *without lang* must be the old value without lang
                    new_wo_lang[name] = old_wo_lang[name]
                for vals in Translation.search_read(domain):
                    del vals['id']
                    del vals['source']      # remove source to avoid triggering _set_src
                    del vals['module']      # duplicated vals is not linked to any module
                    vals['res_id'] = target_id
                    if vals['lang'] == old.env.lang and field.translate is True:
                        vals['source'] = old_wo_lang[name]
                        # the value should be the new value (given by copy())
                        vals['value'] = new_val
                    Translation.create(vals)

    @api.multi
    @api.returns('self', lambda value: value.id)
    def copy(self, default=None):
        """ copy(default=None)

        Duplicate record ``self`` updating it with default values

        :param dict default: dictionary of field values to override in the
               original values of the copied record, e.g: ``{'field_name': overridden_value, ...}``
        :returns: new record

        """
        self.ensure_one()
        vals = self.copy_data(default)[0]
        # To avoid to create a translation in the lang of the user, copy_translation will do it
        new = self.with_context(lang=None).create(vals)
        self.copy_translations(new)
        return new

    @api.multi
    @api.returns('self')
    def exists(self):
        """  exists() -> records

        Returns the subset of records in ``self`` that exist, and marks deleted
        records as such in cache. It can be used as a test on records::

            if record.exists():
                ...

        By convention, new records are returned as existing.
        """
        ids, new_ids = [], []
        for i in self._ids:
            (ids if isinstance(i, pycompat.integer_types) else new_ids).append(i)
        if not ids:
            return self
        query = """SELECT id FROM "%s" WHERE id IN %%s""" % self._table
        self._cr.execute(query, [tuple(ids)])
        ids = [r[0] for r in self._cr.fetchall()]
        existing = self.browse(ids + new_ids)
        if len(existing) < len(self):
            # mark missing records in cache with a failed value
            exc = MissingError(_("Record does not exist or has been deleted."))
            (self - existing)._cache.update(FailedValue(exc))
        return existing

    @api.multi
    def _check_recursion(self, parent=None):
        """
        Verifies that there is no loop in a hierarchical structure of records,
        by following the parent relationship using the **parent** field until a
        loop is detected or until a top-level record is found.

        :param parent: optional parent field name (default: ``self._parent_name``)
        :return: **True** if no loop was found, **False** otherwise.
        """
        if not parent:
            parent = self._parent_name

        # must ignore 'active' flag, ir.rules, etc. => direct SQL query
        cr = self._cr
        query = 'SELECT "%s" FROM "%s" WHERE id = %%s' % (parent, self._table)
        for id in self.ids:
            current_id = id
            while current_id:
                cr.execute(query, (current_id,))
                result = cr.fetchone()
                current_id = result[0] if result else None
                if current_id == id:
                    return False
        return True

    @api.multi
    def _check_m2m_recursion(self, field_name):
        """
        Verifies that there is no loop in a directed graph of records, by
        following a many2many relationship with the given field name.

        :param field_name: field to check
        :return: **True** if no loop was found, **False** otherwise.
        """
        field = self._fields.get(field_name)
        if not (field and field.type == 'many2many' and
                field.comodel_name == self._name and field.store):
            # field must be a many2many on itself
            raise ValueError('invalid field_name: %r' % (field_name,))

        cr = self._cr
        query = 'SELECT "%s", "%s" FROM "%s" WHERE "%s" IN %%s AND "%s" IS NOT NULL' % \
                    (field.column1, field.column2, field.relation, field.column1, field.column2)

        succs = defaultdict(set)        # transitive closure of successors
        preds = defaultdict(set)        # transitive closure of predecessors
        todo, done = set(self.ids), set()
        while todo:
            # retrieve the respective successors of the nodes in 'todo'
            cr.execute(query, [tuple(todo)])
            done.update(todo)
            todo.clear()
            for id1, id2 in cr.fetchall():
                # connect id1 and its predecessors to id2 and its successors
                for x, y in itertools.product([id1] + list(preds[id1]),
                                              [id2] + list(succs[id2])):
                    if x == y:
                        return False    # we found a cycle here!
                    succs[x].add(y)
                    preds[y].add(x)
                if id2 not in done:
                    todo.add(id2)
        return True

    @api.multi
    def _get_external_ids(self):
        """Retrieve the External ID(s) of any database record.

        **Synopsis**: ``_get_xml_ids() -> { 'id': ['module.xml_id'] }``

        :return: map of ids to the list of their fully qualified External IDs
                 in the form ``module.key``, or an empty list when there's no External
                 ID for a record, e.g.::

                     { 'id': ['module.ext_id', 'module.ext_id_bis'],
                       'id2': [] }
        """
        result = {record.id: [] for record in self}
        domain = [('model', '=', self._name), ('res_id', 'in', self.ids)]
        for data in self.env['ir.model.data'].sudo().search_read(domain, ['module', 'name', 'res_id']):
            result[data['res_id']].append('%(module)s.%(name)s' % data)
        return result

    @api.multi
    def get_external_id(self):
        """Retrieve the External ID of any database record, if there
        is one. This method works as a possible implementation
        for a function field, to be able to add it to any
        model object easily, referencing it as ``Model.get_external_id``.

        When multiple External IDs exist for a record, only one
        of them is returned (randomly).

        :return: map of ids to their fully qualified XML ID,
                 defaulting to an empty string when there's none
                 (to be usable as a function field),
                 e.g.::

                     { 'id': 'module.ext_id',
                       'id2': '' }
        """
        results = self._get_external_ids()
        return {key: val[0] if val else ''
                for key, val in pycompat.items(results)}

    # backwards compatibility
    get_xml_id = get_external_id
    _get_xml_ids = _get_external_ids

    # Transience
    @classmethod
    def is_transient(cls):
        """ Return whether the model is transient.

        See :class:`TransientModel`.

        """
        return cls._transient

    @api.model_cr
    def _transient_clean_rows_older_than(self, seconds):
        assert self._transient, "Model %s is not transient, it cannot be vacuumed!" % self._name
        # Never delete rows used in last 5 minutes
        seconds = max(seconds, 300)
        query = ("SELECT id FROM " + self._table + " WHERE"
            " COALESCE(write_date, create_date, (now() at time zone 'UTC'))::timestamp"
            " < ((now() at time zone 'UTC') - interval %s)")
        self._cr.execute(query, ("%s seconds" % seconds,))
        ids = [x[0] for x in self._cr.fetchall()]
        self.sudo().browse(ids).unlink()

    @api.model_cr
    def _transient_clean_old_rows(self, max_count):
        # Check how many rows we have in the table
        self._cr.execute("SELECT count(*) AS row_count FROM " + self._table)
        res = self._cr.fetchall()
        if res[0][0] <= max_count:
            return  # max not reached, nothing to do
        self._transient_clean_rows_older_than(300)

    @api.model
    def _transient_vacuum(self, force=False):
        """Clean the transient records.

        This unlinks old records from the transient model tables whenever the
        "_transient_max_count" or "_max_age" conditions (if any) are reached.
        Actual cleaning will happen only once every "_transient_check_time" calls.
        This means this method can be called frequently called (e.g. whenever
        a new record is created).
        Example with both max_hours and max_count active:
        Suppose max_hours = 0.2 (e.g. 12 minutes), max_count = 20, there are 55 rows in the
        table, 10 created/changed in the last 5 minutes, an additional 12 created/changed between
        5 and 10 minutes ago, the rest created/changed more then 12 minutes ago.
        - age based vacuum will leave the 22 rows created/changed in the last 12 minutes
        - count based vacuum will wipe out another 12 rows. Not just 2, otherwise each addition
          would immediately cause the maximum to be reached again.
        - the 10 rows that have been created/changed the last 5 minutes will NOT be deleted
        """
        assert self._transient, "Model %s is not transient, it cannot be vacuumed!" % self._name
        _transient_check_time = 20          # arbitrary limit on vacuum executions
        cls = type(self)
        cls._transient_check_count += 1
        if not force and (cls._transient_check_count < _transient_check_time):
            return True  # no vacuum cleaning this time
        cls._transient_check_count = 0

        # Age-based expiration
        if self._transient_max_hours:
            self._transient_clean_rows_older_than(self._transient_max_hours * 60 * 60)

        # Count-based expiration
        if self._transient_max_count:
            self._transient_clean_old_rows(self._transient_max_count)

        return True

    @api.model
    def resolve_2many_commands(self, field_name, commands, fields=None):
        """ Serializes one2many and many2many commands into record dictionaries
            (as if all the records came from the database via a read()).  This
            method is aimed at onchange methods on one2many and many2many fields.

            Because commands might be creation commands, not all record dicts
            will contain an ``id`` field.  Commands matching an existing record
            will have an ``id``.

            :param field_name: name of the one2many or many2many field matching the commands
            :type field_name: str
            :param commands: one2many or many2many commands to execute on ``field_name``
            :type commands: list((int|False, int|False, dict|False))
            :param fields: list of fields to read from the database, when applicable
            :type fields: list(str)
            :returns: records in a shape similar to that returned by ``read()``
                (except records may be missing the ``id`` field if they don't exist in db)
            :rtype: list(dict)
        """
        result = []                     # result (list of dict)
        record_ids = []                 # ids of records to read
        updates = defaultdict(dict)     # {id: vals} of updates on records

        for command in commands or []:
            if not isinstance(command, (list, tuple)):
                record_ids.append(command)
            elif command[0] == 0:
                result.append(command[2])
            elif command[0] == 1:
                record_ids.append(command[1])
                updates[command[1]].update(command[2])
            elif command[0] in (2, 3):
                record_ids = [id for id in record_ids if id != command[1]]
            elif command[0] == 4:
                record_ids.append(command[1])
            elif command[0] == 5:
                result, record_ids = [], []
            elif command[0] == 6:
                result, record_ids = [], list(command[2])

        # read the records and apply the updates
        field = self._fields[field_name]
        records = self.env[field.comodel_name].browse(record_ids)
        for data in records.read(fields):
            data.update(updates.get(data['id'], {}))
            result.append(data)

        return result

    # for backward compatibility
    resolve_o2m_commands_to_record_dicts = resolve_2many_commands

    @api.model
    def search_read(self, domain=None, fields=None, offset=0, limit=None, order=None):
        """
        Performs a ``search()`` followed by a ``read()``.

        :param domain: Search domain, see ``args`` parameter in ``search()``. Defaults to an empty domain that will match all records.
        :param fields: List of fields to read, see ``fields`` parameter in ``read()``. Defaults to all fields.
        :param offset: Number of records to skip, see ``offset`` parameter in ``search()``. Defaults to 0.
        :param limit: Maximum number of records to return, see ``limit`` parameter in ``search()``. Defaults to no limit.
        :param order: Columns to sort result, see ``order`` parameter in ``search()``. Defaults to no sort.
        :return: List of dictionaries containing the asked fields.
        :rtype: List of dictionaries.

        """
        records = self.search(domain or [], offset=offset, limit=limit, order=order)
        if not records:
            return []

        if fields and fields == ['id']:
            # shortcut read if we only want the ids
            return [{'id': record.id} for record in records]

        # read() ignores active_test, but it would forward it to any downstream search call
        # (e.g. for x2m or function fields), and this is not the desired behavior, the flag
        # was presumably only meant for the main search().
        # TODO: Move this to read() directly?
        if 'active_test' in self._context:
            context = dict(self._context)
            del context['active_test']
            records = records.with_context(context)

        result = records.read(fields)
        if len(result) <= 1:
            return result

        # reorder read
        index = {vals['id']: vals for vals in result}
        return [index[record.id] for record in records if record.id in index]

    @api.multi
    def toggle_active(self):
        """ Inverse the value of the field ``active`` on the records in ``self``. """
        for record in self:
            record.active = not record.active

    @api.model_cr
    def _register_hook(self):
        """ stuff to do right after the registry is built """
        pass

    @classmethod
    def _patch_method(cls, name, method):
        """ Monkey-patch a method for all instances of this model. This replaces
            the method called ``name`` by ``method`` in the given class.
            The original method is then accessible via ``method.origin``, and it
            can be restored with :meth:`~._revert_method`.

            Example::

                @api.multi
                def do_write(self, values):
                    # do stuff, and call the original method
                    return do_write.origin(self, values)

                # patch method write of model
                model._patch_method('write', do_write)

                # this will call do_write
                records = model.search([...])
                records.write(...)

                # restore the original method
                model._revert_method('write')
        """
        origin = getattr(cls, name)
        method.origin = origin
        # propagate decorators from origin to method, and apply api decorator
        wrapped = api.guess(api.propagate(origin, method))
        wrapped.origin = origin
        setattr(cls, name, wrapped)

    @classmethod
    def _revert_method(cls, name):
        """ Revert the original method called ``name`` in the given class.
            See :meth:`~._patch_method`.
        """
        method = getattr(cls, name)
        setattr(cls, name, method.origin)

    #
    # Instance creation
    #
    # An instance represents an ordered collection of records in a given
    # execution environment. The instance object refers to the environment, and
    # the records themselves are represented by their cache dictionary. The 'id'
    # of each record is found in its corresponding cache dictionary.
    #
    # This design has the following advantages:
    #  - cache access is direct and thus fast;
    #  - one can consider records without an 'id' (see new records);
    #  - the global cache is only an index to "resolve" a record 'id'.
    #

    @classmethod
    def _browse(cls, ids, env, prefetch=None):
        """ Create a recordset instance.

        :param ids: a tuple of record ids
        :param env: an environment
        :param prefetch: an optional prefetch object
        """
        records = object.__new__(cls)
        records.env = env
        records._ids = ids
        if prefetch is None:
            prefetch = defaultdict(set)         # {model_name: set(ids)}
        records._prefetch = prefetch
        prefetch[cls._name].update(ids)
        return records

    def browse(self, arg=None, prefetch=None):
        """ browse([ids]) -> records

        Returns a recordset for the ids provided as parameter in the current
        environment.

        Can take no ids, a single id or a sequence of ids.
        """
        ids = _normalize_ids(arg)
        #assert all(isinstance(id, IdType) for id in ids), "Browsing invalid ids: %s" % ids
        return self._browse(ids, self.env, prefetch)

    #
    # Internal properties, for manipulating the instance's implementation
    #

    @property
    def ids(self):
        """ List of actual record ids in this recordset (ignores placeholder
        ids for records to create)
        """
        return [it for it in self._ids if it]

    # backward-compatibility with former browse records
    _cr = property(lambda self: self.env.cr)
    _uid = property(lambda self: self.env.uid)
    _context = property(lambda self: self.env.context)

    #
    # Conversion methods
    #

    def ensure_one(self):
        """ Verifies that the current recorset holds a single record. Raises
        an exception otherwise.
        """
        if len(self) == 1:
            return self
        raise ValueError("Expected singleton: %s" % self)

    def with_env(self, env):
        """ Returns a new version of this recordset attached to the provided
        environment

        .. warning::
            The new environment will not benefit from the current
            environment's data cache, so later data access may incur extra
            delays while re-fetching from the database.
            The returned recordset has the same prefetch object as ``self``.

        :type env: :class:`~odoo.api.Environment`
        """
        return self._browse(self._ids, env, self._prefetch)

    def sudo(self, user=SUPERUSER_ID):
        """ sudo([user=SUPERUSER])

        Returns a new version of this recordset attached to the provided
        user.

        By default this returns a ``SUPERUSER`` recordset, where access
        control and record rules are bypassed.

        .. note::

            Using ``sudo`` could cause data access to cross the
            boundaries of record rules, possibly mixing records that
            are meant to be isolated (e.g. records from different
            companies in multi-company environments).

            It may lead to un-intuitive results in methods which select one
            record among many - for example getting the default company, or
            selecting a Bill of Materials.

        .. note::

            Because the record rules and access control will have to be
            re-evaluated, the new recordset will not benefit from the current
            environment's data cache, so later data access may incur extra
            delays while re-fetching from the database.
            The returned recordset has the same prefetch object as ``self``.

        """
        return self.with_env(self.env(user=user))

    def with_context(self, *args, **kwargs):
        """ with_context([context][, **overrides]) -> records

        Returns a new version of this recordset attached to an extended
        context.

        The extended context is either the provided ``context`` in which
        ``overrides`` are merged or the *current* context in which
        ``overrides`` are merged e.g.::

            # current context is {'key1': True}
            r2 = records.with_context({}, key2=True)
            # -> r2._context is {'key2': True}
            r2 = records.with_context(key2=True)
            # -> r2._context is {'key1': True, 'key2': True}

        .. note:

            The returned recordset has the same prefetch object as ``self``.
        """
        context = dict(args[0] if args else self._context, **kwargs)
        return self.with_env(self.env(context=context))

    def with_prefetch(self, prefetch=None):
        """ with_prefetch([prefetch]) -> records

        Return a new version of this recordset that uses the given prefetch
        object, or a new prefetch object if not given.
        """
        return self._browse(self._ids, self.env, prefetch)

    def _convert_to_cache(self, values, update=False, validate=True):
        """ Convert the ``values`` dictionary into cached values.

            :param update: whether the conversion is made for updating ``self``;
                this is necessary for interpreting the commands of *2many fields
            :param validate: whether values must be checked
        """
        fields = self._fields
        target = self if update else self.browse([], self._prefetch)
        return {
            name: fields[name].convert_to_cache(value, target, validate=validate)
            for name, value in pycompat.items(values)
            if name in fields
        }

    def _convert_to_record(self, values):
        """ Convert the ``values`` dictionary from the cache format to the
        record format.
        """
        return {
            name: self._fields[name].convert_to_record(value, self)
            for name, value in pycompat.items(values)
        }

    def _convert_to_write(self, values):
        """ Convert the ``values`` dictionary into the format of :meth:`write`. """
        fields = self._fields
        result = {}
        for name, value in pycompat.items(values):
            if name in fields:
                field = fields[name]
                value = field.convert_to_cache(value, self, validate=False)
                value = field.convert_to_record(value, self)
                value = field.convert_to_write(value, self)
                if not isinstance(value, NewId):
                    result[name] = value
        return result

    #
    # Record traversal and update
    #

    def _mapped_func(self, func):
        """ Apply function ``func`` on all records in ``self``, and return the
            result as a list or a recordset (if ``func`` returns recordsets).
        """
        if self:
            vals = [func(rec) for rec in self]
            if isinstance(vals[0], BaseModel):
                return vals[0].union(*vals)         # union of all recordsets
            return vals
        else:
            vals = func(self)
            return vals if isinstance(vals, BaseModel) else []

    def mapped(self, func):
        """ Apply ``func`` on all records in ``self``, and return the result as a
            list or a recordset (if ``func`` return recordsets). In the latter
            case, the order of the returned recordset is arbitrary.

            :param func: a function or a dot-separated sequence of field names
                (string); any falsy value simply returns the recordset ``self``
        """
        if not func:
            return self                 # support for an empty path of fields
        if isinstance(func, basestring):
            recs = self
            for name in func.split('.'):
                recs = recs._mapped_func(operator.itemgetter(name))
            return recs
        else:
            return self._mapped_func(func)

    def _mapped_cache(self, name_seq):
        """ Same as `~.mapped`, but ``name_seq`` is a dot-separated sequence of
            field names, and only cached values are used.
        """
        recs = self
        for name in name_seq.split('.'):
            field = recs._fields[name]
            null = field.convert_to_cache(False, self, validate=False)
            recs = recs.mapped(lambda rec: field.convert_to_record(rec._cache.get(field, null), rec))
        return recs

    def filtered(self, func):
        """ Select the records in ``self`` such that ``func(rec)`` is true, and
            return them as a recordset.

            :param func: a function or a dot-separated sequence of field names
        """
        if isinstance(func, basestring):
            name = func
            func = lambda rec: any(rec.mapped(name))
        return self.browse([rec.id for rec in self if func(rec)])

    def sorted(self, key=None, reverse=False):
        """ Return the recordset ``self`` ordered by ``key``.

            :param key: either a function of one argument that returns a
                comparison key for each record, or a field name, or ``None``, in
                which case records are ordered according the default model's order

            :param reverse: if ``True``, return the result in reverse order
        """
        if key is None:
            recs = self.search([('id', 'in', self.ids)])
            return self.browse(reversed(recs._ids)) if reverse else recs
        if isinstance(key, basestring):
            key = itemgetter(key)
        return self.browse(item.id for item in sorted(self, key=key, reverse=reverse))

    @api.multi
    def update(self, values):
        """ Update the records in ``self`` with ``values``. """
        for record in self:
            for name, value in pycompat.items(values):
                record[name] = value

    #
    # New records - represent records that do not exist in the database yet;
    # they are used to perform onchanges.
    #

    @api.model
    def new(self, values={}):
        """ new([values]) -> record

        Return a new record instance attached to the current environment and
        initialized with the provided ``value``. The record is *not* created
        in database, it only exists in memory.
        """
        record = self.browse([NewId()])
        record._cache.update(record._convert_to_cache(values, update=True))

        if record.env.in_onchange:
            # The cache update does not set inverse fields, so do it manually.
            # This is useful for computing a function field on secondary
            # records, if that field depends on the main record.
            for name in values:
                field = self._fields.get(name)
                if field:
                    for invf in self._field_inverses[field]:
                        invf._update(record[name], record)

        return record

    #
    # Dirty flags, to mark record fields modified (in draft mode)
    #

    def _is_dirty(self):
        """ Return whether any record in ``self`` is dirty. """
        dirty = self.env.dirty
        return any(record in dirty for record in self)

    def _get_dirty(self):
        """ Return the list of field names for which ``self`` is dirty. """
        dirty = self.env.dirty
        return list(dirty.get(self, ()))

    def _set_dirty(self, field_name):
        """ Mark the records in ``self`` as dirty for the given ``field_name``. """
        dirty = self.env.dirty
        for record in self:
            dirty[record].add(field_name)

    #
    # "Dunder" methods
    #

    def __bool__(self):
        """ Test whether ``self`` is nonempty. """
        return bool(getattr(self, '_ids', True))
    __nonzero__ = __bool__

    def __len__(self):
        """ Return the size of ``self``. """
        return len(self._ids)

    def __iter__(self):
        """ Return an iterator over ``self``. """
        for id in self._ids:
            yield self._browse((id,), self.env, self._prefetch)

    def __contains__(self, item):
        """ Test whether ``item`` (record or field name) is an element of ``self``.
            In the first case, the test is fully equivalent to::

                any(item == record for record in self)
        """
        if isinstance(item, BaseModel) and self._name == item._name:
            return len(item) == 1 and item.id in self._ids
        elif isinstance(item, basestring):
            return item in self._fields
        else:
            raise TypeError("Mixing apples and oranges: %s in %s" % (item, self))

    def __add__(self, other):
        """ Return the concatenation of two recordsets. """
        return self.concat(other)

    def concat(self, *args):
        """ Return the concatenation of ``self`` with all the arguments (in
            linear time complexity).
        """
        ids = list(self._ids)
        for arg in args:
            if not (isinstance(arg, BaseModel) and arg._name == self._name):
                raise TypeError("Mixing apples and oranges: %s.concat(%s)" % (self, arg))
            ids.extend(arg._ids)
        return self.browse(ids)

    def __sub__(self, other):
        """ Return the recordset of all the records in ``self`` that are not in
            ``other``. Note that recordset order is preserved.
        """
        if not isinstance(other, BaseModel) or self._name != other._name:
            raise TypeError("Mixing apples and oranges: %s - %s" % (self, other))
        other_ids = set(other._ids)
        return self.browse([id for id in self._ids if id not in other_ids])

    def __and__(self, other):
        """ Return the intersection of two recordsets.
            Note that first occurrence order is preserved.
        """
        if not isinstance(other, BaseModel) or self._name != other._name:
            raise TypeError("Mixing apples and oranges: %s & %s" % (self, other))
        other_ids = set(other._ids)
        return self.browse(OrderedSet(id for id in self._ids if id in other_ids))

    def __or__(self, other):
        """ Return the union of two recordsets.
            Note that first occurrence order is preserved.
        """
        return self.union(other)

    def union(self, *args):
        """ Return the union of ``self`` with all the arguments (in linear time
            complexity, with first occurrence order preserved).
        """
        ids = list(self._ids)
        for arg in args:
            if not (isinstance(arg, BaseModel) and arg._name == self._name):
                raise TypeError("Mixing apples and oranges: %s.union(%s)" % (self, arg))
            ids.extend(arg._ids)
        return self.browse(OrderedSet(ids))

    def __eq__(self, other):
        """ Test whether two recordsets are equivalent (up to reordering). """
        if not isinstance(other, BaseModel):
            if other:
                filename, lineno = frame_codeinfo(currentframe(), 1)
                _logger.warning("Comparing apples and oranges: %r == %r (%s:%s)",
                                self, other, filename, lineno)
            return False
        return self._name == other._name and set(self._ids) == set(other._ids)

    def __ne__(self, other):
        return not self == other

    def __lt__(self, other):
        if not isinstance(other, BaseModel) or self._name != other._name:
            raise TypeError("Mixing apples and oranges: %s < %s" % (self, other))
        return set(self._ids) < set(other._ids)

    def __le__(self, other):
        if not isinstance(other, BaseModel) or self._name != other._name:
            raise TypeError("Mixing apples and oranges: %s <= %s" % (self, other))
        return set(self._ids) <= set(other._ids)

    def __gt__(self, other):
        if not isinstance(other, BaseModel) or self._name != other._name:
            raise TypeError("Mixing apples and oranges: %s > %s" % (self, other))
        return set(self._ids) > set(other._ids)

    def __ge__(self, other):
        if not isinstance(other, BaseModel) or self._name != other._name:
            raise TypeError("Mixing apples and oranges: %s >= %s" % (self, other))
        return set(self._ids) >= set(other._ids)

    def __int__(self):
        return self.id

    def __str__(self):
        return "%s%s" % (self._name, getattr(self, '_ids', ""))

    def __unicode__(self):
        return unicode(str(self))

    __repr__ = __str__

    def __hash__(self):
        if hasattr(self, '_ids'):
            return hash((self._name, frozenset(self._ids)))
        else:
            return hash(self._name)

    def __getitem__(self, key):
        """ If ``key`` is an integer or a slice, return the corresponding record
            selection as an instance (attached to ``self.env``).
            Otherwise read the field ``key`` of the first record in ``self``.

            Examples::

                inst = model.search(dom)    # inst is a recordset
                r4 = inst[3]                # fourth record in inst
                rs = inst[10:20]            # subset of inst
                nm = rs['name']             # name of first record in inst
        """
        if isinstance(key, basestring):
            # important: one must call the field's getter
            return self._fields[key].__get__(self, type(self))
        elif isinstance(key, slice):
            return self._browse(self._ids[key], self.env)
        else:
            return self._browse((self._ids[key],), self.env)

    def __setitem__(self, key, value):
        """ Assign the field ``key`` to ``value`` in record ``self``. """
        # important: one must call the field's setter
        return self._fields[key].__set__(self, value)

    #
    # Cache and recomputation management
    #

    @lazy_property
    def _cache(self):
        """ Return the cache of ``self``, mapping field names to values. """
        return RecordCache(self)

    @api.model
    def _in_cache_without(self, field, limit=PREFETCH_MAX):
        """ Return records to prefetch that have no value in cache for ``field``
            (:class:`Field` instance), including ``self``.
            Return at most ``limit`` records.
        """
<<<<<<< HEAD
        ids = [it for it in self._prefetch[self._name] - set(self.env.cache[field]) if it]
        return self.browse(ids)
=======
        ids = filter(None, self._prefetch[self._name] - set(self.env.cache[field]))
        recs = self.browse(ids)
        if limit and len(recs) > limit:
            recs = self + (recs - self)[:(limit - len(self))]
        return recs
>>>>>>> 85571bb7

    @api.model
    def refresh(self):
        """ Clear the records cache.

            .. deprecated:: 8.0
                The record cache is automatically invalidated.
        """
        self.invalidate_cache()

    @api.model
    def invalidate_cache(self, fnames=None, ids=None):
        """ Invalidate the record caches after some records have been modified.
            If both ``fnames`` and ``ids`` are ``None``, the whole cache is cleared.

            :param fnames: the list of modified fields, or ``None`` for all fields
            :param ids: the list of modified record ids, or ``None`` for all
        """
        if fnames is None:
            if ids is None:
                return self.env.invalidate_all()
            fields = list(pycompat.values(self._fields))
        else:
            fields = [self._fields[n] for n in fnames]

        # invalidate fields and inverse fields, too
        spec = [(f, ids) for f in fields] + \
               [(invf, None) for f in fields for invf in self._field_inverses[f]]
        self.env.invalidate(spec)

    @api.multi
    def modified(self, fnames):
        """ Notify that fields have been modified on ``self``. This invalidates
            the cache, and prepares the recomputation of stored function fields
            (new-style fields only).

            :param fnames: iterable of field names that have been modified on
                records ``self``
        """
        # group triggers by (model, path) to minimize the calls to search()
        invalids = []
        triggers = defaultdict(set)
        for fname in fnames:
            mfield = self._fields[fname]
            # invalidate mfield on self, and its inverses fields
            invalids.append((mfield, self._ids))
            for field in self._field_inverses[mfield]:
                invalids.append((field, None))
            # group triggers by model and path to reduce the number of search()
            for field, path in self._field_triggers[mfield]:
                triggers[(field.model_name, path)].add(field)

        # process triggers, mark fields to be invalidated/recomputed
        for model_path, fields in triggers.items():
            model_name, path = model_path
            stored = {field for field in fields if field.compute and field.store}
            # process stored fields
            if path and stored:
                # determine records of model_name linked by path to self
                if path == 'id':
                    target0 = self
                else:
                    env = self.env(user=SUPERUSER_ID, context={'active_test': False})
                    target0 = env[model_name].search([(path, 'in', self.ids)])
                    target0 = target0.with_env(self.env)
                # prepare recomputation for each field on linked records
                for field in stored:
                    # discard records to not recompute for field
                    target = target0 - self.env.protected(field)
                    if not target:
                        continue
                    invalids.append((field, target._ids))
                    # mark field to be recomputed on target
                    if field.compute_sudo:
                        target = target.sudo()
                    target._recompute_todo(field)
            # process non-stored fields
            for field in (fields - stored):
                invalids.append((field, None))

        self.env.invalidate(invalids)

    def _recompute_check(self, field):
        """ If ``field`` must be recomputed on some record in ``self``, return the
            corresponding records that must be recomputed.
        """
        return self.env.check_todo(field, self)

    def _recompute_todo(self, field):
        """ Mark ``field`` to be recomputed. """
        self.env.add_todo(field, self)

    def _recompute_done(self, field):
        """ Mark ``field`` as recomputed. """
        self.env.remove_todo(field, self)

    @api.model
    def recompute(self):
        """ Recompute stored function fields. The fields and records to
            recompute have been determined by method :meth:`modified`.
        """
        while self.env.has_todo():
            field, recs = self.env.get_todo()
            # determine the fields to recompute
            fs = self.env[field.model_name]._field_computed[field]
            ns = [f.name for f in fs if f.store]
            # evaluate fields, and group record ids by update
            updates = defaultdict(set)
            for rec in recs.exists():
                vals = rec._convert_to_write({n: rec[n] for n in ns})
                updates[frozendict(vals)].add(rec.id)
            # update records in batch when possible
            with recs.env.norecompute():
                for vals, ids in pycompat.items(updates):
                    recs.browse(ids)._write(dict(vals))
            # mark computed fields as done
            for f in fs:
                recs._recompute_done(f)

    #
    # Generic onchange method
    #

    def _has_onchange(self, field, other_fields):
        """ Return whether ``field`` should trigger an onchange event in the
            presence of ``other_fields``.
        """
        # test whether self has an onchange method for field, or field is a
        # dependency of any field in other_fields
        return field.name in self._onchange_methods or \
            any(dep in other_fields for dep, _ in self._field_triggers[field])

    @api.model
    def _onchange_spec(self, view_info=None):
        """ Return the onchange spec from a view description; if not given, the
            result of ``self.fields_view_get()`` is used.
        """
        result = {}

        # for traversing the XML arch and populating result
        def process(node, info, prefix):
            if node.tag == 'field':
                name = node.attrib['name']
                names = "%s.%s" % (prefix, name) if prefix else name
                if not result.get(names):
                    result[names] = node.attrib.get('on_change')
                # traverse the subviews included in relational fields
                for subinfo in pycompat.values(info['fields'][name].get('views', {})):
                    process(etree.fromstring(subinfo['arch']), subinfo, names)
            else:
                for child in node:
                    process(child, info, prefix)

        if view_info is None:
            view_info = self.fields_view_get()
        process(etree.fromstring(view_info['arch']), view_info, '')
        return result

    def _onchange_eval(self, field_name, onchange, result):
        """ Apply onchange method(s) for field ``field_name`` with spec ``onchange``
            on record ``self``. Value assignments are applied on ``self``, while
            domain and warning messages are put in dictionary ``result``.
        """
        onchange = onchange.strip()

        def process(res):
            if not res:
                return
            if res.get('value'):
                res['value'].pop('id', None)
                self.update({key: val for key, val in pycompat.items(res['value']) if key in self._fields})
            if res.get('domain'):
                result.setdefault('domain', {}).update(res['domain'])
            if res.get('warning'):
                if result.get('warning'):
                    # Concatenate multiple warnings
                    warning = result['warning']
                    warning['message'] = '\n\n'.join(s for s in [
                        warning.get('title'),
                        warning.get('message'),
                        res['warning'].get('title'),
                        res['warning'].get('message'),
                    ] if s)
                    warning['title'] = _('Warnings')
                else:
                    result['warning'] = res['warning']

        # onchange V8
        if onchange in ("1", "true"):
            for method in self._onchange_methods.get(field_name, ()):
                method_res = method(self)
                process(method_res)
            return

        # onchange V7
        match = onchange_v7.match(onchange)
        if match:
            method, params = match.groups()

            class RawRecord(object):
                def __init__(self, record):
                    self._record = record
                def __getitem__(self, name):
                    record = self._record
                    field = record._fields[name]
                    return field.convert_to_write(record[name], record)
                def __getattr__(self, name):
                    return self[name]

            # evaluate params -> tuple
            global_vars = {'context': self._context, 'uid': self._uid}
            if self._context.get('field_parent'):
                record = self[self._context['field_parent']]
                global_vars['parent'] = RawRecord(record)
            field_vars = RawRecord(self)
            params = safe_eval("[%s]" % params, global_vars, field_vars, nocopy=True)

            # invoke onchange method
            method_res = getattr(self._origin, method)(*params)
            process(method_res)

    @api.multi
    def onchange(self, values, field_name, field_onchange):
        """ Perform an onchange on the given field.

            :param values: dictionary mapping field names to values, giving the
                current state of modification
            :param field_name: name of the modified field, or list of field
                names (in view order), or False
            :param field_onchange: dictionary mapping field names to their
                on_change attribute
        """
        env = self.env
        if isinstance(field_name, list):
            names = field_name
        elif field_name:
            names = [field_name]
        else:
            names = []

        if not all(name in self._fields for name in names):
            return {}

        # determine subfields for field.convert_to_onchange() below
        secondary = []
        subfields = defaultdict(set)
        for dotname in field_onchange:
            if '.' in dotname:
                secondary.append(dotname)
                name, subname = dotname.split('.')
                subfields[name].add(subname)

        # create a new record with values, and attach ``self`` to it
        with env.do_in_onchange():
            record = self.new(values)
            values = {name: record[name] for name in record._cache}
            # attach ``self`` with a different context (for cache consistency)
            record._origin = self.with_context(__onchange=True)

        # load fields on secondary records, to avoid false changes
        with env.do_in_onchange():
            for field_seq in secondary:
                record.mapped(field_seq)

        # determine which field(s) should be triggered an onchange
        todo = list(names) or list(values)
        done = set()

        # dummy assignment: trigger invalidations on the record
        for name in todo:
            if name == 'id':
                continue
            value = record[name]
            field = self._fields[name]
            if field.type == 'many2one' and field.delegate and not value:
                # do not nullify all fields of parent record for new records
                continue
            record[name] = value

        result = {}
        dirty = set()

        # process names in order (or the keys of values if no name given)
        while todo:
            name = todo.pop(0)
            if name in done:
                continue
            done.add(name)

            with env.do_in_onchange():
                # apply field-specific onchange methods
                if field_onchange.get(name):
                    record._onchange_eval(name, field_onchange[name], result)

                # force re-evaluation of function fields on secondary records
                for field_seq in secondary:
                    record.mapped(field_seq)

                # determine which fields have been modified
                for name, oldval in pycompat.items(values):
                    field = self._fields[name]
                    newval = record[name]
                    if newval != oldval or (
                        field.type in ('one2many', 'many2many') and newval._is_dirty()
                    ):
                        todo.append(name)
                        dirty.add(name)

        # At the moment, the client does not support updates on a *2many field
        # while this one is modified by the user.
        if isinstance(field_name, basestring) and \
                self._fields[field_name].type in ('one2many', 'many2many'):
            dirty.discard(field_name)

        # collect values from dirty fields
        result['value'] = {
            name: self._fields[name].convert_to_onchange(record[name], record, subfields[name])
            for name in dirty
        }

        return result
collections.Set.register(BaseModel)
# not exactly true as BaseModel doesn't have __reversed__, index or count
collections.Sequence.register(BaseModel)

class RecordCache(MutableMapping):
    """ Implements a proxy dictionary to read/update the cache of a record.
        Upon iteration, it looks like a dictionary mapping field names to
        values. However, fields may be used as keys as well.
    """
    def __init__(self, records):
        self._recs = records

    def contains(self, field):
        """ Return whether `records[0]` has a value for ``field`` in cache. """
        if isinstance(field, basestring):
            field = self._recs._fields[field]
        return self._recs.id in self._recs.env.cache[field]

    def __contains__(self, field):
        """ Return whether `records[0]` has a regular value for ``field`` in cache. """
        if isinstance(field, basestring):
            field = self._recs._fields[field]
        dummy = SpecialValue(None)
        value = self._recs.env.cache[field].get(self._recs.id, dummy)
        return not isinstance(value, SpecialValue)

    def get(self, field, default=None):
        """ Return the cached, regular value of ``field`` for `records[0]`, or ``default``. """
        if isinstance(field, basestring):
            field = self._recs._fields[field]
        dummy = SpecialValue(None)
        value = self._recs.env.cache[field].get(self._recs.id, dummy)
        return default if isinstance(value, SpecialValue) else value

    def __getitem__(self, field):
        """ Return the cached value of ``field`` for `records[0]`. """
        if isinstance(field, basestring):
            field = self._recs._fields[field]
        value = self._recs.env.cache[field][self._recs.id]
        return value.get() if isinstance(value, SpecialValue) else value

    def __setitem__(self, field, value):
        """ Assign the cached value of ``field`` for all records in ``records``. """
        if isinstance(field, basestring):
            field = self._recs._fields[field]
        values = dict.fromkeys(self._recs._ids, value)
        self._recs.env.cache[field].update(values)

    def update(self, *args, **kwargs):
        """ Update the cache of all records in ``records``. If the argument is a
            ``SpecialValue``, update all fields (except "magic" columns).
        """
        if args and isinstance(args[0], SpecialValue):
            values = dict.fromkeys(self._recs._ids, args[0])
            for name, field in pycompat.items(self._recs._fields):
                if name != 'id':
                    self._recs.env.cache[field].update(values)
        else:
            return super(RecordCache, self).update(*args, **kwargs)

    def __delitem__(self, field):
        """ Remove the cached value of ``field`` for all ``records``. """
        if isinstance(field, basestring):
            field = self._recs._fields[field]
        field_cache = self._recs.env.cache[field]
        for id in self._recs._ids:
            field_cache.pop(id, None)

    def __iter__(self):
        """ Iterate over the field names with a regular value in cache. """
        cache, id = self._recs.env.cache, self._recs.id
        dummy = SpecialValue(None)
        for name, field in pycompat.items(self._recs._fields):
            if name != 'id' and not isinstance(cache[field].get(id, dummy), SpecialValue):
                yield name

    def __len__(self):
        """ Return the number of fields with a regular value in cache. """
        return sum(1 for name in self)


AbstractModel = BaseModel

class Model(AbstractModel):
    """ Main super-class for regular database-persisted Odoo models.

    Odoo models are created by inheriting from this class::

        class user(Model):
            ...

    The system will later instantiate the class once per database (on
    which the class' module is installed).
    """
    _auto = True                # automatically create database backend
    _register = False           # not visible in ORM registry, meant to be python-inherited only
    _abstract = False           # not abstract
    _transient = False          # not transient

class TransientModel(Model):
    """ Model super-class for transient records, meant to be temporarily
    persisted, and regularly vacuum-cleaned.

    A TransientModel has a simplified access rights management, all users can
    create new records, and may only access the records they created. The super-
    user has unrestricted access to all TransientModel records.
    """
    _auto = True                # automatically create database backend
    _register = False           # not visible in ORM registry, meant to be python-inherited only
    _abstract = False           # not abstract
    _transient = True           # transient

def itemgetter_tuple(items):
    """ Fixes itemgetter inconsistency (useful in some cases) of not returning
    a tuple if len(items) == 1: always returns an n-tuple where n = len(items)
    """
    if len(items) == 0:
        return lambda a: ()
    if len(items) == 1:
        return lambda gettable: (gettable[items[0]],)
    return operator.itemgetter(*items)

def convert_pgerror_not_null(model, fields, info, e):
    if e.diag.table_name != model._table:
        return {'message': tools.ustr(e)}

    field_name = e.diag.column_name
    field = fields[field_name]
    message = _(u"Missing required value for the field '%s' (%s)") % (field['string'], field_name)
    return {
        'message': message,
        'field': field_name,
    }

def convert_pgerror_unique(model, fields, info, e):
    # new cursor since we're probably in an error handler in a blown
    # transaction which may not have been rollbacked/cleaned yet
    with closing(model.env.registry.cursor()) as cr:
        cr.execute("""
            SELECT
                conname AS "constraint name",
                t.relname AS "table name",
                ARRAY(
                    SELECT attname FROM pg_attribute
                    WHERE attrelid = conrelid
                      AND attnum = ANY(conkey)
                ) as "columns"
            FROM pg_constraint
            JOIN pg_class t ON t.oid = conrelid
            WHERE conname = %s
        """, [e.diag.constraint_name])
        constraint, table, ufields = cr.fetchone() or (None, None, None)
    # if the unique constraint is on an expression or on an other table
    if not ufields or model._table != table:
        return {'message': tools.ustr(e)}

    # TODO: add stuff from e.diag.message_hint? provides details about the constraint & duplication values but may be localized...
    if len(ufields) == 1:
        field_name = ufields[0]
        field = fields[field_name]
        message = _(u"The value for the field '%s' already exists (this is probably '%s' in the current model).") % (field_name, field['string'])
        return {
            'message': message,
            'field': field_name,
        }
    field_strings = [fields[fname]['string'] for fname in ufields]
    message = _(u"The values for the fields '%s' already exist (they are probably '%s' in the current model).") % (', '.join(ufields), ', '.join(field_strings))
    return {
        'message': message,
        # no field, unclear which one we should pick and they could be in any order
    }

PGERROR_TO_OE = defaultdict(
    # shape of mapped converters
    lambda: (lambda model, fvg, info, pgerror: {'message': tools.ustr(pgerror)}), {
    '23502': convert_pgerror_not_null,
    '23505': convert_pgerror_unique,
})

def _normalize_ids(arg, atoms=set(IdType)):
    """ Normalizes the ids argument for ``browse`` (v7 and v8) to a tuple.

    Various implementations were tested on the corpus of all browse() calls
    performed during a full crawler run (after having installed all website_*
    modules) and this one was the most efficient overall.

    A possible bit of correctness was sacrificed by not doing any test on
    Iterable and just assuming that any non-atomic type was an iterable of
    some kind.

    :rtype: tuple
    """
    # much of the corpus is falsy objects (empty list, tuple or set, None)
    if not arg:
        return ()

    # `type in set` is significantly faster (because more restrictive) than
    # isinstance(arg, set) or issubclass(type, set); and for new-style classes
    # obj.__class__ is equivalent to but faster than type(obj). Not relevant
    # (and looks much worse) in most cases, but over millions of calls it
    # does have a very minor effect.
    if arg.__class__ in atoms:
        return arg,

    return tuple(arg)

# keep those imports here to avoid dependency cycle errors
from .osv import expression
from .fields import Field, SpecialValue, FailedValue<|MERGE_RESOLUTION|>--- conflicted
+++ resolved
@@ -4668,16 +4668,11 @@
             (:class:`Field` instance), including ``self``.
             Return at most ``limit`` records.
         """
-<<<<<<< HEAD
         ids = [it for it in self._prefetch[self._name] - set(self.env.cache[field]) if it]
-        return self.browse(ids)
-=======
-        ids = filter(None, self._prefetch[self._name] - set(self.env.cache[field]))
         recs = self.browse(ids)
         if limit and len(recs) > limit:
             recs = self + (recs - self)[:(limit - len(self))]
         return recs
->>>>>>> 85571bb7
 
     @api.model
     def refresh(self):
