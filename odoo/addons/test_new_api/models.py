# -*- coding: utf-8 -*-
# Part of Odoo. See LICENSE file for full copyright and licensing details.

import datetime

from odoo import models, fields, api, _
from odoo.exceptions import AccessError, ValidationError
from odoo.tools import pycompat


class Category(models.Model):
    _name = 'test_new_api.category'
    _description = 'Test New API Category'
    _order = 'name'
    _parent_store = True
    _parent_name = 'parent'

    name = fields.Char(required=True)
    color = fields.Integer('Color Index')
    parent = fields.Many2one('test_new_api.category', ondelete='cascade')
    parent_path = fields.Char(index=True)
    root_categ = fields.Many2one(_name, compute='_compute_root_categ')
    display_name = fields.Char(compute='_compute_display_name', inverse='_inverse_display_name')
    dummy = fields.Char(store=False)
    discussions = fields.Many2many('test_new_api.discussion', 'test_new_api_discussion_category',
                                   'category', 'discussion')

    @api.one
    @api.depends('name', 'parent.display_name')     # this definition is recursive
    def _compute_display_name(self):
        if self.parent:
            self.display_name = self.parent.display_name + ' / ' + self.name
        else:
            self.display_name = self.name

    @api.depends('parent')
    def _compute_root_categ(self):
        for cat in self:
            current = cat
            while current.parent:
                current = current.parent
            cat.root_categ = current

    @api.one
    def _inverse_display_name(self):
        names = self.display_name.split('/')
        # determine sequence of categories
        categories = []
        for name in names[:-1]:
            category = self.search([('name', 'ilike', name.strip())])
            categories.append(category[0])
        categories.append(self)
        # assign parents following sequence
        for parent, child in pycompat.izip(categories, categories[1:]):
            if parent and child:
                child.parent = parent
        # assign name of last category, and reassign display_name (to normalize it)
        self.name = names[-1].strip()

    @api.multi
    def read(self, fields=None, load='_classic_read'):
        if self.search_count([('id', 'in', self._ids), ('name', '=', 'NOACCESS')]):
            raise AccessError('Sorry')
        return super(Category, self).read(fields=fields, load=load)


class Discussion(models.Model):
    _name = 'test_new_api.discussion'
    _description = 'Test New API Discussion'

    name = fields.Char(string='Title', required=True,
        help="General description of what this discussion is about.")
    moderator = fields.Many2one('res.users')
    categories = fields.Many2many('test_new_api.category',
        'test_new_api_discussion_category', 'discussion', 'category')
<<<<<<< HEAD
    participants = fields.Many2many('res.users', context={'active_test': False})
    messages = fields.One2many('test_new_api.message', 'discussion')
=======
    participants = fields.Many2many('res.users')
    messages = fields.One2many('test_new_api.message', 'discussion', copy=True)
>>>>>>> 57e387b6
    message_concat = fields.Text(string='Message concatenate')
    important_messages = fields.One2many('test_new_api.message', 'discussion',
                                         domain=[('important', '=', True)])
    very_important_messages = fields.One2many(
        'test_new_api.message', 'discussion',
        domain=lambda self: self._domain_very_important())
    emails = fields.One2many('test_new_api.emailmessage', 'discussion')
    important_emails = fields.One2many('test_new_api.emailmessage', 'discussion',
                                       domain=[('important', '=', True)])

    def _domain_very_important(self):
        """Ensure computed O2M domains work as expected."""
        return [("important", "=", True)]

    @api.onchange('name')
    def _onchange_name(self):
        # test onchange modifying one2many field values
        if self.env.context.get('generate_dummy_message') and self.name == '{generate_dummy_message}':
            # update body of existings messages and emails
            for message in self.messages:
                message.body = 'not last dummy message'
            for message in self.important_messages:
                message.body = 'not last dummy message'
            # add new dummy message
            message_vals = self.messages._add_missing_default_values({'body': 'dummy message', 'important': True})
            self.messages |= self.messages.new(message_vals)
            self.important_messages |= self.messages.new(message_vals)

    @api.onchange('moderator')
    def _onchange_moderator(self):
        self.participants |= self.moderator

    @api.onchange('messages')
    def _onchange_messages(self):
        self.message_concat = "\n".join(["%s:%s" % (m.name, m.body) for m in self.messages])


class Message(models.Model):
    _name = 'test_new_api.message'
    _description = 'Test New API Message'

    discussion = fields.Many2one('test_new_api.discussion', ondelete='cascade')
    body = fields.Text()
    author = fields.Many2one('res.users', default=lambda self: self.env.user)
    name = fields.Char(string='Title', compute='_compute_name', store=True)
    display_name = fields.Char(string='Abstract', compute='_compute_display_name')
    size = fields.Integer(compute='_compute_size', search='_search_size')
    double_size = fields.Integer(compute='_compute_double_size')
    discussion_name = fields.Char(related='discussion.name', string="Discussion Name", readonly=False)
    author_partner = fields.Many2one(
        'res.partner', compute='_compute_author_partner',
        search='_search_author_partner')
    important = fields.Boolean()
    label = fields.Char(translate=True)

    @api.one
    @api.constrains('author', 'discussion')
    def _check_author(self):
        if self.discussion and self.author not in self.discussion.participants:
            raise ValidationError(_("Author must be among the discussion participants."))

    @api.one
    @api.depends('author.name', 'discussion.name')
    def _compute_name(self):
        self.name = "[%s] %s" % (self.discussion.name or '', self.author.name or '')

    @api.one
    @api.depends('author.name', 'discussion.name', 'body')
    def _compute_display_name(self):
        stuff = "[%s] %s: %s" % (self.author.name, self.discussion.name or '', self.body or '')
        self.display_name = stuff[:80]

    @api.one
    @api.depends('body')
    def _compute_size(self):
        self.size = len(self.body or '')

    def _search_size(self, operator, value):
        if operator not in ('=', '!=', '<', '<=', '>', '>=', 'in', 'not in'):
            return []
        # retrieve all the messages that match with a specific SQL query
        query = """SELECT id FROM "%s" WHERE char_length("body") %s %%s""" % \
                (self._table, operator)
        self.env.cr.execute(query, (value,))
        ids = [t[0] for t in self.env.cr.fetchall()]
        return [('id', 'in', ids)]

    @api.one
    @api.depends('size')
    def _compute_double_size(self):
        # This illustrates a subtle situation: self.double_size depends on
        # self.size. When size is computed, self.size is assigned, which should
        # normally invalidate self.double_size. However, this may not happen
        # while self.double_size is being computed: the last statement below
        # would fail, because self.double_size would be undefined.
        self.double_size = 0
        size = self.size
        self.double_size = self.double_size + size

    @api.one
    @api.depends('author', 'author.partner_id')
    def _compute_author_partner(self):
        self.author_partner = self.author.partner_id

    @api.model
    def _search_author_partner(self, operator, value):
        return [('author.partner_id', operator, value)]


class EmailMessage(models.Model):
    _name = 'test_new_api.emailmessage'
    _description = 'Test New API Email Message'
    _inherits = {'test_new_api.message': 'message'}

    message = fields.Many2one('test_new_api.message', 'Message',
                              required=True, ondelete='cascade')
    email_to = fields.Char('To')


class Multi(models.Model):
    """ Model for testing multiple onchange methods in cascade that modify a
        one2many field several times.
    """
    _name = 'test_new_api.multi'
    _description = 'Test New API Multi'

    name = fields.Char(related='partner.name', readonly=True)
    partner = fields.Many2one('res.partner')
    lines = fields.One2many('test_new_api.multi.line', 'multi')

    @api.onchange('name')
    def _onchange_name(self):
        for line in self.lines:
            line.name = self.name

    @api.onchange('partner')
    def _onchange_partner(self):
        for line in self.lines:
            line.partner = self.partner


class MultiLine(models.Model):
    _name = 'test_new_api.multi.line'
    _description = 'Test New API Multi Line'

    multi = fields.Many2one('test_new_api.multi', ondelete='cascade')
    name = fields.Char()
    partner = fields.Many2one('res.partner')
    tags = fields.Many2many('test_new_api.multi.tag')


class MultiTag(models.Model):
    _name = 'test_new_api.multi.tag'
    _description = 'Test New API Multi Tag'

    name = fields.Char()


class Edition(models.Model):
    _name = 'test_new_api.creativework.edition'
    _description = 'Test New API Creative Work Edition'

    name = fields.Char()
    res_id = fields.Integer(required=True)
    res_model_id = fields.Many2one('ir.model', required=True)
    res_model = fields.Char(related='res_model_id.model', store=True, readonly=False)


class Book(models.Model):
    _name = 'test_new_api.creativework.book'
    _description = 'Test New API Creative Work Book'

    name = fields.Char()
    editions = fields.One2many(
        'test_new_api.creativework.edition', 'res_id', domain=[('res_model', '=', _name)]
    )


class Movie(models.Model):
    _name = 'test_new_api.creativework.movie'
    _description = 'Test New API Creative Work Movie'

    name = fields.Char()
    editions = fields.One2many(
        'test_new_api.creativework.edition', 'res_id', domain=[('res_model', '=', _name)]
    )


class MixedModel(models.Model):
    _name = 'test_new_api.mixed'
    _description = 'Test New API Mixed'

    number = fields.Float(digits=(10, 2), default=3.14)
    date = fields.Date()
    now = fields.Datetime(compute='_compute_now')
    lang = fields.Selection(string='Language', selection='_get_lang')
    reference = fields.Reference(string='Related Document',
        selection='_reference_models')
    comment1 = fields.Html(sanitize=False)
    comment2 = fields.Html(sanitize_attributes=True, strip_classes=False)
    comment3 = fields.Html(sanitize_attributes=True, strip_classes=True)
    comment4 = fields.Html(sanitize_attributes=True, strip_style=True)

    currency_id = fields.Many2one('res.currency', default=lambda self: self.env.ref('base.EUR'))
    amount = fields.Monetary()

    @api.one
    def _compute_now(self):
        # this is a non-stored computed field without dependencies
        self.now = fields.Datetime.now()

    @api.model
    def _get_lang(self):
        return self.env['res.lang'].get_installed()

    @api.model
    def _reference_models(self):
        models = self.env['ir.model'].sudo().search([('state', '!=', 'manual')])
        return [(model.model, model.name)
                for model in models
                if not model.model.startswith('ir.')]


class BoolModel(models.Model):
    _name = 'domain.bool'
    _description = 'Boolean Domain'

    bool_true = fields.Boolean('b1', default=True)
    bool_false = fields.Boolean('b2', default=False)
    bool_undefined = fields.Boolean('b3')


class Foo(models.Model):
    _name = 'test_new_api.foo'
    _description = 'Test New API Foo'

    name = fields.Char()
    value1 = fields.Integer(change_default=True)
    value2 = fields.Integer()


class Bar(models.Model):
    _name = 'test_new_api.bar'
    _description = 'Test New API Bar'

    name = fields.Char()
    foo = fields.Many2one('test_new_api.foo', compute='_compute_foo')
    value1 = fields.Integer(related='foo.value1', readonly=False)
    value2 = fields.Integer(related='foo.value2', readonly=False)

    @api.depends('name')
    def _compute_foo(self):
        for bar in self:
            bar.foo = self.env['test_new_api.foo'].search([('name', '=', bar.name)], limit=1)


class Related(models.Model):
    _name = 'test_new_api.related'
    _description = 'Test New API Related'

    name = fields.Char()
    # related fields with a single field
    related_name = fields.Char(related='name', string='A related on Name', readonly=False)
    related_related_name = fields.Char(related='related_name', string='A related on a related on Name', readonly=False)

    message = fields.Many2one('test_new_api.message')
    message_name = fields.Text(related="message.body", related_sudo=False, string='Message Body', readonly=False)
    message_currency = fields.Many2one(related="message.author", string='Message Author', readonly=False)

class ComputeProtected(models.Model):
    _name = 'test_new_api.compute.protected'
    _description = 'Test New API Compute Protected'

    foo = fields.Char(default='')
    bar = fields.Char(compute='_compute_bar', store=True)

    @api.depends('foo')
    def _compute_bar(self):
        for record in self:
            record.bar = record.foo

class ComputeInverse(models.Model):
    _name = 'test_new_api.compute.inverse'
    _description = 'Test New API Compute Inversse'

    foo = fields.Char()
    bar = fields.Char(compute='_compute_bar', inverse='_inverse_bar', store=True)

    @api.depends('foo')
    def _compute_bar(self):
        self._context.get('log', []).append('compute')
        for record in self:
            record.bar = record.foo

    def _inverse_bar(self):
        self._context.get('log', []).append('inverse')
        for record in self:
            record.foo = record.bar


class MultiComputeInverse(models.Model):
    """ Model with the same inverse method for several fields. """
    _name = 'test_new_api.multi_compute_inverse'
    _description = 'Test New API Multi Compute Inverse'

    foo = fields.Char(default='', required=True)
    bar1 = fields.Char(compute='_compute_bars', inverse='_inverse_bar1', store=True)
    bar2 = fields.Char(compute='_compute_bars', inverse='_inverse_bar23', store=True)
    bar3 = fields.Char(compute='_compute_bars', inverse='_inverse_bar23', store=True)

    @api.depends('foo')
    def _compute_bars(self):
        self._context.get('log', []).append('compute')
        for record in self:
            substrs = record.foo.split('/') + ['', '', '']
            record.bar1, record.bar2, record.bar3 = substrs[:3]

    def _inverse_bar1(self):
        self._context.get('log', []).append('inverse1')
        for record in self:
            record.write({'foo': '/'.join([record.bar1, record.bar2, record.bar3])})

    def _inverse_bar23(self):
        self._context.get('log', []).append('inverse23')
        for record in self:
            record.write({'foo': '/'.join([record.bar1, record.bar2, record.bar3])})


class CompanyDependent(models.Model):
    _name = 'test_new_api.company'
    _description = 'Test New API Company'

    foo = fields.Char(company_dependent=True)
    tag_id = fields.Many2one('test_new_api.multi.tag', company_dependent=True)


class CompanyDependentAttribute(models.Model):
    _name = 'test_new_api.company.attr'
    _description = 'Test New API Company Attribute'

    company = fields.Many2one('test_new_api.company')
    quantity = fields.Integer()
    bar = fields.Char(compute='_compute_bar', store=True)

    @api.depends('quantity', 'company.foo')
    def _compute_bar(self):
        for record in self:
            record.bar = (record.company.foo or '') * record.quantity


class ComputeRecursive(models.Model):
    _name = 'test_new_api.recursive'
    _description = 'Test New API Recursive'

    name = fields.Char(required=True)
    parent = fields.Many2one('test_new_api.recursive', ondelete='cascade')
    display_name = fields.Char(compute='_compute_display_name', store=True)

    @api.depends('name', 'parent.display_name')
    def _compute_display_name(self):
        for rec in self:
            if rec.parent:
                rec.display_name = rec.parent.display_name + " / " + rec.name
            else:
                rec.display_name = rec.name


class ComputeCascade(models.Model):
    _name = 'test_new_api.cascade'
    _description = 'Test New API Cascade'

    foo = fields.Char()
    bar = fields.Char(compute='_compute_bar')               # depends on foo
    baz = fields.Char(compute='_compute_baz', store=True)   # depends on bar

    @api.depends('foo')
    def _compute_bar(self):
        for record in self:
            record.bar = "[%s]" % (record.foo or "")

    @api.depends('bar')
    def _compute_baz(self):
        for record in self:
            record.baz = "<%s>" % (record.bar or "")<|MERGE_RESOLUTION|>--- conflicted
+++ resolved
@@ -73,13 +73,8 @@
     moderator = fields.Many2one('res.users')
     categories = fields.Many2many('test_new_api.category',
         'test_new_api_discussion_category', 'discussion', 'category')
-<<<<<<< HEAD
     participants = fields.Many2many('res.users', context={'active_test': False})
-    messages = fields.One2many('test_new_api.message', 'discussion')
-=======
-    participants = fields.Many2many('res.users')
     messages = fields.One2many('test_new_api.message', 'discussion', copy=True)
->>>>>>> 57e387b6
     message_concat = fields.Text(string='Message concatenate')
     important_messages = fields.One2many('test_new_api.message', 'discussion',
                                          domain=[('important', '=', True)])
