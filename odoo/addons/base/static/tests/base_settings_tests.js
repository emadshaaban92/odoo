odoo.define('base.settings_tests', function (require) {
"use strict";

var testUtils = require('web.test_utils');
var view_registry = require('web.view_registry');

var createView = testUtils.createView;
var BaseSettingsView = view_registry.get('base_settings');
var createActionManager = testUtils.createActionManager;


QUnit.module('base_settings_tests', {
    beforeEach: function () {
        this.data = {
            project: {
                fields: {
                    foo: {string: "Foo", type: "boolean"},
                    bar: {string: "Bar", type: "boolean"},
                },
            },
        };
    }
}, function () {

    QUnit.module('BaseSetting');

    QUnit.test('change setting on nav bar click in base settings', function (assert) {
        assert.expect(5);

        var form = createView({
            View: BaseSettingsView,
            model: 'project',
            data: this.data,
            arch: '<form string="Settings" class="oe_form_configuration o_base_settings">' +
                    '<div class="o_panel">' +
                        '<div class="setting_search">' +
                            '<input type="text" class="searchInput" placeholder="Search..."/>' +
                        '</div> ' +
                    '</div> ' +
                    '<header>' +
                        '<button string="Save" type="object" name="execute" class="oe_highlight" />' +
                        '<button string="Cancel" type="object" name="cancel" class="oe_link" />' +
                    '</header>' +
                    '<div class="o_setting_container">' +
                        '<div class="settings_tab"/>'+
                        '<div class="settings">' +
                            '<div class="notFound o_hidden">No Record Found</div>' +
                            '<div class="app_settings_block" string="CRM" data-key="crm">' +
                                '<div class="row mt16 o_settings_container">'+
                                    '<div class="col-12 col-lg-6 o_setting_box">'+
                                        '<div class="o_setting_left_pane">' +
                                            '<field name="bar"/>'+
                                        '</div>'+
                                        '<div class="o_setting_right_pane">'+
                                            '<label for="bar"/>'+
                                            '<div class="text-muted">'+
                                                'this is bar'+
                                            '</div>'+
                                        '</div>' +
                                    '</div>'+
                                    '<div class="col-12 col-lg-6 o_setting_box">'+
                                        '<div class="o_setting_left_pane">' +
                                            '<field name="foo"/>'+
                                        '</div>'+
                                        '<div class="o_setting_right_pane">'+
                                            '<span class="o_form_label">Foo</span>'+
                                            '<div class="text-muted">'+
                                                'this is foo'+
                                            '</div>'+
                                        '</div>' +
                                    '</div>'+
                                '</div>' +
                            '</div>' +
                        '</div>' +
                    '</div>' +
                '</form>',
        });

<<<<<<< HEAD
        assert.hasAttrValue(form.$('.selected'), 'data-key',"crm","crm setting selected");
        assert.isVisible(form.$(".settings .app_settings_block"), "project settings show");
=======
        form.$("div[setting='project']").click();
        assert.strictEqual(form.$('.selected').attr('data-key'), "crm", "crm setting selected");
        assert.strictEqual(form.$(".settings .app_settings_block").hasClass('o_hidden'), false, "project settings show");
>>>>>>> 8f21148e
        form.$('.searchInput').val('b').trigger('keyup');
        assert.strictEqual(form.$('.highlighter').html(), "B", "b word highlighted");
        form.$('.searchInput').val('bx').trigger('keyup');
<<<<<<< HEAD
        assert.isVisible(form.$('.notFound'), "record not found message shown");
=======
        assert.strictEqual(form.$('.notFound').hasClass('o_hidden'), false, "record not found message shown");
        form.$('.searchInput').val('f').trigger('keyup');
        assert.strictEqual(form.$('span.o_form_label .highlighter').html(), "F", "F word highlighted");
>>>>>>> 8f21148e
        form.destroy();
    });

    QUnit.test('settings views does not read existing id when coming back in breadcrumbs', function (assert) {
        assert.expect(8);

        var actions = [{
            id: 1,
            name: 'Settings view',
            res_model: 'project',
            type: 'ir.actions.act_window',
            views: [[1, 'form']],
        }, {
            id: 4,
            name: 'Other action',
            res_model: 'project',
            type: 'ir.actions.act_window',
            views: [[2, 'list']],
        }];
        var archs = {
            'project,1,form': '<form string="Settings" js_class="base_settings">' +
                    '<div class="app_settings_block" string="CRM" data-key="crm">' +
                        '<button name="4" string="Execute action" type="action"/>' +
                    '</div>' +
                '</form>',
            'project,2,list': '<tree><field name="foo"/></tree>',
            'project,false,search': '<search></search>',
        };

        var actionManager = createActionManager({
            actions: actions,
            archs: archs,
            data: this.data,
            mockRPC: function (route, args) {
                if (args.method) {
                    assert.step(args.method);
                }
                return this._super.apply(this, arguments);
            },
        });

        actionManager.doAction(1);
        testUtils.dom.click(actionManager.$('button[name="4"]'));
        testUtils.dom.click($('.o_control_panel .breadcrumb-item a'));
        assert.hasClass(actionManager.$('.o_form_view'), 'o_form_editable');
        assert.verifySteps([
            'load_views', // initial setting action
            'default_get', // this is a setting view => create new record
            'create', // when we click on action button => save
            'read', // with save, we have a reload... (not necessary actually)
            'load_views', // for other action in breadcrumb,
                    // with a searchread (not shown here since it is a route)
            'default_get', // when we come back, we want to restart from scratch
        ]);

        actionManager.destroy();
    });

    QUnit.test('settings view does not display other settings after reload', function (assert) {
        assert.expect(2);

        var form = createView({
            View: BaseSettingsView,
            model: 'project',
            data: this.data,
            arch: '<form string="Settings" class="oe_form_configuration o_base_settings">' +
                    '<div class="o_panel">' +
                        '<div class="setting_search">' +
                            '<input type="text" class="searchInput" placeholder="Search..."/>' +
                        '</div> ' +
                    '</div> ' +
                    '<header>' +
                        '<button string="Save" type="object" name="execute" class="oe_highlight" />' +
                        '<button string="Cancel" type="object" name="cancel" class="oe_link" />' +
                    '</header>' +
                    '<div class="o_setting_container">' +
                        '<div class="settings_tab"/>'+
                        '<div class="settings">' +
                            '<div class="notFound o_hidden">No Record Found</div>' +
                            '<div class="app_settings_block" string="CRM" data-key="crm">' +
                                'crm tab' +
                            '</div>' +
                            '<div class="app_settings_block o_not_app" string="Other App" data-key="otherapp">' +
                                'other app tab' +
                            '</div>' +
                        '</div>' +
                    '</div>' +
                '</form>',
        });

        assert.strictEqual(form.$('.app_settings_block').text().replace(/\s/g,''), 'CRMcrmtab');
        form.reload();
        assert.strictEqual(form.$('.app_settings_block').text().replace(/\s/g,''), 'CRMcrmtab');
        form.destroy();
    });

});
});<|MERGE_RESOLUTION|>--- conflicted
+++ resolved
@@ -76,24 +76,14 @@
                 '</form>',
         });
 
-<<<<<<< HEAD
         assert.hasAttrValue(form.$('.selected'), 'data-key',"crm","crm setting selected");
         assert.isVisible(form.$(".settings .app_settings_block"), "project settings show");
-=======
-        form.$("div[setting='project']").click();
-        assert.strictEqual(form.$('.selected').attr('data-key'), "crm", "crm setting selected");
-        assert.strictEqual(form.$(".settings .app_settings_block").hasClass('o_hidden'), false, "project settings show");
->>>>>>> 8f21148e
         form.$('.searchInput').val('b').trigger('keyup');
         assert.strictEqual(form.$('.highlighter').html(), "B", "b word highlighted");
         form.$('.searchInput').val('bx').trigger('keyup');
-<<<<<<< HEAD
         assert.isVisible(form.$('.notFound'), "record not found message shown");
-=======
-        assert.strictEqual(form.$('.notFound').hasClass('o_hidden'), false, "record not found message shown");
         form.$('.searchInput').val('f').trigger('keyup');
         assert.strictEqual(form.$('span.o_form_label .highlighter').html(), "F", "F word highlighted");
->>>>>>> 8f21148e
         form.destroy();
     });
 
