# -*- coding: utf-8 -*-
##############################################################################
#
#    OpenERP, Open Source Management Solution
#    Copyright (C) 2004-2009 Tiny SPRL (<http://tiny.be>).
#
#    This program is free software: you can redistribute it and/or modify
#    it under the terms of the GNU Affero General Public License as
#    published by the Free Software Foundation, either version 3 of the
#    License, or (at your option) any later version.
#
#    This program is distributed in the hope that it will be useful,
#    but WITHOUT ANY WARRANTY; without even the implied warranty of
#    MERCHANTABILITY or FITNESS FOR A PARTICULAR PURPOSE.  See the
#    GNU Affero General Public License for more details.
#
#    You should have received a copy of the GNU Affero General Public License
#    along with this program.  If not, see <http://www.gnu.org/licenses/>.
#
##############################################################################


"""
  Object relational mapping to database (postgresql) module
     * Hierarchical structure
     * Constraints consistency, validations
     * Object meta Data depends on its status
     * Optimised processing by complex query (multiple actions at once)
     * Default fields value
     * Permissions optimisation
     * Persistant object: DB postgresql
     * Datas conversions
     * Multi-level caching system
     * 2 different inheritancies
     * Fields:
          - classicals (varchar, integer, boolean, ...)
          - relations (one2many, many2one, many2many)
          - functions

"""

import calendar
import collections
import copy
import datetime
import itertools
import logging
import operator
import pickle
import pytz
import re
import simplejson
import time
import traceback
import types
from collections import defaultdict

import babel.dates
import dateutil.parser
import psycopg2
from lxml import etree

import fields
import openerp
import openerp.tools as tools
from openerp.tools.config import config
from openerp.tools.misc import CountingStream, DEFAULT_SERVER_DATETIME_FORMAT, DEFAULT_SERVER_DATE_FORMAT
from openerp.tools.safe_eval import safe_eval as eval
from openerp.tools.translate import _
from openerp import SUPERUSER_ID
from query import Query

_logger = logging.getLogger(__name__)
_schema = logging.getLogger(__name__ + '.schema')

# List of etree._Element subclasses that we choose to ignore when parsing XML.
from openerp.tools import SKIPPED_ELEMENT_TYPES

regex_order = re.compile('^( *([a-z0-9_]+|"[a-z0-9_]+")( *desc| *asc)?( *, *|))+$', re.I)
regex_object_name = re.compile(r'^[a-z0-9_.]+$')

AUTOINIT_RECALCULATE_STORED_FIELDS = 1000

def transfer_field_to_modifiers(field, modifiers):
    default_values = {}
    state_exceptions = {}
    for attr in ('invisible', 'readonly', 'required'):
        state_exceptions[attr] = []
        default_values[attr] = bool(field.get(attr))
    for state, modifs in (field.get("states",{})).items():
        for modif in modifs:
            if default_values[modif[0]] != modif[1]:
                state_exceptions[modif[0]].append(state)

    for attr, default_value in default_values.items():
        if state_exceptions[attr]:
            modifiers[attr] = [("state", "not in" if default_value else "in", state_exceptions[attr])]
        else:
            modifiers[attr] = default_value


# Don't deal with groups, it is done by check_group().
# Need the context to evaluate the invisible attribute on tree views.
# For non-tree views, the context shouldn't be given.
def transfer_node_to_modifiers(node, modifiers, context=None, in_tree_view=False):
    if node.get('attrs'):
        modifiers.update(eval(node.get('attrs')))

    if node.get('states'):
        if 'invisible' in modifiers and isinstance(modifiers['invisible'], list):
            # TODO combine with AND or OR, use implicit AND for now.
            modifiers['invisible'].append(('state', 'not in', node.get('states').split(',')))
        else:
            modifiers['invisible'] = [('state', 'not in', node.get('states').split(','))]

    for a in ('invisible', 'readonly', 'required'):
        if node.get(a):
            v = bool(eval(node.get(a), {'context': context or {}}))
            if in_tree_view and a == 'invisible':
                # Invisible in a tree view has a specific meaning, make it a
                # new key in the modifiers attribute.
                modifiers['tree_invisible'] = v
            elif v or (a not in modifiers or not isinstance(modifiers[a], list)):
                # Don't set the attribute to False if a dynamic value was
                # provided (i.e. a domain from attrs or states).
                modifiers[a] = v


def simplify_modifiers(modifiers):
    for a in ('invisible', 'readonly', 'required'):
        if a in modifiers and not modifiers[a]:
            del modifiers[a]


def transfer_modifiers_to_node(modifiers, node):
    if modifiers:
        simplify_modifiers(modifiers)
        node.set('modifiers', simplejson.dumps(modifiers))

def setup_modifiers(node, field=None, context=None, in_tree_view=False):
    """ Processes node attributes and field descriptors to generate
    the ``modifiers`` node attribute and set it on the provided node.

    Alters its first argument in-place.

    :param node: ``field`` node from an OpenERP view
    :type node: lxml.etree._Element
    :param dict field: field descriptor corresponding to the provided node
    :param dict context: execution context used to evaluate node attributes
    :param bool in_tree_view: triggers the ``tree_invisible`` code
                              path (separate from ``invisible``): in
                              tree view there are two levels of
                              invisibility, cell content (a column is
                              present but the cell itself is not
                              displayed) with ``invisible`` and column
                              invisibility (the whole column is
                              hidden) with ``tree_invisible``.
    :returns: nothing
    """
    modifiers = {}
    if field is not None:
        transfer_field_to_modifiers(field, modifiers)
    transfer_node_to_modifiers(
        node, modifiers, context=context, in_tree_view=in_tree_view)
    transfer_modifiers_to_node(modifiers, node)

def test_modifiers(what, expected):
    modifiers = {}
    if isinstance(what, basestring):
        node = etree.fromstring(what)
        transfer_node_to_modifiers(node, modifiers)
        simplify_modifiers(modifiers)
        json = simplejson.dumps(modifiers)
        assert json == expected, "%s != %s" % (json, expected)
    elif isinstance(what, dict):
        transfer_field_to_modifiers(what, modifiers)
        simplify_modifiers(modifiers)
        json = simplejson.dumps(modifiers)
        assert json == expected, "%s != %s" % (json, expected)


# To use this test:
# import openerp
# openerp.osv.orm.modifiers_tests()
def modifiers_tests():
    test_modifiers('<field name="a"/>', '{}')
    test_modifiers('<field name="a" invisible="1"/>', '{"invisible": true}')
    test_modifiers('<field name="a" readonly="1"/>', '{"readonly": true}')
    test_modifiers('<field name="a" required="1"/>', '{"required": true}')
    test_modifiers('<field name="a" invisible="0"/>', '{}')
    test_modifiers('<field name="a" readonly="0"/>', '{}')
    test_modifiers('<field name="a" required="0"/>', '{}')
    test_modifiers('<field name="a" invisible="1" required="1"/>', '{"invisible": true, "required": true}') # TODO order is not guaranteed
    test_modifiers('<field name="a" invisible="1" required="0"/>', '{"invisible": true}')
    test_modifiers('<field name="a" invisible="0" required="1"/>', '{"required": true}')
    test_modifiers("""<field name="a" attrs="{'invisible': [('b', '=', 'c')]}"/>""", '{"invisible": [["b", "=", "c"]]}')

    # The dictionary is supposed to be the result of fields_get().
    test_modifiers({}, '{}')
    test_modifiers({"invisible": True}, '{"invisible": true}')
    test_modifiers({"invisible": False}, '{}')


def check_object_name(name):
    """ Check if the given name is a valid openerp object name.

        The _name attribute in osv and osv_memory object is subject to
        some restrictions. This function returns True or False whether
        the given name is allowed or not.

        TODO: this is an approximation. The goal in this approximation
        is to disallow uppercase characters (in some places, we quote
        table/column names and in other not, which leads to this kind
        of errors:

            psycopg2.ProgrammingError: relation "xxx" does not exist).

        The same restriction should apply to both osv and osv_memory
        objects for consistency.

    """
    if regex_object_name.match(name) is None:
        return False
    return True

def raise_on_invalid_object_name(name):
    if not check_object_name(name):
        msg = "The _name attribute %s is not valid." % name
        _logger.error(msg)
        raise except_orm('ValueError', msg)

POSTGRES_CONFDELTYPES = {
    'RESTRICT': 'r',
    'NO ACTION': 'a',
    'CASCADE': 'c',
    'SET NULL': 'n',
    'SET DEFAULT': 'd',
}

def intersect(la, lb):
    return filter(lambda x: x in lb, la)

def fix_import_export_id_paths(fieldname):
    """
    Fixes the id fields in import and exports, and splits field paths
    on '/'.

    :param str fieldname: name of the field to import/export
    :return: split field name
    :rtype: list of str
    """
    fixed_db_id = re.sub(r'([^/])\.id', r'\1/.id', fieldname)
    fixed_external_id = re.sub(r'([^/]):id', r'\1/id', fixed_db_id)
    return fixed_external_id.split('/')

class except_orm(Exception):
    def __init__(self, name, value):
        self.name = name
        self.value = value
        self.args = (name, value)

class BrowseRecordError(Exception):
    pass

class browse_null(object):
    """ Readonly python database object browser
    """

    def __init__(self):
        self.id = False

    def __getitem__(self, name):
        return None

    def __getattr__(self, name):
        return None  # XXX: return self ?

    def __int__(self):
        return False

    def __str__(self):
        return ''

    def __nonzero__(self):
        return False

    def __unicode__(self):
        return u''

    def __iter__(self):
        raise NotImplementedError("Iteration is not allowed on %s" % self)


#
# TODO: execute an object method on browse_record_list
#
class browse_record_list(list):
    """ Collection of browse objects

        Such an instance will be returned when doing a ``browse([ids..])``
        and will be iterable, yielding browse() objects
    """

    def __init__(self, lst, context=None):
        if not context:
            context = {}
        super(browse_record_list, self).__init__(lst)
        self.context = context


class browse_record(object):
    """ An object that behaves like a row of an object's table.
        It has attributes after the columns of the corresponding object.

        Examples::

            uobj = pool.get('res.users')
            user_rec = uobj.browse(cr, uid, 104)
            name = user_rec.name
    """

    def __init__(self, cr, uid, id, table, cache, context=None,
                 list_class=browse_record_list, fields_process=None):
        """
        :param table: the browsed object (inherited from orm)
        :param dict cache: a dictionary of model->field->data to be shared
                           across browse objects, thus reducing the SQL
                           read()s. It can speed up things a lot, but also be
                           disastrous if not discarded after write()/unlink()
                           operations
        :param dict context: dictionary with an optional context
        """
        if fields_process is None:
            fields_process = {}
        if context is None:
            context = {}
        self._list_class = list_class
        self._cr = cr
        self._uid = uid
        self._id = id
        self._table = table # deprecated, use _model!
        self._model = table
        self._table_name = self._table._name
        self.__logger = logging.getLogger('openerp.osv.orm.browse_record.' + self._table_name)
        self._context = context
        self._fields_process = fields_process

        cache.setdefault(table._name, {})
        self._data = cache[table._name]

#        if not (id and isinstance(id, (int, long,))):
#            raise BrowseRecordError(_('Wrong ID for the browse record, got %r, expected an integer.') % (id,))
#        if not table.exists(cr, uid, id, context):
#            raise BrowseRecordError(_('Object %s does not exists') % (self,))

        if id not in self._data:
            self._data[id] = {'id': id}

        self._cache = cache

    def __getitem__(self, name):
        if name == 'id':
            return self._id

        if name not in self._data[self._id]:
            # build the list of fields we will fetch

            # fetch the definition of the field which was asked for
            if name in self._table._columns:
                col = self._table._columns[name]
            elif name in self._table._inherit_fields:
                col = self._table._inherit_fields[name][2]
            elif hasattr(self._table, str(name)):
                attr = getattr(self._table, name)
                if isinstance(attr, (types.MethodType, types.LambdaType, types.FunctionType)):
                    def function_proxy(*args, **kwargs):
                        if 'context' not in kwargs and self._context:
                            kwargs.update(context=self._context)
                        return attr(self._cr, self._uid, [self._id], *args, **kwargs)
                    return function_proxy
                else:
                    return attr
            else:
                error_msg = "Field '%s' does not exist in object '%s'" % (name, self)
                self.__logger.warning(error_msg)
                if self.__logger.isEnabledFor(logging.DEBUG):
                    self.__logger.debug(''.join(traceback.format_stack()))
                raise KeyError(error_msg)

            prefetchable = lambda f: f._classic_write and f._prefetch and not f.groups and not f.deprecated

            # if the field is a classic one or a many2one, we'll fetch all classic and many2one fields
            if prefetchable(col):
                # gen the list of "local" (ie not inherited) fields which are classic or many2one
                field_filter = lambda x: prefetchable(x[1])
                fields_to_fetch = filter(field_filter, self._table._columns.items())
                # gen the list of inherited fields
                inherits = map(lambda x: (x[0], x[1][2]), self._table._inherit_fields.items())
                # complete the field list with the inherited fields which are classic or many2one
                fields_to_fetch += filter(field_filter, inherits)
            # otherwise we fetch only that field
            else:
                fields_to_fetch = [(name, col)]

            ids = filter(lambda id: name not in self._data[id], self._data.keys())
            # read the results
            field_names = map(lambda x: x[0], fields_to_fetch)
            try:
                field_values = self._table.read(self._cr, self._uid, ids, field_names, context=self._context, load="_classic_write")
            except (openerp.exceptions.AccessError, except_orm):
                if len(ids) == 1:
                    raise
                # prefetching attempt failed, perhaps we're violating ACL restrictions involuntarily
                _logger.info('Prefetching attempt for fields %s on %s failed for ids %s, re-trying just for id %s', field_names, self._model._name, ids, self._id)
                ids = [self._id]
                field_values = self._table.read(self._cr, self._uid, ids, field_names, context=self._context, load="_classic_write")

            # TODO: improve this, very slow for reports
            if self._fields_process:
                lang = self._context.get('lang', 'en_US') or 'en_US'
                lang_obj_ids = self.pool.get('res.lang').search(self._cr, self._uid, [('code', '=', lang)])
                if not lang_obj_ids:
                    raise Exception(_('Language with code "%s" is not defined in your system !\nDefine it through the Administration menu.') % (lang,))
                lang_obj = self.pool.get('res.lang').browse(self._cr, self._uid, lang_obj_ids[0])

                for field_name, field_column in fields_to_fetch:
                    if field_column._type in self._fields_process:
                        for result_line in field_values:
                            result_line[field_name] = self._fields_process[field_column._type](result_line[field_name])
                            if result_line[field_name]:
                                result_line[field_name].set_value(self._cr, self._uid, result_line[field_name], self, field_column, lang_obj)

            if not field_values:
                # Where did those ids come from? Perhaps old entries in ir_model_dat?
                _logger.warning("No field_values found for ids %s in %s", ids, self)
                raise KeyError('Field %s not found in %s'%(name, self))
            # create browse records for 'remote' objects
            for result_line in field_values:
                new_data = {}
                for field_name, field_column in fields_to_fetch:
                    if field_column._type == 'many2one':
                        if result_line[field_name]:
                            obj = self._table.pool[field_column._obj]
                            if isinstance(result_line[field_name], (list, tuple)):
                                value = result_line[field_name][0]
                            else:
                                value = result_line[field_name]
                            if value:
                                # FIXME: this happen when a _inherits object
                                #        overwrite a field of it parent. Need
                                #        testing to be sure we got the right
                                #        object and not the parent one.
                                if not isinstance(value, browse_record):
                                    if obj is None:
                                        # In some cases the target model is not available yet, so we must ignore it,
                                        # which is safe in most cases, this value will just be loaded later when needed.
                                        # This situation can be caused by custom fields that connect objects with m2o without
                                        # respecting module dependencies, causing relationships to be connected to soon when
                                        # the target is not loaded yet.
                                        continue
                                    new_data[field_name] = browse_record(self._cr,
                                        self._uid, value, obj, self._cache,
                                        context=self._context,
                                        list_class=self._list_class,
                                        fields_process=self._fields_process)
                                else:
                                    new_data[field_name] = value
                            else:
                                new_data[field_name] = browse_null()
                        else:
                            new_data[field_name] = browse_null()
                    elif field_column._type in ('one2many', 'many2many') and len(result_line[field_name]):
                        new_data[field_name] = self._list_class(
                            (browse_record(self._cr, self._uid, id, self._table.pool.get(field_column._obj),
                                           self._cache, context=self._context, list_class=self._list_class,
                                           fields_process=self._fields_process)
                               for id in result_line[field_name]),
                            context=self._context)
                    elif field_column._type == 'reference':
                        if result_line[field_name]:
                            if isinstance(result_line[field_name], browse_record):
                                new_data[field_name] = result_line[field_name]
                            else:
                                ref_obj, ref_id = result_line[field_name].split(',')
                                ref_id = long(ref_id)
                                if ref_id:
                                    obj = self._table.pool[ref_obj]
                                    new_data[field_name] = browse_record(self._cr, self._uid, ref_id, obj, self._cache, context=self._context, list_class=self._list_class, fields_process=self._fields_process)
                                else:
                                    new_data[field_name] = browse_null()
                        else:
                            new_data[field_name] = browse_null()
                    else:
                        new_data[field_name] = result_line[field_name]
                self._data[result_line['id']].update(new_data)

        if not name in self._data[self._id]:
            # How did this happen? Could be a missing model due to custom fields used too soon, see above.
            self.__logger.error("Fields to fetch: %s, Field values: %s", field_names, field_values)
            self.__logger.error("Cached: %s, Table: %s", self._data[self._id], self._table)
            raise KeyError(_('Unknown attribute %s in %s ') % (name, self))
        return self._data[self._id][name]

    def __getattr__(self, name):
        try:
            return self[name]
<<<<<<< HEAD
        except KeyError, e:
            import sys
            exc_info = sys.exc_info()
            raise AttributeError, "Got %r while trying to get attribute %s on a %s record." % (e, name, self._table._name), exc_info[2]
=======
        except KeyError as e:
            if name in self._all_columns:
                raise ValueError(
                    'Cannot fetch field "%(field)s" for "%(model)s" record '
                    'with ID %(id)s, that record does not exist or has been '
                    'deleted' % {
                        'field': name,
                        'model': self._model._name,
                        'id': self._id,
                    }
                )
            raise AttributeError(e)
>>>>>>> 284ca73b

    def __contains__(self, name):
        return (name in self._table._columns) or (name in self._table._inherit_fields) or hasattr(self._table, name)

    def __iter__(self):
        raise NotImplementedError("Iteration is not allowed on %s" % self)

    def __hasattr__(self, name):
        return name in self

    def __int__(self):
        return self._id

    def __str__(self):
        return "browse_record(%s, %s)" % (self._table_name, self._id)

    def __eq__(self, other):
        if not isinstance(other, browse_record):
            return False
        return (self._table_name, self._id) == (other._table_name, other._id)

    def __ne__(self, other):
        if not isinstance(other, browse_record):
            return True
        return (self._table_name, self._id) != (other._table_name, other._id)

    # we need to define __unicode__ even though we've already defined __str__
    # because we have overridden __getattr__
    def __unicode__(self):
        return unicode(str(self))

    def __hash__(self):
        return hash((self._table_name, self._id))

    __repr__ = __str__

    def refresh(self):
        """Force refreshing this browse_record's data and all the data of the
           records that belong to the same cache, by emptying the cache completely,
           preserving only the record identifiers (for prefetching optimizations).
        """
        for model, model_cache in self._cache.iteritems():
            # only preserve the ids of the records that were in the cache
            cached_ids = dict([(i, {'id': i}) for i in model_cache.keys()])
            self._cache[model].clear()
            self._cache[model].update(cached_ids)

def pg_varchar(size=0):
    """ Returns the VARCHAR declaration for the provided size:

    * If no size (or an empty or negative size is provided) return an
      'infinite' VARCHAR
    * Otherwise return a VARCHAR(n)

    :type int size: varchar size, optional
    :rtype: str
    """
    if size:
        if not isinstance(size, int):
            raise TypeError("VARCHAR parameter should be an int, got %s"
                            % type(size))
        if size > 0:
            return 'VARCHAR(%d)' % size
    return 'VARCHAR'

FIELDS_TO_PGTYPES = {
    fields.boolean: 'bool',
    fields.integer: 'int4',
    fields.text: 'text',
    fields.html: 'text',
    fields.date: 'date',
    fields.datetime: 'timestamp',
    fields.binary: 'bytea',
    fields.many2one: 'int4',
    fields.serialized: 'text',
}

def get_pg_type(f, type_override=None):
    """
    :param fields._column f: field to get a Postgres type for
    :param type type_override: use the provided type for dispatching instead of the field's own type
    :returns: (postgres_identification_type, postgres_type_specification)
    :rtype: (str, str)
    """
    field_type = type_override or type(f)

    if field_type in FIELDS_TO_PGTYPES:
        pg_type =  (FIELDS_TO_PGTYPES[field_type], FIELDS_TO_PGTYPES[field_type])
    elif issubclass(field_type, fields.float):
        # Explicit support for "falsy" digits (0, False) to indicate a
        # NUMERIC field with no fixed precision. The values will be saved
        # in the database with all significant digits.
        # FLOAT8 type is still the default when there is no precision because
        # it is faster for most operations (sums, etc.)
        if f.digits is not None:
            pg_type = ('numeric', 'NUMERIC')
        else:
            pg_type = ('float8', 'DOUBLE PRECISION')
    elif issubclass(field_type, (fields.char, fields.reference)):
        pg_type = ('varchar', pg_varchar(f.size))
    elif issubclass(field_type, fields.selection):
        if (isinstance(f.selection, list) and isinstance(f.selection[0][0], int))\
                or getattr(f, 'size', None) == -1:
            pg_type = ('int4', 'INTEGER')
        else:
            pg_type = ('varchar', pg_varchar(getattr(f, 'size', None)))
    elif issubclass(field_type, fields.function):
        if f._type == 'selection':
            pg_type = ('varchar', pg_varchar())
        else:
            pg_type = get_pg_type(f, getattr(fields, f._type))
    else:
        _logger.warning('%s type not supported!', field_type)
        pg_type = None

    return pg_type


class MetaModel(type):
    """ Metaclass for the Model.

    This class is used as the metaclass for the Model class to discover
    the models defined in a module (i.e. without instanciating them).
    If the automatic discovery is not needed, it is possible to set the
    model's _register attribute to False.

    """

    module_to_models = {}

    def __init__(self, name, bases, attrs):
        if not self._register:
            self._register = True
            super(MetaModel, self).__init__(name, bases, attrs)
            return

        # The (OpenERP) module name can be in the `openerp.addons` namespace
        # or not. For instance module `sale` can be imported as
        # `openerp.addons.sale` (the good way) or `sale` (for backward
        # compatibility).
        module_parts = self.__module__.split('.')
        if len(module_parts) > 2 and module_parts[0] == 'openerp' and \
            module_parts[1] == 'addons':
            module_name = self.__module__.split('.')[2]
        else:
            module_name = self.__module__.split('.')[0]
        if not hasattr(self, '_module'):
            self._module = module_name

        # Remember which models to instanciate for this module.
        if not self._custom:
            self.module_to_models.setdefault(self._module, []).append(self)


# Definition of log access columns, automatically added to models if
# self._log_access is True
LOG_ACCESS_COLUMNS = {
    'create_uid': 'INTEGER REFERENCES res_users ON DELETE SET NULL',
    'create_date': 'TIMESTAMP',
    'write_uid': 'INTEGER REFERENCES res_users ON DELETE SET NULL',
    'write_date': 'TIMESTAMP'
}
# special columns automatically created by the ORM
MAGIC_COLUMNS =  ['id'] + LOG_ACCESS_COLUMNS.keys()

class BaseModel(object):
    """ Base class for OpenERP models.

    OpenERP models are created by inheriting from this class' subclasses:

        * Model: for regular database-persisted models
        * TransientModel: for temporary data, stored in the database but automatically
                          vaccuumed every so often
        * AbstractModel: for abstract super classes meant to be shared by multiple
                        _inheriting classes (usually Models or TransientModels)

    The system will later instantiate the class once per database (on
    which the class' module is installed).

    To create a class that should not be instantiated, the _register class attribute
    may be set to False.
    """
    __metaclass__ = MetaModel
    _auto = True # create database backend
    _register = False # Set to false if the model shouldn't be automatically discovered.
    _name = None
    _columns = {}
    _constraints = []
    _custom = False
    _defaults = {}
    _rec_name = None
    _parent_name = 'parent_id'
    _parent_store = False
    _parent_order = False
    _date_name = 'date'
    _order = 'id'
    _sequence = None
    _description = None
    _needaction = False

    # dict of {field:method}, with method returning the (name_get of records, {id: fold})
    # to include in the _read_group, if grouped on this field
    _group_by_full = {}

    # Transience
    _transient = False # True in a TransientModel

    # structure:
    #  { 'parent_model': 'm2o_field', ... }
    _inherits = {}

    # Mapping from inherits'd field name to triple (m, r, f, n) where m is the
    # model from which it is inherits'd, r is the (local) field towards m, f
    # is the _column object itself, and n is the original (i.e. top-most)
    # parent model.
    # Example:
    #  { 'field_name': ('parent_model', 'm2o_field_to_reach_parent',
    #                   field_column_obj, origina_parent_model), ... }
    _inherit_fields = {}

    # Mapping field name/column_info object
    # This is similar to _inherit_fields but:
    # 1. includes self fields,
    # 2. uses column_info instead of a triple.
    _all_columns = {}

    _table = None
    _invalids = set()
    _log_create = False
    _sql_constraints = []
    _protected = ['read', 'write', 'create', 'default_get', 'perm_read', 'unlink', 'fields_get', 'fields_view_get', 'search', 'name_get', 'distinct_field_get', 'name_search', 'copy', 'import_data', 'search_count', 'exists']

    CONCURRENCY_CHECK_FIELD = '__last_update'

    def log(self, cr, uid, id, message, secondary=False, context=None):
        return _logger.warning("log() is deprecated. Please use OpenChatter notification system instead of the res.log mechanism.")

    def view_init(self, cr, uid, fields_list, context=None):
        """Override this method to do specific things when a view on the object is opened."""
        pass

    def _field_create(self, cr, context=None):
        """ Create entries in ir_model_fields for all the model's fields.

        If necessary, also create an entry in ir_model, and if called from the
        modules loading scheme (by receiving 'module' in the context), also
        create entries in ir_model_data (for the model and the fields).

        - create an entry in ir_model (if there is not already one),
        - create an entry in ir_model_data (if there is not already one, and if
          'module' is in the context),
        - update ir_model_fields with the fields found in _columns
          (TODO there is some redundancy as _columns is updated from
          ir_model_fields in __init__).

        """
        if context is None:
            context = {}
        cr.execute("SELECT id FROM ir_model WHERE model=%s", (self._name,))
        if not cr.rowcount:
            cr.execute('SELECT nextval(%s)', ('ir_model_id_seq',))
            model_id = cr.fetchone()[0]
            cr.execute("INSERT INTO ir_model (id,model, name, info,state) VALUES (%s, %s, %s, %s, %s)", (model_id, self._name, self._description, self.__doc__, 'base'))
        else:
            model_id = cr.fetchone()[0]
        if 'module' in context:
            name_id = 'model_'+self._name.replace('.', '_')
            cr.execute('select * from ir_model_data where name=%s and module=%s', (name_id, context['module']))
            if not cr.rowcount:
                cr.execute("INSERT INTO ir_model_data (name,date_init,date_update,module,model,res_id) VALUES (%s, (now() at time zone 'UTC'), (now() at time zone 'UTC'), %s, %s, %s)", \
                    (name_id, context['module'], 'ir.model', model_id)
                )

        cr.execute("SELECT * FROM ir_model_fields WHERE model=%s", (self._name,))
        cols = {}
        for rec in cr.dictfetchall():
            cols[rec['name']] = rec

        ir_model_fields_obj = self.pool.get('ir.model.fields')

        # sparse field should be created at the end, as it depends on its serialized field already existing
        model_fields = sorted(self._columns.items(), key=lambda x: 1 if x[1]._type == 'sparse' else 0)
        for (k, f) in model_fields:
            vals = {
                'model_id': model_id,
                'model': self._name,
                'name': k,
                'field_description': f.string,
                'ttype': f._type,
                'relation': f._obj or '',
                'select_level': tools.ustr(f.select or 0),
                'readonly': (f.readonly and 1) or 0,
                'required': (f.required and 1) or 0,
                'selectable': (f.selectable and 1) or 0,
                'translate': (f.translate and 1) or 0,
                'relation_field': f._fields_id if isinstance(f, fields.one2many) else '',
                'serialization_field_id': None,
            }
            if getattr(f, 'serialization_field', None):
                # resolve link to serialization_field if specified by name
                serialization_field_id = ir_model_fields_obj.search(cr, SUPERUSER_ID, [('model','=',vals['model']), ('name', '=', f.serialization_field)])
                if not serialization_field_id:
                    raise except_orm(_('Error'), _("Serialization field `%s` not found for sparse field `%s`!") % (f.serialization_field, k))
                vals['serialization_field_id'] = serialization_field_id[0]

            # When its a custom field,it does not contain f.select
            if context.get('field_state', 'base') == 'manual':
                if context.get('field_name', '') == k:
                    vals['select_level'] = context.get('select', '0')
                #setting value to let the problem NOT occur next time
                elif k in cols:
                    vals['select_level'] = cols[k]['select_level']

            if k not in cols:
                cr.execute('select nextval(%s)', ('ir_model_fields_id_seq',))
                id = cr.fetchone()[0]
                vals['id'] = id
                cr.execute("""INSERT INTO ir_model_fields (
                    id, model_id, model, name, field_description, ttype,
                    relation,state,select_level,relation_field, translate, serialization_field_id
                ) VALUES (
                    %s,%s,%s,%s,%s,%s,%s,%s,%s,%s,%s,%s
                )""", (
                    id, vals['model_id'], vals['model'], vals['name'], vals['field_description'], vals['ttype'],
                     vals['relation'], 'base',
                    vals['select_level'], vals['relation_field'], bool(vals['translate']), vals['serialization_field_id']
                ))
                if 'module' in context:
                    name1 = 'field_' + self._table + '_' + k
                    cr.execute("select name from ir_model_data where name=%s", (name1,))
                    if cr.fetchone():
                        name1 = name1 + "_" + str(id)
                    cr.execute("INSERT INTO ir_model_data (name,date_init,date_update,module,model,res_id) VALUES (%s, (now() at time zone 'UTC'), (now() at time zone 'UTC'), %s, %s, %s)", \
                        (name1, context['module'], 'ir.model.fields', id)
                    )
            else:
                for key, val in vals.items():
                    if cols[k][key] != vals[key]:
                        cr.execute('update ir_model_fields set field_description=%s where model=%s and name=%s', (vals['field_description'], vals['model'], vals['name']))
                        cr.execute("""UPDATE ir_model_fields SET
                            model_id=%s, field_description=%s, ttype=%s, relation=%s,
                            select_level=%s, readonly=%s ,required=%s, selectable=%s, relation_field=%s, translate=%s, serialization_field_id=%s
                        WHERE
                            model=%s AND name=%s""", (
                                vals['model_id'], vals['field_description'], vals['ttype'],
                                vals['relation'],
                                vals['select_level'], bool(vals['readonly']), bool(vals['required']), bool(vals['selectable']), vals['relation_field'], bool(vals['translate']), vals['serialization_field_id'], vals['model'], vals['name']
                            ))
                        break

    #
    # Goal: try to apply inheritance at the instanciation level and
    #       put objects in the pool var
    #
    @classmethod
    def create_instance(cls, pool, cr):
        """ Instanciate a given model.

        This class method instanciates the class of some model (i.e. a class
        deriving from osv or osv_memory). The class might be the class passed
        in argument or, if it inherits from another class, a class constructed
        by combining the two classes.

        The ``attributes`` argument specifies which parent class attributes
        have to be combined.

        TODO: the creation of the combined class is repeated at each call of
        this method. This is probably unnecessary.

        """
        attributes = ['_columns', '_defaults', '_inherits', '_constraints',
            '_sql_constraints']

        parent_names = getattr(cls, '_inherit', None)
        if parent_names:
            if isinstance(parent_names, (str, unicode)):
                name = cls._name or parent_names
                parent_names = [parent_names]
            else:
                name = cls._name
            if not name:
                raise TypeError('_name is mandatory in case of multiple inheritance')

            for parent_name in ((type(parent_names)==list) and parent_names or [parent_names]):
                if parent_name not in pool:
                    raise TypeError('The model "%s" specifies an unexisting parent class "%s"\n'
                        'You may need to add a dependency on the parent class\' module.' % (name, parent_name))
                parent_model = pool[parent_name]
                if not getattr(cls, '_original_module', None) and name == parent_model._name:
                    cls._original_module = parent_model._original_module
                parent_class = parent_model.__class__
                nattr = {}
                for s in attributes:
                    new = copy.copy(getattr(parent_model, s, {}))
                    if s == '_columns':
                        # Don't _inherit custom fields.
                        for c in new.keys():
                            if new[c].manual:
                                del new[c]
                    if hasattr(new, 'update'):
                        new.update(cls.__dict__.get(s, {}))
                    elif s=='_constraints':
                        for c in cls.__dict__.get(s, []):
                            exist = False
                            for c2 in range(len(new)):
                                #For _constraints, we should check field and methods as well
                                if new[c2][2]==c[2] and (new[c2][0] == c[0] \
                                        or getattr(new[c2][0],'__name__', True) == \
                                            getattr(c[0],'__name__', False)):
                                    # If new class defines a constraint with
                                    # same function name, we let it override
                                    # the old one.

                                    new[c2] = c
                                    exist = True
                                    break
                            if not exist:
                                new.append(c)
                    else:
                        new.extend(cls.__dict__.get(s, []))
                    nattr[s] = new

                # Keep links to non-inherited constraints, e.g. useful when exporting translations
                nattr['_local_constraints'] = cls.__dict__.get('_constraints', [])
                nattr['_local_sql_constraints'] = cls.__dict__.get('_sql_constraints', [])

                cls = type(name, (cls, parent_class), dict(nattr, _register=False))
        else:
            cls._local_constraints = getattr(cls, '_constraints', [])
            cls._local_sql_constraints = getattr(cls, '_sql_constraints', [])

        if not getattr(cls, '_original_module', None):
            cls._original_module = cls._module
        obj = object.__new__(cls)

        if hasattr(obj, '_columns'):
            # float fields are registry-dependent (digit attribute). Duplicate them to avoid issues.
            for c, f in obj._columns.items():
                if f._type == 'float':
                    obj._columns[c] = copy.copy(f)

        obj.__init__(pool, cr)
        return obj

    def __new__(cls):
        """Register this model.

        This doesn't create an instance but simply register the model
        as being part of the module where it is defined.

        """


        # Set the module name (e.g. base, sale, accounting, ...) on the class.
        module = cls.__module__.split('.')[0]
        if not hasattr(cls, '_module'):
            cls._module = module

        # Record this class in the list of models to instantiate for this module,
        # managed by the metaclass.
        module_model_list = MetaModel.module_to_models.setdefault(cls._module, [])
        if cls not in module_model_list:
            if not cls._custom:
                module_model_list.append(cls)

        # Since we don't return an instance here, the __init__
        # method won't be called.
        return None

    def __init__(self, pool, cr):
        """ Initialize a model and make it part of the given registry.

        - copy the stored fields' functions in the osv_pool,
        - update the _columns with the fields found in ir_model_fields,
        - ensure there is a many2one for each _inherits'd parent,
        - update the children's _columns,
        - give a chance to each field to initialize itself.

        """
        pool.add(self._name, self)
        self.pool = pool

        if not self._name and not hasattr(self, '_inherit'):
            name = type(self).__name__.split('.')[0]
            msg = "The class %s has to have a _name attribute" % name

            _logger.error(msg)
            raise except_orm('ValueError', msg)

        if not self._description:
            self._description = self._name
        if not self._table:
            self._table = self._name.replace('.', '_')

        if not hasattr(self, '_log_access'):
            # If _log_access is not specified, it is the same value as _auto.
            self._log_access = getattr(self, "_auto", True)

        self._columns = self._columns.copy()
        for store_field in self._columns:
            f = self._columns[store_field]
            if hasattr(f, 'digits_change'):
                f.digits_change(cr)
            def not_this_field(stored_func):
                x, y, z, e, f, l = stored_func
                return x != self._name or y != store_field
            self.pool._store_function[self._name] = filter(not_this_field, self.pool._store_function.get(self._name, []))
            if not isinstance(f, fields.function):
                continue
            if not f.store:
                continue
            sm = f.store
            if sm is True:
                sm = {self._name: (lambda self, cr, uid, ids, c={}: ids, None, f.priority, None)}
            for object, aa in sm.items():
                if len(aa) == 4:
                    (fnct, fields2, order, length) = aa
                elif len(aa) == 3:
                    (fnct, fields2, order) = aa
                    length = None
                else:
                    raise except_orm('Error',
                        ('Invalid function definition %s in object %s !\nYou must use the definition: store={object:(fnct, fields, priority, time length)}.' % (store_field, self._name)))
                self.pool._store_function.setdefault(object, [])
                t = (self._name, store_field, fnct, tuple(fields2) if fields2 else None, order, length)
                if not t in self.pool._store_function[object]:
                    self.pool._store_function[object].append((self._name, store_field, fnct, tuple(fields2) if fields2 else None, order, length))
                    self.pool._store_function[object].sort(lambda x, y: cmp(x[4], y[4]))

        for (key, _, msg) in self._sql_constraints:
            self.pool._sql_error[self._table+'_'+key] = msg

        # Load manual fields

        # Check the query is already done for all modules of if we need to
        # do it ourselves.
        if self.pool.fields_by_model is not None:
            manual_fields = self.pool.fields_by_model.get(self._name, [])
        else:
            cr.execute('SELECT * FROM ir_model_fields WHERE model=%s AND state=%s', (self._name, 'manual'))
            manual_fields = cr.dictfetchall()
        for field in manual_fields:
            if field['name'] in self._columns:
                continue
            attrs = {
                'string': field['field_description'],
                'required': bool(field['required']),
                'readonly': bool(field['readonly']),
                'domain': eval(field['domain']) if field['domain'] else None,
                'size': field['size'] or None,
                'ondelete': field['on_delete'],
                'translate': (field['translate']),
                'manual': True,
                '_prefetch': False,
                #'select': int(field['select_level'])
            }

            if field['serialization_field_id']:
                cr.execute('SELECT name FROM ir_model_fields WHERE id=%s', (field['serialization_field_id'],))
                attrs.update({'serialization_field': cr.fetchone()[0], 'type': field['ttype']})
                if field['ttype'] in ['many2one', 'one2many', 'many2many']:
                    attrs.update({'relation': field['relation']})
                self._columns[field['name']] = fields.sparse(**attrs)
            elif field['ttype'] == 'selection':
                self._columns[field['name']] = fields.selection(eval(field['selection']), **attrs)
            elif field['ttype'] == 'reference':
                self._columns[field['name']] = fields.reference(selection=eval(field['selection']), **attrs)
            elif field['ttype'] == 'many2one':
                self._columns[field['name']] = fields.many2one(field['relation'], **attrs)
            elif field['ttype'] == 'one2many':
                self._columns[field['name']] = fields.one2many(field['relation'], field['relation_field'], **attrs)
            elif field['ttype'] == 'many2many':
                _rel1 = field['relation'].replace('.', '_')
                _rel2 = field['model'].replace('.', '_')
                _rel_name = 'x_%s_%s_%s_rel' % (_rel1, _rel2, field['name'])
                self._columns[field['name']] = fields.many2many(field['relation'], _rel_name, 'id1', 'id2', **attrs)
            else:
                self._columns[field['name']] = getattr(fields, field['ttype'])(**attrs)

        self._inherits_check()
        self._inherits_reload()
        if not self._sequence:
            self._sequence = self._table + '_id_seq'
        for k in self._defaults:
            assert (k in self._columns) or (k in self._inherit_fields), 'Default function defined in %s but field %s does not exist !' % (self._name, k,)
        for f in self._columns:
            self._columns[f].restart()

        # Transience
        if self.is_transient():
            self._transient_check_count = 0
            self._transient_max_count = config.get('osv_memory_count_limit')
            self._transient_max_hours = config.get('osv_memory_age_limit')
            assert self._log_access, "TransientModels must have log_access turned on, "\
                                     "in order to implement their access rights policy"

        # Validate rec_name
        if self._rec_name is not None:
            assert self._rec_name in self._all_columns.keys() + ['id'], "Invalid rec_name %s for model %s" % (self._rec_name, self._name)
        else:
            self._rec_name = 'name'


    def __export_row(self, cr, uid, row, fields, context=None):
        if context is None:
            context = {}

        def check_type(field_type):
            if field_type == 'float':
                return 0.0
            elif field_type == 'integer':
                return 0
            elif field_type == 'boolean':
                return 'False'
            return ''

        def selection_field(in_field):
            col_obj = self.pool[in_field.keys()[0]]
            if f[i] in col_obj._columns.keys():
                return  col_obj._columns[f[i]]
            elif f[i] in col_obj._inherits.keys():
                selection_field(col_obj._inherits)
            else:
                return False

        def _get_xml_id(self, cr, uid, r):
            model_data = self.pool.get('ir.model.data')
            data_ids = model_data.search(cr, uid, [('model', '=', r._model._name), ('res_id', '=', r['id'])])
            if len(data_ids):
                d = model_data.read(cr, uid, data_ids, ['name', 'module'])[0]
                if d['module']:
                    r = '%s.%s' % (d['module'], d['name'])
                else:
                    r = d['name']
            else:
                postfix = 0
                while True:
                    n = r._model._table+'_'+str(r['id']) + (postfix and ('_'+str(postfix)) or '' )
                    if not model_data.search(cr, uid, [('name', '=', n)]):
                        break
                    postfix += 1
                model_data.create(cr, SUPERUSER_ID, {
                    'name': n,
                    'model': r._model._name,
                    'res_id': r['id'],
                    'module': '__export__',
                })
                r = '__export__.'+n
            return r

        lines = []
        data = map(lambda x: '', range(len(fields)))
        done = []
        for fpos in range(len(fields)):
            f = fields[fpos]
            if f:
                r = row
                i = 0
                while i < len(f):
                    cols = False
                    if f[i] == '.id':
                        r = r['id']
                    elif f[i] == 'id':
                        r = _get_xml_id(self, cr, uid, r)
                    else:
                        r = r[f[i]]
                        # To display external name of selection field when its exported
                        if f[i] in self._columns.keys():
                            cols = self._columns[f[i]]
                        elif f[i] in self._inherit_fields.keys():
                            cols = selection_field(self._inherits)
                        if cols and cols._type == 'selection':
                            sel_list = cols.selection
                            if r and type(sel_list) == type([]):
                                r = [x[1] for x in sel_list if r==x[0]]
                                r = r and r[0] or False
                    if not r:
                        if f[i] in self._columns:
                            r = check_type(self._columns[f[i]]._type)
                        elif f[i] in self._inherit_fields:
                            r = check_type(self._inherit_fields[f[i]][2]._type)
                        data[fpos] = r or False
                        break
                    if isinstance(r, (browse_record_list, list)):
                        first = True
                        fields2 = map(lambda x: (x[:i+1]==f[:i+1] and x[i+1:]) \
                                or [], fields)
                        if fields2 in done:
                            if [x for x in fields2 if x]:
                                break
                        done.append(fields2)
                        if cols and cols._type=='many2many' and len(fields[fpos])>(i+1) and (fields[fpos][i+1]=='id'):
                            data[fpos] = ','.join([_get_xml_id(self, cr, uid, x) for x in r])
                            break

                        for row2 in r:
                            lines2 = row2._model.__export_row(cr, uid, row2, fields2,
                                    context)
                            if first:
                                for fpos2 in range(len(fields)):
                                    if lines2 and lines2[0][fpos2]:
                                        data[fpos2] = lines2[0][fpos2]
                                if not data[fpos]:
                                    dt = ''
                                    for rr in r:
                                        name_relation = self.pool[rr._table_name]._rec_name
                                        if isinstance(rr[name_relation], browse_record):
                                            rr = rr[name_relation]
                                        rr_name = self.pool[rr._table_name].name_get(cr, uid, [rr.id], context=context)
                                        rr_name = rr_name and rr_name[0] and rr_name[0][1] or ''
                                        dt += tools.ustr(rr_name or '') + ','
                                    data[fpos] = dt[:-1]
                                    break
                                lines += lines2[1:]
                                first = False
                            else:
                                lines += lines2
                        break
                    i += 1
                if i == len(f):
                    if isinstance(r, browse_record):
                        r = self.pool[r._table_name].name_get(cr, uid, [r.id], context=context)
                        r = r and r[0] and r[0][1] or ''
                    data[fpos] = tools.ustr(r or '')
        return [data] + lines

    def export_data(self, cr, uid, ids, fields_to_export, context=None):
        """
        Export fields for selected objects

        :param cr: database cursor
        :param uid: current user id
        :param ids: list of ids
        :param fields_to_export: list of fields
        :param context: context arguments, like lang, time zone
        :rtype: dictionary with a *datas* matrix

        This method is used when exporting data via client menu

        """
        if context is None:
            context = {}
        cols = self._columns.copy()
        for f in self._inherit_fields:
            cols.update({f: self._inherit_fields[f][2]})
        fields_to_export = map(fix_import_export_id_paths, fields_to_export)
        datas = []
        for row in self.browse(cr, uid, ids, context):
            datas += self.__export_row(cr, uid, row, fields_to_export, context)
        return {'datas': datas}

    def import_data(self, cr, uid, fields, datas, mode='init', current_module='', noupdate=False, context=None, filename=None):
        """
        .. deprecated:: 7.0
            Use :meth:`~load` instead

        Import given data in given module

        This method is used when importing data via client menu.

        Example of fields to import for a sale.order::

            .id,                         (=database_id)
            partner_id,                  (=name_search)
            order_line/.id,              (=database_id)
            order_line/name,
            order_line/product_id/id,    (=xml id)
            order_line/price_unit,
            order_line/product_uom_qty,
            order_line/product_uom/id    (=xml_id)

        This method returns a 4-tuple with the following structure::

            (return_code, errored_resource, error_message, unused)

        * The first item is a return code, it is ``-1`` in case of
          import error, or the last imported row number in case of success
        * The second item contains the record data dict that failed to import
          in case of error, otherwise it's 0
        * The third item contains an error message string in case of error,
          otherwise it's 0
        * The last item is currently unused, with no specific semantics

        :param fields: list of fields to import
        :param datas: data to import
        :param mode: 'init' or 'update' for record creation
        :param current_module: module name
        :param noupdate: flag for record creation
        :param filename: optional file to store partial import state for recovery
        :returns: 4-tuple in the form (return_code, errored_resource, error_message, unused)
        :rtype: (int, dict or 0, str or 0, str or 0)
        """
        context = dict(context) if context is not None else {}
        context['_import_current_module'] = current_module

        fields = map(fix_import_export_id_paths, fields)
        ir_model_data_obj = self.pool.get('ir.model.data')

        def log(m):
            if m['type'] == 'error':
                raise Exception(m['message'])

        if config.get('import_partial') and filename:
            with open(config.get('import_partial'), 'rb') as partial_import_file:
                data = pickle.load(partial_import_file)
                position = data.get(filename, 0)

        position = 0
        try:
            for res_id, xml_id, res, info in self._convert_records(cr, uid,
                            self._extract_records(cr, uid, fields, datas,
                                                  context=context, log=log),
                            context=context, log=log):
                ir_model_data_obj._update(cr, uid, self._name,
                     current_module, res, mode=mode, xml_id=xml_id,
                     noupdate=noupdate, res_id=res_id, context=context)
                position = info.get('rows', {}).get('to', 0) + 1
                if config.get('import_partial') and filename and (not (position%100)):
                    with open(config.get('import_partial'), 'rb') as partial_import:
                        data = pickle.load(partial_import)
                    data[filename] = position
                    with open(config.get('import_partial'), 'wb') as partial_import:
                        pickle.dump(data, partial_import)
                    if context.get('defer_parent_store_computation'):
                        self._parent_store_compute(cr)
                    cr.commit()
        except Exception, e:
            cr.rollback()
            return -1, {}, 'Line %d : %s' % (position + 1, tools.ustr(e)), ''

        if context.get('defer_parent_store_computation'):
            self._parent_store_compute(cr)
        return position, 0, 0, 0

    def load(self, cr, uid, fields, data, context=None):
        """
        Attempts to load the data matrix, and returns a list of ids (or
        ``False`` if there was an error and no id could be generated) and a
        list of messages.

        The ids are those of the records created and saved (in database), in
        the same order they were extracted from the file. They can be passed
        directly to :meth:`~read`

        :param fields: list of fields to import, at the same index as the corresponding data
        :type fields: list(str)
        :param data: row-major matrix of data to import
        :type data: list(list(str))
        :param dict context:
        :returns: {ids: list(int)|False, messages: [Message]}
        """
        cr.execute('SAVEPOINT model_load')
        messages = []

        fields = map(fix_import_export_id_paths, fields)
        ModelData = self.pool['ir.model.data'].clear_caches()

        fg = self.fields_get(cr, uid, context=context)

        mode = 'init'
        current_module = ''
        noupdate = False

        ids = []
        for id, xid, record, info in self._convert_records(cr, uid,
                self._extract_records(cr, uid, fields, data,
                                      context=context, log=messages.append),
                context=context, log=messages.append):
            try:
                cr.execute('SAVEPOINT model_load_save')
            except psycopg2.InternalError, e:
                # broken transaction, exit and hope the source error was
                # already logged
                if not any(message['type'] == 'error' for message in messages):
                    messages.append(dict(info, type='error',message=
                        u"Unknown database error: '%s'" % e))
                break
            try:
                ids.append(ModelData._update(cr, uid, self._name,
                     current_module, record, mode=mode, xml_id=xid,
                     noupdate=noupdate, res_id=id, context=context))
                cr.execute('RELEASE SAVEPOINT model_load_save')
            except psycopg2.Warning, e:
                messages.append(dict(info, type='warning', message=str(e)))
                cr.execute('ROLLBACK TO SAVEPOINT model_load_save')
            except psycopg2.Error, e:
                messages.append(dict(
                    info, type='error',
                    **PGERROR_TO_OE[e.pgcode](self, fg, info, e)))
                # Failed to write, log to messages, rollback savepoint (to
                # avoid broken transaction) and keep going
                cr.execute('ROLLBACK TO SAVEPOINT model_load_save')
            except Exception, e:
                message = (_('Unknown error during import:') +
                           u' %s: %s' % (type(e), unicode(e)))
                moreinfo = _('Resolve other errors first')
                messages.append(dict(info, type='error',
                                     message=message,
                                     moreinfo=moreinfo))
                # Failed for some reason, perhaps due to invalid data supplied,
                # rollback savepoint and keep going
                cr.execute('ROLLBACK TO SAVEPOINT model_load_save')
        if any(message['type'] == 'error' for message in messages):
            cr.execute('ROLLBACK TO SAVEPOINT model_load')
            ids = False
        return {'ids': ids, 'messages': messages}
    def _extract_records(self, cr, uid, fields_, data,
                         context=None, log=lambda a: None):
        """ Generates record dicts from the data sequence.

        The result is a generator of dicts mapping field names to raw
        (unconverted, unvalidated) values.

        For relational fields, if sub-fields were provided the value will be
        a list of sub-records

        The following sub-fields may be set on the record (by key):
        * None is the name_get for the record (to use with name_create/name_search)
        * "id" is the External ID for the record
        * ".id" is the Database ID for the record
        """
        columns = dict((k, v.column) for k, v in self._all_columns.iteritems())
        # Fake columns to avoid special cases in extractor
        columns[None] = fields.char('rec_name')
        columns['id'] = fields.char('External ID')
        columns['.id'] = fields.integer('Database ID')

        # m2o fields can't be on multiple lines so exclude them from the
        # is_relational field rows filter, but special-case it later on to
        # be handled with relational fields (as it can have subfields)
        is_relational = lambda field: columns[field]._type in ('one2many', 'many2many', 'many2one')
        get_o2m_values = itemgetter_tuple(
            [index for index, field in enumerate(fields_)
                  if columns[field[0]]._type == 'one2many'])
        get_nono2m_values = itemgetter_tuple(
            [index for index, field in enumerate(fields_)
                  if columns[field[0]]._type != 'one2many'])
        # Checks if the provided row has any non-empty non-relational field
        def only_o2m_values(row, f=get_nono2m_values, g=get_o2m_values):
            return any(g(row)) and not any(f(row))

        index = 0
        while True:
            if index >= len(data): return

            row = data[index]
            # copy non-relational fields to record dict
            record = dict((field[0], value)
                for field, value in itertools.izip(fields_, row)
                if not is_relational(field[0]))

            # Get all following rows which have relational values attached to
            # the current record (no non-relational values)
            record_span = itertools.takewhile(
                only_o2m_values, itertools.islice(data, index + 1, None))
            # stitch record row back on for relational fields
            record_span = list(itertools.chain([row], record_span))
            for relfield in set(
                    field[0] for field in fields_
                             if is_relational(field[0])):
                column = columns[relfield]
                # FIXME: how to not use _obj without relying on fields_get?
                Model = self.pool[column._obj]

                # get only cells for this sub-field, should be strictly
                # non-empty, field path [None] is for name_get column
                indices, subfields = zip(*((index, field[1:] or [None])
                                           for index, field in enumerate(fields_)
                                           if field[0] == relfield))

                # return all rows which have at least one value for the
                # subfields of relfield
                relfield_data = filter(any, map(itemgetter_tuple(indices), record_span))
                record[relfield] = [subrecord
                    for subrecord, _subinfo in Model._extract_records(
                        cr, uid, subfields, relfield_data,
                        context=context, log=log)]

            yield record, {'rows': {
                'from': index,
                'to': index + len(record_span) - 1
            }}
            index += len(record_span)
    def _convert_records(self, cr, uid, records,
                         context=None, log=lambda a: None):
        """ Converts records from the source iterable (recursive dicts of
        strings) into forms which can be written to the database (via
        self.create or (ir.model.data)._update)

        :returns: a list of triplets of (id, xid, record)
        :rtype: list((int|None, str|None, dict))
        """
        if context is None: context = {}
        Converter = self.pool['ir.fields.converter']
        columns = dict((k, v.column) for k, v in self._all_columns.iteritems())
        Translation = self.pool['ir.translation']
        field_names = dict(
            (f, (Translation._get_source(cr, uid, self._name + ',' + f, 'field',
                                         context.get('lang'))
                 or column.string))
            for f, column in columns.iteritems())

        convert = Converter.for_model(cr, uid, self, context=context)

        def _log(base, field, exception):
            type = 'warning' if isinstance(exception, Warning) else 'error'
            # logs the logical (not human-readable) field name for automated
            # processing of response, but injects human readable in message
            record = dict(base, type=type, field=field,
                          message=unicode(exception.args[0]) % base)
            if len(exception.args) > 1 and exception.args[1]:
                record.update(exception.args[1])
            log(record)

        stream = CountingStream(records)
        for record, extras in stream:
            dbid = False
            xid = False
            # name_get/name_create
            if None in record: pass
            # xid
            if 'id' in record:
                xid = record['id']
            # dbid
            if '.id' in record:
                try:
                    dbid = int(record['.id'])
                except ValueError:
                    # in case of overridden id column
                    dbid = record['.id']
                if not self.search(cr, uid, [('id', '=', dbid)], context=context):
                    log(dict(extras,
                        type='error',
                        record=stream.index,
                        field='.id',
                        message=_(u"Unknown database identifier '%s'") % dbid))
                    dbid = False

            converted = convert(record, lambda field, err:\
                _log(dict(extras, record=stream.index, field=field_names[field]), field, err))

            yield dbid, xid, converted, dict(extras, record=stream.index)

    def get_invalid_fields(self, cr, uid):
        return list(self._invalids)

    def _validate(self, cr, uid, ids, context=None):
        context = context or {}
        lng = context.get('lang')
        trans = self.pool.get('ir.translation')
        error_msgs = []
        for constraint in self._constraints:
            fun, msg, fields = constraint
            try:
                # We don't pass around the context here: validation code
                # must always yield the same results.
                valid = fun(self, cr, uid, ids)
                extra_error = None 
            except Exception, e:
                _logger.debug('Exception while validating constraint', exc_info=True)
                valid = False
                extra_error = tools.ustr(e)
            if not valid:
                # Check presence of __call__ directly instead of using
                # callable() because it will be deprecated as of Python 3.0
                if hasattr(msg, '__call__'):
                    tmp_msg = msg(self, cr, uid, ids, context=context)
                    if isinstance(tmp_msg, tuple):
                        tmp_msg, params = tmp_msg
                        translated_msg = tmp_msg % params
                    else:
                        translated_msg = tmp_msg
                else:
                    translated_msg = trans._get_source(cr, uid, self._name, 'constraint', lng, msg)
                if extra_error:
                    translated_msg += "\n\n%s\n%s" % (_('Error details:'), extra_error)
                error_msgs.append(
                        _("The field(s) `%s` failed against a constraint: %s") % (', '.join(fields), translated_msg)
                )
                self._invalids.update(fields)
        if error_msgs:
            raise except_orm('ValidateError', '\n'.join(error_msgs))
        else:
            self._invalids.clear()

    def default_get(self, cr, uid, fields_list, context=None):
        """
        Returns default values for the fields in fields_list.

        :param fields_list: list of fields to get the default values for (example ['field1', 'field2',])
        :type fields_list: list
        :param context: optional context dictionary - it may contains keys for specifying certain options
                        like ``context_lang`` (language) or ``context_tz`` (timezone) to alter the results of the call.
                        It may contain keys in the form ``default_XXX`` (where XXX is a field name), to set
                        or override a default value for a field.
                        A special ``bin_size`` boolean flag may also be passed in the context to request the
                        value of all fields.binary columns to be returned as the size of the binary instead of its
                        contents. This can also be selectively overriden by passing a field-specific flag
                        in the form ``bin_size_XXX: True/False`` where ``XXX`` is the name of the field.
                        Note: The ``bin_size_XXX`` form is new in OpenERP v6.0.
        :return: dictionary of the default values (set on the object model class, through user preferences, or in the context)
        """
        # trigger view init hook
        self.view_init(cr, uid, fields_list, context)

        if not context:
            context = {}
        defaults = {}

        # get the default values for the inherited fields
        for t in self._inherits.keys():
            defaults.update(self.pool[t].default_get(cr, uid, fields_list, context))

        # get the default values defined in the object
        for f in fields_list:
            if f in self._defaults:
                if callable(self._defaults[f]):
                    defaults[f] = self._defaults[f](self, cr, uid, context)
                else:
                    defaults[f] = self._defaults[f]

            fld_def = ((f in self._columns) and self._columns[f]) \
                    or ((f in self._inherit_fields) and self._inherit_fields[f][2]) \
                    or False

            if isinstance(fld_def, fields.property):
                property_obj = self.pool.get('ir.property')
                prop_value = property_obj.get(cr, uid, f, self._name, context=context)
                if prop_value:
                    if isinstance(prop_value, (browse_record, browse_null)):
                        defaults[f] = prop_value.id
                    else:
                        defaults[f] = prop_value
                else:
                    if f not in defaults:
                        defaults[f] = False

        # get the default values set by the user and override the default
        # values defined in the object
        ir_values_obj = self.pool.get('ir.values')
        res = ir_values_obj.get(cr, uid, 'default', False, [self._name])
        for id, field, field_value in res:
            if field in fields_list:
                fld_def = (field in self._columns) and self._columns[field] or self._inherit_fields[field][2]
                if fld_def._type == 'many2one':
                    obj = self.pool[fld_def._obj]
                    if not obj.search(cr, uid, [('id', '=', field_value or False)]):
                        continue
                if fld_def._type == 'many2many':
                    obj = self.pool[fld_def._obj]
                    field_value2 = []
                    for i in range(len(field_value or [])):
                        if not obj.search(cr, uid, [('id', '=',
                            field_value[i])]):
                            continue
                        field_value2.append(field_value[i])
                    field_value = field_value2
                if fld_def._type == 'one2many':
                    obj = self.pool[fld_def._obj]
                    field_value2 = []
                    for i in range(len(field_value or [])):
                        field_value2.append({})
                        for field2 in field_value[i]:
                            if field2 in obj._columns.keys() and obj._columns[field2]._type == 'many2one':
                                obj2 = self.pool[obj._columns[field2]._obj]
                                if not obj2.search(cr, uid,
                                        [('id', '=', field_value[i][field2])]):
                                    continue
                            elif field2 in obj._inherit_fields.keys() and obj._inherit_fields[field2][2]._type == 'many2one':
                                obj2 = self.pool[obj._inherit_fields[field2][2]._obj]
                                if not obj2.search(cr, uid,
                                        [('id', '=', field_value[i][field2])]):
                                    continue
                            # TODO add test for many2many and one2many
                            field_value2[i][field2] = field_value[i][field2]
                    field_value = field_value2
                defaults[field] = field_value

        # get the default values from the context
        for key in context or {}:
            if key.startswith('default_') and (key[8:] in fields_list):
                defaults[key[8:]] = context[key]
        return defaults

    def fields_get_keys(self, cr, user, context=None):
        res = self._columns.keys()
        # TODO I believe this loop can be replace by
        # res.extend(self._inherit_fields.key())
        for parent in self._inherits:
            res.extend(self.pool[parent].fields_get_keys(cr, user, context))
        return res

    def _rec_name_fallback(self, cr, uid, context=None):
        rec_name = self._rec_name
        if rec_name not in self._columns:
            rec_name = self._columns.keys()[0] if len(self._columns.keys()) > 0 else "id"
        return rec_name

    #
    # Overload this method if you need a window title which depends on the context
    #
    def view_header_get(self, cr, user, view_id=None, view_type='form', context=None):
        return False

    def user_has_groups(self, cr, uid, groups, context=None):
        """Return true if the user is at least member of one of the groups
           in groups_str. Typically used to resolve ``groups`` attribute
           in view and model definitions.

           :param str groups: comma-separated list of fully-qualified group
                              external IDs, e.g.: ``base.group_user,base.group_system``
           :return: True if the current user is a member of one of the
                    given groups
        """
        return any([self.pool.get('res.users').has_group(cr, uid, group_ext_id)
                        for group_ext_id in groups.split(',')])

    def _get_default_form_view(self, cr, user, context=None):
        """ Generates a default single-line form view using all fields
        of the current model except the m2m and o2m ones.

        :param cr: database cursor
        :param int user: user id
        :param dict context: connection context
        :returns: a form view as an lxml document
        :rtype: etree._Element
        """
        view = etree.Element('form', string=self._description)
        # TODO it seems fields_get can be replaced by _all_columns (no need for translation)
        for field, descriptor in self.fields_get(cr, user, context=context).iteritems():
            if descriptor['type'] in ('one2many', 'many2many'):
                continue
            etree.SubElement(view, 'field', name=field)
            if descriptor['type'] == 'text':
                etree.SubElement(view, 'newline')
        return view

    def _get_default_search_view(self, cr, user, context=None):
        """ Generates a single-field search view, based on _rec_name.

        :param cr: database cursor
        :param int user: user id
        :param dict context: connection context
        :returns: a tree view as an lxml document
        :rtype: etree._Element
        """
        view = etree.Element('search', string=self._description)
        etree.SubElement(view, 'field', name=self._rec_name_fallback(cr, user, context))
        return view

    def _get_default_tree_view(self, cr, user, context=None):
        """ Generates a single-field tree view, based on _rec_name.

        :param cr: database cursor
        :param int user: user id
        :param dict context: connection context
        :returns: a tree view as an lxml document
        :rtype: etree._Element
        """
        view = etree.Element('tree', string=self._description)
        etree.SubElement(view, 'field', name=self._rec_name_fallback(cr, user, context))
        return view

    def _get_default_calendar_view(self, cr, user, context=None):
        """ Generates a default calendar view by trying to infer
        calendar fields from a number of pre-set attribute names

        :param cr: database cursor
        :param int user: user id
        :param dict context: connection context
        :returns: a calendar view
        :rtype: etree._Element
        """
        def set_first_of(seq, in_, to):
            """Sets the first value of ``seq`` also found in ``in_`` to
            the ``to`` attribute of the view being closed over.

            Returns whether it's found a suitable value (and set it on
            the attribute) or not
            """
            for item in seq:
                if item in in_:
                    view.set(to, item)
                    return True
            return False

        view = etree.Element('calendar', string=self._description)
        etree.SubElement(view, 'field', name=self._rec_name_fallback(cr, user, context))

        if self._date_name not in self._columns:
            date_found = False
            for dt in ['date', 'date_start', 'x_date', 'x_date_start']:
                if dt in self._columns:
                    self._date_name = dt
                    date_found = True
                    break

            if not date_found:
                raise except_orm(_('Invalid Object Architecture!'), _("Insufficient fields for Calendar View!"))
        view.set('date_start', self._date_name)

        set_first_of(["user_id", "partner_id", "x_user_id", "x_partner_id"],
                     self._columns, 'color')

        if not set_first_of(["date_stop", "date_end", "x_date_stop", "x_date_end"],
                            self._columns, 'date_stop'):
            if not set_first_of(["date_delay", "planned_hours", "x_date_delay", "x_planned_hours"],
                                self._columns, 'date_delay'):
                raise except_orm(
                    _('Invalid Object Architecture!'),
                    _("Insufficient fields to generate a Calendar View for %s, missing a date_stop or a date_delay" % self._name))

        return view

    def fields_view_get(self, cr, uid, view_id=None, view_type='form', context=None, toolbar=False, submenu=False):
        """
        Get the detailed composition of the requested view like fields, model, view architecture

        :param view_id: id of the view or None
        :param view_type: type of the view to return if view_id is None ('form', tree', ...)
        :param toolbar: true to include contextual actions
        :param submenu: deprecated
        :return: dictionary describing the composition of the requested view (including inherited views and extensions)
        :raise AttributeError:
                            * if the inherited view has unknown position to work with other than 'before', 'after', 'inside', 'replace'
                            * if some tag other than 'position' is found in parent view
        :raise Invalid ArchitectureError: if there is view type other than form, tree, calendar, search etc defined on the structure
        """
        if context is None:
            context = {}
        View = self.pool['ir.ui.view']

        result = {
            'model': self._name,
            'field_parent': False,
        }

        # try to find a view_id if none provided
        if not view_id:
            # <view_type>_view_ref in context can be used to overrride the default view
            view_ref_key = view_type + '_view_ref'
            view_ref = context.get(view_ref_key)
            if view_ref:
                if '.' in view_ref:
                    module, view_ref = view_ref.split('.', 1)
                    cr.execute("SELECT res_id FROM ir_model_data WHERE model='ir.ui.view' AND module=%s AND name=%s", (module, view_ref))
                    view_ref_res = cr.fetchone()
                    if view_ref_res:
                        view_id = view_ref_res[0]
                else:
                    _logger.warning('%r requires a fully-qualified external id (got: %r for model %s). '
                        'Please use the complete `module.view_id` form instead.', view_ref_key, view_ref,
                        self._name)

            if not view_id:
                # otherwise try to find the lowest priority matching ir.ui.view
                view_id = View.default_view(cr, uid, self._name, view_type, context=context)

        # context for post-processing might be overriden
        ctx = context
        if view_id:
            # read the view with inherited views applied
            root_view = View.read_combined(cr, uid, view_id, fields=['id', 'name', 'field_parent', 'type', 'model', 'arch'], context=context)
            result['arch'] = root_view['arch']
            result['name'] = root_view['name']
            result['type'] = root_view['type']
            result['view_id'] = root_view['id']
            result['field_parent'] = root_view['field_parent']
            # override context fro postprocessing
            if root_view.get('model') != self._name:
                ctx = dict(context, base_model_name=root_view.get('model'))
        else:
            # fallback on default views methods if no ir.ui.view could be found
            try:
                get_func = getattr(self, '_get_default_%s_view' % view_type)
                arch_etree = get_func(cr, uid, context)
                result['arch'] = etree.tostring(arch_etree, encoding='utf-8')
                result['type'] = view_type
                result['name'] = 'default'
            except AttributeError:
                raise except_orm(_('Invalid Architecture!'), _("No default view of type '%s' could be found !") % view_type)

        # Apply post processing, groups and modifiers etc...
        xarch, xfields = View.postprocess_and_fields(cr, uid, self._name, etree.fromstring(result['arch']), view_id, context=ctx)
        result['arch'] = xarch
        result['fields'] = xfields

        # Add related action information if aksed
        if toolbar:
            toclean = ('report_sxw_content', 'report_rml_content', 'report_sxw', 'report_rml', 'report_sxw_content_data', 'report_rml_content_data')
            def clean(x):
                x = x[2]
                for key in toclean:
                    x.pop(key, None)
                return x
            ir_values_obj = self.pool.get('ir.values')
            resprint = ir_values_obj.get(cr, uid, 'action', 'client_print_multi', [(self._name, False)], False, context)
            resaction = ir_values_obj.get(cr, uid, 'action', 'client_action_multi', [(self._name, False)], False, context)
            resrelate = ir_values_obj.get(cr, uid, 'action', 'client_action_relate', [(self._name, False)], False, context)
            resaction = [clean(action) for action in resaction if view_type == 'tree' or not action[2].get('multi')]
            resprint = [clean(print_) for print_ in resprint if view_type == 'tree' or not print_[2].get('multi')]
            #When multi="True" set it will display only in More of the list view
            resrelate = [clean(action) for action in resrelate
                         if (action[2].get('multi') and view_type == 'tree') or (not action[2].get('multi') and view_type == 'form')]

            for x in itertools.chain(resprint, resaction, resrelate):
                x['string'] = x['name']

            result['toolbar'] = {
                'print': resprint,
                'action': resaction,
                'relate': resrelate
            }
        return result

    def _view_look_dom_arch(self, cr, uid, node, view_id, context=None):
        return self.pool['ir.ui.view'].postprocess_and_fields(
            cr, uid, self._name, node, view_id, context=context)

    def search_count(self, cr, user, args, context=None):
        res = self.search(cr, user, args, context=context, count=True)
        if isinstance(res, list):
            return len(res)
        return res

    def search(self, cr, user, args, offset=0, limit=None, order=None, context=None, count=False):
        """
        Search for records based on a search domain.

        :param cr: database cursor
        :param user: current user id
        :param args: list of tuples specifying the search domain [('field_name', 'operator', value), ...]. Pass an empty list to match all records.
        :param offset: optional number of results to skip in the returned values (default: 0)
        :param limit: optional max number of records to return (default: **None**)
        :param order: optional columns to sort by (default: self._order=id )
        :param context: optional context arguments, like lang, time zone
        :type context: dictionary
        :param count: optional (default: **False**), if **True**, returns only the number of records matching the criteria, not their ids
        :return: id or list of ids of records matching the criteria
        :rtype: integer or list of integers
        :raise AccessError: * if user tries to bypass access rules for read on the requested object.

        **Expressing a search domain (args)**

        Each tuple in the search domain needs to have 3 elements, in the form: **('field_name', 'operator', value)**, where:

            * **field_name** must be a valid name of field of the object model, possibly following many-to-one relationships using dot-notation, e.g 'street' or 'partner_id.country' are valid values.
            * **operator** must be a string with a valid comparison operator from this list: ``=, !=, >, >=, <, <=, like, ilike, in, not in, child_of, parent_left, parent_right``
              The semantics of most of these operators are obvious.
              The ``child_of`` operator will look for records who are children or grand-children of a given record,
              according to the semantics of this model (i.e following the relationship field named by
              ``self._parent_name``, by default ``parent_id``.
            * **value** must be a valid value to compare with the values of **field_name**, depending on its type.

        Domain criteria can be combined using 3 logical operators than can be added between tuples:  '**&**' (logical AND, default), '**|**' (logical OR), '**!**' (logical NOT).
        These are **prefix** operators and the arity of the '**&**' and '**|**' operator is 2, while the arity of the '**!**' is just 1.
        Be very careful about this when you combine them the first time.

        Here is an example of searching for Partners named *ABC* from Belgium and Germany whose language is not english ::

            [('name','=','ABC'),'!',('language.code','=','en_US'),'|',('country_id.code','=','be'),('country_id.code','=','de'))

        The '&' is omitted as it is the default, and of course we could have used '!=' for the language, but what this domain really represents is::

            (name is 'ABC' AND (language is NOT english) AND (country is Belgium OR Germany))

        """
        return self._search(cr, user, args, offset=offset, limit=limit, order=order, context=context, count=count)

    def name_get(self, cr, user, ids, context=None):
        """Returns the preferred display value (text representation) for the records with the
           given ``ids``. By default this will be the value of the ``name`` column, unless
           the model implements a custom behavior.
           Can sometimes be seen as the inverse function of :meth:`~.name_search`, but it is not
           guaranteed to be.

           :rtype: list(tuple)
           :return: list of pairs ``(id,text_repr)`` for all records with the given ``ids``.
        """
        if not ids:
            return []
        if isinstance(ids, (int, long)):
            ids = [ids]

        if self._rec_name in self._all_columns:
            rec_name_column = self._all_columns[self._rec_name].column
            return [(r['id'], rec_name_column.as_display_name(cr, user, self, r[self._rec_name], context=context))
                        for r in self.read(cr, user, ids, [self._rec_name],
                                       load='_classic_write', context=context)]
        return [(id, "%s,%s" % (self._name, id)) for id in ids]

    def name_search(self, cr, user, name='', args=None, operator='ilike', context=None, limit=100):
        """Search for records that have a display name matching the given ``name`` pattern if compared
           with the given ``operator``, while also matching the optional search domain (``args``).
           This is used for example to provide suggestions based on a partial value for a relational
           field.
           Sometimes be seen as the inverse function of :meth:`~.name_get`, but it is not
           guaranteed to be.

           This method is equivalent to calling :meth:`~.search` with a search domain based on ``name``
           and then :meth:`~.name_get` on the result of the search.

           :param list args: optional search domain (see :meth:`~.search` for syntax),
                             specifying further restrictions
           :param str operator: domain operator for matching the ``name`` pattern, such as ``'like'``
                                or ``'='``.
           :param int limit: optional max number of records to return
           :rtype: list
           :return: list of pairs ``(id,text_repr)`` for all matching records.
        """
        return self._name_search(cr, user, name, args, operator, context, limit)

    def name_create(self, cr, uid, name, context=None):
        """Creates a new record by calling :meth:`~.create` with only one
           value provided: the name of the new record (``_rec_name`` field).
           The new record will also be initialized with any default values applicable
           to this model, or provided through the context. The usual behavior of
           :meth:`~.create` applies.
           Similarly, this method may raise an exception if the model has multiple
           required fields and some do not have default values.

           :param name: name of the record to create

           :rtype: tuple
           :return: the :meth:`~.name_get` pair value for the newly-created record.
        """
        rec_id = self.create(cr, uid, {self._rec_name: name}, context)
        return self.name_get(cr, uid, [rec_id], context)[0]

    # private implementation of name_search, allows passing a dedicated user for the name_get part to
    # solve some access rights issues
    def _name_search(self, cr, user, name='', args=None, operator='ilike', context=None, limit=100, name_get_uid=None):
        if args is None:
            args = []
        if context is None:
            context = {}
        args = args[:]
        # optimize out the default criterion of ``ilike ''`` that matches everything
        if not (name == '' and operator == 'ilike'):
            args += [(self._rec_name, operator, name)]
        access_rights_uid = name_get_uid or user
        ids = self._search(cr, user, args, limit=limit, context=context, access_rights_uid=access_rights_uid)
        res = self.name_get(cr, access_rights_uid, ids, context)
        return res

    def read_string(self, cr, uid, id, langs, fields=None, context=None):
        res = {}
        res2 = {}
        self.pool.get('ir.translation').check_access_rights(cr, uid, 'read')
        if not fields:
            fields = self._columns.keys() + self._inherit_fields.keys()
        #FIXME: collect all calls to _get_source into one SQL call.
        for lang in langs:
            res[lang] = {'code': lang}
            for f in fields:
                if f in self._columns:
                    res_trans = self.pool.get('ir.translation')._get_source(cr, uid, self._name+','+f, 'field', lang)
                    if res_trans:
                        res[lang][f] = res_trans
                    else:
                        res[lang][f] = self._columns[f].string
        for table in self._inherits:
            cols = intersect(self._inherit_fields.keys(), fields)
            res2 = self.pool[table].read_string(cr, uid, id, langs, cols, context)
        for lang in res2:
            if lang in res:
                res[lang]['code'] = lang
            for f in res2[lang]:
                res[lang][f] = res2[lang][f]
        return res

    def write_string(self, cr, uid, id, langs, vals, context=None):
        self.pool.get('ir.translation').check_access_rights(cr, uid, 'write')
        #FIXME: try to only call the translation in one SQL
        for lang in langs:
            for field in vals:
                if field in self._columns:
                    src = self._columns[field].string
                    self.pool.get('ir.translation')._set_ids(cr, uid, self._name+','+field, 'field', lang, [0], vals[field], src)
        for table in self._inherits:
            cols = intersect(self._inherit_fields.keys(), vals)
            if cols:
                self.pool[table].write_string(cr, uid, id, langs, vals, context)
        return True

    def _add_missing_default_values(self, cr, uid, values, context=None):
        missing_defaults = []
        avoid_tables = [] # avoid overriding inherited values when parent is set
        for tables, parent_field in self._inherits.items():
            if parent_field in values:
                avoid_tables.append(tables)
        for field in self._columns.keys():
            if not field in values:
                missing_defaults.append(field)
        for field in self._inherit_fields.keys():
            if (field not in values) and (self._inherit_fields[field][0] not in avoid_tables):
                missing_defaults.append(field)

        if len(missing_defaults):
            # override defaults with the provided values, never allow the other way around
            defaults = self.default_get(cr, uid, missing_defaults, context)
            for dv in defaults:
                if ((dv in self._columns and self._columns[dv]._type == 'many2many') \
                     or (dv in self._inherit_fields and self._inherit_fields[dv][2]._type == 'many2many')) \
                        and defaults[dv] and isinstance(defaults[dv][0], (int, long)):
                    defaults[dv] = [(6, 0, defaults[dv])]
                if (dv in self._columns and self._columns[dv]._type == 'one2many' \
                    or (dv in self._inherit_fields and self._inherit_fields[dv][2]._type == 'one2many')) \
                        and isinstance(defaults[dv], (list, tuple)) and defaults[dv] and isinstance(defaults[dv][0], dict):
                    defaults[dv] = [(0, 0, x) for x in defaults[dv]]
            defaults.update(values)
            values = defaults
        return values

    def clear_caches(self):
        """ Clear the caches

        This clears the caches associated to methods decorated with
        ``tools.ormcache`` or ``tools.ormcache_multi``.
        """
        try:
            getattr(self, '_ormcache')
            self._ormcache = {}
            self.pool._any_cache_cleared = True
        except AttributeError:
            pass


    def _read_group_fill_results(self, cr, uid, domain, groupby, groupby_list, aggregated_fields,
                                 read_group_result, read_group_order=None, context=None):
        """Helper method for filling in empty groups for all possible values of
           the field being grouped by"""

        # self._group_by_full should map groupable fields to a method that returns
        # a list of all aggregated values that we want to display for this field,
        # in the form of a m2o-like pair (key,label).
        # This is useful to implement kanban views for instance, where all columns
        # should be displayed even if they don't contain any record.

        # Grab the list of all groups that should be displayed, including all present groups
        present_group_ids = [x[groupby][0] for x in read_group_result if x[groupby]]
        all_groups,folded = self._group_by_full[groupby](self, cr, uid, present_group_ids, domain,
                                                  read_group_order=read_group_order,
                                                  access_rights_uid=openerp.SUPERUSER_ID,
                                                  context=context)

        result_template = dict.fromkeys(aggregated_fields, False)
        result_template[groupby + '_count'] = 0
        if groupby_list and len(groupby_list) > 1:
            result_template['__context'] = {'group_by': groupby_list[1:]}

        # Merge the left_side (current results as dicts) with the right_side (all
        # possible values as m2o pairs). Both lists are supposed to be using the
        # same ordering, and can be merged in one pass.
        result = []
        known_values = {}

        if len(groupby_list) < 2 and context.get('group_by_no_leaf'):
            count_attr = '_'
        else:
            count_attr = groupby
        count_attr += '_count'

        def append_left(left_side):
            grouped_value = left_side[groupby] and left_side[groupby][0]
            if not grouped_value in known_values:
                result.append(left_side)
                known_values[grouped_value] = left_side
            else:
                known_values[grouped_value].update({count_attr: left_side[count_attr]})
        def append_right(right_side):
            grouped_value = right_side[0]
            if not grouped_value in known_values:
                line = dict(result_template)
                line[groupby] = right_side
                line['__domain'] = [(groupby,'=',grouped_value)] + domain
                result.append(line)
                known_values[grouped_value] = line
        while read_group_result or all_groups:
            left_side = read_group_result[0] if read_group_result else None
            right_side = all_groups[0] if all_groups else None
            assert left_side is None or left_side[groupby] is False \
                 or isinstance(left_side[groupby], (tuple,list)), \
                'M2O-like pair expected, got %r' % left_side[groupby]
            assert right_side is None or isinstance(right_side, (tuple,list)), \
                'M2O-like pair expected, got %r' % right_side
            if left_side is None:
                append_right(all_groups.pop(0))
            elif right_side is None:
                append_left(read_group_result.pop(0))
            elif left_side[groupby] == right_side:
                append_left(read_group_result.pop(0))
                all_groups.pop(0) # discard right_side
            elif not left_side[groupby] or not left_side[groupby][0]:
                # left side == "Undefined" entry, not present on right_side
                append_left(read_group_result.pop(0))
            else:
                append_right(all_groups.pop(0))

        if folded:
            for r in result:
                r['__fold'] = folded.get(r[groupby] and r[groupby][0], False)
        return result

    def _read_group_prepare(self, orderby, aggregated_fields, groupby, qualified_groupby_field, query, groupby_type=None):
        """
        Prepares the GROUP BY and ORDER BY terms for the read_group method. Adds the missing JOIN clause
        to the query if order should be computed against m2o field. 
        :param orderby: the orderby definition in the form "%(field)s %(order)s"
        :param aggregated_fields: list of aggregated fields in the query
        :param groupby: the current groupby field name
        :param qualified_groupby_field: the fully qualified SQL name for the grouped field
        :param osv.Query query: the query under construction
        :param groupby_type: the type of the grouped field
        :return: (groupby_terms, orderby_terms)
        """
        orderby_terms = []
        groupby_terms = [qualified_groupby_field] if groupby else []
        if not orderby:
            return groupby_terms, orderby_terms    

        self._check_qorder(orderby)
        for order_part in orderby.split(','):
            order_split = order_part.split()
            order_field = order_split[0]
            if order_field == groupby:
                if groupby_type == 'many2one':
                    order_clause = self._generate_order_by(order_part, query).replace('ORDER BY ', '')
                    if order_clause:
                        orderby_terms.append(order_clause)
                        groupby_terms += [order_term.split()[0] for order_term in order_clause.split(',')]
                else:
                    orderby_terms.append(order_part)
            elif order_field in aggregated_fields:
                orderby_terms.append(order_part)
            else:
                # Cannot order by a field that will not appear in the results (needs to be grouped or aggregated)
                _logger.warn('%s: read_group order by `%s` ignored, cannot sort on empty columns (not grouped/aggregated)',
                             self._name, order_part)
        return groupby_terms, orderby_terms

    def read_group(self, cr, uid, domain, fields, groupby, offset=0, limit=None, context=None, orderby=False):
        """
        Get the list of records in list view grouped by the given ``groupby`` fields

        :param cr: database cursor
        :param uid: current user id
        :param domain: list specifying search criteria [['field_name', 'operator', 'value'], ...]
        :param list fields: list of fields present in the list view specified on the object
        :param list groupby: list of groupby descriptions by which the records will be grouped.  
                A groupby description is either a field (then it will be grouped by that field)
                or a string 'field:groupby_function'.  Right now, the only functions supported
                are 'day', 'week', 'month', 'quarter' or 'year', and they only make sense for 
                date/datetime fields.
        :param int offset: optional number of records to skip
        :param int limit: optional max number of records to return
        :param dict context: context arguments, like lang, time zone. 
        :param list orderby: optional ``order by`` specification, for
                             overriding the natural sort ordering of the
                             groups, see also :py:meth:`~osv.osv.osv.search`
                             (supported only for many2one fields currently)
        :return: list of dictionaries(one dictionary for each record) containing:

                    * the values of fields grouped by the fields in ``groupby`` argument
                    * __domain: list of tuples specifying the search criteria
                    * __context: dictionary with argument like ``groupby``
        :rtype: [{'field_name_1': value, ...]
        :raise AccessError: * if user has no read rights on the requested object
                            * if user tries to bypass access rules for read on the requested object

        """
        context = context or {}
        self.check_access_rights(cr, uid, 'read')
        if not fields:
            fields = self._columns.keys()

        query = self._where_calc(cr, uid, domain, context=context)
        self._apply_ir_rules(cr, uid, query, 'read', context=context)

        # Take care of adding join(s) if groupby is an '_inherits'ed field
        groupby_list = groupby
        qualified_groupby_field = groupby
        if groupby:
            if isinstance(groupby, list):
                groupby = groupby[0]
            splitted_groupby = groupby.split(':')
            if len(splitted_groupby) == 2:
                groupby = splitted_groupby[0]
                groupby_function = splitted_groupby[1]
            else:
                groupby_function = False
            qualified_groupby_field = self._inherits_join_calc(groupby, query)

        if groupby:
            assert not groupby or groupby in fields, "Fields in 'groupby' must appear in the list of fields to read (perhaps it's missing in the list view?)"
            groupby_def = self._columns.get(groupby) or (self._inherit_fields.get(groupby) and self._inherit_fields.get(groupby)[2])
            assert groupby_def and groupby_def._classic_write, "Fields in 'groupby' must be regular database-persisted fields (no function or related fields), or function fields with store=True"

        # TODO it seems fields_get can be replaced by _all_columns (no need for translation)
        fget = self.fields_get(cr, uid, fields)
        group_by_params = {}
        select_terms = []
        groupby_type = None
        if groupby:
            if fget.get(groupby):
                groupby_type = fget[groupby]['type']
                if groupby_type in ('date', 'datetime'):
                    if groupby_function:
                        interval = groupby_function
                    else:
                        interval = 'month'

                    if interval == 'day':
                        display_format = 'dd MMM YYYY' 
                    elif interval == 'week':
                        display_format = "'W'w YYYY"
                    elif interval == 'month':
                        display_format = 'MMMM YYYY'
                    elif interval == 'quarter':
                        display_format = 'QQQ YYYY'
                    elif interval == 'year':
                        display_format = 'YYYY'

                    if groupby_type == 'datetime' and context.get('tz') in pytz.all_timezones:
                        # Convert groupby result to user TZ to avoid confusion!
                        # PostgreSQL is compatible with all pytz timezone names, so we can use them
                        # directly for conversion, starting with timestamps stored in UTC. 
                        timezone = context.get('tz', 'UTC')
                        qualified_groupby_field = "timezone('%s', timezone('UTC',%s))" % (timezone, qualified_groupby_field)
                    qualified_groupby_field = "date_trunc('%s', %s)" % (interval, qualified_groupby_field)
                elif groupby_type == 'boolean':
                    qualified_groupby_field = "coalesce(%s,false)" % qualified_groupby_field
                select_terms.append("%s as %s " % (qualified_groupby_field, groupby))
            else:
                # Don't allow arbitrary values, as this would be a SQL injection vector!
                raise except_orm(_('Invalid group_by'),
                                 _('Invalid group_by specification: "%s".\nA group_by specification must be a list of valid fields.')%(groupby,))

        aggregated_fields = [
            f for f in fields
            if f not in ('id', 'sequence', groupby)
            if fget[f]['type'] in ('integer', 'float')
            if (f in self._all_columns and getattr(self._all_columns[f].column, '_classic_write'))]
        for f in aggregated_fields:
            group_operator = fget[f].get('group_operator', 'sum')
            qualified_field = self._inherits_join_calc(f, query)
            select_terms.append("%s(%s) AS %s" % (group_operator, qualified_field, f))

        order = orderby or groupby or ''
        groupby_terms, orderby_terms = self._read_group_prepare(order, aggregated_fields, groupby, qualified_groupby_field, query, groupby_type)

        from_clause, where_clause, where_clause_params = query.get_sql()
        if len(groupby_list) < 2 and context.get('group_by_no_leaf'):
            count_field = '_'
        else:
            count_field = groupby

        prefix_terms = lambda prefix, terms: (prefix + " " + ",".join(terms)) if terms else ''
        prefix_term = lambda prefix, term: ('%s %s' % (prefix, term)) if term else ''

        query = """
            SELECT min(%(table)s.id) AS id, count(%(table)s.id) AS %(count_field)s_count
                   %(extra_fields)s
            FROM %(from)s
            %(where)s
            %(groupby)s
            %(orderby)s
            %(limit)s
            %(offset)s
        """ % {
            'table': self._table,
            'count_field': count_field,
            'extra_fields': prefix_terms(',', select_terms),
            'from': from_clause,
            'where': prefix_term('WHERE', where_clause),
            'groupby': prefix_terms('GROUP BY', groupby_terms),
            'orderby': prefix_terms('ORDER BY', orderby_terms),
            'limit': prefix_term('LIMIT', int(limit) if limit else None),
            'offset': prefix_term('OFFSET', int(offset) if limit else None),
        }
        cr.execute(query, where_clause_params)
        alldata = {}
        fetched_data = cr.dictfetchall()

        data_ids = []
        for r in fetched_data:
            for fld, val in r.items():
                if val is None: r[fld] = False
            alldata[r['id']] = r
            data_ids.append(r['id'])
            del r['id']

        if groupby:
            data = self.read(cr, uid, data_ids, [groupby], context=context)
            # restore order of the search as read() uses the default _order (this is only for groups, so the footprint of data should be small):
            data_dict = dict((d['id'], d[groupby] ) for d in data)
            result = [{'id': i, groupby: data_dict[i]} for i in data_ids]
        else:
            result = [{'id': i} for i in data_ids]

        for d in result:
            if groupby:
                d['__domain'] = [(groupby, '=', alldata[d['id']][groupby] or False)] + domain
                if not isinstance(groupby_list, (str, unicode)):
                    if groupby or not context.get('group_by_no_leaf', False):
                        d['__context'] = {'group_by': groupby_list[1:]}
            if groupby and groupby in fget:
                groupby_type = fget[groupby]['type']
                if d[groupby] and groupby_type in ('date', 'datetime'):
                    groupby_datetime = alldata[d['id']][groupby]
                    if isinstance(groupby_datetime, basestring):
                        _default = datetime.datetime(1970, 1, 1)    # force starts of month
                        groupby_datetime = dateutil.parser.parse(groupby_datetime, default=_default)
                    tz_convert = groupby_type == 'datetime' and context.get('tz') in pytz.all_timezones
                    if tz_convert:
                        groupby_datetime =  pytz.timezone(context['tz']).localize(groupby_datetime)
                    d[groupby] = babel.dates.format_date(
                        groupby_datetime, format=display_format, locale=context.get('lang', 'en_US'))
                    domain_dt_begin = groupby_datetime
                    if interval == 'quarter':
                        domain_dt_end = groupby_datetime + dateutil.relativedelta.relativedelta(months=3)
                    elif interval == 'month':
                        domain_dt_end = groupby_datetime + dateutil.relativedelta.relativedelta(months=1)
                    elif interval == 'week':
                        domain_dt_end = groupby_datetime + datetime.timedelta(days=7)
                    elif interval == 'day':
                        domain_dt_end = groupby_datetime + datetime.timedelta(days=1)
                    else:
                        domain_dt_end = groupby_datetime + dateutil.relativedelta.relativedelta(years=1)
                    if tz_convert:
                        # the time boundaries were all computed in the apparent TZ of the user,
                        # so we need to convert them to UTC to have proper server-side values.
                        domain_dt_begin = domain_dt_begin.astimezone(pytz.utc)
                        domain_dt_end = domain_dt_end.astimezone(pytz.utc)
                    dt_format = DEFAULT_SERVER_DATETIME_FORMAT if groupby_type == 'datetime' else DEFAULT_SERVER_DATE_FORMAT
                    d['__domain'] = [(groupby, '>=', domain_dt_begin.strftime(dt_format)),
                                     (groupby, '<', domain_dt_end.strftime(dt_format))] + domain
                del alldata[d['id']][groupby]
            d.update(alldata[d['id']])
            del d['id']

        if groupby and groupby in self._group_by_full:
            result = self._read_group_fill_results(cr, uid, domain, groupby, groupby_list,
                                                   aggregated_fields, result, read_group_order=order,
                                                   context=context)

        return result

    def _inherits_join_add(self, current_model, parent_model_name, query):
        """
        Add missing table SELECT and JOIN clause to ``query`` for reaching the parent table (no duplicates)
        :param current_model: current model object
        :param parent_model_name: name of the parent model for which the clauses should be added
        :param query: query object on which the JOIN should be added
        """
        inherits_field = current_model._inherits[parent_model_name]
        parent_model = self.pool[parent_model_name]
        parent_alias, parent_alias_statement = query.add_join((current_model._table, parent_model._table, inherits_field, 'id', inherits_field), implicit=True)
        return parent_alias

    def _inherits_join_calc(self, field, query):
        """
        Adds missing table select and join clause(s) to ``query`` for reaching
        the field coming from an '_inherits' parent table (no duplicates).

        :param field: name of inherited field to reach
        :param query: query object on which the JOIN should be added
        :return: qualified name of field, to be used in SELECT clause
        """
        current_table = self
        parent_alias = '"%s"' % current_table._table
        while field in current_table._inherit_fields and not field in current_table._columns:
            parent_model_name = current_table._inherit_fields[field][0]
            parent_table = self.pool[parent_model_name]
            parent_alias = self._inherits_join_add(current_table, parent_model_name, query)
            current_table = parent_table
        return '%s."%s"' % (parent_alias, field)

    def _parent_store_compute(self, cr):
        if not self._parent_store:
            return
        _logger.info('Computing parent left and right for table %s...', self._table)
        def browse_rec(root, pos=0):
            # TODO: set order
            where = self._parent_name+'='+str(root)
            if not root:
                where = self._parent_name+' IS NULL'
            if self._parent_order:
                where += ' order by '+self._parent_order
            cr.execute('SELECT id FROM '+self._table+' WHERE '+where)
            pos2 = pos + 1
            for id in cr.fetchall():
                pos2 = browse_rec(id[0], pos2)
            cr.execute('update '+self._table+' set parent_left=%s, parent_right=%s where id=%s', (pos, pos2, root))
            return pos2 + 1
        query = 'SELECT id FROM '+self._table+' WHERE '+self._parent_name+' IS NULL'
        if self._parent_order:
            query += ' order by ' + self._parent_order
        pos = 0
        cr.execute(query)
        for (root,) in cr.fetchall():
            pos = browse_rec(root, pos)
        return True

    def _update_store(self, cr, f, k):
        _logger.info("storing computed values of fields.function '%s'", k)
        ss = self._columns[k]._symbol_set
        update_query = 'UPDATE "%s" SET "%s"=%s WHERE id=%%s' % (self._table, k, ss[0])
        cr.execute('select id from '+self._table)
        ids_lst = map(lambda x: x[0], cr.fetchall())
        while ids_lst:
            iids = ids_lst[:AUTOINIT_RECALCULATE_STORED_FIELDS]
            ids_lst = ids_lst[AUTOINIT_RECALCULATE_STORED_FIELDS:]
            res = f.get(cr, self, iids, k, SUPERUSER_ID, {})
            for key, val in res.items():
                if f._multi:
                    val = val[k]
                # if val is a many2one, just write the ID
                if type(val) == tuple:
                    val = val[0]
                if val is not False:
                    cr.execute(update_query, (ss[1](val), key))

    def _check_selection_field_value(self, cr, uid, field, value, context=None):
        """Raise except_orm if value is not among the valid values for the selection field"""
        if self._columns[field]._type == 'reference':
            val_model, val_id_str = value.split(',', 1)
            val_id = False
            try:
                val_id = long(val_id_str)
            except ValueError:
                pass
            if not val_id:
                raise except_orm(_('ValidateError'),
                                 _('Invalid value for reference field "%s.%s" (last part must be a non-zero integer): "%s"') % (self._table, field, value))
            val = val_model
        else:
            val = value
        if isinstance(self._columns[field].selection, (tuple, list)):
            if val in dict(self._columns[field].selection):
                return
        elif val in dict(self._columns[field].selection(self, cr, uid, context=context)):
            return
        raise except_orm(_('ValidateError'),
                         _('The value "%s" for the field "%s.%s" is not in the selection') % (value, self._table, field))

    def _check_removed_columns(self, cr, log=False):
        # iterate on the database columns to drop the NOT NULL constraints
        # of fields which were required but have been removed (or will be added by another module)
        columns = [c for c in self._columns if not (isinstance(self._columns[c], fields.function) and not self._columns[c].store)]
        columns += MAGIC_COLUMNS
        cr.execute("SELECT a.attname, a.attnotnull"
                   "  FROM pg_class c, pg_attribute a"
                   " WHERE c.relname=%s"
                   "   AND c.oid=a.attrelid"
                   "   AND a.attisdropped=%s"
                   "   AND pg_catalog.format_type(a.atttypid, a.atttypmod) NOT IN ('cid', 'tid', 'oid', 'xid')"
                   "   AND a.attname NOT IN %s", (self._table, False, tuple(columns))),

        for column in cr.dictfetchall():
            if log:
                _logger.debug("column %s is in the table %s but not in the corresponding object %s",
                              column['attname'], self._table, self._name)
            if column['attnotnull']:
                cr.execute('ALTER TABLE "%s" ALTER COLUMN "%s" DROP NOT NULL' % (self._table, column['attname']))
                _schema.debug("Table '%s': column '%s': dropped NOT NULL constraint",
                              self._table, column['attname'])

    def _save_constraint(self, cr, constraint_name, type):
        """
        Record the creation of a constraint for this model, to make it possible
        to delete it later when the module is uninstalled. Type can be either
        'f' or 'u' depending on the constraint being a foreign key or not.
        """
        if not self._module:
            # no need to save constraints for custom models as they're not part
            # of any module
            return
        assert type in ('f', 'u')
        cr.execute("""
            SELECT 1 FROM ir_model_constraint, ir_module_module
            WHERE ir_model_constraint.module=ir_module_module.id
                AND ir_model_constraint.name=%s
                AND ir_module_module.name=%s
            """, (constraint_name, self._module))
        if not cr.rowcount:
            cr.execute("""
                INSERT INTO ir_model_constraint
                    (name, date_init, date_update, module, model, type)
                VALUES (%s, now() AT TIME ZONE 'UTC', now() AT TIME ZONE 'UTC',
                    (SELECT id FROM ir_module_module WHERE name=%s),
                    (SELECT id FROM ir_model WHERE model=%s), %s)""",
                    (constraint_name, self._module, self._name, type))

    def _save_relation_table(self, cr, relation_table):
        """
        Record the creation of a many2many for this model, to make it possible
        to delete it later when the module is uninstalled.
        """
        cr.execute("""
            SELECT 1 FROM ir_model_relation, ir_module_module
            WHERE ir_model_relation.module=ir_module_module.id
                AND ir_model_relation.name=%s
                AND ir_module_module.name=%s
            """, (relation_table, self._module))
        if not cr.rowcount:
            cr.execute("""INSERT INTO ir_model_relation (name, date_init, date_update, module, model)
                                 VALUES (%s, now() AT TIME ZONE 'UTC', now() AT TIME ZONE 'UTC',
                    (SELECT id FROM ir_module_module WHERE name=%s),
                    (SELECT id FROM ir_model WHERE model=%s))""",
                       (relation_table, self._module, self._name))

    # checked version: for direct m2o starting from `self`
    def _m2o_add_foreign_key_checked(self, source_field, dest_model, ondelete):
        assert self.is_transient() or not dest_model.is_transient(), \
            'Many2One relationships from non-transient Model to TransientModel are forbidden'
        if self.is_transient() and not dest_model.is_transient():
            # TransientModel relationships to regular Models are annoying
            # usually because they could block deletion due to the FKs.
            # So unless stated otherwise we default them to ondelete=cascade.
            ondelete = ondelete or 'cascade'
        fk_def = (self._table, source_field, dest_model._table, ondelete or 'set null')
        self._foreign_keys.add(fk_def)
        _schema.debug("Table '%s': added foreign key '%s' with definition=REFERENCES \"%s\" ON DELETE %s", *fk_def)

    # unchecked version: for custom cases, such as m2m relationships
    def _m2o_add_foreign_key_unchecked(self, source_table, source_field, dest_model, ondelete):
        fk_def = (source_table, source_field, dest_model._table, ondelete or 'set null')
        self._foreign_keys.add(fk_def)
        _schema.debug("Table '%s': added foreign key '%s' with definition=REFERENCES \"%s\" ON DELETE %s", *fk_def)

    def _drop_constraint(self, cr, source_table, constraint_name):
        cr.execute("ALTER TABLE %s DROP CONSTRAINT %s" % (source_table,constraint_name))

    def _m2o_fix_foreign_key(self, cr, source_table, source_field, dest_model, ondelete):
        # Find FK constraint(s) currently established for the m2o field,
        # and see whether they are stale or not
        cr.execute("""SELECT confdeltype as ondelete_rule, conname as constraint_name,
                             cl2.relname as foreign_table
                      FROM pg_constraint as con, pg_class as cl1, pg_class as cl2,
                           pg_attribute as att1, pg_attribute as att2
                      WHERE con.conrelid = cl1.oid
                        AND cl1.relname = %s
                        AND con.confrelid = cl2.oid
                        AND array_lower(con.conkey, 1) = 1
                        AND con.conkey[1] = att1.attnum
                        AND att1.attrelid = cl1.oid
                        AND att1.attname = %s
                        AND array_lower(con.confkey, 1) = 1
                        AND con.confkey[1] = att2.attnum
                        AND att2.attrelid = cl2.oid
                        AND att2.attname = %s
                        AND con.contype = 'f'""", (source_table, source_field, 'id'))
        constraints = cr.dictfetchall()
        if constraints:
            if len(constraints) == 1:
                # Is it the right constraint?
                cons, = constraints
                if self.is_transient() and not dest_model.is_transient():
                    # transient foreign keys are added as cascade by default
                    ondelete = ondelete or 'cascade'
                if cons['ondelete_rule'] != POSTGRES_CONFDELTYPES.get((ondelete or 'set null').upper(), 'a')\
                    or cons['foreign_table'] != dest_model._table:
                    # Wrong FK: drop it and recreate
                    _schema.debug("Table '%s': dropping obsolete FK constraint: '%s'",
                                  source_table, cons['constraint_name'])
                    self._drop_constraint(cr, source_table, cons['constraint_name'])
                else:
                    # it's all good, nothing to do!
                    return
            else:
                # Multiple FKs found for the same field, drop them all, and re-create
                for cons in constraints:
                    _schema.debug("Table '%s': dropping duplicate FK constraints: '%s'",
                                  source_table, cons['constraint_name'])
                    self._drop_constraint(cr, source_table, cons['constraint_name'])

        # (re-)create the FK
        self._m2o_add_foreign_key_checked(source_field, dest_model, ondelete)



    def _auto_init(self, cr, context=None):
        """

        Call _field_create and, unless _auto is False:

        - create the corresponding table in database for the model,
        - possibly add the parent columns in database,
        - possibly add the columns 'create_uid', 'create_date', 'write_uid',
          'write_date' in database if _log_access is True (the default),
        - report on database columns no more existing in _columns,
        - remove no more existing not null constraints,
        - alter existing database columns to match _columns,
        - create database tables to match _columns,
        - add database indices to match _columns,
        - save in self._foreign_keys a list a foreign keys to create (see
          _auto_end).

        """
        self._foreign_keys = set()
        raise_on_invalid_object_name(self._name)
        if context is None:
            context = {}
        store_compute = False
        todo_end = []
        update_custom_fields = context.get('update_custom_fields', False)
        self._field_create(cr, context=context)
        create = not self._table_exist(cr)
        if self._auto:

            if create:
                self._create_table(cr)

            cr.commit()
            if self._parent_store:
                if not self._parent_columns_exist(cr):
                    self._create_parent_columns(cr)
                    store_compute = True

            # Create the create_uid, create_date, write_uid, write_date, columns if desired.
            if self._log_access:
                self._add_log_columns(cr)

            self._check_removed_columns(cr, log=False)

            # iterate on the "object columns"
            column_data = self._select_column_data(cr)

            for k, f in self._columns.iteritems():
                if k in MAGIC_COLUMNS:
                    continue
                # Don't update custom (also called manual) fields
                if f.manual and not update_custom_fields:
                    continue

                if isinstance(f, fields.one2many):
                    self._o2m_raise_on_missing_reference(cr, f)

                elif isinstance(f, fields.many2many):
                    self._m2m_raise_or_create_relation(cr, f)

                else:
                    res = column_data.get(k)

                    # The field is not found as-is in database, try if it
                    # exists with an old name.
                    if not res and hasattr(f, 'oldname'):
                        res = column_data.get(f.oldname)
                        if res:
                            cr.execute('ALTER TABLE "%s" RENAME "%s" TO "%s"' % (self._table, f.oldname, k))
                            res['attname'] = k
                            column_data[k] = res
                            _schema.debug("Table '%s': renamed column '%s' to '%s'",
                                self._table, f.oldname, k)

                    # The field already exists in database. Possibly
                    # change its type, rename it, drop it or change its
                    # constraints.
                    if res:
                        f_pg_type = res['typname']
                        f_pg_size = res['size']
                        f_pg_notnull = res['attnotnull']
                        if isinstance(f, fields.function) and not f.store and\
                                not getattr(f, 'nodrop', False):
                            _logger.info('column %s (%s) in table %s removed: converted to a function !\n',
                                         k, f.string, self._table)
                            cr.execute('ALTER TABLE "%s" DROP COLUMN "%s" CASCADE' % (self._table, k))
                            cr.commit()
                            _schema.debug("Table '%s': dropped column '%s' with cascade",
                                self._table, k)
                            f_obj_type = None
                        else:
                            f_obj_type = get_pg_type(f) and get_pg_type(f)[0]

                        if f_obj_type:
                            ok = False
                            casts = [
                                ('text', 'char', pg_varchar(f.size), '::%s' % pg_varchar(f.size)),
                                ('varchar', 'text', 'TEXT', ''),
                                ('int4', 'float', get_pg_type(f)[1], '::'+get_pg_type(f)[1]),
                                ('date', 'datetime', 'TIMESTAMP', '::TIMESTAMP'),
                                ('timestamp', 'date', 'date', '::date'),
                                ('numeric', 'float', get_pg_type(f)[1], '::'+get_pg_type(f)[1]),
                                ('float8', 'float', get_pg_type(f)[1], '::'+get_pg_type(f)[1]),
                            ]
                            if f_pg_type == 'varchar' and f._type == 'char' and f_pg_size and (f.size is None or f_pg_size < f.size):
                                try:
                                    with cr.savepoint():
                                        cr.execute('ALTER TABLE "%s" ALTER COLUMN "%s" TYPE %s' % (self._table, k, pg_varchar(f.size)))
                                except psycopg2.NotSupportedError:
                                    # In place alter table cannot be done because a view is depending of this field.
                                    # Do a manual copy. This will drop the view (that will be recreated later)
                                    cr.execute('ALTER TABLE "%s" RENAME COLUMN "%s" TO temp_change_size' % (self._table, k))
                                    cr.execute('ALTER TABLE "%s" ADD COLUMN "%s" %s' % (self._table, k, pg_varchar(f.size)))
                                    cr.execute('UPDATE "%s" SET "%s"=temp_change_size::%s' % (self._table, k, pg_varchar(f.size)))
                                    cr.execute('ALTER TABLE "%s" DROP COLUMN temp_change_size CASCADE' % (self._table,))
                                cr.commit()
                                _schema.debug("Table '%s': column '%s' (type varchar) changed size from %s to %s",
                                    self._table, k, f_pg_size or 'unlimited', f.size or 'unlimited')
                            for c in casts:
                                if (f_pg_type==c[0]) and (f._type==c[1]):
                                    if f_pg_type != f_obj_type:
                                        ok = True
                                        cr.execute('ALTER TABLE "%s" RENAME COLUMN "%s" TO __temp_type_cast' % (self._table, k))
                                        cr.execute('ALTER TABLE "%s" ADD COLUMN "%s" %s' % (self._table, k, c[2]))
                                        cr.execute(('UPDATE "%s" SET "%s"= __temp_type_cast'+c[3]) % (self._table, k))
                                        cr.execute('ALTER TABLE "%s" DROP COLUMN  __temp_type_cast CASCADE' % (self._table,))
                                        cr.commit()
                                        _schema.debug("Table '%s': column '%s' changed type from %s to %s",
                                            self._table, k, c[0], c[1])
                                    break

                            if f_pg_type != f_obj_type:
                                if not ok:
                                    i = 0
                                    while True:
                                        newname = k + '_moved' + str(i)
                                        cr.execute("SELECT count(1) FROM pg_class c,pg_attribute a " \
                                            "WHERE c.relname=%s " \
                                            "AND a.attname=%s " \
                                            "AND c.oid=a.attrelid ", (self._table, newname))
                                        if not cr.fetchone()[0]:
                                            break
                                        i += 1
                                    if f_pg_notnull:
                                        cr.execute('ALTER TABLE "%s" ALTER COLUMN "%s" DROP NOT NULL' % (self._table, k))
                                    cr.execute('ALTER TABLE "%s" RENAME COLUMN "%s" TO "%s"' % (self._table, k, newname))
                                    cr.execute('ALTER TABLE "%s" ADD COLUMN "%s" %s' % (self._table, k, get_pg_type(f)[1]))
                                    cr.execute("COMMENT ON COLUMN %s.\"%s\" IS %%s" % (self._table, k), (f.string,))
                                    _schema.debug("Table '%s': column '%s' has changed type (DB=%s, def=%s), data moved to column %s !",
                                        self._table, k, f_pg_type, f._type, newname)

                            # if the field is required and hasn't got a NOT NULL constraint
                            if f.required and f_pg_notnull == 0:
                                # set the field to the default value if any
                                if k in self._defaults:
                                    if callable(self._defaults[k]):
                                        default = self._defaults[k](self, cr, SUPERUSER_ID, context)
                                    else:
                                        default = self._defaults[k]

                                    if default is not None:
                                        ss = self._columns[k]._symbol_set
                                        query = 'UPDATE "%s" SET "%s"=%s WHERE "%s" is NULL' % (self._table, k, ss[0], k)
                                        cr.execute(query, (ss[1](default),))
                                # add the NOT NULL constraint
                                cr.commit()
                                try:
                                    cr.execute('ALTER TABLE "%s" ALTER COLUMN "%s" SET NOT NULL' % (self._table, k), log_exceptions=False)
                                    cr.commit()
                                    _schema.debug("Table '%s': column '%s': added NOT NULL constraint",
                                        self._table, k)
                                except Exception:
                                    msg = "Table '%s': unable to set a NOT NULL constraint on column '%s' !\n"\
                                        "If you want to have it, you should update the records and execute manually:\n"\
                                        "ALTER TABLE %s ALTER COLUMN %s SET NOT NULL"
                                    _schema.warning(msg, self._table, k, self._table, k)
                                cr.commit()
                            elif not f.required and f_pg_notnull == 1:
                                cr.execute('ALTER TABLE "%s" ALTER COLUMN "%s" DROP NOT NULL' % (self._table, k))
                                cr.commit()
                                _schema.debug("Table '%s': column '%s': dropped NOT NULL constraint",
                                    self._table, k)
                            # Verify index
                            indexname = '%s_%s_index' % (self._table, k)
                            cr.execute("SELECT indexname FROM pg_indexes WHERE indexname = %s and tablename = %s", (indexname, self._table))
                            res2 = cr.dictfetchall()
                            if not res2 and f.select:
                                cr.execute('CREATE INDEX "%s_%s_index" ON "%s" ("%s")' % (self._table, k, self._table, k))
                                cr.commit()
                                if f._type == 'text':
                                    # FIXME: for fields.text columns we should try creating GIN indexes instead (seems most suitable for an ERP context)
                                    msg = "Table '%s': Adding (b-tree) index for %s column '%s'."\
                                        "This is probably useless (does not work for fulltext search) and prevents INSERTs of long texts"\
                                        " because there is a length limit for indexable btree values!\n"\
                                        "Use a search view instead if you simply want to make the field searchable."
                                    _schema.warning(msg, self._table, f._type, k)
                            if res2 and not f.select:
                                cr.execute('DROP INDEX "%s_%s_index"' % (self._table, k))
                                cr.commit()
                                msg = "Table '%s': dropping index for column '%s' of type '%s' as it is not required anymore"
                                _schema.debug(msg, self._table, k, f._type)

                            if isinstance(f, fields.many2one) or (isinstance(f, fields.function) and f._type == 'many2one' and f.store):
                                dest_model = self.pool[f._obj]
                                if dest_model._table != 'ir_actions':
                                    self._m2o_fix_foreign_key(cr, self._table, k, dest_model, f.ondelete)

                    # The field doesn't exist in database. Create it if necessary.
                    else:
                        if not isinstance(f, fields.function) or f.store:
                            # add the missing field
                            cr.execute('ALTER TABLE "%s" ADD COLUMN "%s" %s' % (self._table, k, get_pg_type(f)[1]))
                            cr.execute("COMMENT ON COLUMN %s.\"%s\" IS %%s" % (self._table, k), (f.string,))
                            _schema.debug("Table '%s': added column '%s' with definition=%s",
                                self._table, k, get_pg_type(f)[1])

                            # initialize it
                            if not create and k in self._defaults:
                                if callable(self._defaults[k]):
                                    default = self._defaults[k](self, cr, SUPERUSER_ID, context)
                                else:
                                    default = self._defaults[k]

                                ss = self._columns[k]._symbol_set
                                query = 'UPDATE "%s" SET "%s"=%s' % (self._table, k, ss[0])
                                cr.execute(query, (ss[1](default),))
                                cr.commit()
                                _logger.debug("Table '%s': setting default value of new column %s", self._table, k)

                            # remember the functions to call for the stored fields
                            if isinstance(f, fields.function):
                                order = 10
                                if f.store is not True: # i.e. if f.store is a dict
                                    order = f.store[f.store.keys()[0]][2]
                                todo_end.append((order, self._update_store, (f, k)))

                            # and add constraints if needed
                            if isinstance(f, fields.many2one) or (isinstance(f, fields.function) and f._type == 'many2one' and f.store):
                                if f._obj not in self.pool:
                                    raise except_orm('Programming Error', 'There is no reference available for %s' % (f._obj,))
                                dest_model = self.pool[f._obj]
                                ref = dest_model._table
                                # ir_actions is inherited so foreign key doesn't work on it
                                if ref != 'ir_actions':
                                    self._m2o_add_foreign_key_checked(k, dest_model, f.ondelete)
                            if f.select:
                                cr.execute('CREATE INDEX "%s_%s_index" ON "%s" ("%s")' % (self._table, k, self._table, k))
                            if f.required:
                                try:
                                    cr.commit()
                                    cr.execute('ALTER TABLE "%s" ALTER COLUMN "%s" SET NOT NULL' % (self._table, k), log_exceptions=False)
                                    _schema.debug("Table '%s': column '%s': added a NOT NULL constraint",
                                        self._table, k)
                                except Exception:
                                    msg = "WARNING: unable to set column %s of table %s not null !\n"\
                                        "Try to re-run: openerp-server --update=module\n"\
                                        "If it doesn't work, update records and execute manually:\n"\
                                        "ALTER TABLE %s ALTER COLUMN %s SET NOT NULL"
                                    _logger.warning(msg, k, self._table, self._table, k)
                            cr.commit()

        else:
            cr.execute("SELECT relname FROM pg_class WHERE relkind IN ('r','v') AND relname=%s", (self._table,))
            create = not bool(cr.fetchone())

        cr.commit()     # start a new transaction

        if self._auto:
            self._add_sql_constraints(cr)

        if create:
            self._execute_sql(cr)

        if store_compute:
            self._parent_store_compute(cr)
            cr.commit()

        return todo_end

    def _auto_end(self, cr, context=None):
        """ Create the foreign keys recorded by _auto_init. """
        for t, k, r, d in self._foreign_keys:
            cr.execute('ALTER TABLE "%s" ADD FOREIGN KEY ("%s") REFERENCES "%s" ON DELETE %s' % (t, k, r, d))
            self._save_constraint(cr, "%s_%s_fkey" % (t, k), 'f')
        cr.commit()
        del self._foreign_keys


    def _table_exist(self, cr):
        cr.execute("SELECT relname FROM pg_class WHERE relkind IN ('r','v') AND relname=%s", (self._table,))
        return cr.rowcount


    def _create_table(self, cr):
        cr.execute('CREATE TABLE "%s" (id SERIAL NOT NULL, PRIMARY KEY(id))' % (self._table,))
        cr.execute(("COMMENT ON TABLE \"%s\" IS %%s" % self._table), (self._description,))
        _schema.debug("Table '%s': created", self._table)


    def _parent_columns_exist(self, cr):
        cr.execute("""SELECT c.relname
            FROM pg_class c, pg_attribute a
            WHERE c.relname=%s AND a.attname=%s AND c.oid=a.attrelid
            """, (self._table, 'parent_left'))
        return cr.rowcount


    def _create_parent_columns(self, cr):
        cr.execute('ALTER TABLE "%s" ADD COLUMN "parent_left" INTEGER' % (self._table,))
        cr.execute('ALTER TABLE "%s" ADD COLUMN "parent_right" INTEGER' % (self._table,))
        if 'parent_left' not in self._columns:
            _logger.error('create a column parent_left on object %s: fields.integer(\'Left Parent\', select=1)',
                          self._table)
            _schema.debug("Table '%s': added column '%s' with definition=%s",
                self._table, 'parent_left', 'INTEGER')
        elif not self._columns['parent_left'].select:
            _logger.error('parent_left column on object %s must be indexed! Add select=1 to the field definition)',
                          self._table)
        if 'parent_right' not in self._columns:
            _logger.error('create a column parent_right on object %s: fields.integer(\'Right Parent\', select=1)',
                          self._table)
            _schema.debug("Table '%s': added column '%s' with definition=%s",
                self._table, 'parent_right', 'INTEGER')
        elif not self._columns['parent_right'].select:
            _logger.error('parent_right column on object %s must be indexed! Add select=1 to the field definition)',
                          self._table)
        if self._columns[self._parent_name].ondelete not in ('cascade', 'restrict'):
            _logger.error("The column %s on object %s must be set as ondelete='cascade' or 'restrict'",
                          self._parent_name, self._name)

        cr.commit()


    def _add_log_columns(self, cr):
        for field, field_def in LOG_ACCESS_COLUMNS.iteritems():
            cr.execute("""
                SELECT c.relname
                  FROM pg_class c, pg_attribute a
                 WHERE c.relname=%s AND a.attname=%s AND c.oid=a.attrelid
                """, (self._table, field))
            if not cr.rowcount:
                cr.execute('ALTER TABLE "%s" ADD COLUMN "%s" %s' % (self._table, field, field_def))
                cr.commit()
                _schema.debug("Table '%s': added column '%s' with definition=%s",
                    self._table, field, field_def)


    def _select_column_data(self, cr):
        # attlen is the number of bytes necessary to represent the type when
        # the type has a fixed size. If the type has a varying size attlen is
        # -1 and atttypmod is the size limit + 4, or -1 if there is no limit.
        cr.execute("SELECT c.relname,a.attname,a.attlen,a.atttypmod,a.attnotnull,a.atthasdef,t.typname,CASE WHEN a.attlen=-1 THEN (CASE WHEN a.atttypmod=-1 THEN 0 ELSE a.atttypmod-4 END) ELSE a.attlen END as size " \
           "FROM pg_class c,pg_attribute a,pg_type t " \
           "WHERE c.relname=%s " \
           "AND c.oid=a.attrelid " \
           "AND a.atttypid=t.oid", (self._table,))
        return dict(map(lambda x: (x['attname'], x),cr.dictfetchall()))


    def _o2m_raise_on_missing_reference(self, cr, f):
        # TODO this check should be a method on fields.one2many.
        if f._obj in self.pool:
            other = self.pool[f._obj]
            # TODO the condition could use fields_get_keys().
            if f._fields_id not in other._columns.keys():
                if f._fields_id not in other._inherit_fields.keys():
                    raise except_orm('Programming Error', "There is no reference field '%s' found for '%s'" % (f._fields_id, f._obj,))

    def _m2m_raise_or_create_relation(self, cr, f):
        m2m_tbl, col1, col2 = f._sql_names(self)
        # do not create relations for custom fields as they do not belong to a module
        # they will be automatically removed when dropping the corresponding ir.model.field
        # table name for custom relation all starts with x_, see __init__
        if not m2m_tbl.startswith('x_'):
            self._save_relation_table(cr, m2m_tbl)
        cr.execute("SELECT relname FROM pg_class WHERE relkind IN ('r','v') AND relname=%s", (m2m_tbl,))
        if not cr.dictfetchall():
            if f._obj not in self.pool:
                raise except_orm('Programming Error', 'Many2Many destination model does not exist: `%s`' % (f._obj,))
            dest_model = self.pool[f._obj]
            ref = dest_model._table
            cr.execute('CREATE TABLE "%s" ("%s" INTEGER NOT NULL, "%s" INTEGER NOT NULL, UNIQUE("%s","%s"))' % (m2m_tbl, col1, col2, col1, col2))
            # create foreign key references with ondelete=cascade, unless the targets are SQL views
            cr.execute("SELECT relkind FROM pg_class WHERE relkind IN ('v') AND relname=%s", (ref,))
            if not cr.fetchall():
                self._m2o_add_foreign_key_unchecked(m2m_tbl, col2, dest_model, 'cascade')
            cr.execute("SELECT relkind FROM pg_class WHERE relkind IN ('v') AND relname=%s", (self._table,))
            if not cr.fetchall():
                self._m2o_add_foreign_key_unchecked(m2m_tbl, col1, self, 'cascade')

            cr.execute('CREATE INDEX "%s_%s_index" ON "%s" ("%s")' % (m2m_tbl, col1, m2m_tbl, col1))
            cr.execute('CREATE INDEX "%s_%s_index" ON "%s" ("%s")' % (m2m_tbl, col2, m2m_tbl, col2))
            cr.execute("COMMENT ON TABLE \"%s\" IS 'RELATION BETWEEN %s AND %s'" % (m2m_tbl, self._table, ref))
            cr.commit()
            _schema.debug("Create table '%s': m2m relation between '%s' and '%s'", m2m_tbl, self._table, ref)


    def _add_sql_constraints(self, cr):
        """

        Modify this model's database table constraints so they match the one in
        _sql_constraints.

        """
        def unify_cons_text(txt):
            return txt.lower().replace(', ',',').replace(' (','(')

        for (key, con, _) in self._sql_constraints:
            conname = '%s_%s' % (self._table, key)

            self._save_constraint(cr, conname, 'u')
            cr.execute("SELECT conname, pg_catalog.pg_get_constraintdef(oid, true) as condef FROM pg_constraint where conname=%s", (conname,))
            existing_constraints = cr.dictfetchall()
            sql_actions = {
                'drop': {
                    'execute': False,
                    'query': 'ALTER TABLE "%s" DROP CONSTRAINT "%s"' % (self._table, conname, ),
                    'msg_ok': "Table '%s': dropped constraint '%s'. Reason: its definition changed from '%%s' to '%s'" % (
                        self._table, conname, con),
                    'msg_err': "Table '%s': unable to drop \'%s\' constraint !" % (self._table, con),
                    'order': 1,
                },
                'add': {
                    'execute': False,
                    'query': 'ALTER TABLE "%s" ADD CONSTRAINT "%s" %s' % (self._table, conname, con,),
                    'msg_ok': "Table '%s': added constraint '%s' with definition=%s" % (self._table, conname, con),
                    'msg_err': "Table '%s': unable to add \'%s\' constraint !\n If you want to have it, you should update the records and execute manually:\n%%s" % (
                        self._table, con),
                    'order': 2,
                },
            }

            if not existing_constraints:
                # constraint does not exists:
                sql_actions['add']['execute'] = True
                sql_actions['add']['msg_err'] = sql_actions['add']['msg_err'] % (sql_actions['add']['query'], )
            elif unify_cons_text(con) not in [unify_cons_text(item['condef']) for item in existing_constraints]:
                # constraint exists but its definition has changed:
                sql_actions['drop']['execute'] = True
                sql_actions['drop']['msg_ok'] = sql_actions['drop']['msg_ok'] % (existing_constraints[0]['condef'].lower(), )
                sql_actions['add']['execute'] = True
                sql_actions['add']['msg_err'] = sql_actions['add']['msg_err'] % (sql_actions['add']['query'], )

            # we need to add the constraint:
            sql_actions = [item for item in sql_actions.values()]
            sql_actions.sort(key=lambda x: x['order'])
            for sql_action in [action for action in sql_actions if action['execute']]:
                try:
                    cr.execute(sql_action['query'])
                    cr.commit()
                    _schema.debug(sql_action['msg_ok'])
                except:
                    _schema.warning(sql_action['msg_err'])
                    cr.rollback()


    def _execute_sql(self, cr):
        """ Execute the SQL code from the _sql attribute (if any)."""
        if hasattr(self, "_sql"):
            for line in self._sql.split(';'):
                line2 = line.replace('\n', '').strip()
                if line2:
                    cr.execute(line2)
                    cr.commit()

    #
    # Update objects that uses this one to update their _inherits fields
    #

    def _inherits_reload_src(self):
        """ Recompute the _inherit_fields mapping on each _inherits'd child model."""
        for obj in self.pool.models.values():
            if self._name in obj._inherits:
                obj._inherits_reload()


    def _inherits_reload(self):
        """ Recompute the _inherit_fields mapping.

        This will also call itself on each inherits'd child model.

        """
        res = {}
        for table in self._inherits:
            other = self.pool[table]
            for col in other._columns.keys():
                res[col] = (table, self._inherits[table], other._columns[col], table)
            for col in other._inherit_fields.keys():
                res[col] = (table, self._inherits[table], other._inherit_fields[col][2], other._inherit_fields[col][3])
        self._inherit_fields = res
        self._all_columns = self._get_column_infos()
        self._inherits_reload_src()


    def _get_column_infos(self):
        """Returns a dict mapping all fields names (direct fields and
           inherited field via _inherits) to a ``column_info`` struct
           giving detailed columns """
        result = {}
        for k, (parent, m2o, col, original_parent) in self._inherit_fields.iteritems():
            result[k] = fields.column_info(k, col, parent, m2o, original_parent)
        for k, col in self._columns.iteritems():
            result[k] = fields.column_info(k, col)
        return result


    def _inherits_check(self):
        for table, field_name in self._inherits.items():
            if field_name not in self._columns:
                _logger.info('Missing many2one field definition for _inherits reference "%s" in "%s", using default one.', field_name, self._name)
                self._columns[field_name] = fields.many2one(table, string="Automatically created field to link to parent %s" % table,
                                                             required=True, ondelete="cascade")
            elif not self._columns[field_name].required or self._columns[field_name].ondelete.lower() not in ("cascade", "restrict"):
                _logger.warning('Field definition for _inherits reference "%s" in "%s" must be marked as "required" with ondelete="cascade" or "restrict", forcing it to required + cascade.', field_name, self._name)
                self._columns[field_name].required = True
                self._columns[field_name].ondelete = "cascade"


    def fields_get(self, cr, user, allfields=None, context=None, write_access=True):
        """ Return the definition of each field.

        The returned value is a dictionary (indiced by field name) of
        dictionaries. The _inherits'd fields are included. The string, help,
        and selection (if present) attributes are translated.

        :param cr: database cursor
        :param user: current user id
        :param allfields: list of fields
        :param context: context arguments, like lang, time zone
        :return: dictionary of field dictionaries, each one describing a field of the business object
        :raise AccessError: * if user has no create/write rights on the requested object

        """
        if context is None:
            context = {}

        write_access = self.check_access_rights(cr, user, 'write', raise_exception=False) \
            or self.check_access_rights(cr, user, 'create', raise_exception=False)

        res = {}

        translation_obj = self.pool.get('ir.translation')
        for parent in self._inherits:
            res.update(self.pool[parent].fields_get(cr, user, allfields, context))

        for f, field in self._columns.iteritems():
            if (allfields and f not in allfields) or \
                (field.groups and not self.user_has_groups(cr, user, groups=field.groups, context=context)):
                continue

            res[f] = fields.field_to_dict(self, cr, user, field, context=context)

            if not write_access:
                res[f]['readonly'] = True
                res[f]['states'] = {}

            if 'lang' in context:
                if 'string' in res[f]:
                    res_trans = translation_obj._get_source(cr, user, self._name + ',' + f, 'field', context['lang'])
                    if res_trans:
                        res[f]['string'] = res_trans
                if 'help' in res[f]:
                    help_trans = translation_obj._get_source(cr, user, self._name + ',' + f, 'help', context['lang'])
                    if help_trans:
                        res[f]['help'] = help_trans

        return res

    def get_empty_list_help(self, cr, user, help, context=None):
        """ Generic method giving the help message displayed when having
            no result to display in a list or kanban view. By default it returns
            the help given in parameter that is generally the help message
            defined in the action.
        """
        return help

    def check_field_access_rights(self, cr, user, operation, fields, context=None):
        """
        Check the user access rights on the given fields. This raises Access
        Denied if the user does not have the rights. Otherwise it returns the
        fields (as is if the fields is not falsy, or the readable/writable
        fields if fields is falsy).
        """
        def p(field_name):
            """Predicate to test if the user has access to the given field name."""
            # Ignore requested field if it doesn't exist. This is ugly but
            # it seems to happen at least with 'name_alias' on res.partner.
            if field_name not in self._all_columns:
                return True
            field = self._all_columns[field_name].column
            if user != SUPERUSER_ID and field.groups:
                return self.user_has_groups(cr, user, groups=field.groups, context=context)
            else:
                return True
        if not fields:
            fields = filter(p, self._all_columns.keys())
        else:
            filtered_fields = filter(lambda a: not p(a), fields)
            if filtered_fields:
                _logger.warning('Access Denied by ACLs for operation: %s, uid: %s, model: %s, fields: %s', operation, user, self._name, ', '.join(filtered_fields))
                raise except_orm(
                    _('Access Denied'),
                    _('The requested operation cannot be completed due to security restrictions. '
                    'Please contact your system administrator.\n\n(Document type: %s, Operation: %s)') % \
                    (self._description, operation))
        return fields

    def read(self, cr, user, ids, fields=None, context=None, load='_classic_read'):
        """ Read records with given ids with the given fields

        :param cr: database cursor
        :param user: current user id
        :param ids: id or list of the ids of the records to read
        :param fields: optional list of field names to return (default: all fields would be returned)
        :type fields: list (example ['field_name_1', ...])
        :param context: optional context dictionary - it may contains keys for specifying certain options
                        like ``context_lang``, ``context_tz`` to alter the results of the call.
                        A special ``bin_size`` boolean flag may also be passed in the context to request the
                        value of all fields.binary columns to be returned as the size of the binary instead of its
                        contents. This can also be selectively overriden by passing a field-specific flag
                        in the form ``bin_size_XXX: True/False`` where ``XXX`` is the name of the field.
                        Note: The ``bin_size_XXX`` form is new in OpenERP v6.0.
        :return: list of dictionaries((dictionary per record asked)) with requested field values
        :rtype: [{‘name_of_the_field’: value, ...}, ...]
        :raise AccessError: * if user has no read rights on the requested object
                            * if user tries to bypass access rules for read on the requested object

        """

        self.check_access_rights(cr, user, 'read')
        fields = self.check_field_access_rights(cr, user, 'read', fields)
        if isinstance(ids, (int, long)):
            select = [ids]
        else:
            select = ids
        select = map(lambda x: isinstance(x, dict) and x['id'] or x, select)
        result = self._read_flat(cr, user, select, fields, context, load)

        if isinstance(ids, (int, long)):
            return result and result[0] or False
        return result

    def _read_flat(self, cr, user, ids, fields_to_read, context=None, load='_classic_read'):
        if not context:
            context = {}
        if not ids:
            return []
        if fields_to_read is None:
            fields_to_read = self._columns.keys()
        else:
            fields_to_read = list(set(fields_to_read))

        # all inherited fields + all non inherited fields for which the attribute whose name is in load is True
        fields_pre = [f for f in fields_to_read if
                           f == self.CONCURRENCY_CHECK_FIELD
                        or (f in self._columns and getattr(self._columns[f], '_classic_write'))
                     ] + self._inherits.values()

        res = []
        if len(fields_pre):
            def convert_field(f):
                f_qual = '%s."%s"' % (self._table, f) # need fully-qualified references in case len(tables) > 1
                if f in ('create_date', 'write_date'):
                    return "date_trunc('second', %s) as %s" % (f_qual, f)
                if f == self.CONCURRENCY_CHECK_FIELD:
                    if self._log_access:
                        return "COALESCE(%s.write_date, %s.create_date, (now() at time zone 'UTC'))::timestamp AS %s" % (self._table, self._table, f,)
                    return "(now() at time zone 'UTC')::timestamp AS %s" % (f,)
                if isinstance(self._columns[f], fields.binary) and context.get('bin_size', False):
                    return 'length(%s) as "%s"' % (f_qual, f)
                return f_qual

            # FIXME: The query construction needs to be rewritten using the internal Query
            # object, as in search(), to avoid ambiguous column references when
            # reading/sorting on a table that is auto_joined to another table with
            # common columns (e.g. the magical columns)

            # Construct a clause for the security rules.
            # 'tables' hold the list of tables necessary for the SELECT including the ir.rule clauses,
            # or will at least contain self._table.
            rule_clause, rule_params, tables = self.pool.get('ir.rule').domain_get(cr, user, self._name, 'read', context=context)

            fields_pre2 = map(convert_field, fields_pre)
            order_by = self._parent_order or self._order
            select_fields = ','.join(fields_pre2 + ['%s.id' % self._table])
            query = 'SELECT %s FROM %s WHERE %s.id IN %%s' % (select_fields, ','.join(tables), self._table)
            if rule_clause:
                query += " AND " + (' OR '.join(rule_clause))
            query += " ORDER BY " + order_by
            for sub_ids in cr.split_for_in_conditions(ids):
                cr.execute(query, [tuple(sub_ids)] + rule_params)
                results = cr.dictfetchall()
                result_ids = [x['id'] for x in results]
                self._check_record_rules_result_count(cr, user, sub_ids, result_ids, 'read', context=context)
                res.extend(results)
        else:
            self.check_access_rule(cr, user, ids, 'read', context=context)
            res = map(lambda x: {'id': x}, ids)

        if context.get('lang'):
            for f in fields_pre:
                if f == self.CONCURRENCY_CHECK_FIELD:
                    continue
                if self._columns[f].translate:
                    ids = [x['id'] for x in res]
                    #TODO: optimize out of this loop
                    res_trans = self.pool.get('ir.translation')._get_ids(cr, user, self._name+','+f, 'model', context['lang'], ids)
                    for r in res:
                        r[f] = res_trans.get(r['id'], False) or r[f]

        for table in self._inherits:
            col = self._inherits[table]
            cols = [x for x in intersect(self._inherit_fields.keys(), fields_to_read) if x not in self._columns.keys()]
            if not cols:
                continue
            res2 = self.pool[table].read(cr, user, [x[col] for x in res], cols, context, load)

            res3 = {}
            for r in res2:
                res3[r['id']] = r
                del r['id']

            for record in res:
                if not record[col]: # if the record is deleted from _inherits table?
                    continue
                record.update(res3[record[col]])
                if col not in fields_to_read:
                    del record[col]

        # all fields which need to be post-processed by a simple function (symbol_get)
        fields_post = filter(lambda x: x in self._columns and self._columns[x]._symbol_get, fields_to_read)
        if fields_post:
            for r in res:
                for f in fields_post:
                    r[f] = self._columns[f]._symbol_get(r[f])
        ids = [x['id'] for x in res]

        # all non inherited fields for which the attribute whose name is in load is False
        fields_post = filter(lambda x: x in self._columns and not getattr(self._columns[x], load), fields_to_read)

        # Compute POST fields
        todo = {}
        for f in fields_post:
            todo.setdefault(self._columns[f]._multi, [])
            todo[self._columns[f]._multi].append(f)
        for key, val in todo.items():
            if key:
                res2 = self._columns[val[0]].get(cr, self, ids, val, user, context=context, values=res)
                assert res2 is not None, \
                    'The function field "%s" on the "%s" model returned None\n' \
                    '(a dictionary was expected).' % (val[0], self._name)
                for pos in val:
                    for record in res:
                        if isinstance(res2[record['id']], str): res2[record['id']] = eval(res2[record['id']]) #TOCHECK : why got string instend of dict in python2.6
                        multi_fields = res2.get(record['id'],{})
                        if multi_fields:
                            record[pos] = multi_fields.get(pos,[])
            else:
                for f in val:
                    res2 = self._columns[f].get(cr, self, ids, f, user, context=context, values=res)
                    for record in res:
                        if res2:
                            record[f] = res2[record['id']]
                        else:
                            record[f] = []

        # Warn about deprecated fields now that fields_pre and fields_post are computed
        # Explicitly use list() because we may receive tuples
        for f in list(fields_pre) + list(fields_post):
            field_column = self._all_columns.get(f) and self._all_columns.get(f).column
            if field_column and field_column.deprecated:
                _logger.warning('Field %s.%s is deprecated: %s', self._name, f, field_column.deprecated)

        readonly = None
        for vals in res:
            for field in vals.copy():
                fobj = None
                if field in self._columns:
                    fobj = self._columns[field]

                if fobj:
                    groups = fobj.read
                    if groups:
                        edit = False
                        for group in groups:
                            module = group.split(".")[0]
                            grp = group.split(".")[1]
                            cr.execute("select count(*) from res_groups_users_rel where gid IN (select res_id from ir_model_data where name=%s and module=%s and model=%s) and uid=%s",  \
                                       (grp, module, 'res.groups', user))
                            readonly = cr.fetchall()
                            if readonly[0][0] >= 1:
                                edit = True
                                break
                            elif readonly[0][0] == 0:
                                edit = False
                            else:
                                edit = False

                        if not edit:
                            if type(vals[field]) == type([]):
                                vals[field] = []
                            elif type(vals[field]) == type(0.0):
                                vals[field] = 0
                            elif type(vals[field]) == type(''):
                                vals[field] = '=No Permission='
                            else:
                                vals[field] = False

                if vals[field] is None:
                    vals[field] = False

        return res

    # TODO check READ access
    def perm_read(self, cr, user, ids, context=None, details=True):
        """
        Returns some metadata about the given records.

        :param details: if True, \*_uid fields are replaced with the name of the user
        :return: list of ownership dictionaries for each requested record
        :rtype: list of dictionaries with the following keys:

                    * id: object id
                    * create_uid: user who created the record
                    * create_date: date when the record was created
                    * write_uid: last user who changed the record
                    * write_date: date of the last change to the record
                    * xmlid: XML ID to use to refer to this record (if there is one), in format ``module.name``
        """
        if not context:
            context = {}
        if not ids:
            return []
        fields = ''
        uniq = isinstance(ids, (int, long))
        if uniq:
            ids = [ids]
        fields = ['id']
        if self._log_access:
            fields += ['create_uid', 'create_date', 'write_uid', 'write_date']
        quoted_table = '"%s"' % self._table
        fields_str = ",".join('%s.%s'%(quoted_table, field) for field in fields)
        query = '''SELECT %s, __imd.module, __imd.name
                   FROM %s LEFT JOIN ir_model_data __imd
                       ON (__imd.model = %%s and __imd.res_id = %s.id)
                   WHERE %s.id IN %%s''' % (fields_str, quoted_table, quoted_table, quoted_table)
        cr.execute(query, (self._name, tuple(ids)))
        res = cr.dictfetchall()
        for r in res:
            for key in r:
                r[key] = r[key] or False
                if details and key in ('write_uid', 'create_uid') and r[key]:
                    try:
                        r[key] = self.pool.get('res.users').name_get(cr, user, [r[key]])[0]
                    except Exception:
                        pass # Leave the numeric uid there
            r['xmlid'] = ("%(module)s.%(name)s" % r) if r['name'] else False
            del r['name'], r['module']
        if uniq:
            return res[ids[0]]
        return res

    def _check_concurrency(self, cr, ids, context):
        if not context:
            return
        if not (context.get(self.CONCURRENCY_CHECK_FIELD) and self._log_access):
            return
        check_clause = "(id = %s AND %s < COALESCE(write_date, create_date, (now() at time zone 'UTC'))::timestamp)"
        for sub_ids in cr.split_for_in_conditions(ids):
            ids_to_check = []
            for id in sub_ids:
                id_ref = "%s,%s" % (self._name, id)
                update_date = context[self.CONCURRENCY_CHECK_FIELD].pop(id_ref, None)
                if update_date:
                    ids_to_check.extend([id, update_date])
            if not ids_to_check:
                continue
            cr.execute("SELECT id FROM %s WHERE %s" % (self._table, " OR ".join([check_clause]*(len(ids_to_check)/2))), tuple(ids_to_check))
            res = cr.fetchone()
            if res:
                # mention the first one only to keep the error message readable
                raise except_orm('ConcurrencyException', _('A document was modified since you last viewed it (%s:%d)') % (self._description, res[0]))

    def _check_record_rules_result_count(self, cr, uid, ids, result_ids, operation, context=None):
        """Verify the returned rows after applying record rules matches
           the length of `ids`, and raise an appropriate exception if it does not.
        """
        ids, result_ids = set(ids), set(result_ids)
        missing_ids = ids - result_ids
        if missing_ids:
            # Attempt to distinguish record rule restriction vs deleted records,
            # to provide a more specific error message - check if the missinf
            cr.execute('SELECT id FROM ' + self._table + ' WHERE id IN %s', (tuple(missing_ids),))
            forbidden_ids = [x[0] for x in cr.fetchall()]
            if forbidden_ids:
                # the missing ids are (at least partially) hidden by access rules
                if uid == SUPERUSER_ID:
                    return
                _logger.warning('Access Denied by record rules for operation: %s on record ids: %r, uid: %s, model: %s', operation, forbidden_ids, uid, self._name)
                raise except_orm(_('Access Denied'),
                                 _('The requested operation cannot be completed due to security restrictions. Please contact your system administrator.\n\n(Document type: %s, Operation: %s)') % \
                                    (self._description, operation))
            else:
                # If we get here, the missing_ids are not in the database
                if operation in ('read','unlink'):
                    # No need to warn about deleting an already deleted record.
                    # And no error when reading a record that was deleted, to prevent spurious
                    # errors for non-transactional search/read sequences coming from clients
                    return
                _logger.warning('Failed operation on deleted record(s): %s, uid: %s, model: %s', operation, uid, self._name)
                raise except_orm(_('Missing document(s)'),
                                 _('One of the documents you are trying to access has been deleted, please try again after refreshing.'))


    def check_access_rights(self, cr, uid, operation, raise_exception=True): # no context on purpose.
        """Verifies that the operation given by ``operation`` is allowed for the user
           according to the access rights."""
        return self.pool.get('ir.model.access').check(cr, uid, self._name, operation, raise_exception)

    def check_access_rule(self, cr, uid, ids, operation, context=None):
        """Verifies that the operation given by ``operation`` is allowed for the user
           according to ir.rules.

           :param operation: one of ``write``, ``unlink``
           :raise except_orm: * if current ir.rules do not permit this operation.
           :return: None if the operation is allowed
        """
        if uid == SUPERUSER_ID:
            return

        if self.is_transient():
            # Only one single implicit access rule for transient models: owner only!
            # This is ok to hardcode because we assert that TransientModels always
            # have log_access enabled so that the create_uid column is always there.
            # And even with _inherits, these fields are always present in the local
            # table too, so no need for JOINs.
            cr.execute("""SELECT distinct create_uid
                          FROM %s
                          WHERE id IN %%s""" % self._table, (tuple(ids),))
            uids = [x[0] for x in cr.fetchall()]
            if len(uids) != 1 or uids[0] != uid:
                raise except_orm(_('Access Denied'),
                                 _('For this kind of document, you may only access records you created yourself.\n\n(Document type: %s)') % (self._description,))
        else:
            where_clause, where_params, tables = self.pool.get('ir.rule').domain_get(cr, uid, self._name, operation, context=context)
            if where_clause:
                where_clause = ' and ' + ' and '.join(where_clause)
                for sub_ids in cr.split_for_in_conditions(ids):
                    cr.execute('SELECT ' + self._table + '.id FROM ' + ','.join(tables) +
                               ' WHERE ' + self._table + '.id IN %s' + where_clause,
                               [sub_ids] + where_params)
                    returned_ids = [x['id'] for x in cr.dictfetchall()]
                    self._check_record_rules_result_count(cr, uid, sub_ids, returned_ids, operation, context=context)

    def create_workflow(self, cr, uid, ids, context=None):
        """Create a workflow instance for each given record IDs."""
        from openerp import workflow
        for res_id in ids:
            workflow.trg_create(uid, self._name, res_id, cr)
        return True

    def delete_workflow(self, cr, uid, ids, context=None):
        """Delete the workflow instances bound to the given record IDs."""
        from openerp import workflow
        for res_id in ids:
            workflow.trg_delete(uid, self._name, res_id, cr)
        return True

    def step_workflow(self, cr, uid, ids, context=None):
        """Reevaluate the workflow instances of the given record IDs."""
        from openerp import workflow
        for res_id in ids:
            workflow.trg_write(uid, self._name, res_id, cr)
        return True

    def signal_workflow(self, cr, uid, ids, signal, context=None):
        """Send given workflow signal and return a dict mapping ids to workflow results"""
        from openerp import workflow
        result = {}
        for res_id in ids:
            result[res_id] = workflow.trg_validate(uid, self._name, res_id, signal, cr)
        return result

    def redirect_workflow(self, cr, uid, old_new_ids, context=None):
        """ Rebind the workflow instance bound to the given 'old' record IDs to
            the given 'new' IDs. (``old_new_ids`` is a list of pairs ``(old, new)``.
        """
        from openerp import workflow
        for old_id, new_id in old_new_ids:
            workflow.trg_redirect(uid, self._name, old_id, new_id, cr)
        return True

    def unlink(self, cr, uid, ids, context=None):
        """
        Delete records with given ids

        :param cr: database cursor
        :param uid: current user id
        :param ids: id or list of ids
        :param context: (optional) context arguments, like lang, time zone
        :return: True
        :raise AccessError: * if user has no unlink rights on the requested object
                            * if user tries to bypass access rules for unlink on the requested object
        :raise UserError: if the record is default property for other records

        """
        if not ids:
            return True
        if isinstance(ids, (int, long)):
            ids = [ids]

        result_store = self._store_get_values(cr, uid, ids, self._all_columns.keys(), context)

        self._check_concurrency(cr, ids, context)

        self.check_access_rights(cr, uid, 'unlink')

        ir_property = self.pool.get('ir.property')
        ir_attachment_obj = self.pool.get('ir.attachment')

        # Check if the records are used as default properties.
        domain = [('res_id', '=', False),
                  ('value_reference', 'in', ['%s,%s' % (self._name, i) for i in ids]),
                 ]
        if ir_property.search(cr, uid, domain, context=context):
            raise except_orm(_('Error'), _('Unable to delete this document because it is used as a default property'))

        # Delete the records' properties.
        property_ids = ir_property.search(cr, uid, [('res_id', 'in', ['%s,%s' % (self._name, i) for i in ids])], context=context)
        ir_property.unlink(cr, uid, property_ids, context=context)

        self.delete_workflow(cr, uid, ids, context=context)

        self.check_access_rule(cr, uid, ids, 'unlink', context=context)
        pool_model_data = self.pool.get('ir.model.data')
        ir_values_obj = self.pool.get('ir.values')
        for sub_ids in cr.split_for_in_conditions(ids):
            cr.execute('delete from ' + self._table + ' ' \
                       'where id IN %s', (sub_ids,))

            # Removing the ir_model_data reference if the record being deleted is a record created by xml/csv file,
            # as these are not connected with real database foreign keys, and would be dangling references.
            # Note: following steps performed as admin to avoid access rights restrictions, and with no context
            #       to avoid possible side-effects during admin calls.
            # Step 1. Calling unlink of ir_model_data only for the affected IDS
            reference_ids = pool_model_data.search(cr, SUPERUSER_ID, [('res_id','in',list(sub_ids)),('model','=',self._name)])
            # Step 2. Marching towards the real deletion of referenced records
            if reference_ids:
                pool_model_data.unlink(cr, SUPERUSER_ID, reference_ids)

            # For the same reason, removing the record relevant to ir_values
            ir_value_ids = ir_values_obj.search(cr, uid,
                    ['|',('value','in',['%s,%s' % (self._name, sid) for sid in sub_ids]),'&',('res_id','in',list(sub_ids)),('model','=',self._name)],
                    context=context)
            if ir_value_ids:
                ir_values_obj.unlink(cr, uid, ir_value_ids, context=context)

            # For the same reason, removing the record relevant to ir_attachment
            # The search is performed with sql as the search method of ir_attachment is overridden to hide attachments of deleted records
            cr.execute('select id from ir_attachment where res_model = %s and res_id in %s', (self._name, sub_ids))
            ir_attachment_ids = [ir_attachment[0] for ir_attachment in cr.fetchall()]
            if ir_attachment_ids:
                ir_attachment_obj.unlink(cr, uid, ir_attachment_ids, context=context)

        for order, obj_name, store_ids, fields in result_store:
            if obj_name == self._name:
                effective_store_ids = list(set(store_ids) - set(ids))
            else:
                effective_store_ids = store_ids
            if effective_store_ids:
                obj = self.pool[obj_name]
                cr.execute('select id from '+obj._table+' where id IN %s', (tuple(effective_store_ids),))
                rids = map(lambda x: x[0], cr.fetchall())
                if rids:
                    obj._store_set_values(cr, uid, rids, fields, context)

        return True

    #
    # TODO: Validate
    #
    def write(self, cr, user, ids, vals, context=None):
        """
        Update records with given ids with the given field values

        :param cr: database cursor
        :param user: current user id
        :type user: integer
        :param ids: object id or list of object ids to update according to **vals**
        :param vals: field values to update, e.g {'field_name': new_field_value, ...}
        :type vals: dictionary
        :param context: (optional) context arguments, e.g. {'lang': 'en_us', 'tz': 'UTC', ...}
        :type context: dictionary
        :return: True
        :raise AccessError: * if user has no write rights on the requested object
                            * if user tries to bypass access rules for write on the requested object
        :raise ValidateError: if user tries to enter invalid value for a field that is not in selection
        :raise UserError: if a loop would be created in a hierarchy of objects a result of the operation (such as setting an object as its own parent)

        **Note**: The type of field values to pass in ``vals`` for relationship fields is specific:

            + For a many2many field, a list of tuples is expected.
              Here is the list of tuple that are accepted, with the corresponding semantics ::

                 (0, 0,  { values })    link to a new record that needs to be created with the given values dictionary
                 (1, ID, { values })    update the linked record with id = ID (write *values* on it)
                 (2, ID)                remove and delete the linked record with id = ID (calls unlink on ID, that will delete the object completely, and the link to it as well)
                 (3, ID)                cut the link to the linked record with id = ID (delete the relationship between the two objects but does not delete the target object itself)
                 (4, ID)                link to existing record with id = ID (adds a relationship)
                 (5)                    unlink all (like using (3,ID) for all linked records)
                 (6, 0, [IDs])          replace the list of linked IDs (like using (5) then (4,ID) for each ID in the list of IDs)

                 Example:
                    [(6, 0, [8, 5, 6, 4])] sets the many2many to ids [8, 5, 6, 4]

            + For a one2many field, a lits of tuples is expected.
              Here is the list of tuple that are accepted, with the corresponding semantics ::

                 (0, 0,  { values })    link to a new record that needs to be created with the given values dictionary
                 (1, ID, { values })    update the linked record with id = ID (write *values* on it)
                 (2, ID)                remove and delete the linked record with id = ID (calls unlink on ID, that will delete the object completely, and the link to it as well)

                 Example:
                    [(0, 0, {'field_name':field_value_record1, ...}), (0, 0, {'field_name':field_value_record2, ...})]

            + For a many2one field, simply use the ID of target record, which must already exist, or ``False`` to remove the link.
            + For a reference field, use a string with the model name, a comma, and the target object id (example: ``'product.product, 5'``)

        """
        readonly = None
        self.check_field_access_rights(cr, user, 'write', vals.keys())
        deleted_related = defaultdict(list)
        for field in vals.copy():
            fobj = None
            if field in self._columns:
                fobj = self._columns[field]
            elif field in self._inherit_fields:
                fobj = self._inherit_fields[field][2]
            if not fobj:
                continue
            if fobj._type in ['one2many', 'many2many'] and vals[field]:
                for wtuple in vals[field]:
                    if isinstance(wtuple, (tuple, list)) and wtuple[0] == 2:
                        deleted_related[fobj._obj].append(wtuple[1])
            groups = fobj.write

            if groups:
                edit = False
                for group in groups:
                    module = group.split(".")[0]
                    grp = group.split(".")[1]
                    cr.execute("select count(*) from res_groups_users_rel where gid IN (select res_id from ir_model_data where name=%s and module=%s and model=%s) and uid=%s", \
                               (grp, module, 'res.groups', user))
                    readonly = cr.fetchall()
                    if readonly[0][0] >= 1:
                        edit = True
                        break

                if not edit:
                    vals.pop(field)

        if not context:
            context = {}
        if not ids:
            return True
        if isinstance(ids, (int, long)):
            ids = [ids]

        self._check_concurrency(cr, ids, context)
        self.check_access_rights(cr, user, 'write')

        result = self._store_get_values(cr, user, ids, vals.keys(), context) or []

        # No direct update of parent_left/right
        vals.pop('parent_left', None)
        vals.pop('parent_right', None)

        parents_changed = []
        parent_order = self._parent_order or self._order
        if self._parent_store and (self._parent_name in vals):
            # The parent_left/right computation may take up to
            # 5 seconds. No need to recompute the values if the
            # parent is the same.
            # Note: to respect parent_order, nodes must be processed in
            # order, so ``parents_changed`` must be ordered properly.
            parent_val = vals[self._parent_name]
            if parent_val:
                query = "SELECT id FROM %s WHERE id IN %%s AND (%s != %%s OR %s IS NULL) ORDER BY %s" % \
                                (self._table, self._parent_name, self._parent_name, parent_order)
                cr.execute(query, (tuple(ids), parent_val))
            else:
                query = "SELECT id FROM %s WHERE id IN %%s AND (%s IS NOT NULL) ORDER BY %s" % \
                                (self._table, self._parent_name, parent_order)
                cr.execute(query, (tuple(ids),))
            parents_changed = map(operator.itemgetter(0), cr.fetchall())

        upd0 = []
        upd1 = []
        upd_todo = []
        updend = []
        direct = []
        totranslate = context.get('lang', False) and (context['lang'] != 'en_US')
        for field in vals:
            field_column = self._all_columns.get(field) and self._all_columns.get(field).column
            if field_column and field_column.deprecated:
                _logger.warning('Field %s.%s is deprecated: %s', self._name, field, field_column.deprecated)
            if field in self._columns:
                if self._columns[field]._classic_write and not (hasattr(self._columns[field], '_fnct_inv')):
                    if (not totranslate) or not self._columns[field].translate:
                        upd0.append('"'+field+'"='+self._columns[field]._symbol_set[0])
                        upd1.append(self._columns[field]._symbol_set[1](vals[field]))
                    direct.append(field)
                else:
                    upd_todo.append(field)
            else:
                updend.append(field)
            if field in self._columns \
                    and hasattr(self._columns[field], 'selection') \
                    and vals[field]:
                self._check_selection_field_value(cr, user, field, vals[field], context=context)

        if self._log_access:
            upd0.append('write_uid=%s')
            upd0.append("write_date=(now() at time zone 'UTC')")
            upd1.append(user)

        if len(upd0):
            self.check_access_rule(cr, user, ids, 'write', context=context)
            for sub_ids in cr.split_for_in_conditions(ids):
                cr.execute('update ' + self._table + ' set ' + ','.join(upd0) + ' ' \
                           'where id IN %s', upd1 + [sub_ids])
                if cr.rowcount != len(sub_ids):
                    raise except_orm(_('AccessError'),
                                     _('One of the records you are trying to modify has already been deleted (Document type: %s).') % self._description)

            if totranslate:
                # TODO: optimize
                for f in direct:
                    if self._columns[f].translate:
                        src_trans = self.pool[self._name].read(cr, user, ids, [f])[0][f]
                        if not src_trans:
                            src_trans = vals[f]
                            # Inserting value to DB
                            context_wo_lang = dict(context, lang=None)
                            self.write(cr, user, ids, {f: vals[f]}, context=context_wo_lang)
                        self.pool.get('ir.translation')._set_ids(cr, user, self._name+','+f, 'model', context['lang'], ids, vals[f], src_trans)


        # call the 'set' method of fields which are not classic_write
        upd_todo.sort(lambda x, y: self._columns[x].priority-self._columns[y].priority)

        # default element in context must be removed when call a one2many or many2many
        rel_context = context.copy()
        for c in context.items():
            if c[0].startswith('default_'):
                del rel_context[c[0]]

        for field in upd_todo:
            for id in ids:
                result += self._columns[field].set(cr, self, id, field, vals[field], user, context=rel_context) or []

        unknown_fields = updend[:]
        for table in self._inherits:
            col = self._inherits[table]
            nids = []
            for sub_ids in cr.split_for_in_conditions(ids):
                cr.execute('select distinct "'+col+'" from "'+self._table+'" ' \
                           'where id IN %s', (sub_ids,))
                nids.extend([x[0] for x in cr.fetchall()])

            v = {}
            for val in updend:
                if self._inherit_fields[val][0] == table:
                    v[val] = vals[val]
                    unknown_fields.remove(val)
            if v:
                self.pool[table].write(cr, user, nids, v, context)

        if unknown_fields:
            _logger.warning(
                'No such field(s) in model %s: %s.',
                self._name, ', '.join(unknown_fields))
        self._validate(cr, user, ids, context)

        # TODO: use _order to set dest at the right position and not first node of parent
        # We can't defer parent_store computation because the stored function
        # fields that are computer may refer (directly or indirectly) to
        # parent_left/right (via a child_of domain)
        if parents_changed:
            if self.pool._init:
                self.pool._init_parent[self._name] = True
            else:
                order = self._parent_order or self._order
                parent_val = vals[self._parent_name]
                if parent_val:
                    clause, params = '%s=%%s' % (self._parent_name,), (parent_val,)
                else:
                    clause, params = '%s IS NULL' % (self._parent_name,), ()

                for id in parents_changed:
                    cr.execute('SELECT parent_left, parent_right FROM %s WHERE id=%%s' % (self._table,), (id,))
                    pleft, pright = cr.fetchone()
                    distance = pright - pleft + 1

                    # Positions of current siblings, to locate proper insertion point;
                    # this can _not_ be fetched outside the loop, as it needs to be refreshed
                    # after each update, in case several nodes are sequentially inserted one
                    # next to the other (i.e computed incrementally)
                    cr.execute('SELECT parent_right, id FROM %s WHERE %s ORDER BY %s' % (self._table, clause, parent_order), params)
                    parents = cr.fetchall()

                    # Find Position of the element
                    position = None
                    for (parent_pright, parent_id) in parents:
                        if parent_id == id:
                            break
                        position = parent_pright and parent_pright + 1 or 1

                    # It's the first node of the parent
                    if not position:
                        if not parent_val:
                            position = 1
                        else:
                            cr.execute('select parent_left from '+self._table+' where id=%s', (parent_val,))
                            position = cr.fetchone()[0] + 1

                    if pleft < position <= pright:
                        raise except_orm(_('UserError'), _('Recursivity Detected.'))

                    if pleft < position:
                        cr.execute('update '+self._table+' set parent_left=parent_left+%s where parent_left>=%s', (distance, position))
                        cr.execute('update '+self._table+' set parent_right=parent_right+%s where parent_right>=%s', (distance, position))
                        cr.execute('update '+self._table+' set parent_left=parent_left+%s, parent_right=parent_right+%s where parent_left>=%s and parent_left<%s', (position-pleft, position-pleft, pleft, pright))
                    else:
                        cr.execute('update '+self._table+' set parent_left=parent_left+%s where parent_left>=%s', (distance, position))
                        cr.execute('update '+self._table+' set parent_right=parent_right+%s where parent_right>=%s', (distance, position))
                        cr.execute('update '+self._table+' set parent_left=parent_left-%s, parent_right=parent_right-%s where parent_left>=%s and parent_left<%s', (pleft-position+distance, pleft-position+distance, pleft+distance, pright+distance))

        result += self._store_get_values(cr, user, ids, vals.keys(), context)
        result.sort()

        done = {}
        for order, model_name, ids_to_update, fields_to_recompute in result:
            key = (model_name, tuple(fields_to_recompute))
            done.setdefault(key, {})
            # avoid to do several times the same computation
            todo = []
            for id in ids_to_update:
                if id not in done[key]:
                    done[key][id] = True
                    if id not in deleted_related[model_name]:
                        todo.append(id)
            self.pool[model_name]._store_set_values(cr, user, todo, fields_to_recompute, context)

        self.step_workflow(cr, user, ids, context=context)
        return True

    #
    # TODO: Should set perm to user.xxx
    #
    def create(self, cr, user, vals, context=None):
        """
        Create a new record for the model.

        The values for the new record are initialized using the ``vals``
        argument, and if necessary the result of ``default_get()``.

        :param cr: database cursor
        :param user: current user id
        :type user: integer
        :param vals: field values for new record, e.g {'field_name': field_value, ...}
        :type vals: dictionary
        :param context: optional context arguments, e.g. {'lang': 'en_us', 'tz': 'UTC', ...}
        :type context: dictionary
        :return: id of new record created
        :raise AccessError: * if user has no create rights on the requested object
                            * if user tries to bypass access rules for create on the requested object
        :raise ValidateError: if user tries to enter invalid value for a field that is not in selection
        :raise UserError: if a loop would be created in a hierarchy of objects a result of the operation (such as setting an object as its own parent)

        **Note**: The type of field values to pass in ``vals`` for relationship fields is specific.
        Please see the description of the :py:meth:`~osv.osv.osv.write` method for details about the possible values and how
        to specify them.

        """
        if not context:
            context = {}

        if self.is_transient():
            self._transient_vacuum(cr, user)

        self.check_access_rights(cr, user, 'create')
        
        vals = self._add_missing_default_values(cr, user, vals, context)

        if self._log_access:
            for f in LOG_ACCESS_COLUMNS:
                if vals.pop(f, None) is not None:
                    _logger.warning(
                        'Field `%s` is not allowed when creating the model `%s`.',
                        f, self._name)

        tocreate = {}
        for v in self._inherits:
            if self._inherits[v] not in vals:
                tocreate[v] = {}
            else:
                tocreate[v] = {'id': vals[self._inherits[v]]}

        columns = [
            # columns will contain a list of field defined as a tuple
            # tuple(field_name, format_string, field_value)
            # the tuple will be used by the string formatting for the INSERT
            # statement.
            ('id', "nextval('%s')" % self._sequence),
        ]

        upd_todo = []
        unknown_fields = []
        for v in vals.keys():
            if v in self._inherit_fields and v not in self._columns:
                (table, col, col_detail, original_parent) = self._inherit_fields[v]
                tocreate[table][v] = vals[v]
                del vals[v]
            else:
                if (v not in self._inherit_fields) and (v not in self._columns):
                    del vals[v]
                    unknown_fields.append(v)
        if unknown_fields:
            _logger.warning(
                'No such field(s) in model %s: %s.',
                self._name, ', '.join(unknown_fields))

        if not self._sequence:
            raise except_orm(
                _('UserError'),
                _('You cannot perform this operation. New Record Creation is not allowed for this object as this object is for reporting purpose.')
            )

        for table in tocreate:
            if self._inherits[table] in vals:
                del vals[self._inherits[table]]

            record_id = tocreate[table].pop('id', None)

            # When linking/creating parent records, force context without 'no_store_function' key that
            # defers stored functions computing, as these won't be computed in batch at the end of create().
            parent_context = dict(context)
            parent_context.pop('no_store_function', None)

            if record_id is None or not record_id:
                record_id = self.pool[table].create(cr, user, tocreate[table], context=parent_context)
            else:
                self.pool[table].write(cr, user, [record_id], tocreate[table], context=parent_context)

            columns.append((self._inherits[table], '%s', record_id))

        #Start : Set bool fields to be False if they are not touched(to make search more powerful)
        bool_fields = [x for x in self._columns.keys() if self._columns[x]._type=='boolean']

        for bool_field in bool_fields:
            if bool_field not in vals:
                vals[bool_field] = False
        #End
        for field in vals.copy():
            fobj = None
            if field in self._columns:
                fobj = self._columns[field]
            else:
                fobj = self._inherit_fields[field][2]
            if not fobj:
                continue
            groups = fobj.write
            if groups:
                edit = False
                for group in groups:
                    module = group.split(".")[0]
                    grp = group.split(".")[1]
                    cr.execute("select count(*) from res_groups_users_rel where gid IN (select res_id from ir_model_data where name='%s' and module='%s' and model='%s') and uid=%s" % \
                               (grp, module, 'res.groups', user))
                    readonly = cr.fetchall()
                    if readonly[0][0] >= 1:
                        edit = True
                        break
                    elif readonly[0][0] == 0:
                        edit = False
                    else:
                        edit = False

                if not edit:
                    vals.pop(field)
        for field in vals:
            current_field = self._columns[field]
            if current_field._classic_write:
                columns.append((field, '%s', current_field._symbol_set[1](vals[field])))

                #for the function fields that receive a value, we set them directly in the database
                #(they may be required), but we also need to trigger the _fct_inv()
                if (hasattr(current_field, '_fnct_inv')) and not isinstance(current_field, fields.related):
                    #TODO: this way to special case the related fields is really creepy but it shouldn't be changed at
                    #one week of the release candidate. It seems the only good way to handle correctly this is to add an
                    #attribute to make a field `really readonly´ and thus totally ignored by the create()... otherwise
                    #if, for example, the related has a default value (for usability) then the fct_inv is called and it
                    #may raise some access rights error. Changing this is a too big change for now, and is thus postponed
                    #after the release but, definitively, the behavior shouldn't be different for related and function
                    #fields.
                    upd_todo.append(field)
            else:
                #TODO: this `if´ statement should be removed because there is no good reason to special case the fields
                #related. See the above TODO comment for further explanations.
                if not isinstance(current_field, fields.related):
                    upd_todo.append(field)
            if field in self._columns \
                    and hasattr(current_field, 'selection') \
                    and vals[field]:
                self._check_selection_field_value(cr, user, field, vals[field], context=context)
        if self._log_access:
            columns.append(('create_uid', '%s', user))
            columns.append(('write_uid', '%s', user))
            columns.append(('create_date', "(now() at time zone 'UTC')"))
            columns.append(('write_date', "(now() at time zone 'UTC')"))

        # the list of tuples used in this formatting corresponds to
        # tuple(field_name, format, value)
        # In some case, for example (id, create_date, write_date) we does not
        # need to read the third value of the tuple, because the real value is
        # encoded in the second value (the format).
        cr.execute(
            """INSERT INTO "%s" (%s) VALUES(%s) RETURNING id""" % (
                self._table,
                ', '.join('"%s"' % f[0] for f in columns),
                ', '.join(f[1] for f in columns)
            ),
            tuple([f[2] for f in columns if len(f) > 2])
        )

        id_new, = cr.fetchone()
        upd_todo.sort(lambda x, y: self._columns[x].priority-self._columns[y].priority)

        if self._parent_store and not context.get('defer_parent_store_computation'):
            if self.pool._init:
                self.pool._init_parent[self._name] = True
            else:
                parent = vals.get(self._parent_name, False)
                if parent:
                    cr.execute('select parent_right from '+self._table+' where '+self._parent_name+'=%s order by '+(self._parent_order or self._order), (parent,))
                    pleft_old = None
                    result_p = cr.fetchall()
                    for (pleft,) in result_p:
                        if not pleft:
                            break
                        pleft_old = pleft
                    if not pleft_old:
                        cr.execute('select parent_left from '+self._table+' where id=%s', (parent,))
                        pleft_old = cr.fetchone()[0]
                    pleft = pleft_old
                else:
                    cr.execute('select max(parent_right) from '+self._table)
                    pleft = cr.fetchone()[0] or 0
                cr.execute('update '+self._table+' set parent_left=parent_left+2 where parent_left>%s', (pleft,))
                cr.execute('update '+self._table+' set parent_right=parent_right+2 where parent_right>%s', (pleft,))
                cr.execute('update '+self._table+' set parent_left=%s,parent_right=%s where id=%s', (pleft+1, pleft+2, id_new))

        # default element in context must be remove when call a one2many or many2many
        rel_context = context.copy()
        for c in context.items():
            if c[0].startswith('default_'):
                del rel_context[c[0]]

        result = []
        for field in upd_todo:
            result += self._columns[field].set(cr, self, id_new, field, vals[field], user, rel_context) or []
        self._validate(cr, user, [id_new], context)

        if not context.get('no_store_function', False):
            result += self._store_get_values(cr, user, [id_new],
                list(set(vals.keys() + self._inherits.values())),
                context)
            result.sort()
            done = []
            for order, model_name, ids, fields2 in result:
                if not (model_name, ids, fields2) in done:
                    self.pool[model_name]._store_set_values(cr, user, ids, fields2, context)
                    done.append((model_name, ids, fields2))

        if self._log_create and not (context and context.get('no_store_function', False)):
            message = self._description + \
                " '" + \
                self.name_get(cr, user, [id_new], context=context)[0][1] + \
                "' " + _("created.")
            self.log(cr, user, id_new, message, True, context=context)
        self.check_access_rule(cr, user, [id_new], 'create', context=context)
        self.create_workflow(cr, user, [id_new], context=context)
        return id_new

    def browse(self, cr, uid, select, context=None, list_class=None, fields_process=None):
        """Fetch records as objects allowing to use dot notation to browse fields and relations

        :param cr: database cursor
        :param uid: current user id
        :param select: id or list of ids.
        :param context: context arguments, like lang, time zone
        :rtype: object or list of objects requested

        """
        self._list_class = list_class or browse_record_list
        cache = {}
        # need to accepts ints and longs because ids coming from a method
        # launched by button in the interface have a type long...
        if isinstance(select, (int, long)):
            return browse_record(cr, uid, select, self, cache, context=context, list_class=self._list_class, fields_process=fields_process)
        elif isinstance(select, list):
            return self._list_class((browse_record(cr, uid, id, self, cache, context=context, list_class=self._list_class, fields_process=fields_process) for id in select), context=context)
        else:
            return browse_null()

    def _store_get_values(self, cr, uid, ids, fields, context):
        """Returns an ordered list of fields.function to call due to
           an update operation on ``fields`` of records with ``ids``,
           obtained by calling the 'store' triggers of these fields,
           as setup by their 'store' attribute.

           :return: [(priority, model_name, [record_ids,], [function_fields,])]
        """
        if fields is None: fields = []
        stored_functions = self.pool._store_function.get(self._name, [])

        # use indexed names for the details of the stored_functions:
        model_name_, func_field_to_compute_, target_ids_func_, trigger_fields_, priority_ = range(5)

        # only keep store triggers that should be triggered for the ``fields``
        # being written to.
        triggers_to_compute = [f for f in stored_functions \
                if ((not f[trigger_fields_]) or set(fields).intersection(f[trigger_fields_]))]

        to_compute_map = {}
        target_id_results = {}
        for store_trigger in triggers_to_compute:
            target_func_id_ = id(store_trigger[target_ids_func_])
            if not target_func_id_ in target_id_results:
                # use admin user for accessing objects having rules defined on store fields
                target_id_results[target_func_id_] = [i for i in store_trigger[target_ids_func_](self, cr, SUPERUSER_ID, ids, context) if i]
            target_ids = target_id_results[target_func_id_]

            # the compound key must consider the priority and model name
            key = (store_trigger[priority_], store_trigger[model_name_])
            for target_id in target_ids:
                to_compute_map.setdefault(key, {}).setdefault(target_id,set()).add(tuple(store_trigger))

        # Here to_compute_map looks like:
        # { (10, 'model_a') : { target_id1: [ (trigger_1_tuple, trigger_2_tuple) ], ... }
        #   (20, 'model_a') : { target_id2: [ (trigger_3_tuple, trigger_4_tuple) ], ... }
        #   (99, 'model_a') : { target_id1: [ (trigger_5_tuple, trigger_6_tuple) ], ... }
        # }

        # Now we need to generate the batch function calls list
        # call_map =
        #   { (10, 'model_a') : [(10, 'model_a', [record_ids,], [function_fields,])] }
        call_map = {}
        for ((priority,model), id_map) in to_compute_map.iteritems():
            trigger_ids_maps = {}
            # function_ids_maps =
            #   { (function_1_tuple, function_2_tuple) : [target_id1, target_id2, ..] }
            for target_id, triggers in id_map.iteritems():
                trigger_ids_maps.setdefault(tuple(triggers), []).append(target_id)
            for triggers, target_ids in trigger_ids_maps.iteritems():
                call_map.setdefault((priority,model),[]).append((priority, model, target_ids,
                                                                 [t[func_field_to_compute_] for t in triggers]))
        ordered_keys = call_map.keys()
        ordered_keys.sort()
        result = []
        if ordered_keys:
            result = reduce(operator.add, (call_map[k] for k in ordered_keys))
        return result

    def _store_set_values(self, cr, uid, ids, fields, context):
        """Calls the fields.function's "implementation function" for all ``fields``, on records with ``ids`` (taking care of
           respecting ``multi`` attributes), and stores the resulting values in the database directly."""
        if not ids:
            return True
        field_flag = False
        field_dict = {}
        if self._log_access:
            cr.execute('select id,write_date from '+self._table+' where id IN %s', (tuple(ids),))
            res = cr.fetchall()
            for r in res:
                if r[1]:
                    field_dict.setdefault(r[0], [])
                    res_date = time.strptime((r[1])[:19], '%Y-%m-%d %H:%M:%S')
                    write_date = datetime.datetime.fromtimestamp(time.mktime(res_date))
                    for i in self.pool._store_function.get(self._name, []):
                        if i[5]:
                            up_write_date = write_date + datetime.timedelta(hours=i[5])
                            if datetime.datetime.now() < up_write_date:
                                if i[1] in fields:
                                    field_dict[r[0]].append(i[1])
                                    if not field_flag:
                                        field_flag = True
        todo = {}
        keys = []
        for f in fields:
            if self._columns[f]._multi not in keys:
                keys.append(self._columns[f]._multi)
            todo.setdefault(self._columns[f]._multi, [])
            todo[self._columns[f]._multi].append(f)
        for key in keys:
            val = todo[key]
            if key:
                # use admin user for accessing objects having rules defined on store fields
                result = self._columns[val[0]].get(cr, self, ids, val, SUPERUSER_ID, context=context)
                for id, value in result.items():
                    if field_flag:
                        for f in value.keys():
                            if f in field_dict[id]:
                                value.pop(f)
                    upd0 = []
                    upd1 = []
                    for v in value:
                        if v not in val:
                            continue
                        if self._columns[v]._type == 'many2one':
                            try:
                                value[v] = value[v][0]
                            except:
                                pass
                        upd0.append('"'+v+'"='+self._columns[v]._symbol_set[0])
                        upd1.append(self._columns[v]._symbol_set[1](value[v]))
                    upd1.append(id)
                    if upd0 and upd1:
                        cr.execute('update "' + self._table + '" set ' + \
                            ','.join(upd0) + ' where id = %s', upd1)

            else:
                for f in val:
                    # use admin user for accessing objects having rules defined on store fields
                    result = self._columns[f].get(cr, self, ids, f, SUPERUSER_ID, context=context)
                    for r in result.keys():
                        if field_flag:
                            if r in field_dict.keys():
                                if f in field_dict[r]:
                                    result.pop(r)
                    for id, value in result.items():
                        if self._columns[f]._type == 'many2one':
                            try:
                                value = value[0]
                            except:
                                pass
                        cr.execute('update "' + self._table + '" set ' + \
                            '"'+f+'"='+self._columns[f]._symbol_set[0] + ' where id = %s', (self._columns[f]._symbol_set[1](value), id))
        return True

    #
    # TODO: Validate
    #
    def perm_write(self, cr, user, ids, fields, context=None):
        raise NotImplementedError(_('This method does not exist anymore'))

    # TODO: ameliorer avec NULL
    def _where_calc(self, cr, user, domain, active_test=True, context=None):
        """Computes the WHERE clause needed to implement an OpenERP domain.
        :param domain: the domain to compute
        :type domain: list
        :param active_test: whether the default filtering of records with ``active``
                            field set to ``False`` should be applied.
        :return: the query expressing the given domain as provided in domain
        :rtype: osv.query.Query
        """
        if not context:
            context = {}
        domain = domain[:]
        # if the object has a field named 'active', filter out all inactive
        # records unless they were explicitely asked for
        if 'active' in self._all_columns and (active_test and context.get('active_test', True)):
            if domain:
                # the item[0] trick below works for domain items and '&'/'|'/'!'
                # operators too
                if not any(item[0] == 'active' for item in domain):
                    domain.insert(0, ('active', '=', 1))
            else:
                domain = [('active', '=', 1)]

        if domain:
            e = expression.expression(cr, user, domain, self, context)
            tables = e.get_tables()
            where_clause, where_params = e.to_sql()
            where_clause = where_clause and [where_clause] or []
        else:
            where_clause, where_params, tables = [], [], ['"%s"' % self._table]

        return Query(tables, where_clause, where_params)

    def _check_qorder(self, word):
        if not regex_order.match(word):
            raise except_orm(_('AccessError'), _('Invalid "order" specified. A valid "order" specification is a comma-separated list of valid field names (optionally followed by asc/desc for the direction)'))
        return True

    def _apply_ir_rules(self, cr, uid, query, mode='read', context=None):
        """Add what's missing in ``query`` to implement all appropriate ir.rules
          (using the ``model_name``'s rules or the current model's rules if ``model_name`` is None)

           :param query: the current query object
        """
        if uid == SUPERUSER_ID:
            return

        def apply_rule(added_clause, added_params, added_tables, parent_model=None, child_object=None):
            """ :param string parent_model: string of the parent model
                :param model child_object: model object, base of the rule application
            """
            if added_clause:
                if parent_model and child_object:
                    # as inherited rules are being applied, we need to add the missing JOIN
                    # to reach the parent table (if it was not JOINed yet in the query)
                    parent_alias = child_object._inherits_join_add(child_object, parent_model, query)
                    # inherited rules are applied on the external table -> need to get the alias and replace
                    parent_table = self.pool[parent_model]._table
                    added_clause = [clause.replace('"%s"' % parent_table, '"%s"' % parent_alias) for clause in added_clause]
                    # change references to parent_table to parent_alias, because we now use the alias to refer to the table
                    new_tables = []
                    for table in added_tables:
                        # table is just a table name -> switch to the full alias
                        if table == '"%s"' % parent_table:
                            new_tables.append('"%s" as "%s"' % (parent_table, parent_alias))
                        # table is already a full statement -> replace reference to the table to its alias, is correct with the way aliases are generated
                        else:
                            new_tables.append(table.replace('"%s"' % parent_table, '"%s"' % parent_alias))
                    added_tables = new_tables
                query.where_clause += added_clause
                query.where_clause_params += added_params
                for table in added_tables:
                    if table not in query.tables:
                        query.tables.append(table)
                return True
            return False

        # apply main rules on the object
        rule_obj = self.pool.get('ir.rule')
        rule_where_clause, rule_where_clause_params, rule_tables = rule_obj.domain_get(cr, uid, self._name, mode, context=context)
        apply_rule(rule_where_clause, rule_where_clause_params, rule_tables)

        # apply ir.rules from the parents (through _inherits)
        for inherited_model in self._inherits:
            rule_where_clause, rule_where_clause_params, rule_tables = rule_obj.domain_get(cr, uid, inherited_model, mode, context=context)
            apply_rule(rule_where_clause, rule_where_clause_params, rule_tables,
                        parent_model=inherited_model, child_object=self)

    def _generate_m2o_order_by(self, order_field, query):
        """
        Add possibly missing JOIN to ``query`` and generate the ORDER BY clause for m2o fields,
        either native m2o fields or function/related fields that are stored, including
        intermediate JOINs for inheritance if required.

        :return: the qualified field name to use in an ORDER BY clause to sort by ``order_field``
        """
        if order_field not in self._columns and order_field in self._inherit_fields:
            # also add missing joins for reaching the table containing the m2o field
            qualified_field = self._inherits_join_calc(order_field, query)
            order_field_column = self._inherit_fields[order_field][2]
        else:
            qualified_field = '"%s"."%s"' % (self._table, order_field)
            order_field_column = self._columns[order_field]

        assert order_field_column._type == 'many2one', 'Invalid field passed to _generate_m2o_order_by()'
        if not order_field_column._classic_write and not getattr(order_field_column, 'store', False):
            _logger.debug("Many2one function/related fields must be stored " \
                "to be used as ordering fields! Ignoring sorting for %s.%s",
                self._name, order_field)
            return

        # figure out the applicable order_by for the m2o
        dest_model = self.pool[order_field_column._obj]
        m2o_order = dest_model._order
        if not regex_order.match(m2o_order):
            # _order is complex, can't use it here, so we default to _rec_name
            m2o_order = dest_model._rec_name
        else:
            # extract the field names, to be able to qualify them and add desc/asc
            m2o_order_list = []
            for order_part in m2o_order.split(","):
                m2o_order_list.append(order_part.strip().split(" ", 1)[0].strip())
            m2o_order = m2o_order_list

        # Join the dest m2o table if it's not joined yet. We use [LEFT] OUTER join here
        # as we don't want to exclude results that have NULL values for the m2o
        src_table, src_field = qualified_field.replace('"', '').split('.', 1)
        dst_alias, dst_alias_statement = query.add_join((src_table, dest_model._table, src_field, 'id', src_field), implicit=False, outer=True)
        qualify = lambda field: '"%s"."%s"' % (dst_alias, field)
        return map(qualify, m2o_order) if isinstance(m2o_order, list) else qualify(m2o_order)

    def _generate_order_by(self, order_spec, query):
        """
        Attempt to consruct an appropriate ORDER BY clause based on order_spec, which must be
        a comma-separated list of valid field names, optionally followed by an ASC or DESC direction.

        :raise" except_orm in case order_spec is malformed
        """
        order_by_clause = ''
        order_spec = order_spec or self._order
        if order_spec:
            order_by_elements = []
            self._check_qorder(order_spec)
            for order_part in order_spec.split(','):
                order_split = order_part.strip().split(' ')
                order_field = order_split[0].strip()
                order_direction = order_split[1].strip() if len(order_split) == 2 else ''
                inner_clause = None
                if order_field == 'id' or (self._log_access and order_field in LOG_ACCESS_COLUMNS.keys()):
                    order_by_elements.append('"%s"."%s" %s' % (self._table, order_field, order_direction))
                elif order_field in self._columns:
                    order_column = self._columns[order_field]
                    if order_column._classic_read:
                        inner_clause = '"%s"."%s"' % (self._table, order_field)
                    elif order_column._type == 'many2one':
                        inner_clause = self._generate_m2o_order_by(order_field, query)
                    else:
                        continue  # ignore non-readable or "non-joinable" fields
                elif order_field in self._inherit_fields:
                    parent_obj = self.pool[self._inherit_fields[order_field][3]]
                    order_column = parent_obj._columns[order_field]
                    if order_column._classic_read:
                        inner_clause = self._inherits_join_calc(order_field, query)
                    elif order_column._type == 'many2one':
                        inner_clause = self._generate_m2o_order_by(order_field, query)
                    else:
                        continue  # ignore non-readable or "non-joinable" fields
                else:
                    raise ValueError( _("Sorting field %s not found on model %s") %( order_field, self._name))
                if inner_clause:
                    if isinstance(inner_clause, list):
                        for clause in inner_clause:
                            order_by_elements.append("%s %s" % (clause, order_direction))
                    else:
                        order_by_elements.append("%s %s" % (inner_clause, order_direction))
            if order_by_elements:
                order_by_clause = ",".join(order_by_elements)

        return order_by_clause and (' ORDER BY %s ' % order_by_clause) or ''

    def _search(self, cr, user, args, offset=0, limit=None, order=None, context=None, count=False, access_rights_uid=None):
        """
        Private implementation of search() method, allowing specifying the uid to use for the access right check.
        This is useful for example when filling in the selection list for a drop-down and avoiding access rights errors,
        by specifying ``access_rights_uid=1`` to bypass access rights check, but not ir.rules!
        This is ok at the security level because this method is private and not callable through XML-RPC.

        :param access_rights_uid: optional user ID to use when checking access rights
                                  (not for ir.rules, this is only for ir.model.access)
        """
        if context is None:
            context = {}
        self.check_access_rights(cr, access_rights_uid or user, 'read')

        # For transient models, restrict acces to the current user, except for the super-user
        if self.is_transient() and self._log_access and user != SUPERUSER_ID:
            args = expression.AND(([('create_uid', '=', user)], args or []))

        query = self._where_calc(cr, user, args, context=context)
        self._apply_ir_rules(cr, user, query, 'read', context=context)
        order_by = self._generate_order_by(order, query)
        from_clause, where_clause, where_clause_params = query.get_sql()

        where_str = where_clause and (" WHERE %s" % where_clause) or ''

        if count:
            # Ignore order, limit and offset when just counting, they don't make sense and could
            # hurt performance
            query_str = 'SELECT count(1) FROM ' + from_clause + where_str
            cr.execute(query_str, where_clause_params)
            res = cr.fetchone()
            return res[0]

        limit_str = limit and ' limit %d' % limit or ''
        offset_str = offset and ' offset %d' % offset or ''
        query_str = 'SELECT "%s".id FROM ' % self._table + from_clause + where_str + order_by + limit_str + offset_str
        cr.execute(query_str, where_clause_params)
        res = cr.fetchall()

        # TDE note: with auto_join, we could have several lines about the same result
        # i.e. a lead with several unread messages; we uniquify the result using
        # a fast way to do it while preserving order (http://www.peterbe.com/plog/uniqifiers-benchmark)
        def _uniquify_list(seq):
            seen = set()
            return [x for x in seq if x not in seen and not seen.add(x)]

        return _uniquify_list([x[0] for x in res])

    # returns the different values ever entered for one field
    # this is used, for example, in the client when the user hits enter on
    # a char field
    def distinct_field_get(self, cr, uid, field, value, args=None, offset=0, limit=None):
        if not args:
            args = []
        if field in self._inherit_fields:
            return self.pool[self._inherit_fields[field][0]].distinct_field_get(cr, uid, field, value, args, offset, limit)
        else:
            return self._columns[field].search(cr, self, args, field, value, offset, limit, uid)

    def copy_data(self, cr, uid, id, default=None, context=None):
        """
        Copy given record's data with all its fields values

        :param cr: database cursor
        :param uid: current user id
        :param id: id of the record to copy
        :param default: field values to override in the original values of the copied record
        :type default: dictionary
        :param context: context arguments, like lang, time zone
        :type context: dictionary
        :return: dictionary containing all the field values
        """

        if context is None:
            context = {}

        # avoid recursion through already copied records in case of circular relationship
        seen_map = context.setdefault('__copy_data_seen', {})
        if id in seen_map.setdefault(self._name, []):
            return
        seen_map[self._name].append(id)

        if default is None:
            default = {}
        if 'state' not in default:
            if 'state' in self._defaults:
                if callable(self._defaults['state']):
                    default['state'] = self._defaults['state'](self, cr, uid, context)
                else:
                    default['state'] = self._defaults['state']

        # build a black list of fields that should not be copied
        blacklist = set(MAGIC_COLUMNS + ['parent_left', 'parent_right'])
        def blacklist_given_fields(obj):
            # blacklist the fields that are given by inheritance
            for other, field_to_other in obj._inherits.items():
                blacklist.add(field_to_other)
                if field_to_other in default:
                    # all the fields of 'other' are given by the record: default[field_to_other],
                    # except the ones redefined in self
                    blacklist.update(set(self.pool[other]._all_columns) - set(self._columns))
                else:
                    blacklist_given_fields(self.pool[other])
            # blacklist deprecated fields
            for name, field in obj._columns.items():
                if field.deprecated:
                    blacklist.add(name)

        blacklist_given_fields(self)


        fields_to_copy = dict((f,fi) for f, fi in self._all_columns.iteritems()
                                     if f not in default
                                     if f not in blacklist
                                     if not isinstance(fi.column, fields.function))

        data = self.read(cr, uid, [id], fields_to_copy.keys(), context=context)
        if data:
            data = data[0]
        else:
            raise IndexError( _("Record #%d of %s not found, cannot copy!") %( id, self._name))

        res = dict(default)
        for f, colinfo in fields_to_copy.iteritems():
            field = colinfo.column
            if field._type == 'many2one':
                res[f] = data[f] and data[f][0]
            elif field._type == 'one2many':
                other = self.pool[field._obj]
                # duplicate following the order of the ids because we'll rely on
                # it later for copying translations in copy_translation()!
                lines = [other.copy_data(cr, uid, line_id, context=context) for line_id in sorted(data[f])]
                # the lines are duplicated using the wrong (old) parent, but then
                # are reassigned to the correct one thanks to the (0, 0, ...)
                res[f] = [(0, 0, line) for line in lines if line]
            elif field._type == 'many2many':
                res[f] = [(6, 0, data[f])]
            else:
                res[f] = data[f]

        return res

    def copy_translations(self, cr, uid, old_id, new_id, context=None):
        if context is None:
            context = {}

        # avoid recursion through already copied records in case of circular relationship
        seen_map = context.setdefault('__copy_translations_seen',{})
        if old_id in seen_map.setdefault(self._name,[]):
            return
        seen_map[self._name].append(old_id)

        trans_obj = self.pool.get('ir.translation')
        # TODO it seems fields_get can be replaced by _all_columns (no need for translation)
        fields = self.fields_get(cr, uid, context=context)

        for field_name, field_def in fields.items():
            # removing the lang to compare untranslated values
            context_wo_lang = dict(context, lang=None)
            old_record, new_record = self.browse(cr, uid, [old_id, new_id], context=context_wo_lang)
            # we must recursively copy the translations for o2o and o2m
            if field_def['type'] == 'one2many':
                target_obj = self.pool[field_def['relation']]
                # here we rely on the order of the ids to match the translations
                # as foreseen in copy_data()
                old_children = sorted(r.id for r in old_record[field_name])
                new_children = sorted(r.id for r in new_record[field_name])
                for (old_child, new_child) in zip(old_children, new_children):
                    target_obj.copy_translations(cr, uid, old_child, new_child, context=context)
            # and for translatable fields we keep them for copy
            elif field_def.get('translate'):
                if field_name in self._columns:
                    trans_name = self._name + "," + field_name
                    target_id = new_id
                    source_id = old_id
                elif field_name in self._inherit_fields:
                    trans_name = self._inherit_fields[field_name][0] + "," + field_name
                    # get the id of the parent record to set the translation
                    inherit_field_name = self._inherit_fields[field_name][1]
                    target_id = new_record[inherit_field_name].id
                    source_id = old_record[inherit_field_name].id
                else:
                    continue

                trans_ids = trans_obj.search(cr, uid, [
                        ('name', '=', trans_name),
                        ('res_id', '=', source_id)
                ])
                user_lang = context.get('lang')
                for record in trans_obj.read(cr, uid, trans_ids, context=context):
                    del record['id']
                    # remove source to avoid triggering _set_src
                    del record['source']
                    record.update({'res_id': target_id})
                    if user_lang and user_lang == record['lang']:
                        # 'source' to force the call to _set_src
                        # 'value' needed if value is changed in copy(), want to see the new_value
                        record['source'] = old_record[field_name]
                        record['value'] = new_record[field_name]
                    trans_obj.create(cr, uid, record, context=context)


    def copy(self, cr, uid, id, default=None, context=None):
        """
        Duplicate record with given id updating it with default values

        :param cr: database cursor
        :param uid: current user id
        :param id: id of the record to copy
        :param default: dictionary of field values to override in the original values of the copied record, e.g: ``{'field_name': overriden_value, ...}``
        :type default: dictionary
        :param context: context arguments, like lang, time zone
        :type context: dictionary
        :return: id of the newly created record

        """
        if context is None:
            context = {}
        context = context.copy()
        data = self.copy_data(cr, uid, id, default, context)
        new_id = self.create(cr, uid, data, context)
        self.copy_translations(cr, uid, id, new_id, context)
        return new_id

    def exists(self, cr, uid, ids, context=None):
        """Checks whether the given id or ids exist in this model,
           and return the list of ids that do. This is simple to use for
           a truth test on a browse_record::

               if record.exists():
                   pass

           :param ids: id or list of ids to check for existence
           :type ids: int or [int]
           :return: the list of ids that currently exist, out of
                    the given `ids`
        """
        if type(ids) in (int, long):
            ids = [ids]
        if not ids:
            return []
        query = 'SELECT id FROM "%s"' % self._table
        cr.execute(query + "WHERE ID IN %s", (tuple(ids),))
        return [x[0] for x in cr.fetchall()]

    def check_recursion(self, cr, uid, ids, context=None, parent=None):
        _logger.warning("You are using deprecated %s.check_recursion(). Please use the '_check_recursion()' instead!" % \
                        self._name)
        assert parent is None or parent in self._columns or parent in self._inherit_fields,\
                    "The 'parent' parameter passed to check_recursion() must be None or a valid field name"
        return self._check_recursion(cr, uid, ids, context, parent)

    def _check_recursion(self, cr, uid, ids, context=None, parent=None):
        """
        Verifies that there is no loop in a hierarchical structure of records,
        by following the parent relationship using the **parent** field until a loop
        is detected or until a top-level record is found.

        :param cr: database cursor
        :param uid: current user id
        :param ids: list of ids of records to check
        :param parent: optional parent field name (default: ``self._parent_name = parent_id``)
        :return: **True** if the operation can proceed safely, or **False** if an infinite loop is detected.
        """
        if not parent:
            parent = self._parent_name

        # must ignore 'active' flag, ir.rules, etc. => direct SQL query
        query = 'SELECT "%s" FROM "%s" WHERE id = %%s' % (parent, self._table)
        for id in ids:
            current_id = id
            while current_id is not None:
                cr.execute(query, (current_id,))
                result = cr.fetchone()
                current_id = result[0] if result else None
                if current_id == id:
                    return False
        return True

    def _check_m2m_recursion(self, cr, uid, ids, field_name):
        """
        Verifies that there is no loop in a hierarchical structure of records,
        by following the parent relationship using the **parent** field until a loop
        is detected or until a top-level record is found.

        :param cr: database cursor
        :param uid: current user id
        :param ids: list of ids of records to check
        :param field_name: field to check
        :return: **True** if the operation can proceed safely, or **False** if an infinite loop is detected.
        """

        field = self._all_columns.get(field_name)
        field = field.column if field else None
        if not field or field._type != 'many2many' or field._obj != self._name:
            # field must be a many2many on itself
            raise ValueError('invalid field_name: %r' % (field_name,))

        query = 'SELECT distinct "%s" FROM "%s" WHERE "%s" IN %%s' % (field._id2, field._rel, field._id1)
        ids_parent = ids[:]
        while ids_parent:
            ids_parent2 = []
            for i in range(0, len(ids_parent), cr.IN_MAX):
                j = i + cr.IN_MAX
                sub_ids_parent = ids_parent[i:j]
                cr.execute(query, (tuple(sub_ids_parent),))
                ids_parent2.extend(filter(None, map(lambda x: x[0], cr.fetchall())))
            ids_parent = ids_parent2
            for i in ids_parent:
                if i in ids:
                    return False
        return True

    def _get_external_ids(self, cr, uid, ids, *args, **kwargs):
        """Retrieve the External ID(s) of any database record.

        **Synopsis**: ``_get_xml_ids(cr, uid, ids) -> { 'id': ['module.xml_id'] }``

        :return: map of ids to the list of their fully qualified External IDs
                 in the form ``module.key``, or an empty list when there's no External
                 ID for a record, e.g.::

                     { 'id': ['module.ext_id', 'module.ext_id_bis'],
                       'id2': [] }
        """
        ir_model_data = self.pool.get('ir.model.data')
        data_ids = ir_model_data.search(cr, uid, [('model', '=', self._name), ('res_id', 'in', ids)])
        data_results = ir_model_data.read(cr, uid, data_ids, ['module', 'name', 'res_id'])
        result = {}
        for id in ids:
            # can't use dict.fromkeys() as the list would be shared!
            result[id] = []
        for record in data_results:
            result[record['res_id']].append('%(module)s.%(name)s' % record)
        return result

    def get_external_id(self, cr, uid, ids, *args, **kwargs):
        """Retrieve the External ID of any database record, if there
        is one. This method works as a possible implementation
        for a function field, to be able to add it to any
        model object easily, referencing it as ``Model.get_external_id``.

        When multiple External IDs exist for a record, only one
        of them is returned (randomly).

        :return: map of ids to their fully qualified XML ID,
                 defaulting to an empty string when there's none
                 (to be usable as a function field),
                 e.g.::

                     { 'id': 'module.ext_id',
                       'id2': '' }
        """
        results = self._get_xml_ids(cr, uid, ids)
        for k, v in results.iteritems():
            if results[k]:
                results[k] = v[0]
            else:
                results[k] = ''
        return results

    # backwards compatibility
    get_xml_id = get_external_id
    _get_xml_ids = _get_external_ids

    def print_report(self, cr, uid, ids, name, data, context=None):
        """
        Render the report `name` for the given IDs. The report must be defined
        for this model, not another.
        """
        report = self.pool['ir.actions.report.xml']._lookup_report(cr, name)
        assert self._name == report.table
        return report.create(cr, uid, ids, data, context)

    # Transience
    def is_transient(self):
        """ Return whether the model is transient.

        See :class:`TransientModel`.

        """
        return self._transient

    def _transient_clean_rows_older_than(self, cr, seconds):
        assert self._transient, "Model %s is not transient, it cannot be vacuumed!" % self._name
        # Never delete rows used in last 5 minutes
        seconds = max(seconds, 300)
        query = ("SELECT id FROM " + self._table + " WHERE"
            " COALESCE(write_date, create_date, (now() at time zone 'UTC'))::timestamp"
            " < ((now() at time zone 'UTC') - interval %s)")
        cr.execute(query, ("%s seconds" % seconds,))
        ids = [x[0] for x in cr.fetchall()]
        self.unlink(cr, SUPERUSER_ID, ids)

    def _transient_clean_old_rows(self, cr, max_count):
        # Check how many rows we have in the table
        cr.execute("SELECT count(*) AS row_count FROM " + self._table)
        res = cr.fetchall()
        if res[0][0] <= max_count:
            return  # max not reached, nothing to do
        self._transient_clean_rows_older_than(cr, 300)

    def _transient_vacuum(self, cr, uid, force=False):
        """Clean the transient records.

        This unlinks old records from the transient model tables whenever the
        "_transient_max_count" or "_max_age" conditions (if any) are reached.
        Actual cleaning will happen only once every "_transient_check_time" calls.
        This means this method can be called frequently called (e.g. whenever
        a new record is created).
        Example with both max_hours and max_count active:
        Suppose max_hours = 0.2 (e.g. 12 minutes), max_count = 20, there are 55 rows in the
        table, 10 created/changed in the last 5 minutes, an additional 12 created/changed between
        5 and 10 minutes ago, the rest created/changed more then 12 minutes ago.
        - age based vacuum will leave the 22 rows created/changed in the last 12 minutes
        - count based vacuum will wipe out another 12 rows. Not just 2, otherwise each addition
          would immediately cause the maximum to be reached again.
        - the 10 rows that have been created/changed the last 5 minutes will NOT be deleted
        """
        assert self._transient, "Model %s is not transient, it cannot be vacuumed!" % self._name
        _transient_check_time = 20          # arbitrary limit on vacuum executions
        self._transient_check_count += 1
        if not force and (self._transient_check_count < _transient_check_time):
            return True  # no vacuum cleaning this time
        self._transient_check_count = 0

        # Age-based expiration
        if self._transient_max_hours:
            self._transient_clean_rows_older_than(cr, self._transient_max_hours * 60 * 60)

        # Count-based expiration
        if self._transient_max_count:
            self._transient_clean_old_rows(cr, self._transient_max_count)

        return True

    def resolve_2many_commands(self, cr, uid, field_name, commands, fields=None, context=None):
        """ Serializes one2many and many2many commands into record dictionaries
            (as if all the records came from the database via a read()).  This
            method is aimed at onchange methods on one2many and many2many fields.

            Because commands might be creation commands, not all record dicts
            will contain an ``id`` field.  Commands matching an existing record
            will have an ``id``.

            :param field_name: name of the one2many or many2many field matching the commands
            :type field_name: str
            :param commands: one2many or many2many commands to execute on ``field_name``
            :type commands: list((int|False, int|False, dict|False))
            :param fields: list of fields to read from the database, when applicable
            :type fields: list(str)
            :returns: records in a shape similar to that returned by ``read()``
                (except records may be missing the ``id`` field if they don't exist in db)
            :rtype: list(dict)
        """
        result = []             # result (list of dict)
        record_ids = []         # ids of records to read
        updates = {}            # {id: dict} of updates on particular records

        for command in commands:
            if not isinstance(command, (list, tuple)):
                record_ids.append(command)
            elif command[0] == 0:
                result.append(command[2])
            elif command[0] == 1:
                record_ids.append(command[1])
                updates.setdefault(command[1], {}).update(command[2])
            elif command[0] in (2, 3):
                record_ids = [id for id in record_ids if id != command[1]]
            elif command[0] == 4:
                record_ids.append(command[1])
            elif command[0] == 5:
                result, record_ids = [], []
            elif command[0] == 6:
                result, record_ids = [], list(command[2])

        # read the records and apply the updates
        other_model = self.pool[self._all_columns[field_name].column._obj]
        for record in other_model.read(cr, uid, record_ids, fields=fields, context=context):
            record.update(updates.get(record['id'], {}))
            result.append(record)

        return result

    # for backward compatibility
    resolve_o2m_commands_to_record_dicts = resolve_2many_commands

    def search_read(self, cr, uid, domain=None, fields=None, offset=0, limit=None, order=None, context=None):
        """
        Performs a ``search()`` followed by a ``read()``.

        :param cr: database cursor
        :param user: current user id
        :param domain: Search domain, see ``args`` parameter in ``search()``. Defaults to an empty domain that will match all records.
        :param fields: List of fields to read, see ``fields`` parameter in ``read()``. Defaults to all fields.
        :param offset: Number of records to skip, see ``offset`` parameter in ``search()``. Defaults to 0.
        :param limit: Maximum number of records to return, see ``limit`` parameter in ``search()``. Defaults to no limit.
        :param order: Columns to sort result, see ``order`` parameter in ``search()``. Defaults to no sort.
        :param context: context arguments.
        :return: List of dictionaries containing the asked fields.
        :rtype: List of dictionaries.

        """
        record_ids = self.search(cr, uid, domain or [], offset=offset, limit=limit, order=order, context=context)
        if not record_ids:
            return []

        if fields and fields == ['id']:
            # shortcut read if we only want the ids
            return [{'id': id} for id in record_ids]

        # read() ignores active_test, but it would forward it to any downstream search call
        # (e.g. for x2m or function fields), and this is not the desired behavior, the flag
        # was presumably only meant for the main search().
        # TODO: Move this to read() directly?                                                                                                
        read_ctx = dict(context or {})                                                                                                       
        read_ctx.pop('active_test', None)                                                                                                    
                                                                                                                                             
        result = self.read(cr, uid, record_ids, fields, context=read_ctx) 
        if len(result) <= 1:
            return result

        # reorder read
        index = dict((r['id'], r) for r in result)
        return [index[x] for x in record_ids if x in index]

    def _register_hook(self, cr):
        """ stuff to do right after the registry is built """
        pass

    def __getattr__(self, name):
        if name.startswith('signal_'):
            signal_name = name[len('signal_'):]
            assert signal_name
            return (lambda *args, **kwargs:
                    self.signal_workflow(*args, signal=signal_name, **kwargs))
        get = getattr(super(BaseModel, self), '__getattr__', None)
        if get is not None: return get(name)
        raise AttributeError(
            "'%s' object has no attribute '%s'" % (type(self).__name__, name))

# keep this import here, at top it will cause dependency cycle errors
import expression

class Model(BaseModel):
    """Main super-class for regular database-persisted OpenERP models.

    OpenERP models are created by inheriting from this class::

        class user(Model):
            ...

    The system will later instantiate the class once per database (on
    which the class' module is installed).
    """
    _auto = True
    _register = False # not visible in ORM registry, meant to be python-inherited only
    _transient = False # True in a TransientModel

class TransientModel(BaseModel):
    """Model super-class for transient records, meant to be temporarily
       persisted, and regularly vaccuum-cleaned.

       A TransientModel has a simplified access rights management,
       all users can create new records, and may only access the
       records they created. The super-user has unrestricted access
       to all TransientModel records.
    """
    _auto = True
    _register = False # not visible in ORM registry, meant to be python-inherited only
    _transient = True

class AbstractModel(BaseModel):
    """Abstract Model super-class for creating an abstract class meant to be
       inherited by regular models (Models or TransientModels) but not meant to
       be usable on its own, or persisted.

       Technical note: we don't want to make AbstractModel the super-class of
       Model or BaseModel because it would not make sense to put the main
       definition of persistence methods such as create() in it, and still we
       should be able to override them within an AbstractModel.
       """
    _auto = False # don't create any database backend for AbstractModels
    _register = False # not visible in ORM registry, meant to be python-inherited only
    _transient = False

def itemgetter_tuple(items):
    """ Fixes itemgetter inconsistency (useful in some cases) of not returning
    a tuple if len(items) == 1: always returns an n-tuple where n = len(items)
    """
    if len(items) == 0:
        return lambda a: ()
    if len(items) == 1:
        return lambda gettable: (gettable[items[0]],)
    return operator.itemgetter(*items)

class ImportWarning(Warning):
    """ Used to send warnings upwards the stack during the import process
    """
    pass

def convert_pgerror_23502(model, fields, info, e):
    m = re.match(r'^null value in column "(?P<field>\w+)" violates '
                 r'not-null constraint\n',
                 str(e))
    field_name = m.group('field')
    if not m or field_name not in fields:
        return {'message': unicode(e)}
    message = _(u"Missing required value for the field '%s'.") % field_name
    field = fields.get(field_name)
    if field:
        message = _(u"Missing required value for the field '%s' (%s)") % (field['string'], field_name)
    return {
        'message': message,
        'field': field_name,
    }

def convert_pgerror_23505(model, fields, info, e):
    m = re.match(r'^duplicate key (?P<field>\w+) violates unique constraint',
                 str(e))
    field_name = m.group('field')
    if not m or field_name not in fields:
        return {'message': unicode(e)}
    message = _(u"The value for the field '%s' already exists.") % field_name
    field = fields.get(field_name)
    if field:
        message = _(u"%s This might be '%s' in the current model, or a field "
                    u"of the same name in an o2m.") % (message, field['string'])
    return {
        'message': message,
        'field': field_name,
    }

PGERROR_TO_OE = collections.defaultdict(
    # shape of mapped converters
    lambda: (lambda model, fvg, info, pgerror: {'message': unicode(pgerror)}), {
    # not_null_violation
    '23502': convert_pgerror_23502,
    # unique constraint error
    '23505': convert_pgerror_23505,
})
# vim:expandtab:smartindent:tabstop=4:softtabstop=4:shiftwidth=4:<|MERGE_RESOLUTION|>--- conflicted
+++ resolved
@@ -504,12 +504,6 @@
     def __getattr__(self, name):
         try:
             return self[name]
-<<<<<<< HEAD
-        except KeyError, e:
-            import sys
-            exc_info = sys.exc_info()
-            raise AttributeError, "Got %r while trying to get attribute %s on a %s record." % (e, name, self._table._name), exc_info[2]
-=======
         except KeyError as e:
             if name in self._all_columns:
                 raise ValueError(
@@ -521,8 +515,9 @@
                         'id': self._id,
                     }
                 )
-            raise AttributeError(e)
->>>>>>> 284ca73b
+            import sys
+            exc_info = sys.exc_info()
+            raise AttributeError, "Got %r while trying to get attribute %s on a %s record." % (e, name, self._table._name), exc_info[2]
 
     def __contains__(self, name):
         return (name in self._table._columns) or (name in self._table._inherit_fields) or hasattr(self._table, name)
