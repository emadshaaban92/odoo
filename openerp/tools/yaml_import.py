--- conflicted
+++ resolved
@@ -770,17 +770,11 @@
         if node.src_model:
             keyword = 'client_action_relate'
             value = 'ir.actions.act_window,%s' % id
-<<<<<<< HEAD
-            replace = node.replace or True
-            self.sudo_env['ir.model.data'].ir_set('action', keyword, node.id, [node.src_model], value, \
-                replace=replace, noupdate=self.isnoupdate(node), isobject=True, xml_id=node.id)
-=======
             res_id = False
             model = node.src_model
             if isinstance(model, (list, tuple)):
                 model, res_id = model
             self.env['ir.values'].sudo().set_action(node.id, action_slot=keyword, model=model, action=value, res_id=res_id)
->>>>>>> 7ae51218
         # TODO add remove ir.model.data
 
     def process_delete(self, node):
@@ -806,14 +800,7 @@
         if (not node.menu or eval(node.menu)) and id:
             keyword = node.keyword or 'client_action_multi'
             value = 'ir.actions.act_url,%s' % id
-<<<<<<< HEAD
-            replace = node.replace or True
-            self.sudo_env['ir.model.data'].ir_set('action', keyword, node.url, \
-                    ["ir.actions.act_url"], value, replace=replace, \
-                    noupdate=self.isnoupdate(node), isobject=True, xml_id=node.id)
-=======
             self.env['ir.values'].sudo().set_action(node.url, action_slot=keyword, model="ir.actions.act_url", action=value, res_id=False)
->>>>>>> 7ae51218
 
     def process_ir_set(self, node):
         if not self.mode == 'init':
@@ -826,11 +813,6 @@
             else:
                 value = expression
             res[fieldname] = value
-<<<<<<< HEAD
-        self.sudo_env['ir.model.data'].ir_set(res['key'], res['key2'], \
-                res['name'], res['models'], res['value'], replace=res.get('replace',True), \
-                isobject=res.get('isobject', False), meta=res.get('meta',None))
-=======
         ir_values = self.env['ir.values']
         for model in res['models']:
             res_id = False
@@ -840,7 +822,6 @@
                 ir_values.sudo().set_default(model, field_name=res['name'], value=res['value'], condition=res['key2'])
             elif res['key'] == 'action':
                 ir_values.sudo().set_action(res['name'], action_slot=res['key2'], model=model, action=res['value'], res_id=res_id)
->>>>>>> 7ae51218
 
     def process_report(self, node):
         values = {}
@@ -874,18 +855,12 @@
         if not node.menu or eval(node.menu):
             keyword = node.keyword or 'client_print_multi'
             value = 'ir.actions.report.xml,%s' % id
-<<<<<<< HEAD
-            replace = node.replace or True
-            self.sudo_env['ir.model.data'].ir_set('action', \
-                    keyword, values['name'], [values['model']], value, replace=replace, isobject=True, xml_id=xml_id)
-=======
             ir_values = self.env['ir.values']
             res_id = False
             model = values['model']
             if isinstance(model, (list, tuple)):
                 model, res_id = model
             ir_values.sudo().set_action(values['name'], action_slot=keyword, model=model, action=value, res_id=res_id)
->>>>>>> 7ae51218
 
     def process_none(self):
         """
