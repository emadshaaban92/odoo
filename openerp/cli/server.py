# -*- coding: utf-8 -*-
##############################################################################
#
#    OpenERP, Open Source Management Solution
#    Copyright (C) 2004-2009 Tiny SPRL (<http://tiny.be>).
#
#    This program is free software: you can redistribute it and/or modify
#    it under the terms of the GNU Affero General Public License as
#    published by the Free Software Foundation, either version 3 of the
#    License, or (at your option) any later version.
#
#    This program is distributed in the hope that it will be useful,
#    but WITHOUT ANY WARRANTY; without even the implied warranty of
#    MERCHANTABILITY or FITNESS FOR A PARTICULAR PURPOSE.  See the
#    GNU Affero General Public License for more details.
#
#    You should have received a copy of the GNU Affero General Public License
#    along with this program.  If not, see <http://www.gnu.org/licenses/>.
#
##############################################################################

"""
OpenERP - Server
OpenERP is an ERP+CRM program for small and medium businesses.

The whole source code is distributed under the terms of the
GNU Public Licence.

(c) 2003-TODAY, Fabien Pinckaers - OpenERP SA
"""

import atexit
import csv
import logging
import os
import signal
import sys
import threading
import traceback
import time

import openerp

from . import Command

__author__ = openerp.release.author
__version__ = openerp.release.version

# Also use the `openerp` logger for the main script.
_logger = logging.getLogger('openerp')

def check_root_user():
    """ Exit if the process's user is 'root' (on POSIX system)."""
    if os.name == 'posix':
        import pwd
        if pwd.getpwuid(os.getuid())[0] == 'root' :
            sys.stderr.write("Running as user 'root' is a security risk, aborting.\n")
            sys.exit(1)

def check_postgres_user():
    """ Exit if the configured database user is 'postgres'.

    This function assumes the configuration has been initialized.
    """
    config = openerp.tools.config
    if config['db_user'] == 'postgres':
        sys.stderr.write("Using the database user 'postgres' is a security risk, aborting.")
        sys.exit(1)

def report_configuration():
    """ Log the server version and some configuration values.

    This function assumes the configuration has been initialized.
    """
    config = openerp.tools.config
    _logger.info("OpenERP version %s", __version__)
    _logger.info('addons paths: %s', openerp.modules.module.ad_paths)
    if config['db_host']:
        _logger.info('database: %s@%s:%s', config['db_user'], config['db_host'], config['db_port'] or '5432')
    else:
        _logger.info('database: %s@unix-socket', config['db_user'])

def rm_pid_file():
    config = openerp.tools.config
    if not openerp.evented and config['pidfile']:
        try:
            os.unlink(config['pidfile'])
        except OSError:
            pass

def setup_pid_file():
    """ Create a file with the process id written in it.

    This function assumes the configuration has been initialized.
    """
    config = openerp.tools.config
    if not openerp.evented and config['pidfile']:
        with open(config['pidfile'], 'w') as fd:
            pidtext = "%d" % (os.getpid())
            fd.write(pidtext)
        atexit.register(rm_pid_file)

def export_translation():
    config = openerp.tools.config
    dbname = config['db_name']

    if config["language"]:
        msg = "language %s" % (config["language"],)
    else:
        msg = "new language"
    _logger.info('writing translation file for %s to %s', msg,
        config["translate_out"])

    fileformat = os.path.splitext(config["translate_out"])[-1][1:].lower()

    with open(config["translate_out"], "w") as buf:
        registry = openerp.modules.registry.RegistryManager.new(dbname)
        with openerp.api.Environment.manage():
            with registry.cursor() as cr:
                openerp.tools.trans_export(config["language"],
                    config["translate_modules"] or ["all"], buf, fileformat, cr)

    _logger.info('translation file written successfully')

def import_translation():
    config = openerp.tools.config
    context = {'overwrite': config["overwrite_existing_translations"]}
    dbname = config['db_name']

    registry = openerp.modules.registry.RegistryManager.new(dbname)
    with openerp.api.Environment.manage():
        with registry.cursor() as cr:
            openerp.tools.trans_load(
                cr, config["translate_in"], config["language"], context=context,
            )

def main(args):
    check_root_user()
    openerp.tools.config.parse_config(args)
    check_postgres_user()
    report_configuration()

    config = openerp.tools.config

<<<<<<< HEAD
    if config["db_name"]:
        try:
            openerp.service.db._create_empty_database(config["db_name"])
        except openerp.service.db.DatabaseExists:
            pass
=======
    # the default limit for CSV fields in the module is 128KiB, which is not
    # quite sufficient to import images to store in attachment. 500MiB is a
    # bit overkill, but better safe than sorry I guess
    csv.field_size_limit(500 * 1024 * 1024)
>>>>>>> e6396deb

    if config["test_file"]:
        config["test_enable"] = True

    if config["translate_out"]:
        export_translation()
        sys.exit(0)

    if config["translate_in"]:
        import_translation()
        sys.exit(0)

    # This needs to be done now to ensure the use of the multiprocessing
    # signaling mecanism for registries loaded with -d
    if config['workers']:
        openerp.multi_process = True

    preload = []
    if config['db_name']:
        preload = config['db_name'].split(',')

    stop = config["stop_after_init"]

    setup_pid_file()
    rc = openerp.service.server.start(preload=preload, stop=stop)
    sys.exit(rc)

class Server(Command):
    """Start the odoo server (default command)"""
    def run(self, args):
        main(args)<|MERGE_RESOLUTION|>--- conflicted
+++ resolved
@@ -142,18 +142,16 @@
 
     config = openerp.tools.config
 
-<<<<<<< HEAD
+    # the default limit for CSV fields in the module is 128KiB, which is not
+    # quite sufficient to import images to store in attachment. 500MiB is a
+    # bit overkill, but better safe than sorry I guess
+    csv.field_size_limit(500 * 1024 * 1024)
+
     if config["db_name"]:
         try:
             openerp.service.db._create_empty_database(config["db_name"])
         except openerp.service.db.DatabaseExists:
             pass
-=======
-    # the default limit for CSV fields in the module is 128KiB, which is not
-    # quite sufficient to import images to store in attachment. 500MiB is a
-    # bit overkill, but better safe than sorry I guess
-    csv.field_size_limit(500 * 1024 * 1024)
->>>>>>> e6396deb
 
     if config["test_file"]:
         config["test_enable"] = True
