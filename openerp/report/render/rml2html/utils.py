# -*- coding: utf-8 -*-
##############################################################################
#    
#    OpenERP, Open Source Management Solution
#    Copyright (C) 2004-2009 Tiny SPRL (<http://tiny.be>).
#
#    This program is free software: you can redistribute it and/or modify
#    it under the terms of the GNU Affero General Public License as
#    published by the Free Software Foundation, either version 3 of the
#    License, or (at your option) any later version.
#
#    This program is distributed in the hope that it will be useful,
#    but WITHOUT ANY WARRANTY; without even the implied warranty of
#    MERCHANTABILITY or FITNESS FOR A PARTICULAR PURPOSE.  See the
#    GNU Affero General Public License for more details.
#
<<<<<<< HEAD
#    You should have received a copy of the GNU Affero General Public License
#    along with this program.  If not, see <http://www.gnu.org/licenses/>.     
=======
# This library is distributed in the hope that it will be useful,
# but WITHOUT ANY WARRANTY; without even the implied warranty of
# MERCHANTABILITY or FITNESS FOR A PARTICULAR PURPOSE.  See the GNU
# Lesser General Public License for more details.
#
# You should have received a copy of the GNU Lesser General Public
# License along with this library; if not, write to the Free Software
# Foundation, Inc., 51 Franklin Street, Fifth Floor, Boston, MA  02110-1301  USA
>>>>>>> a5d944fb
#
##############################################################################

import re
import reportlab
import reportlab.lib.units

units = [
    (re.compile('^(-?[0-9\.]+)\s*in$'), reportlab.lib.units.inch),
    (re.compile('^(-?[0-9\.]+)\s*cm$'), reportlab.lib.units.cm),
    (re.compile('^(-?[0-9\.]+)\s*mm$'), reportlab.lib.units.mm),
    (re.compile('^(-?[0-9\.]+)\s*px$'), 0.7),
    (re.compile('^(-?[0-9\.]+)\s*$'), 1)
]

def unit_get(size):
    global units
    for unit in units:
        res = unit[0].search(size, 0)
        if res:
            return int(unit[1]*float(res.group(1))*1.3)
    return False

def tuple_int_get(node, attr_name, default=None):
    if not node.get(attr_name):
        return default
    res = [int(x) for x in node.get(attr_name).split(',')]
    return res

def bool_get(value):
    return (str(value)=="1") or (value.lower()=='yes')

def attr_get(node, attrs, dict=None):
    if dict is None:
        dict = {}
    res = {}
    for name in attrs:
        if node.get(name):
            res[name] =  unit_get(node.get(name))
    for key in dict:
        if node.get(key):
            if dict[key]=='str':
                res[key] = str(node.get(key))
            elif dict[key]=='bool':
                res[key] = bool_get(node.get(key))
            elif dict[key]=='int':
                res[key] = int(node.get(key))
    return res

# vim:expandtab:smartindent:tabstop=4:softtabstop=4:shiftwidth=4:
<|MERGE_RESOLUTION|>--- conflicted
+++ resolved
@@ -1,23 +1,14 @@
 # -*- coding: utf-8 -*-
 ##############################################################################
-#    
-#    OpenERP, Open Source Management Solution
-#    Copyright (C) 2004-2009 Tiny SPRL (<http://tiny.be>).
 #
-#    This program is free software: you can redistribute it and/or modify
-#    it under the terms of the GNU Affero General Public License as
-#    published by the Free Software Foundation, either version 3 of the
-#    License, or (at your option) any later version.
+# Copyright (C) 2005, Fabien Pinckaers, UCL, FSA
+# Copyright (C) 2004-2009 Tiny SPRL (<http://tiny.be>).
 #
-#    This program is distributed in the hope that it will be useful,
-#    but WITHOUT ANY WARRANTY; without even the implied warranty of
-#    MERCHANTABILITY or FITNESS FOR A PARTICULAR PURPOSE.  See the
-#    GNU Affero General Public License for more details.
+# This library is free software; you can redistribute it and/or
+# modify it under the terms of the GNU Lesser General Public
+# License as published by the Free Software Foundation; either
+# version 2.1 of the License, or (at your option) any later version.
 #
-<<<<<<< HEAD
-#    You should have received a copy of the GNU Affero General Public License
-#    along with this program.  If not, see <http://www.gnu.org/licenses/>.     
-=======
 # This library is distributed in the hope that it will be useful,
 # but WITHOUT ANY WARRANTY; without even the implied warranty of
 # MERCHANTABILITY or FITNESS FOR A PARTICULAR PURPOSE.  See the GNU
@@ -26,7 +17,6 @@
 # You should have received a copy of the GNU Lesser General Public
 # License along with this library; if not, write to the Free Software
 # Foundation, Inc., 51 Franklin Street, Fifth Floor, Boston, MA  02110-1301  USA
->>>>>>> a5d944fb
 #
 ##############################################################################
 
