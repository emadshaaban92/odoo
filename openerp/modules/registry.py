--- conflicted
+++ resolved
@@ -89,17 +89,10 @@
 
         res = []
 
-<<<<<<< HEAD
         # Instantiate registered classes (via the MetaModel automatic discovery
         # or via explicit constructor call), and add them to the pool.
-        for cls in openerp.osv.orm.MetaModel.module_to_models.get(module, []):
+        for cls in openerp.osv.orm.MetaModel.module_to_models.get(module.name, []):
             res.append(cls.create_instance(self, cr))
-=======
-        # Instantiate registered classes (via metamodel discovery or via explicit
-        # constructor call), and add them to the pool.
-        for cls in openerp.osv.orm.MetaModel.module_to_models.get(module.name, []):
-            res.append(cls.createInstance(self, cr))
->>>>>>> 8b2f8e1c
 
         return res
 
