# -*- coding: utf-8 -*-
# Part of Odoo. See LICENSE file for full copyright and licensing details.


"""
    Object Relational Mapping module:
     * Hierarchical structure
     * Constraints consistency and validation
     * Object metadata depends on its status
     * Optimised processing by complex query (multiple actions at once)
     * Default field values
     * Permissions optimisation
     * Persistant object: DB postgresql
     * Data conversion
     * Multi-level caching system
     * Two different inheritance mechanisms
     * Rich set of field types:
          - classical (varchar, integer, boolean, ...)
          - relational (one2many, many2one, many2many)
          - functional

"""

import datetime
import dateutil
import functools
import itertools
import logging
import operator
import pytz
import re
import time
from collections import defaultdict, MutableMapping
from inspect import getmembers, currentframe
from operator import itemgetter

import babel.dates
import dateutil.relativedelta
import psycopg2
from lxml import etree

import openerp
from . import SUPERUSER_ID
from . import api
from . import tools
from .api import Environment
from .exceptions import AccessError, MissingError, ValidationError, UserError
from .osv import fields
from .osv.query import Query
from .tools import frozendict, lazy_property, ormcache, Collector
from .tools.config import config
from .tools.func import frame_codeinfo
from .tools.misc import CountingStream, DEFAULT_SERVER_DATETIME_FORMAT, DEFAULT_SERVER_DATE_FORMAT, pickle
from .tools.safe_eval import safe_eval as eval
from .tools.translate import _

_logger = logging.getLogger(__name__)
_schema = logging.getLogger(__name__ + '.schema')
_unlink = logging.getLogger(__name__ + '.unlink')

regex_order = re.compile('^(\s*([a-z0-9:_]+|"[a-z0-9:_]+")(\s+(desc|asc))?\s*(,|$))+(?<!,)$', re.I)
regex_object_name = re.compile(r'^[a-z0-9_.]+$')
regex_pg_name = re.compile(r'^[a-z_][a-z0-9_$]*$', re.I)
onchange_v7 = re.compile(r"^(\w+)\((.*)\)$")

AUTOINIT_RECALCULATE_STORED_FIELDS = 1000

# base environment for doing a safe eval
SAFE_EVAL_BASE = {
    'datetime': datetime,
    'dateutil': dateutil,
    'time': time,
}

def make_compute(text, deps):
    """ Return a compute function from its code body and dependencies. """
    func = lambda self: eval(text, SAFE_EVAL_BASE, {'self': self}, mode="exec")
    deps = [arg.strip() for arg in (deps or "").split(",")]
    return api.depends(*deps)(func)


def check_object_name(name):
    """ Check if the given name is a valid openerp object name.

        The _name attribute in osv and osv_memory object is subject to
        some restrictions. This function returns True or False whether
        the given name is allowed or not.

        TODO: this is an approximation. The goal in this approximation
        is to disallow uppercase characters (in some places, we quote
        table/column names and in other not, which leads to this kind
        of errors:

            psycopg2.ProgrammingError: relation "xxx" does not exist).

        The same restriction should apply to both osv and osv_memory
        objects for consistency.

    """
    if regex_object_name.match(name) is None:
        return False
    return True

def raise_on_invalid_object_name(name):
    if not check_object_name(name):
        msg = "The _name attribute %s is not valid." % name
        raise ValueError(msg)

def check_pg_name(name):
    """ Check whether the given name is a valid PostgreSQL identifier name. """
    if not regex_pg_name.match(name):
        raise ValueError("Invalid characters in table name %r" % name)
    if len(name) > 63:
        raise ValueError("Table name %r is too long" % name)

POSTGRES_CONFDELTYPES = {
    'RESTRICT': 'r',
    'NO ACTION': 'a',
    'CASCADE': 'c',
    'SET NULL': 'n',
    'SET DEFAULT': 'd',
}

def intersect(la, lb):
    return filter(lambda x: x in lb, la)

def same_name(f, g):
    """ Test whether functions ``f`` and ``g`` are identical or have the same name """
    return f == g or getattr(f, '__name__', 0) == getattr(g, '__name__', 1)

def fix_import_export_id_paths(fieldname):
    """
    Fixes the id fields in import and exports, and splits field paths
    on '/'.

    :param str fieldname: name of the field to import/export
    :return: split field name
    :rtype: list of str
    """
    fixed_db_id = re.sub(r'([^/])\.id', r'\1/.id', fieldname)
    fixed_external_id = re.sub(r'([^/]):id', r'\1/id', fixed_db_id)
    return fixed_external_id.split('/')

def pg_varchar(size=0):
    """ Returns the VARCHAR declaration for the provided size:

    * If no size (or an empty or negative size is provided) return an
      'infinite' VARCHAR
    * Otherwise return a VARCHAR(n)

    :type int size: varchar size, optional
    :rtype: str
    """
    if size:
        if not isinstance(size, int):
            raise ValueError("VARCHAR parameter should be an int, got %s" % type(size))
        if size > 0:
            return 'VARCHAR(%d)' % size
    return 'VARCHAR'

FIELDS_TO_PGTYPES = {
    fields.boolean: 'bool',
    fields.integer: 'int4',
    fields.monetary: 'numeric',
    fields.text: 'text',
    fields.html: 'text',
    fields.date: 'date',
    fields.datetime: 'timestamp',
    fields.binary: 'bytea',
    fields.many2one: 'int4',
    fields.serialized: 'text',
}

def get_pg_type(f, type_override=None):
    """
    :param fields._column f: field to get a Postgres type for
    :param type type_override: use the provided type for dispatching instead of the field's own type
    :returns: (postgres_identification_type, postgres_type_specification)
    :rtype: (str, str)
    """
    field_type = type_override or type(f)

    if field_type in FIELDS_TO_PGTYPES:
        pg_type =  (FIELDS_TO_PGTYPES[field_type], FIELDS_TO_PGTYPES[field_type])
    elif issubclass(field_type, fields.float):
        # Explicit support for "falsy" digits (0, False) to indicate a
        # NUMERIC field with no fixed precision. The values will be saved
        # in the database with all significant digits.
        # FLOAT8 type is still the default when there is no precision because
        # it is faster for most operations (sums, etc.)
        if f.digits is not None:
            pg_type = ('numeric', 'NUMERIC')
        else:
            pg_type = ('float8', 'DOUBLE PRECISION')
    elif issubclass(field_type, (fields.char, fields.reference)):
        pg_type = ('varchar', pg_varchar(f.size))
    elif issubclass(field_type, fields.selection):
        if (f.selection and isinstance(f.selection, list) and isinstance(f.selection[0][0], int))\
                or getattr(f, 'size', None) == -1:
            pg_type = ('int4', 'INTEGER')
        else:
            pg_type = ('varchar', pg_varchar(getattr(f, 'size', None)))
    elif issubclass(field_type, fields.function):
        if f._type == 'selection':
            pg_type = ('varchar', pg_varchar())
        else:
            pg_type = get_pg_type(f, getattr(fields, f._type))
    else:
        _logger.warning('%s type not supported!', field_type)
        pg_type = None

    return pg_type


class MetaModel(api.Meta):
    """ Metaclass for the models.

    This class is used as the metaclass for the class :class:`BaseModel` to
    discover the models defined in a module (without instantiating them).
    If the automatic discovery is not needed, it is possible to set the model's
    ``_register`` attribute to False.

    """

    module_to_models = {}

    def __init__(self, name, bases, attrs):
        if not self._register:
            self._register = True
            super(MetaModel, self).__init__(name, bases, attrs)
            return

        if not hasattr(self, '_module'):
            # The (OpenERP) module name can be in the ``openerp.addons`` namespace
            # or not.  For instance, module ``sale`` can be imported as
            # ``openerp.addons.sale`` (the right way) or ``sale`` (for backward
            # compatibility).
            module_parts = self.__module__.split('.')
            if len(module_parts) > 2 and module_parts[:2] == ['openerp', 'addons']:
                module_name = self.__module__.split('.')[2]
            else:
                module_name = self.__module__.split('.')[0]
            self._module = module_name

        # Remember which models to instanciate for this module.
        if not self._custom:
            self.module_to_models.setdefault(self._module, []).append(self)

        # check for new-api conversion error: leave comma after field definition
        for key, val in attrs.iteritems():
            if type(val) is tuple and len(val) == 1 and isinstance(val[0], Field):
                _logger.error("Trailing comma after field definition: %s.%s", self, key)

        # transform columns into new-style fields (enables field inheritance)
        for name, column in self._columns.iteritems():
            if name in self.__dict__:
                _logger.warning("In class %s, field %r overriding an existing value", self, name)
            setattr(self, name, column.to_field())


class NewId(object):
    """ Pseudo-ids for new records. """
    def __nonzero__(self):
        return False

IdType = (int, long, basestring, NewId)


# maximum number of prefetched records
PREFETCH_MAX = 1000

# special columns automatically created by the ORM
LOG_ACCESS_COLUMNS = ['create_uid', 'create_date', 'write_uid', 'write_date']
MAGIC_COLUMNS = ['id'] + LOG_ACCESS_COLUMNS

class BaseModel(object):
    """ Base class for OpenERP models.

    OpenERP models are created by inheriting from this class' subclasses:

    *   :class:`Model` for regular database-persisted models

    *   :class:`TransientModel` for temporary data, stored in the database but
        automatically vacuumed every so often

    *   :class:`AbstractModel` for abstract super classes meant to be shared by
        multiple inheriting model

    The system automatically instantiates every model once per database. Those
    instances represent the available models on each database, and depend on
    which modules are installed on that database. The actual class of each
    instance is built from the Python classes that create and inherit from the
    corresponding model.

    Every model instance is a "recordset", i.e., an ordered collection of
    records of the model. Recordsets are returned by methods like
    :meth:`~.browse`, :meth:`~.search`, or field accesses. Records have no
    explicit representation: a record is represented as a recordset of one
    record.

    To create a class that should not be instantiated, the _register class
    attribute may be set to False.
    """
    __metaclass__ = MetaModel
    _auto = True # create database backend
    _register = False # Set to false if the model shouldn't be automatically discovered.
    _name = None
    _columns = {}
    _constraints = []
    _custom = False
    _defaults = {}
    _rec_name = None
    _parent_name = 'parent_id'
    _parent_store = False
    _parent_order = False
    _date_name = 'date'
    _order = 'id'
    _sequence = None
    _description = None
    _needaction = False
    _translate = True # set to False to disable translations export for this model

    # dict of {field:method}, with method returning the (name_get of records, {id: fold})
    # to include in the _read_group, if grouped on this field
    _group_by_full = {}

    # Transience
    _transient = False # True in a TransientModel

    # structure:
    #  { 'parent_model': 'm2o_field', ... }
    _inherits = {}

    # Mapping from inherits'd field name to triple (m, r, f, n) where m is the
    # model from which it is inherits'd, r is the (local) field towards m, f
    # is the _column object itself, and n is the original (i.e. top-most)
    # parent model.
    # Example:
    #  { 'field_name': ('parent_model', 'm2o_field_to_reach_parent',
    #                   field_column_obj, origina_parent_model), ... }
    _inherit_fields = {}

    _table = None
    _sql_constraints = []

    # model dependencies, for models backed up by sql views:
    # {model_name: field_names, ...}
    _depends = {}

    CONCURRENCY_CHECK_FIELD = '__last_update'

    def view_init(self, cr, uid, fields_list, context=None):
        """Override this method to do specific things when a view on the object is opened."""
        pass

    def _field_create(self, cr, context=None):
        """ Create entries in ir_model_fields for all the model's fields.

        If necessary, also create an entry in ir_model, and if called from the
        modules loading scheme (by receiving 'module' in the context), also
        create entries in ir_model_data (for the model and the fields).

        - create an entry in ir_model (if there is not already one),
        - create an entry in ir_model_data (if there is not already one, and if
          'module' is in the context),
        - update ir_model_fields with the fields found in _columns
          (TODO there is some redundancy as _columns is updated from
          ir_model_fields in __init__).

        """
        if context is None:
            context = {}
        cr.execute("""
            UPDATE ir_model
               SET transient=%s
             WHERE model=%s
         RETURNING id
        """, [self._transient, self._name])
        if not cr.rowcount:
            cr.execute('SELECT nextval(%s)', ('ir_model_id_seq',))
            model_id = cr.fetchone()[0]
            cr.execute("INSERT INTO ir_model (id, model, name, info, state, transient) VALUES (%s, %s, %s, %s, %s, %s)",
                       (model_id, self._name, self._description, self.__doc__, 'base', self._transient))
        else:
            model_id = cr.fetchone()[0]
        if 'module' in context:
            name_id = 'model_'+self._name.replace('.', '_')
            cr.execute('select * from ir_model_data where name=%s and module=%s', (name_id, context['module']))
            if not cr.rowcount:
                cr.execute("INSERT INTO ir_model_data (name,date_init,date_update,module,model,res_id) VALUES (%s, (now() at time zone 'UTC'), (now() at time zone 'UTC'), %s, %s, %s)", \
                    (name_id, context['module'], 'ir.model', model_id)
                )

        cr.execute("SELECT * FROM ir_model_fields WHERE model=%s", (self._name,))
        cols = {}
        for rec in cr.dictfetchall():
            cols[rec['name']] = rec

        ir_model_fields_obj = self.pool.get('ir.model.fields')

        # sparse field should be created at the end, as it depends on its serialized field already existing
        model_fields = sorted(self._fields.items(), key=lambda x: 1 if x[1].type == 'sparse' else 0)
        for (k, f) in model_fields:
            vals = {
                'model_id': model_id,
                'model': self._name,
                'name': k,
                'field_description': f.string,
                'help': f.help or None,
                'ttype': f.type,
                'relation': f.comodel_name or None,
                'index': bool(f.index),
                'copy': bool(f.copy),
                'related': f.related and ".".join(f.related),
                'readonly': bool(f.readonly),
                'required': bool(f.required),
                'selectable': bool(f.search or f.store),
                'translate': bool(getattr(f, 'translate', False)),
                'relation_field': f.type == 'one2many' and f.inverse_name or None,
                'serialization_field_id': None,
                'relation_table': f.type == 'many2many' and f.relation or None,
                'column1': f.type == 'many2many' and f.column1 or None,
                'column2': f.type == 'many2many' and f.column2 or None,
            }
            if getattr(f, 'serialization_field', None):
                # resolve link to serialization_field if specified by name
                serialization_field_id = ir_model_fields_obj.search(cr, SUPERUSER_ID, [('model','=',vals['model']), ('name', '=', f.serialization_field)])
                if not serialization_field_id:
                    raise UserError(_("Serialization field `%s` not found for sparse field `%s`!") % (f.serialization_field, k))
                vals['serialization_field_id'] = serialization_field_id[0]

            if k not in cols:
                cr.execute('select nextval(%s)', ('ir_model_fields_id_seq',))
                id = cr.fetchone()[0]
                vals['id'] = id
                query = "INSERT INTO ir_model_fields (%s) VALUES (%s)" % (
                    ",".join(vals),
                    ",".join("%%(%s)s" % name for name in vals),
                )
                cr.execute(query, vals)
                if 'module' in context:
                    name1 = 'field_' + self._table + '_' + k
                    cr.execute("select name from ir_model_data where name=%s", (name1,))
                    if cr.fetchone():
                        name1 = name1 + "_" + str(id)
                    cr.execute("INSERT INTO ir_model_data (name,date_init,date_update,module,model,res_id) VALUES (%s, (now() at time zone 'UTC'), (now() at time zone 'UTC'), %s, %s, %s)", \
                        (name1, context['module'], 'ir.model.fields', id)
                    )
            else:
                for key, val in vals.items():
                    if cols[k][key] != vals[key]:
                        names = set(vals) - set(['model', 'name'])
                        query = "UPDATE ir_model_fields SET %s WHERE model=%%(model)s and name=%%(name)s" % (
                            ",".join("%s=%%(%s)s" % (name, name) for name in names),
                        )
                        cr.execute(query, vals)
                        break
        self.invalidate_cache(cr, SUPERUSER_ID)

    @api.model
    def _add_field(self, name, field):
        """ Add the given ``field`` under the given ``name`` in the class """
        cls = type(self)
        # add field as an attribute and in cls._fields (for reflection)
        if not isinstance(getattr(cls, name, field), Field):
            _logger.warning("In model %r, field %r overriding existing value", cls._name, name)
        setattr(cls, name, field)
        cls._fields[name] = field

        # basic setup of field
        field.setup_base(self, name)

        # cls._columns will be updated once fields are fully set up

    @api.model
    def _pop_field(self, name):
        """ Remove the field with the given ``name`` from the model.
            This method should only be used for manual fields.
        """
        cls = type(self)
        field = cls._fields.pop(name)
        cls._columns.pop(name, None)
        if hasattr(cls, name):
            delattr(cls, name)
        return field

    @api.model
    def _add_magic_fields(self):
        """ Introduce magic fields on the current class

        * id is a "normal" field (with a specific getter)
        * create_uid, create_date, write_uid and write_date have become
          "normal" fields
        * $CONCURRENCY_CHECK_FIELD is a computed field with its computing
          method defined dynamically. Uses ``str(datetime.datetime.utcnow())``
          to get the same structure as the previous
          ``(now() at time zone 'UTC')::timestamp``::

              # select (now() at time zone 'UTC')::timestamp;
                        timezone
              ----------------------------
               2013-06-18 08:30:37.292809

              >>> str(datetime.datetime.utcnow())
              '2013-06-18 08:31:32.821177'
        """
        def add(name, field):
            """ add ``field`` with the given ``name`` if it does not exist yet """
            if name not in self._fields:
                self._add_field(name, field)

        # cyclic import
        from . import fields

        # this field 'id' must override any other column or field
        self._add_field('id', fields.Id(automatic=True))

        add('display_name', fields.Char(string='Display Name', automatic=True,
            compute='_compute_display_name'))

        if self._log_access:
            add('create_uid', fields.Many2one('res.users', string='Created by', automatic=True))
            add('create_date', fields.Datetime(string='Created on', automatic=True))
            add('write_uid', fields.Many2one('res.users', string='Last Updated by', automatic=True))
            add('write_date', fields.Datetime(string='Last Updated on', automatic=True))
            last_modified_name = 'compute_concurrency_field_with_access'
        else:
            last_modified_name = 'compute_concurrency_field'

        # this field must override any other column or field
        self._add_field(self.CONCURRENCY_CHECK_FIELD, fields.Datetime(
            string='Last Modified on', compute=last_modified_name, automatic=True))

    @api.one
    def compute_concurrency_field(self):
        self[self.CONCURRENCY_CHECK_FIELD] = \
            datetime.datetime.utcnow().strftime(DEFAULT_SERVER_DATETIME_FORMAT)

    @api.one
    @api.depends('create_date', 'write_date')
    def compute_concurrency_field_with_access(self):
        self[self.CONCURRENCY_CHECK_FIELD] = \
            self.write_date or self.create_date or \
            datetime.datetime.utcnow().strftime(DEFAULT_SERVER_DATETIME_FORMAT)

    #
    # Goal: try to apply inheritance at the instantiation level and
    #       put objects in the pool var
    #
    @classmethod
    def _build_model(cls, pool, cr):
        """ Instantiate a given model.

        This class method instantiates the class of some model (i.e. a class
        deriving from osv or osv_memory). The class might be the class passed
        in argument or, if it inherits from another class, a class constructed
        by combining the two classes.

        """

        # The model's class inherits from cls and the classes of the inherited
        # models. All those classes are combined in a flat hierarchy:
        #
        #         Model                 the base class of all models
        #        /  |  \
        #      cls  c2  c1              the classes defined in modules
        #        \  |  /
        #       ModelClass              the final class of the model
        #        /  |  \
        #     model   recordset ...     the class' instances
        #
        # The registry contains the instance ``model``. Its class, ``ModelClass``,
        # carries inferred metadata that is shared between all the model's
        # instances for this registry only. When we '_inherit' from another
        # model, we do not inherit its ``ModelClass``, but this class' parents.
        # This is a limitation of the inheritance mechanism.

        # Keep links to non-inherited constraints in cls; this is useful for
        # instance when exporting translations
        cls._local_constraints = cls.__dict__.get('_constraints', [])
        cls._local_sql_constraints = cls.__dict__.get('_sql_constraints', [])

        # determine inherited models
        parents = getattr(cls, '_inherit', [])
        parents = [parents] if isinstance(parents, basestring) else (parents or [])

        # determine the model's name
        name = cls._name or (len(parents) == 1 and parents[0]) or cls.__name__

        # determine the module that introduced the model
        original_module = pool[name]._original_module if name in parents else cls._module

        # determine all the classes the model should inherit from
        bases = [cls]
        hierarchy = cls
        for parent in parents:
            if parent not in pool:
                raise TypeError('The model "%s" specifies an unexisting parent class "%s"\n'
                    'You may need to add a dependency on the parent class\' module.' % (name, parent))
            parent_class = type(pool[parent])
            bases += parent_class.__bases__
            hierarchy = type(name, (hierarchy, parent_class), {'_register': False})

        # order bases following the mro of class hierarchy
        bases = [base for base in hierarchy.mro() if base in bases]

        # determine the attributes of the model's class
        inherits = {}
        depends = {}
        constraints = {}
        sql_constraints = []

        for base in reversed(bases):
            inherits.update(base._inherits)

            for mname, fnames in base._depends.iteritems():
                depends[mname] = depends.get(mname, []) + fnames

            for cons in base._constraints:
                # cons may override a constraint with the same function name
                constraints[getattr(cons[0], '__name__', id(cons[0]))] = cons

            sql_constraints += base._sql_constraints

        # build the actual class of the model
        ModelClass = type(name, tuple(bases), {
            '_name': name,
            '_register': False,
            '_columns': {},             # recomputed in _setup_fields()
            '_defaults': {},            # recomputed in _setup_base()
            '_fields': {},              # idem
            '_inherits': inherits,
            '_depends': depends,
            '_constraints': constraints.values(),
            '_sql_constraints': sql_constraints,
            '_original_module': original_module,
        })

        # instantiate the model, and initialize it
        model = object.__new__(ModelClass)
        model.__init__(pool, cr)
        return model

    @classmethod
    def _init_function_fields(cls, pool, cr):
        # initialize the list of non-stored function fields for this model
        pool._pure_function_fields[cls._name] = []

        # process store of low-level function fields
        for fname, column in cls._columns.iteritems():
            # filter out existing store about this field
            pool._store_function[cls._name] = [
                stored
                for stored in pool._store_function.get(cls._name, [])
                if (stored[0], stored[1]) != (cls._name, fname)
            ]
            if not isinstance(column, fields.function):
                continue
            if not column.store:
                # register it on the pool for invalidation
                pool._pure_function_fields[cls._name].append(fname)
                continue
            # process store parameter
            store = column.store
            if store is True:
                get_ids = lambda self, cr, uid, ids, c={}: ids
                store = {cls._name: (get_ids, None, column.priority, None)}
            for model, spec in store.iteritems():
                if len(spec) == 4:
                    (fnct, fields2, order, length) = spec
                elif len(spec) == 3:
                    (fnct, fields2, order) = spec
                    length = None
                else:
                    raise UserError(_('Invalid function definition %s in object %s !\nYou must use the definition: store={object:(fnct, fields, priority, time length)}.') % (fname, cls._name))
                pool._store_function.setdefault(model, [])
                t = (cls._name, fname, fnct, tuple(fields2) if fields2 else None, order, length)
                if t not in pool._store_function[model]:
                    pool._store_function[model].append(t)
                    pool._store_function[model].sort(key=lambda x: x[4])

    @api.model
    def _add_manual_fields(self, partial):
        manual_fields = self.pool.get_manual_fields(self._cr, self._name)

        for name, field in manual_fields.iteritems():
            if name in self._fields:
                continue
            attrs = {
                'manual': True,
                'string': field['field_description'],
                'help': field['help'],
                'index': bool(field['index']),
                'copy': bool(field['copy']),
                'related': field['related'],
                'required': bool(field['required']),
                'readonly': bool(field['readonly']),
            }
            # FIXME: ignore field['serialization_field_id']
            if field['ttype'] in ('char', 'text', 'html'):
                attrs['translate'] = bool(field['translate'])
                attrs['size'] = field['size'] or None
            elif field['ttype'] in ('selection', 'reference'):
                attrs['selection'] = eval(field['selection'])
            elif field['ttype'] == 'many2one':
                if partial and field['relation'] not in self.pool:
                    continue
                attrs['comodel_name'] = field['relation']
                attrs['ondelete'] = field['on_delete']
                attrs['domain'] = eval(field['domain']) if field['domain'] else None
            elif field['ttype'] == 'one2many':
                if partial and not (
                    field['relation'] in self.pool and (
                        field['relation_field'] in self.pool[field['relation']]._fields or
                        field['relation_field'] in self.pool.get_manual_fields(self._cr, field['relation'])
                )):
                    continue
                attrs['comodel_name'] = field['relation']
                attrs['inverse_name'] = field['relation_field']
                attrs['domain'] = eval(field['domain']) if field['domain'] else None
            elif field['ttype'] == 'many2many':
                if partial and field['relation'] not in self.pool:
                    continue
                attrs['comodel_name'] = field['relation']
                rel, col1, col2 = self.env['ir.model.fields']._custom_many2many_names(field['model'], field['relation'])
                attrs['relation'] = field['relation_table'] or rel
                attrs['column1'] = field['column1'] or col1
                attrs['column2'] = field['column2'] or col2
                attrs['domain'] = eval(field['domain']) if field['domain'] else None
            # add compute function if given
            if field['compute']:
                attrs['compute'] = make_compute(field['compute'], field['depends'])
            self._add_field(name, Field.by_type[field['ttype']](**attrs))

    @classmethod
    def _init_constraints_onchanges(cls):
        # store sql constraint error messages
        for (key, _, msg) in cls._sql_constraints:
            cls.pool._sql_error[cls._table + '_' + key] = msg

    @property
    def _constraint_methods(self):
        """ Return a list of methods implementing Python constraints. """
        def is_constraint(func):
            return callable(func) and hasattr(func, '_constrains')

        cls = type(self)
        methods = []
        for attr, func in getmembers(cls, is_constraint):
            if not all(name in cls._fields for name in func._constrains):
                _logger.warning("@constrains%r parameters must be field names", func._constrains)
            methods.append(func)

        # optimization: memoize result on cls, it will not be recomputed
        cls._constraint_methods = methods
        return methods

    @property
    def _onchange_methods(self):
        """ Return a dictionary mapping field names to onchange methods. """
        def is_onchange(func):
            return callable(func) and hasattr(func, '_onchange')

        cls = type(self)
        methods = defaultdict(list)
        for attr, func in getmembers(cls, is_onchange):
            for name in func._onchange:
                if name not in cls._fields:
                    _logger.warning("@onchange%r parameters must be field names", func._onchange)
                methods[name].append(func)

        # optimization: memoize result on cls, it will not be recomputed
        cls._onchange_methods = methods
        return methods

    def __new__(cls):
        # In the past, this method was registering the model class in the server.
        # This job is now done entirely by the metaclass MetaModel.
        #
        # Do not create an instance here.  Model instances are created by method
        # _build_model().
        return None

    def __init__(self, pool, cr):
        """ Initialize a model and make it part of the given registry.

        - copy the stored fields' functions in the registry,
        - retrieve custom fields and add them in the model,
        - ensure there is a many2one for each _inherits'd parent,
        - update the children's _columns,
        - give a chance to each field to initialize itself.

        """
        cls = type(self)

        # link the class to the registry, and update the registry
        cls.pool = pool
        cls._model = self              # backward compatibility
        pool.add(cls._name, self)

        # determine description, table, sequence and log_access
        if not cls._description:
            cls._description = cls._name
        if not cls._table:
            cls._table = cls._name.replace('.', '_')
        if not cls._sequence:
            cls._sequence = cls._table + '_id_seq'
        if not hasattr(cls, '_log_access'):
            # If _log_access is not specified, it is the same value as _auto.
            cls._log_access = cls._auto

        check_pg_name(cls._table)

        # Transience
        if cls.is_transient():
            cls._transient_check_count = 0
            cls._transient_max_count = config.get('osv_memory_count_limit')
            cls._transient_max_hours = config.get('osv_memory_age_limit')
            assert cls._log_access, \
                "TransientModels must have log_access turned on, " \
                "in order to implement their access rights policy"

    @api.model
    @ormcache()
    def _is_an_ordinary_table(self):
        self.env.cr.execute("""\
            SELECT  1
            FROM    pg_class
            WHERE   relname = %s
            AND     relkind = %s""", [self._table, 'r'])
        return bool(self.env.cr.fetchone())

    def __export_xml_id(self):
        """ Return a valid xml_id for the record ``self``. """
        if not self._is_an_ordinary_table():
            raise Exception(
                "You can not export the column ID of model %s, because the "
                "table %s is not an ordinary table."
                % (self._name, self._table))
        ir_model_data = self.sudo().env['ir.model.data']
        data = ir_model_data.search([('model', '=', self._name), ('res_id', '=', self.id)])
        if data:
            if data[0].module:
                return '%s.%s' % (data[0].module, data[0].name)
            else:
                return data[0].name
        else:
            postfix = 0
            name = '%s_%s' % (self._table, self.id)
            while ir_model_data.search([('module', '=', '__export__'), ('name', '=', name)]):
                postfix += 1
                name = '%s_%s_%s' % (self._table, self.id, postfix)
            ir_model_data.create({
                'model': self._name,
                'res_id': self.id,
                'module': '__export__',
                'name': name,
            })
            return '__export__.' + name

    @api.multi
    def __export_rows(self, fields):
        """ Export fields of the records in ``self``.

            :param fields: list of lists of fields to traverse
            :return: list of lists of corresponding values
        """
        lines = []
        for record in self:
            # main line of record, initially empty
            current = [''] * len(fields)
            lines.append(current)

            # list of primary fields followed by secondary field(s)
            primary_done = []

            # process column by column
            for i, path in enumerate(fields):
                if not path:
                    continue

                name = path[0]
                if name in primary_done:
                    continue

                if name == '.id':
                    current[i] = str(record.id)
                elif name == 'id':
                    current[i] = record.__export_xml_id()
                else:
                    field = record._fields[name]
                    value = record[name]

                    # this part could be simpler, but it has to be done this way
                    # in order to reproduce the former behavior
                    if not isinstance(value, BaseModel):
                        current[i] = field.convert_to_export(value, self.env)
                    else:
                        primary_done.append(name)

                        # This is a special case, its strange behavior is intended!
                        if field.type == 'many2many' and len(path) > 1 and path[1] == 'id':
                            xml_ids = [r.__export_xml_id() for r in value]
                            current[i] = ','.join(xml_ids) or False
                            continue

                        # recursively export the fields that follow name
                        fields2 = [(p[1:] if p and p[0] == name else []) for p in fields]
                        lines2 = value.__export_rows(fields2)
                        if lines2:
                            # merge first line with record's main line
                            for j, val in enumerate(lines2[0]):
                                if val or isinstance(val, bool):
                                    current[j] = val
                            # check value of current field
                            if not current[i] and not isinstance(current[i], bool):
                                # assign xml_ids, and forget about remaining lines
                                xml_ids = [item[1] for item in value.name_get()]
                                current[i] = ','.join(xml_ids)
                            else:
                                # append the other lines at the end
                                lines += lines2[1:]
                        else:
                            current[i] = False

        return lines

    @api.multi
    def export_data(self, fields_to_export, raw_data=False):
        """ Export fields for selected objects

            :param fields_to_export: list of fields
            :param raw_data: True to return value in native Python type
            :rtype: dictionary with a *datas* matrix

            This method is used when exporting data via client menu
        """
        fields_to_export = map(fix_import_export_id_paths, fields_to_export)
        if raw_data:
            self = self.with_context(export_raw_data=True)
        return {'datas': self.__export_rows(fields_to_export)}

    def import_data(self, cr, uid, fields, datas, mode='init', current_module='', noupdate=False, context=None, filename=None):
        """
        .. deprecated:: 7.0
            Use :meth:`~load` instead

        Import given data in given module

        This method is used when importing data via client menu.

        Example of fields to import for a sale.order::

            .id,                         (=database_id)
            partner_id,                  (=name_search)
            order_line/.id,              (=database_id)
            order_line/name,
            order_line/product_id/id,    (=xml id)
            order_line/price_unit,
            order_line/product_uom_qty,
            order_line/product_uom/id    (=xml_id)

        This method returns a 4-tuple with the following structure::

            (return_code, errored_resource, error_message, unused)

        * The first item is a return code, it is ``-1`` in case of
          import error, or the last imported row number in case of success
        * The second item contains the record data dict that failed to import
          in case of error, otherwise it's 0
        * The third item contains an error message string in case of error,
          otherwise it's 0
        * The last item is currently unused, with no specific semantics

        :param fields: list of fields to import
        :param datas: data to import
        :param mode: 'init' or 'update' for record creation
        :param current_module: module name
        :param noupdate: flag for record creation
        :param filename: optional file to store partial import state for recovery
        :returns: 4-tuple in the form (return_code, errored_resource, error_message, unused)
        :rtype: (int, dict or 0, str or 0, str or 0)
        """
        context = dict(context) if context is not None else {}
        context['_import_current_module'] = current_module

        fields = map(fix_import_export_id_paths, fields)
        ir_model_data_obj = self.pool.get('ir.model.data')

        def log(m):
            if m['type'] == 'error':
                raise Exception(m['message'])

        if config.get('import_partial') and filename:
            with open(config.get('import_partial'), 'rb') as partial_import_file:
                data = pickle.load(partial_import_file)
                position = data.get(filename, 0)

        position = 0
        try:
            for res_id, xml_id, res, info in self._convert_records(cr, uid,
                            self._extract_records(cr, uid, fields, datas,
                                                  context=context, log=log),
                            context=context, log=log):
                ir_model_data_obj._update(cr, uid, self._name,
                     current_module, res, mode=mode, xml_id=xml_id,
                     noupdate=noupdate, res_id=res_id, context=context)
                position = info.get('rows', {}).get('to', 0) + 1
                if config.get('import_partial') and filename and (not (position%100)):
                    with open(config.get('import_partial'), 'rb') as partial_import:
                        data = pickle.load(partial_import)
                    data[filename] = position
                    with open(config.get('import_partial'), 'wb') as partial_import:
                        pickle.dump(data, partial_import)
                    if context.get('defer_parent_store_computation'):
                        self._parent_store_compute(cr)
                    cr.commit()
        except Exception, e:
            cr.rollback()
            return -1, {}, 'Line %d : %s' % (position + 1, tools.ustr(e)), ''

        if context.get('defer_parent_store_computation'):
            self._parent_store_compute(cr)
        return position, 0, 0, 0

    def load(self, cr, uid, fields, data, context=None):
        """
        Attempts to load the data matrix, and returns a list of ids (or
        ``False`` if there was an error and no id could be generated) and a
        list of messages.

        The ids are those of the records created and saved (in database), in
        the same order they were extracted from the file. They can be passed
        directly to :meth:`~read`

        :param fields: list of fields to import, at the same index as the corresponding data
        :type fields: list(str)
        :param data: row-major matrix of data to import
        :type data: list(list(str))
        :param dict context:
        :returns: {ids: list(int)|False, messages: [Message]}
        """
        cr.execute('SAVEPOINT model_load')
        messages = []

        fields = map(fix_import_export_id_paths, fields)
        ModelData = self.pool['ir.model.data'].clear_caches()

        fg = self.fields_get(cr, uid, context=context)

        mode = 'init'
        current_module = ''
        noupdate = False

        ids = []
        for id, xid, record, info in self._convert_records(cr, uid,
                self._extract_records(cr, uid, fields, data,
                                      context=context, log=messages.append),
                context=context, log=messages.append):
            try:
                cr.execute('SAVEPOINT model_load_save')
            except psycopg2.InternalError, e:
                # broken transaction, exit and hope the source error was
                # already logged
                if not any(message['type'] == 'error' for message in messages):
                    messages.append(dict(info, type='error',message=
                        u"Unknown database error: '%s'" % e))
                break
            try:
                ids.append(ModelData._update(cr, uid, self._name,
                     current_module, record, mode=mode, xml_id=xid,
                     noupdate=noupdate, res_id=id, context=context))
                cr.execute('RELEASE SAVEPOINT model_load_save')
            except psycopg2.Warning, e:
                messages.append(dict(info, type='warning', message=str(e)))
                cr.execute('ROLLBACK TO SAVEPOINT model_load_save')
            except psycopg2.Error, e:
                messages.append(dict(
                    info, type='error',
                    **PGERROR_TO_OE[e.pgcode](self, fg, info, e)))
                # Failed to write, log to messages, rollback savepoint (to
                # avoid broken transaction) and keep going
                cr.execute('ROLLBACK TO SAVEPOINT model_load_save')
            except Exception, e:
                message = (_('Unknown error during import:') +
                           ' %s: %s' % (type(e), unicode(e)))
                moreinfo = _('Resolve other errors first')
                messages.append(dict(info, type='error',
                                     message=message,
                                     moreinfo=moreinfo))
                # Failed for some reason, perhaps due to invalid data supplied,
                # rollback savepoint and keep going
                cr.execute('ROLLBACK TO SAVEPOINT model_load_save')
        if any(message['type'] == 'error' for message in messages):
            cr.execute('ROLLBACK TO SAVEPOINT model_load')
            ids = False
        return {'ids': ids, 'messages': messages}

    def _add_fake_fields(self, cr, uid, fields, context=None):
        from openerp.fields import Char, Integer
        fields[None] = Char('rec_name')
        fields['id'] = Char('External ID')
        fields['.id'] = Integer('Database ID')
        return fields

    def _extract_records(self, cr, uid, fields_, data,
                         context=None, log=lambda a: None):
        """ Generates record dicts from the data sequence.

        The result is a generator of dicts mapping field names to raw
        (unconverted, unvalidated) values.

        For relational fields, if sub-fields were provided the value will be
        a list of sub-records

        The following sub-fields may be set on the record (by key):
        * None is the name_get for the record (to use with name_create/name_search)
        * "id" is the External ID for the record
        * ".id" is the Database ID for the record
        """
        fields = dict(self._fields)
        # Fake fields to avoid special cases in extractor
        fields = self._add_fake_fields(cr, uid, fields, context=context)
        # m2o fields can't be on multiple lines so exclude them from the
        # is_relational field rows filter, but special-case it later on to
        # be handled with relational fields (as it can have subfields)
        is_relational = lambda field: fields[field].relational
        get_o2m_values = itemgetter_tuple(
            [index for index, field in enumerate(fields_)
                   if fields[field[0]].type == 'one2many'])
        get_nono2m_values = itemgetter_tuple(
            [index for index, field in enumerate(fields_)
                   if fields[field[0]].type != 'one2many'])
        # Checks if the provided row has any non-empty non-relational field
        def only_o2m_values(row, f=get_nono2m_values, g=get_o2m_values):
            return any(g(row)) and not any(f(row))

        index = 0
        while True:
            if index >= len(data): return

            row = data[index]
            # copy non-relational fields to record dict
            record = dict((field[0], value)
                for field, value in itertools.izip(fields_, row)
                if not is_relational(field[0]))

            # Get all following rows which have relational values attached to
            # the current record (no non-relational values)
            record_span = itertools.takewhile(
                only_o2m_values, itertools.islice(data, index + 1, None))
            # stitch record row back on for relational fields
            record_span = list(itertools.chain([row], record_span))
            for relfield in set(
                    field[0] for field in fields_
                             if is_relational(field[0])):
                # FIXME: how to not use _obj without relying on fields_get?
                Model = self.pool[fields[relfield].comodel_name]

                # get only cells for this sub-field, should be strictly
                # non-empty, field path [None] is for name_get field
                indices, subfields = zip(*((index, field[1:] or [None])
                                           for index, field in enumerate(fields_)
                                           if field[0] == relfield))

                # return all rows which have at least one value for the
                # subfields of relfield
                relfield_data = filter(any, map(itemgetter_tuple(indices), record_span))
                record[relfield] = [subrecord
                    for subrecord, _subinfo in Model._extract_records(
                        cr, uid, subfields, relfield_data,
                        context=context, log=log)]

            yield record, {'rows': {
                'from': index,
                'to': index + len(record_span) - 1
            }}
            index += len(record_span)
    
    def _convert_records(self, cr, uid, records,
                         context=None, log=lambda a: None):
        """ Converts records from the source iterable (recursive dicts of
        strings) into forms which can be written to the database (via
        self.create or (ir.model.data)._update)

        :returns: a list of triplets of (id, xid, record)
        :rtype: list((int|None, str|None, dict))
        """
        if context is None: context = {}
        Converter = self.pool['ir.fields.converter']
        Translation = self.pool['ir.translation']
        fields = dict(self._fields)
        field_names = {name: field.string for name, field in fields.iteritems()}
        if context.get('lang'):
            field_names.update(
                Translation.get_field_string(cr, uid, self._name, context=context)
            )

        convert = Converter.for_model(cr, uid, self, context=context)

        def _log(base, field, exception):
            type = 'warning' if isinstance(exception, Warning) else 'error'
            # logs the logical (not human-readable) field name for automated
            # processing of response, but injects human readable in message
            record = dict(base, type=type, field=field,
                          message=unicode(exception.args[0]) % base)
            if len(exception.args) > 1 and exception.args[1]:
                record.update(exception.args[1])
            log(record)

        stream = CountingStream(records)
        for record, extras in stream:
            dbid = False
            xid = False
            # name_get/name_create
            if None in record: pass
            # xid
            if 'id' in record:
                xid = record['id']
            # dbid
            if '.id' in record:
                try:
                    dbid = int(record['.id'])
                except ValueError:
                    # in case of overridden id column
                    dbid = record['.id']
                if not self.search(cr, uid, [('id', '=', dbid)], context=context):
                    log(dict(extras,
                        type='error',
                        record=stream.index,
                        field='.id',
                        message=_(u"Unknown database identifier '%s'") % dbid))
                    dbid = False

            converted = convert(record, lambda field, err:\
                _log(dict(extras, record=stream.index, field=field_names[field]), field, err))

            yield dbid, xid, converted, dict(extras, record=stream.index)

    @api.multi
    def _validate_fields(self, field_names):
        field_names = set(field_names)

        # old-style constraint methods
        trans = self.env['ir.translation']
        cr, uid, context = self.env.args
        ids = self.ids
        errors = []
        for fun, msg, names in self._constraints:
            try:
                # validation must be context-independent; call ``fun`` without context
                valid = names and not (set(names) & field_names)
                valid = valid or fun(self._model, cr, uid, ids)
                extra_error = None
            except Exception, e:
                _logger.debug('Exception while validating constraint', exc_info=True)
                valid = False
                extra_error = tools.ustr(e)
            if not valid:
                if callable(msg):
                    res_msg = msg(self._model, cr, uid, ids, context=context)
                    if isinstance(res_msg, tuple):
                        template, params = res_msg
                        res_msg = template % params
                else:
                    res_msg = trans._get_source(self._name, 'constraint', self.env.lang, msg)
                if extra_error:
                    res_msg += "\n\n%s\n%s" % (_('Error details:'), extra_error)
                errors.append(res_msg)
        if errors:
            raise ValidationError('\n'.join(errors))

        # new-style constraint methods
        for check in self._constraint_methods:
            if set(check._constrains) & field_names:
                try:
                    check(self)
                except ValidationError, e:
                    raise
                except Exception, e:
                    raise ValidationError("Error while validating constraint\n\n%s" % tools.ustr(e))

    @api.model
    def default_get(self, fields_list):
        """ default_get(fields) -> default_values

        Return default values for the fields in ``fields_list``. Default
        values are determined by the context, user defaults, and the model
        itself.

        :param fields_list: a list of field names
        :return: a dictionary mapping each field name to its corresponding
            default value, if it has one.

        """
        # trigger view init hook
        self.view_init(fields_list)

        defaults = {}
        parent_fields = defaultdict(list)

        for name in fields_list:
            # 1. look up context
            key = 'default_' + name
            if key in self._context:
                defaults[name] = self._context[key]
                continue

            # 2. look up ir_values
            #    Note: performance is good, because get_defaults_dict is cached!
            ir_values_dict = self.env['ir.values'].get_defaults_dict(self._name)
            if name in ir_values_dict:
                defaults[name] = ir_values_dict[name]
                continue

            field = self._fields.get(name)

            # 3. look up property fields
            #    TODO: get rid of this one
            if field and field.company_dependent:
                defaults[name] = self.env['ir.property'].get(name, self._name)
                continue

            # 4. look up field.default
            if field and field.default:
                defaults[name] = field.default(self)
                continue

            # 5. delegate to parent model
            if field and field.inherited:
                field = field.related_field
                parent_fields[field.model_name].append(field.name)

        # convert default values to the right format
        defaults = self._convert_to_cache(defaults, validate=False)
        defaults = self._convert_to_write(defaults)

        # add default values for inherited fields
        for model, names in parent_fields.iteritems():
            defaults.update(self.env[model].default_get(names))

        return defaults

    def fields_get_keys(self, cr, user, context=None):
        res = self._columns.keys()
        # TODO I believe this loop can be replace by
        # res.extend(self._inherit_fields.key())
        for parent in self._inherits:
            res.extend(self.pool[parent].fields_get_keys(cr, user, context))
        return res

    def _rec_name_fallback(self, cr, uid, context=None):
        rec_name = self._rec_name
        if rec_name not in self._columns:
            rec_name = self._columns.keys()[0] if len(self._columns.keys()) > 0 else "id"
        return rec_name

    #
    # Overload this method if you need a window title which depends on the context
    #
    def view_header_get(self, cr, user, view_id=None, view_type='form', context=None):
        return False

    def user_has_groups(self, cr, uid, groups, context=None):
        """Return true if the user is at least member of one of the groups
           in groups_str. Typically used to resolve ``groups`` attribute
           in view and model definitions.

           :param str groups: comma-separated list of fully-qualified group
                              external IDs, e.g.: ``base.group_user,base.group_system``
           :return: True if the current user is a member of one of the
                    given groups
        """
        from openerp.http import request
        Users = self.pool['res.users']
        for group_ext_id in groups.split(','):
            group_ext_id = group_ext_id.strip()
            if group_ext_id == 'base.group_no_one':
                # check: the group_no_one is effective in debug mode only
                if Users.has_group(cr, uid, group_ext_id) and request and request.debug:
                    return True
            else:
                if Users.has_group(cr, uid, group_ext_id):
                    return True
        return False

    def _get_default_form_view(self, cr, user, context=None):
        """ Generates a default single-line form view using all fields
        of the current model except the m2m and o2m ones.

        :param cr: database cursor
        :param int user: user id
        :param dict context: connection context
        :returns: a form view as an lxml document
        :rtype: etree._Element
        """
        view = etree.Element('form', string=self._description)
        group = etree.SubElement(view, 'group', col="4")
        for fname, field in self._fields.iteritems():
            if field.automatic or field.type in ('one2many', 'many2many'):
                continue

            etree.SubElement(group, 'field', name=fname)
            if field.type == 'text':
                etree.SubElement(group, 'newline')
        return view

    def _get_default_search_view(self, cr, user, context=None):
        """ Generates a single-field search view, based on _rec_name.

        :param cr: database cursor
        :param int user: user id
        :param dict context: connection context
        :returns: a tree view as an lxml document
        :rtype: etree._Element
        """
        view = etree.Element('search', string=self._description)
        etree.SubElement(view, 'field', name=self._rec_name_fallback(cr, user, context))
        return view

    def _get_default_tree_view(self, cr, user, context=None):
        """ Generates a single-field tree view, based on _rec_name.

        :param cr: database cursor
        :param int user: user id
        :param dict context: connection context
        :returns: a tree view as an lxml document
        :rtype: etree._Element
        """
        view = etree.Element('tree', string=self._description)
        etree.SubElement(view, 'field', name=self._rec_name_fallback(cr, user, context))
        return view

    def _get_default_pivot_view(self, cr, user, context=None):
        view = etree.Element('pivot', string=self._description)
        return view
        
    def _get_default_calendar_view(self, cr, user, context=None):
        """ Generates a default calendar view by trying to infer
        calendar fields from a number of pre-set attribute names

        :param cr: database cursor
        :param int user: user id
        :param dict context: connection context
        :returns: a calendar view
        :rtype: etree._Element
        """
        def set_first_of(seq, in_, to):
            """Sets the first value of ``seq`` also found in ``in_`` to
            the ``to`` attribute of the view being closed over.

            Returns whether it's found a suitable value (and set it on
            the attribute) or not
            """
            for item in seq:
                if item in in_:
                    view.set(to, item)
                    return True
            return False

        view = etree.Element('calendar', string=self._description)
        etree.SubElement(view, 'field', name=self._rec_name_fallback(cr, user, context))

        if self._date_name not in self._columns:
            date_found = False
            for dt in ['date', 'date_start', 'x_date', 'x_date_start']:
                if dt in self._columns:
                    self._date_name = dt
                    date_found = True
                    break

            if not date_found:
                raise UserError(_("Insufficient fields for Calendar View!"))
        view.set('date_start', self._date_name)

        set_first_of(["user_id", "partner_id", "x_user_id", "x_partner_id"],
                     self._columns, 'color')

        if not set_first_of(["date_stop", "date_end", "x_date_stop", "x_date_end"],
                            self._columns, 'date_stop'):
            if not set_first_of(["date_delay", "planned_hours", "x_date_delay", "x_planned_hours"],
                                self._columns, 'date_delay'):
                raise UserError(_("Insufficient fields to generate a Calendar View for %s, missing a date_stop or a date_delay") % self._name)

        return view

    def fields_view_get(self, cr, uid, view_id=None, view_type='form', context=None, toolbar=False, submenu=False):
        """ fields_view_get([view_id | view_type='form'])

        Get the detailed composition of the requested view like fields, model, view architecture

        :param view_id: id of the view or None
        :param view_type: type of the view to return if view_id is None ('form', 'tree', ...)
        :param toolbar: true to include contextual actions
        :param submenu: deprecated
        :return: dictionary describing the composition of the requested view (including inherited views and extensions)
        :raise AttributeError:
                            * if the inherited view has unknown position to work with other than 'before', 'after', 'inside', 'replace'
                            * if some tag other than 'position' is found in parent view
        :raise Invalid ArchitectureError: if there is view type other than form, tree, calendar, search etc defined on the structure
        """
        if context is None:
            context = {}
        View = self.pool['ir.ui.view']

        result = {
            'model': self._name,
            'field_parent': False,
        }

        # try to find a view_id if none provided
        if not view_id:
            # <view_type>_view_ref in context can be used to overrride the default view
            view_ref_key = view_type + '_view_ref'
            view_ref = context.get(view_ref_key)
            if view_ref:
                if '.' in view_ref:
                    module, view_ref = view_ref.split('.', 1)
                    cr.execute("SELECT res_id FROM ir_model_data WHERE model='ir.ui.view' AND module=%s AND name=%s", (module, view_ref))
                    view_ref_res = cr.fetchone()
                    if view_ref_res:
                        view_id = view_ref_res[0]
                else:
                    _logger.warning('%r requires a fully-qualified external id (got: %r for model %s). '
                        'Please use the complete `module.view_id` form instead.', view_ref_key, view_ref,
                        self._name)

            if not view_id:
                # otherwise try to find the lowest priority matching ir.ui.view
                view_id = View.default_view(cr, uid, self._name, view_type, context=context)

        # context for post-processing might be overriden
        ctx = context
        if view_id:
            # read the view with inherited views applied
            root_view = View.read_combined(cr, uid, view_id, fields=['id', 'name', 'field_parent', 'type', 'model', 'arch'], context=context)
            result['arch'] = root_view['arch']
            result['name'] = root_view['name']
            result['type'] = root_view['type']
            result['view_id'] = root_view['id']
            result['field_parent'] = root_view['field_parent']
            # override context from postprocessing
            if root_view.get('model') != self._name:
                ctx = dict(context, base_model_name=root_view.get('model'))
        else:
            # fallback on default views methods if no ir.ui.view could be found
            try:
                get_func = getattr(self, '_get_default_%s_view' % view_type)
                arch_etree = get_func(cr, uid, context)
                result['arch'] = etree.tostring(arch_etree, encoding='utf-8')
                result['type'] = view_type
                result['name'] = 'default'
            except AttributeError:
                raise UserError(_("No default view of type '%s' could be found !") % view_type)

        # Apply post processing, groups and modifiers etc...
        xarch, xfields = View.postprocess_and_fields(cr, uid, self._name, etree.fromstring(result['arch']), view_id, context=ctx)
        result['arch'] = xarch
        result['fields'] = xfields

        # Add related action information if aksed
        if toolbar:
            toclean = ('report_sxw_content', 'report_rml_content', 'report_sxw', 'report_rml', 'report_sxw_content_data', 'report_rml_content_data')
            def clean(x):
                x = x[2]
                for key in toclean:
                    x.pop(key, None)
                return x
            ir_values_obj = self.pool.get('ir.values')
            resprint = ir_values_obj.get_actions(cr, uid, 'client_print_multi', self._name, context=context)
            resaction = ir_values_obj.get_actions(cr, uid, 'client_action_multi', self._name, context=context)
            resrelate = ir_values_obj.get_actions(cr, uid, 'client_action_relate', self._name, context=context)
            resaction = [clean(action) for action in resaction if view_type == 'tree' or not action[2].get('multi')]
            resprint = [clean(print_) for print_ in resprint if view_type == 'tree' or not print_[2].get('multi')]
            #When multi="True" set it will display only in More of the list view
            resrelate = [clean(action) for action in resrelate
                         if (action[2].get('multi') and view_type == 'tree') or (not action[2].get('multi') and view_type == 'form')]

            for x in itertools.chain(resprint, resaction, resrelate):
                x['string'] = x['name']

            result['toolbar'] = {
                'print': resprint,
                'action': resaction,
                'relate': resrelate
            }
        return result

    def get_formview_id(self, cr, uid, id, context=None):
        """ Return an view id to open the document with. This method is meant to be
            overridden in addons that want to give specific view ids for example.

            :param int id: id of the document to open
        """
        return False

    def get_formview_action(self, cr, uid, id, context=None):
        """ Return an action to open the document. This method is meant to be
            overridden in addons that want to give specific view ids for example.

            :param int id: id of the document to open
        """
        view_id = self.get_formview_id(cr, uid, id, context=context)
        return {
            'type': 'ir.actions.act_window',
            'res_model': self._name,
            'view_type': 'form',
            'view_mode': 'form',
            'views': [(view_id, 'form')],
            'target': 'current',
            'res_id': id,
            'context': context,
        }

    def get_access_action(self, cr, uid, ids, context=None):
        """ Return an action to open the document. This method is meant to be
        overridden in addons that want to give specific access to the document.
        By default it opens the formview of the document.

        :param int id: id of the document to open
        """
        return self.get_formview_action(cr, uid, ids[0], context=context)

    def _view_look_dom_arch(self, cr, uid, node, view_id, context=None):
        return self.pool['ir.ui.view'].postprocess_and_fields(
            cr, uid, self._name, node, view_id, context=context)

    def search_count(self, cr, user, args, context=None):
        """ search_count(args) -> int

        Returns the number of records in the current model matching :ref:`the
        provided domain <reference/orm/domains>`.
        """
        res = self.search(cr, user, args, context=context, count=True)
        if isinstance(res, list):
            return len(res)
        return res

    @api.returns('self',
        upgrade=lambda self, value, args, offset=0, limit=None, order=None, count=False: value if count else self.browse(value),
        downgrade=lambda self, value, args, offset=0, limit=None, order=None, count=False: value if count else value.ids)
    def search(self, cr, user, args, offset=0, limit=None, order=None, context=None, count=False):
        """ search(args[, offset=0][, limit=None][, order=None][, count=False])

        Searches for records based on the ``args``
        :ref:`search domain <reference/orm/domains>`.

        :param args: :ref:`A search domain <reference/orm/domains>`. Use an empty
                     list to match all records.
        :param int offset: number of results to ignore (default: none)
        :param int limit: maximum number of records to return (default: all)
        :param str order: sort string
        :param bool count: if True, only counts and returns the number of matching records (default: False)
        :returns: at most ``limit`` records matching the search criteria

        :raise AccessError: * if user tries to bypass access rules for read on the requested object.
        """
        return self._search(cr, user, args, offset=offset, limit=limit, order=order, context=context, count=count)

    #
    # display_name, name_get, name_create, name_search
    #

    @api.depends(lambda self: (self._rec_name,) if self._rec_name else ())
    def _compute_display_name(self):
        names = dict(self.name_get())
        for record in self:
            record.display_name = names.get(record.id, False)

    @api.multi
    def name_get(self):
        """ name_get() -> [(id, name), ...]

        Returns a textual representation for the records in ``self``.
        By default this is the value of the ``display_name`` field.

        :return: list of pairs ``(id, text_repr)`` for each records
        :rtype: list(tuple)
        """
        result = []
        name = self._rec_name
        if name in self._fields:
            convert = self._fields[name].convert_to_display_name
            for record in self:
                result.append((record.id, convert(record[name], record)))
        else:
            for record in self:
                result.append((record.id, "%s,%s" % (record._name, record.id)))

        return result

    @api.model
    def name_create(self, name):
        """ name_create(name) -> record

        Create a new record by calling :meth:`~.create` with only one value
        provided: the display name of the new record.

        The new record will be initialized with any default values
        applicable to this model, or provided through the context. The usual
        behavior of :meth:`~.create` applies.

        :param name: display name of the record to create
        :rtype: tuple
        :return: the :meth:`~.name_get` pair value of the created record
        """
        if self._rec_name:
            record = self.create({self._rec_name: name})
            return record.name_get()[0]
        else:
            _logger.warning("Cannot execute name_create, no _rec_name defined on %s", self._name)
            return False

    @api.model
    def name_search(self, name='', args=None, operator='ilike', limit=100):
        """ name_search(name='', args=None, operator='ilike', limit=100) -> records

        Search for records that have a display name matching the given
        ``name`` pattern when compared with the given ``operator``, while also
        matching the optional search domain (``args``).

        This is used for example to provide suggestions based on a partial
        value for a relational field. Sometimes be seen as the inverse
        function of :meth:`~.name_get`, but it is not guaranteed to be.

        This method is equivalent to calling :meth:`~.search` with a search
        domain based on ``display_name`` and then :meth:`~.name_get` on the
        result of the search.

        :param str name: the name pattern to match
        :param list args: optional search domain (see :meth:`~.search` for
                          syntax), specifying further restrictions
        :param str operator: domain operator for matching ``name``, such as
                             ``'like'`` or ``'='``.
        :param int limit: optional max number of records to return
        :rtype: list
        :return: list of pairs ``(id, text_repr)`` for all matching records.
        """
        return self._name_search(name, args, operator, limit=limit)

    def _name_search(self, cr, user, name='', args=None, operator='ilike', context=None, limit=100, name_get_uid=None):
        # private implementation of name_search, allows passing a dedicated user
        # for the name_get part to solve some access rights issues
        args = list(args or [])
        # optimize out the default criterion of ``ilike ''`` that matches everything
        if not self._rec_name:
            _logger.warning("Cannot execute name_search, no _rec_name defined on %s", self._name)
        elif not (name == '' and operator == 'ilike'):
            args += [(self._rec_name, operator, name)]
        access_rights_uid = name_get_uid or user
        ids = self._search(cr, user, args, limit=limit, context=context, access_rights_uid=access_rights_uid)
        res = self.name_get(cr, access_rights_uid, ids, context)
        return res

    def _add_missing_default_values(self, cr, uid, values, context=None):
        # avoid overriding inherited values when parent is set
        avoid_tables = []
        for tables, parent_field in self._inherits.items():
            if parent_field in values:
                avoid_tables.append(tables)

        # compute missing fields
        missing_defaults = set()
        for field in self._columns.keys():
            if not field in values:
                missing_defaults.add(field)
        for field in self._inherit_fields.keys():
            if (field not in values) and (self._inherit_fields[field][0] not in avoid_tables):
                missing_defaults.add(field)
        # discard magic fields
        missing_defaults -= set(MAGIC_COLUMNS)

        if missing_defaults:
            # override defaults with the provided values, never allow the other way around
            defaults = self.default_get(cr, uid, list(missing_defaults), context)
            for dv in defaults:
                if ((dv in self._columns and self._columns[dv]._type == 'many2many') \
                     or (dv in self._inherit_fields and self._inherit_fields[dv][2]._type == 'many2many')) \
                        and defaults[dv] and isinstance(defaults[dv][0], (int, long)):
                    defaults[dv] = [(6, 0, defaults[dv])]
                if (dv in self._columns and self._columns[dv]._type == 'one2many' \
                    or (dv in self._inherit_fields and self._inherit_fields[dv][2]._type == 'one2many')) \
                        and isinstance(defaults[dv], (list, tuple)) and defaults[dv] and isinstance(defaults[dv][0], dict):
                    defaults[dv] = [(0, 0, x) for x in defaults[dv]]
            defaults.update(values)
            values = defaults
        return values

    def clear_caches(self):
        """ Clear the caches

        This clears the caches associated to methods decorated with
        ``tools.ormcache`` or ``tools.ormcache_multi``.
        """
        try:
            self.pool.cache.clear()
            self.pool._any_cache_cleared = True
        except AttributeError:
            pass


    def _read_group_fill_results(self, cr, uid, domain, groupby, remaining_groupbys,
                                 aggregated_fields, count_field,
                                 read_group_result, read_group_order=None, context=None):
        """Helper method for filling in empty groups for all possible values of
           the field being grouped by"""

        # self._group_by_full should map groupable fields to a method that returns
        # a list of all aggregated values that we want to display for this field,
        # in the form of a m2o-like pair (key,label).
        # This is useful to implement kanban views for instance, where all columns
        # should be displayed even if they don't contain any record.

        # Grab the list of all groups that should be displayed, including all present groups
        present_group_ids = [x[groupby][0] for x in read_group_result if x[groupby]]
        all_groups,folded = self._group_by_full[groupby](self, cr, uid, present_group_ids, domain,
                                                  read_group_order=read_group_order,
                                                  access_rights_uid=openerp.SUPERUSER_ID,
                                                  context=context)

        result_template = dict.fromkeys(aggregated_fields, False)
        result_template[groupby + '_count'] = 0
        if remaining_groupbys:
            result_template['__context'] = {'group_by': remaining_groupbys}

        # Merge the left_side (current results as dicts) with the right_side (all
        # possible values as m2o pairs). Both lists are supposed to be using the
        # same ordering, and can be merged in one pass.
        result = []
        known_values = {}
        def append_left(left_side):
            grouped_value = left_side[groupby] and left_side[groupby][0]
            if not grouped_value in known_values:
                result.append(left_side)
                known_values[grouped_value] = left_side
            else:
                known_values[grouped_value].update({count_field: left_side[count_field]})
        def append_right(right_side):
            grouped_value = right_side[0]
            if not grouped_value in known_values:
                line = dict(result_template)
                line[groupby] = right_side
                line['__domain'] = [(groupby,'=',grouped_value)] + domain
                result.append(line)
                known_values[grouped_value] = line
        while read_group_result or all_groups:
            left_side = read_group_result[0] if read_group_result else None
            right_side = all_groups[0] if all_groups else None
            assert left_side is None or left_side[groupby] is False \
                 or isinstance(left_side[groupby], (tuple,list)), \
                'M2O-like pair expected, got %r' % left_side[groupby]
            assert right_side is None or isinstance(right_side, (tuple,list)), \
                'M2O-like pair expected, got %r' % right_side
            if left_side is None:
                append_right(all_groups.pop(0))
            elif right_side is None:
                append_left(read_group_result.pop(0))
            elif left_side[groupby] == right_side:
                append_left(read_group_result.pop(0))
                all_groups.pop(0) # discard right_side
            elif not left_side[groupby] or not left_side[groupby][0]:
                # left side == "Undefined" entry, not present on right_side
                append_left(read_group_result.pop(0))
            else:
                append_right(all_groups.pop(0))

        if folded:
            for r in result:
                r['__fold'] = folded.get(r[groupby] and r[groupby][0], False)
        return result

    @api.model
    def _read_group_prepare(self, orderby, aggregated_fields, annotated_groupbys, query):
        """
        Prepares the GROUP BY and ORDER BY terms for the read_group method. Adds the missing JOIN clause
        to the query if order should be computed against m2o field. 
        :param orderby: the orderby definition in the form "%(field)s %(order)s"
        :param aggregated_fields: list of aggregated fields in the query
        :param annotated_groupbys: list of dictionaries returned by _read_group_process_groupby
                These dictionaries contains the qualified name of each groupby
                (fully qualified SQL name for the corresponding field),
                and the (non raw) field name.
        :param osv.Query query: the query under construction
        :return: (groupby_terms, orderby_terms)
        """
        orderby_terms = []
        groupby_terms = [gb['qualified_field'] for gb in annotated_groupbys]
        groupby_fields = [gb['groupby'] for gb in annotated_groupbys]
        if not orderby:
            return groupby_terms, orderby_terms

        self._check_qorder(orderby)
        for order_part in orderby.split(','):
            order_split = order_part.split()
            order_field = order_split[0]
            if order_field in groupby_fields:

                if self._fields[order_field.split(':')[0]].type == 'many2one':
                    order_clause = self._generate_order_by(order_part, query).replace('ORDER BY ', '')
                    if order_clause:
                        orderby_terms.append(order_clause)
                        groupby_terms += [order_term.split()[0] for order_term in order_clause.split(',')]
                else:
                    order = '"%s" %s' % (order_field, '' if len(order_split) == 1 else order_split[1])
                    orderby_terms.append(order)
            elif order_field in aggregated_fields:
                orderby_terms.append(order_part)
            else:
                # Cannot order by a field that will not appear in the results (needs to be grouped or aggregated)
                _logger.warn('%s: read_group order by `%s` ignored, cannot sort on empty columns (not grouped/aggregated)',
                             self._name, order_part)
        return groupby_terms, orderby_terms

    @api.model
    def _read_group_process_groupby(self, gb, query):
        """
            Helper method to collect important information about groupbys: raw
            field name, type, time information, qualified name, ...
        """
        split = gb.split(':')
        field_type = self._fields[split[0]].type
        gb_function = split[1] if len(split) == 2 else None
        temporal = field_type in ('date', 'datetime')
        tz_convert = field_type == 'datetime' and self._context.get('tz') in pytz.all_timezones
        qualified_field = self._inherits_join_calc(self._table, split[0], query)
        if temporal:
            display_formats = {
                # Careful with week/year formats:
                #  - yyyy (lower) must always be used, *except* for week+year formats
                #  - YYYY (upper) must always be used for week+year format
                #         e.g. 2006-01-01 is W52 2005 in some locales (de_DE),
                #                         and W1 2006 for others
                #
                # Mixing both formats, e.g. 'MMM YYYY' would yield wrong results,
                # such as 2006-01-01 being formatted as "January 2005" in some locales.
                # Cfr: http://babel.pocoo.org/docs/dates/#date-fields
                'day': 'dd MMM yyyy', # yyyy = normal year
                'week': "'W'w YYYY",  # w YYYY = ISO week-year
                'month': 'MMMM yyyy',
                'quarter': 'QQQ yyyy',
                'year': 'yyyy',
            }
            time_intervals = {
                'day': dateutil.relativedelta.relativedelta(days=1),
                'week': datetime.timedelta(days=7),
                'month': dateutil.relativedelta.relativedelta(months=1),
                'quarter': dateutil.relativedelta.relativedelta(months=3),
                'year': dateutil.relativedelta.relativedelta(years=1)
            }
            if tz_convert:
                qualified_field = "timezone('%s', timezone('UTC',%s))" % (self._context.get('tz', 'UTC'), qualified_field)
            qualified_field = "date_trunc('%s', %s)" % (gb_function or 'month', qualified_field)
        if field_type == 'boolean':
            qualified_field = "coalesce(%s,false)" % qualified_field
        return {
            'field': split[0],
            'groupby': gb,
            'type': field_type, 
            'display_format': display_formats[gb_function or 'month'] if temporal else None,
            'interval': time_intervals[gb_function or 'month'] if temporal else None,                
            'tz_convert': tz_convert,
            'qualified_field': qualified_field
        }

    def _read_group_prepare_data(self, key, value, groupby_dict, context):
        """
            Helper method to sanitize the data received by read_group. The None
            values are converted to False, and the date/datetime are formatted,
            and corrected according to the timezones.
        """
        value = False if value is None else value
        gb = groupby_dict.get(key)
        if gb and gb['type'] in ('date', 'datetime') and value:
            if isinstance(value, basestring):
                dt_format = DEFAULT_SERVER_DATETIME_FORMAT if gb['type'] == 'datetime' else DEFAULT_SERVER_DATE_FORMAT
                value = datetime.datetime.strptime(value, dt_format)
            if gb['tz_convert']:
                value =  pytz.timezone(context['tz']).localize(value)
        return value

    def _read_group_get_domain(self, groupby, value):
        """
            Helper method to construct the domain corresponding to a groupby and 
            a given value. This is mostly relevant for date/datetime.
        """
        if groupby['type'] in ('date', 'datetime') and value:
            dt_format = DEFAULT_SERVER_DATETIME_FORMAT if groupby['type'] == 'datetime' else DEFAULT_SERVER_DATE_FORMAT
            domain_dt_begin = value
            domain_dt_end = value + groupby['interval']
            if groupby['tz_convert']:
                domain_dt_begin = domain_dt_begin.astimezone(pytz.utc)
                domain_dt_end = domain_dt_end.astimezone(pytz.utc)
            return [(groupby['field'], '>=', domain_dt_begin.strftime(dt_format)),
                   (groupby['field'], '<', domain_dt_end.strftime(dt_format))]
        if groupby['type'] == 'many2one' and value:
                value = value[0]
        return [(groupby['field'], '=', value)]

    def _read_group_format_result(self, data, annotated_groupbys, groupby, groupby_dict, domain, context):
        """
            Helper method to format the data contained in the dictionary data by 
            adding the domain corresponding to its values, the groupbys in the 
            context and by properly formatting the date/datetime values. 
        """
        domain_group = [dom for gb in annotated_groupbys for dom in self._read_group_get_domain(gb, data[gb['groupby']])]
        for k,v in data.iteritems():
            gb = groupby_dict.get(k)
            if gb and gb['type'] in ('date', 'datetime') and v:
                data[k] = babel.dates.format_date(v, format=gb['display_format'], locale=context.get('lang', 'en_US'))

        data['__domain'] = domain_group + domain 
        if len(groupby) - len(annotated_groupbys) >= 1:
            data['__context'] = { 'group_by': groupby[len(annotated_groupbys):]}
        del data['id']
        return data

    def read_group(self, cr, uid, domain, fields, groupby, offset=0, limit=None, context=None, orderby=False, lazy=True):
        """
        Get the list of records in list view grouped by the given ``groupby`` fields

        :param cr: database cursor
        :param uid: current user id
        :param domain: list specifying search criteria [['field_name', 'operator', 'value'], ...]
        :param list fields: list of fields present in the list view specified on the object
        :param list groupby: list of groupby descriptions by which the records will be grouped.  
                A groupby description is either a field (then it will be grouped by that field)
                or a string 'field:groupby_function'.  Right now, the only functions supported
                are 'day', 'week', 'month', 'quarter' or 'year', and they only make sense for 
                date/datetime fields.
        :param int offset: optional number of records to skip
        :param int limit: optional max number of records to return
        :param dict context: context arguments, like lang, time zone. 
        :param list orderby: optional ``order by`` specification, for
                             overriding the natural sort ordering of the
                             groups, see also :py:meth:`~osv.osv.osv.search`
                             (supported only for many2one fields currently)
        :param bool lazy: if true, the results are only grouped by the first groupby and the 
                remaining groupbys are put in the __context key.  If false, all the groupbys are
                done in one call.
        :return: list of dictionaries(one dictionary for each record) containing:

                    * the values of fields grouped by the fields in ``groupby`` argument
                    * __domain: list of tuples specifying the search criteria
                    * __context: dictionary with argument like ``groupby``
        :rtype: [{'field_name_1': value, ...]
        :raise AccessError: * if user has no read rights on the requested object
                            * if user tries to bypass access rules for read on the requested object
        """
        if context is None:
            context = {}
        self.check_access_rights(cr, uid, 'read')
        query = self._where_calc(cr, uid, domain, context=context) 
        fields = fields or self._columns.keys()

        groupby = [groupby] if isinstance(groupby, basestring) else groupby
        groupby_list = groupby[:1] if lazy else groupby
        annotated_groupbys = [
            self._read_group_process_groupby(cr, uid, gb, query, context=context)
            for gb in groupby_list
        ]
        groupby_fields = [g['field'] for g in annotated_groupbys]
        order = orderby or ','.join([g for g in groupby_list])
        groupby_dict = {gb['groupby']: gb for gb in annotated_groupbys}

        self._apply_ir_rules(cr, uid, query, 'read', context=context)
        for gb in groupby_fields:
            assert gb in fields, "Fields in 'groupby' must appear in the list of fields to read (perhaps it's missing in the list view?)"
            groupby_def = self._columns.get(gb) or (self._inherit_fields.get(gb) and self._inherit_fields.get(gb)[2])
            assert groupby_def and groupby_def._classic_write, "Fields in 'groupby' must be regular database-persisted fields (no function or related fields), or function fields with store=True"
            if not (gb in self._fields):
                # Don't allow arbitrary values, as this would be a SQL injection vector!
                raise UserError(_('Invalid group_by specification: "%s".\nA group_by specification must be a list of valid fields.') % (gb,))

        aggregated_fields = [
            f for f in fields
            if f not in ('id', 'sequence')
            if f not in groupby_fields
            if f in self._fields
            if self._fields[f].type in ('integer', 'float', 'monetary')
            if getattr(self._fields[f].base_field.column, '_classic_write', False)
        ]

        field_formatter = lambda f: (
            self._fields[f].group_operator or 'sum',
            self._inherits_join_calc(cr, uid, self._table, f, query, context=context),
            f,
        )
        select_terms = ['%s(%s) AS "%s" ' % field_formatter(f) for f in aggregated_fields]

        for gb in annotated_groupbys:
            select_terms.append('%s as "%s" ' % (gb['qualified_field'], gb['groupby']))

        groupby_terms, orderby_terms = self._read_group_prepare(cr, uid, order, aggregated_fields, annotated_groupbys, query, context=context)
        from_clause, where_clause, where_clause_params = query.get_sql()
        if lazy and (len(groupby_fields) >= 2 or not context.get('group_by_no_leaf')):
            count_field = groupby_fields[0] if len(groupby_fields) >= 1 else '_'
        else:
            count_field = '_'
        count_field += '_count'

        prefix_terms = lambda prefix, terms: (prefix + " " + ",".join(terms)) if terms else ''
        prefix_term = lambda prefix, term: ('%s %s' % (prefix, term)) if term else ''

        query = """
            SELECT min(%(table)s.id) AS id, count(%(table)s.id) AS %(count_field)s %(extra_fields)s
            FROM %(from)s
            %(where)s
            %(groupby)s
            %(orderby)s
            %(limit)s
            %(offset)s
        """ % {
            'table': self._table,
            'count_field': count_field,
            'extra_fields': prefix_terms(',', select_terms),
            'from': from_clause,
            'where': prefix_term('WHERE', where_clause),
            'groupby': prefix_terms('GROUP BY', groupby_terms),
            'orderby': prefix_terms('ORDER BY', orderby_terms),
            'limit': prefix_term('LIMIT', int(limit) if limit else None),
            'offset': prefix_term('OFFSET', int(offset) if limit else None),
        }
        cr.execute(query, where_clause_params)
        fetched_data = cr.dictfetchall()

        if not groupby_fields:
            return fetched_data

        many2onefields = [gb['field'] for gb in annotated_groupbys if gb['type'] == 'many2one']
        if many2onefields:
            data_ids = [r['id'] for r in fetched_data]
            many2onefields = list(set(many2onefields))
            data_dict = {d['id']: d for d in self.read(cr, uid, data_ids, many2onefields, context=context)} 
            for d in fetched_data:
                d.update(data_dict[d['id']])

        data = map(lambda r: {k: self._read_group_prepare_data(k,v, groupby_dict, context) for k,v in r.iteritems()}, fetched_data)
        result = [self._read_group_format_result(d, annotated_groupbys, groupby, groupby_dict, domain, context) for d in data]
        if lazy and groupby_fields[0] in self._group_by_full:
            # Right now, read_group only fill results in lazy mode (by default).
            # If you need to have the empty groups in 'eager' mode, then the
            # method _read_group_fill_results need to be completely reimplemented
            # in a sane way 
            result = self._read_group_fill_results(cr, uid, domain, groupby_fields[0], groupby[len(annotated_groupbys):],
                                                       aggregated_fields, count_field, result, read_group_order=order,
                                                       context=context)
        return result

    def _inherits_join_add(self, current_model, parent_model_name, query):
        """
        Add missing table SELECT and JOIN clause to ``query`` for reaching the parent table (no duplicates)
        :param current_model: current model object
        :param parent_model_name: name of the parent model for which the clauses should be added
        :param query: query object on which the JOIN should be added
        """
        inherits_field = current_model._inherits[parent_model_name]
        parent_model = self.pool[parent_model_name]
        parent_alias, parent_alias_statement = query.add_join((current_model._table, parent_model._table, inherits_field, 'id', inherits_field), implicit=True)
        return parent_alias

    @api.model
    def _inherits_join_calc(self, alias, field, query, implicit=True, outer=False):
        """
        Adds missing table select and join clause(s) to ``query`` for reaching
        the field coming from an '_inherits' parent table (no duplicates).

        :param alias: name of the initial SQL alias
        :param field: name of inherited field to reach
        :param query: query object on which the JOIN should be added
        :return: qualified name of field, to be used in SELECT clause
        """
        # INVARIANT: alias is the SQL alias of model._table in query
        model = self
        while field in model._inherit_fields and field not in model._columns:
            # retrieve the parent model where field is inherited from
            parent_model_name = model._inherit_fields[field][0]
            parent_model = self.env[parent_model_name]
            parent_field = model._inherits[parent_model_name]
            # JOIN parent_model._table AS parent_alias ON alias.parent_field = parent_alias.id
            parent_alias, _ = query.add_join(
                (alias, parent_model._table, parent_field, 'id', parent_field),
                implicit=implicit, outer=outer,
            )
            model, alias = parent_model, parent_alias
        # handle the case where the field is translated
        translate = model._columns[field].translate
        if translate and not callable(translate):
            return model._generate_translated_field(alias, field, query)
        else:
            return '"%s"."%s"' % (alias, field)

    def _parent_store_compute(self, cr):
        if not self._parent_store:
            return
        _logger.info('Computing parent left and right for table %s...', self._table)
        def browse_rec(root, pos=0):
            # TODO: set order
            where = self._parent_name+'='+str(root)
            if not root:
                where = self._parent_name+' IS NULL'
            if self._parent_order:
                where += ' order by '+self._parent_order
            cr.execute('SELECT id FROM '+self._table+' WHERE '+where)
            pos2 = pos + 1
            for id in cr.fetchall():
                pos2 = browse_rec(id[0], pos2)
            cr.execute('update '+self._table+' set parent_left=%s, parent_right=%s where id=%s', (pos, pos2, root))
            return pos2 + 1
        query = 'SELECT id FROM '+self._table+' WHERE '+self._parent_name+' IS NULL'
        if self._parent_order:
            query += ' order by ' + self._parent_order
        pos = 0
        cr.execute(query)
        for (root,) in cr.fetchall():
            pos = browse_rec(root, pos)
        self.invalidate_cache(cr, SUPERUSER_ID, ['parent_left', 'parent_right'])
        return True

    def _update_store(self, cr, f, k):
        _logger.info("storing computed values of fields.function '%s'", k)
        ss = self._columns[k]._symbol_set
        update_query = 'UPDATE "%s" SET "%s"=%s WHERE id=%%s' % (self._table, k, ss[0])
        cr.execute('select id from '+self._table)
        ids_lst = map(lambda x: x[0], cr.fetchall())
        while ids_lst:
            iids = ids_lst[:AUTOINIT_RECALCULATE_STORED_FIELDS]
            ids_lst = ids_lst[AUTOINIT_RECALCULATE_STORED_FIELDS:]
            res = f.get(cr, self, iids, k, SUPERUSER_ID, {})
            for key, val in res.items():
                if f._multi:
                    val = val[k]
                # if val is a many2one, just write the ID
                if type(val) == tuple:
                    val = val[0]
                if f._type == 'boolean' or val is not False:
                    cr.execute(update_query, (ss[1](val), key))

    @api.model
    def _check_selection_field_value(self, field, value):
        """ Check whether value is among the valid values for the given
            selection/reference field, and raise an exception if not.
        """
        field = self._fields[field]
        field.convert_to_cache(value, self)

    def _check_removed_columns(self, cr, log=False):
        # iterate on the database columns to drop the NOT NULL constraints
        # of fields which were required but have been removed (or will be added by another module)
        columns = [c for c in self._columns if not (isinstance(self._columns[c], fields.function) and not self._columns[c].store)]
        columns += MAGIC_COLUMNS
        cr.execute("SELECT a.attname, a.attnotnull"
                   "  FROM pg_class c, pg_attribute a"
                   " WHERE c.relname=%s"
                   "   AND c.oid=a.attrelid"
                   "   AND a.attisdropped=%s"
                   "   AND pg_catalog.format_type(a.atttypid, a.atttypmod) NOT IN ('cid', 'tid', 'oid', 'xid')"
                   "   AND a.attname NOT IN %s", (self._table, False, tuple(columns))),

        for column in cr.dictfetchall():
            if log:
                _logger.debug("column %s is in the table %s but not in the corresponding object %s",
                              column['attname'], self._table, self._name)
            if column['attnotnull']:
                cr.execute('ALTER TABLE "%s" ALTER COLUMN "%s" DROP NOT NULL' % (self._table, column['attname']))
                _schema.debug("Table '%s': column '%s': dropped NOT NULL constraint",
                              self._table, column['attname'])

    def _save_constraint(self, cr, constraint_name, type, definition):
        """
        Record the creation of a constraint for this model, to make it possible
        to delete it later when the module is uninstalled. Type can be either
        'f' or 'u' depending on the constraint being a foreign key or not.
        """
        if not self._module:
            # no need to save constraints for custom models as they're not part
            # of any module
            return
        assert type in ('f', 'u')
        cr.execute("""
            SELECT type, definition FROM ir_model_constraint, ir_module_module
            WHERE ir_model_constraint.module=ir_module_module.id
                AND ir_model_constraint.name=%s
                AND ir_module_module.name=%s
            """, (constraint_name, self._module))
        constraints = cr.dictfetchone()
        if not constraints:
            cr.execute("""
                INSERT INTO ir_model_constraint
                    (name, date_init, date_update, module, model, type, definition)
                VALUES (%s, now() AT TIME ZONE 'UTC', now() AT TIME ZONE 'UTC',
                    (SELECT id FROM ir_module_module WHERE name=%s),
                    (SELECT id FROM ir_model WHERE model=%s), %s, %s)""",
                    (constraint_name, self._module, self._name, type, definition))
        elif constraints['type'] != type or (definition and constraints['definition'] != definition):
            cr.execute("""
                UPDATE ir_model_constraint
                SET date_update=now() AT TIME ZONE 'UTC', type=%s, definition=%s
                WHERE name=%s AND module = (SELECT id FROM ir_module_module WHERE name=%s)""",
                    (type, definition, constraint_name, self._module))

    def _save_relation_table(self, cr, relation_table):
        """
        Record the creation of a many2many for this model, to make it possible
        to delete it later when the module is uninstalled.
        """
        cr.execute("""
            SELECT 1 FROM ir_model_relation, ir_module_module
            WHERE ir_model_relation.module=ir_module_module.id
                AND ir_model_relation.name=%s
                AND ir_module_module.name=%s
            """, (relation_table, self._module))
        if not cr.rowcount:
            cr.execute("""INSERT INTO ir_model_relation (name, date_init, date_update, module, model)
                                 VALUES (%s, now() AT TIME ZONE 'UTC', now() AT TIME ZONE 'UTC',
                    (SELECT id FROM ir_module_module WHERE name=%s),
                    (SELECT id FROM ir_model WHERE model=%s))""",
                       (relation_table, self._module, self._name))
            self.invalidate_cache(cr, SUPERUSER_ID)

    # checked version: for direct m2o starting from ``self``
    def _m2o_add_foreign_key_checked(self, source_field, dest_model, ondelete):
        assert self.is_transient() or not dest_model.is_transient(), \
            'Many2One relationships from non-transient Model to TransientModel are forbidden'
        if self.is_transient() and not dest_model.is_transient():
            # TransientModel relationships to regular Models are annoying
            # usually because they could block deletion due to the FKs.
            # So unless stated otherwise we default them to ondelete=cascade.
            ondelete = ondelete or 'cascade'
        fk_def = (self._table, source_field, dest_model._table, ondelete or 'set null')
        self._foreign_keys.add(fk_def)
        _schema.debug("Table '%s': added foreign key '%s' with definition=REFERENCES \"%s\" ON DELETE %s", *fk_def)

    # unchecked version: for custom cases, such as m2m relationships
    def _m2o_add_foreign_key_unchecked(self, source_table, source_field, dest_model, ondelete):
        fk_def = (source_table, source_field, dest_model._table, ondelete or 'set null')
        self._foreign_keys.add(fk_def)
        _schema.debug("Table '%s': added foreign key '%s' with definition=REFERENCES \"%s\" ON DELETE %s", *fk_def)

    def _drop_constraint(self, cr, source_table, constraint_name):
        cr.execute("ALTER TABLE %s DROP CONSTRAINT %s" % (source_table,constraint_name))

    def _m2o_fix_foreign_key(self, cr, source_table, source_field, dest_model, ondelete):
        # Find FK constraint(s) currently established for the m2o field,
        # and see whether they are stale or not
        cr.execute("""SELECT confdeltype as ondelete_rule, conname as constraint_name,
                             cl2.relname as foreign_table
                      FROM pg_constraint as con, pg_class as cl1, pg_class as cl2,
                           pg_attribute as att1, pg_attribute as att2
                      WHERE con.conrelid = cl1.oid
                        AND cl1.relname = %s
                        AND con.confrelid = cl2.oid
                        AND array_lower(con.conkey, 1) = 1
                        AND con.conkey[1] = att1.attnum
                        AND att1.attrelid = cl1.oid
                        AND att1.attname = %s
                        AND array_lower(con.confkey, 1) = 1
                        AND con.confkey[1] = att2.attnum
                        AND att2.attrelid = cl2.oid
                        AND att2.attname = %s
                        AND con.contype = 'f'""", (source_table, source_field, 'id'))
        constraints = cr.dictfetchall()
        if constraints:
            if len(constraints) == 1:
                # Is it the right constraint?
                cons, = constraints
                if cons['ondelete_rule'] != POSTGRES_CONFDELTYPES.get((ondelete or 'set null').upper(), 'a')\
                    or cons['foreign_table'] != dest_model._table:
                    # Wrong FK: drop it and recreate
                    _schema.debug("Table '%s': dropping obsolete FK constraint: '%s'",
                                  source_table, cons['constraint_name'])
                    self._drop_constraint(cr, source_table, cons['constraint_name'])
                else:
                    # it's all good, nothing to do!
                    return
            else:
                # Multiple FKs found for the same field, drop them all, and re-create
                for cons in constraints:
                    _schema.debug("Table '%s': dropping duplicate FK constraints: '%s'",
                                  source_table, cons['constraint_name'])
                    self._drop_constraint(cr, source_table, cons['constraint_name'])

        # (re-)create the FK
        self._m2o_add_foreign_key_checked(source_field, dest_model, ondelete)


    def _set_default_value_on_column(self, cr, column_name, context=None):
        # ideally, we should use default_get(), but it fails due to ir.values
        # not being ready

        # get default value
        default = self._defaults.get(column_name)
        if callable(default):
            default = default(self, cr, SUPERUSER_ID, context)

        column = self._columns[column_name]
        ss = column._symbol_set
        db_default = ss[1](default)
        # Write default if non-NULL, except for booleans for which False means
        # the same as NULL - this saves us an expensive query on large tables.
        write_default = (db_default is not None if column._type != 'boolean'
                            else db_default)
        if write_default:
            _logger.debug("Table '%s': setting default value of new column %s to %r",
                          self._table, column_name, default)
            query = 'UPDATE "%s" SET "%s"=%s WHERE "%s" is NULL' % (
                self._table, column_name, ss[0], column_name)
            cr.execute(query, (db_default,))
            # this is a disgrace
            cr.commit()

    def _auto_init(self, cr, context=None):
        """

        Call _field_create and, unless _auto is False:

        - create the corresponding table in database for the model,
        - possibly add the parent columns in database,
        - possibly add the columns 'create_uid', 'create_date', 'write_uid',
          'write_date' in database if _log_access is True (the default),
        - report on database columns no more existing in _columns,
        - remove no more existing not null constraints,
        - alter existing database columns to match _columns,
        - create database tables to match _columns,
        - add database indices to match _columns,
        - save in self._foreign_keys a list a foreign keys to create (see
          _auto_end).

        """
        self._foreign_keys = set()
        raise_on_invalid_object_name(self._name)

        # This prevents anything called by this method (in particular default
        # values) from prefetching a field for which the corresponding column
        # has not been added in database yet!
        context = dict(context or {}, prefetch_fields=False)

        # Make sure an environment is available for get_pg_type(). This is
        # because we access column.digits, which retrieves a cursor from
        # existing environments.
        env = api.Environment(cr, SUPERUSER_ID, context)

        store_compute = False
        stored_fields = []              # new-style stored fields with compute
        todo_end = []
        update_custom_fields = context.get('update_custom_fields', False)
        self._field_create(cr, context=context)
        create = not self._table_exist(cr)
        if self._auto:

            if create:
                self._create_table(cr)
                has_rows = False
            else:
                cr.execute('SELECT 1 FROM "%s" LIMIT 1' % self._table)
                has_rows = cr.rowcount

            cr.commit()
            if self._parent_store:
                if not self._parent_columns_exist(cr):
                    self._create_parent_columns(cr)
                    store_compute = True

            self._check_removed_columns(cr, log=False)

            # iterate on the "object columns"
            column_data = self._select_column_data(cr)

            for k, f in self._columns.iteritems():
                if k == 'id': # FIXME: maybe id should be a regular column?
                    continue
                # Don't update custom (also called manual) fields
                if f.manual and not update_custom_fields:
                    continue

                if isinstance(f, fields.one2many):
                    self._o2m_raise_on_missing_reference(cr, f)

                elif isinstance(f, fields.many2many):
                    res = self._m2m_raise_or_create_relation(cr, f)
                    if res and self._fields[k].depends:
                        stored_fields.append(self._fields[k])

                else:
                    res = column_data.get(k)

                    # The field is not found as-is in database, try if it
                    # exists with an old name.
                    if not res and hasattr(f, 'oldname'):
                        res = column_data.get(f.oldname)
                        if res:
                            cr.execute('ALTER TABLE "%s" RENAME "%s" TO "%s"' % (self._table, f.oldname, k))
                            res['attname'] = k
                            column_data[k] = res
                            _schema.debug("Table '%s': renamed column '%s' to '%s'",
                                self._table, f.oldname, k)

                    # The field already exists in database. Possibly
                    # change its type, rename it, drop it or change its
                    # constraints.
                    if res:
                        f_pg_type = res['typname']
                        f_pg_size = res['size']
                        f_pg_notnull = res['attnotnull']
                        if isinstance(f, fields.function) and not f.store and\
                                not getattr(f, 'nodrop', False):
                            _logger.info('column %s (%s) converted to a function, removed from table %s',
                                         k, f.string, self._table)
                            cr.execute('ALTER TABLE "%s" DROP COLUMN "%s" CASCADE' % (self._table, k))
                            cr.commit()
                            _schema.debug("Table '%s': dropped column '%s' with cascade",
                                self._table, k)
                            f_obj_type = None
                        else:
                            f_obj_type = get_pg_type(f) and get_pg_type(f)[0]

                        if f_obj_type:
                            ok = False
                            casts = [
                                ('text', 'char', pg_varchar(f.size), '::%s' % pg_varchar(f.size)),
                                ('varchar', 'text', 'TEXT', ''),
                                ('int4', 'float', get_pg_type(f)[1], '::'+get_pg_type(f)[1]),
                                ('date', 'datetime', 'TIMESTAMP', '::TIMESTAMP'),
                                ('timestamp', 'date', 'date', '::date'),
                                ('numeric', 'float', get_pg_type(f)[1], '::'+get_pg_type(f)[1]),
                                ('float8', 'float', get_pg_type(f)[1], '::'+get_pg_type(f)[1]),
                                ('float8', 'monetary', get_pg_type(f)[1], '::'+get_pg_type(f)[1]),
                            ]
                            if f_pg_type == 'varchar' and f._type in ('char', 'selection') and f_pg_size and (f.size is None or f_pg_size < f.size):
                                try:
                                    with cr.savepoint():
                                        cr.execute('ALTER TABLE "%s" ALTER COLUMN "%s" TYPE %s' % (self._table, k, pg_varchar(f.size)), log_exceptions=False)
                                except psycopg2.NotSupportedError:
                                    # In place alter table cannot be done because a view is depending of this field.
                                    # Do a manual copy. This will drop the view (that will be recreated later)
                                    cr.execute('ALTER TABLE "%s" RENAME COLUMN "%s" TO temp_change_size' % (self._table, k))
                                    cr.execute('ALTER TABLE "%s" ADD COLUMN "%s" %s' % (self._table, k, pg_varchar(f.size)))
                                    cr.execute('UPDATE "%s" SET "%s"=temp_change_size::%s' % (self._table, k, pg_varchar(f.size)))
                                    cr.execute('ALTER TABLE "%s" DROP COLUMN temp_change_size CASCADE' % (self._table,))
                                cr.commit()
                                _schema.debug("Table '%s': column '%s' (type varchar) changed size from %s to %s",
                                    self._table, k, f_pg_size or 'unlimited', f.size or 'unlimited')
                            for c in casts:
                                if (f_pg_type==c[0]) and (f._type==c[1]):
                                    if f_pg_type != f_obj_type:
                                        ok = True
                                        try:
                                            with cr.savepoint():
                                                cr.execute('ALTER TABLE "%s" ALTER COLUMN "%s" TYPE %s' % (self._table, k, c[2]), log_exceptions=False)
                                        except psycopg2.NotSupportedError:
                                            # can't do inplace change -> use a casted temp column
                                            cr.execute('ALTER TABLE "%s" RENAME COLUMN "%s" TO __temp_type_cast' % (self._table, k))
                                            cr.execute('ALTER TABLE "%s" ADD COLUMN "%s" %s' % (self._table, k, c[2]))
                                            cr.execute('UPDATE "%s" SET "%s"= __temp_type_cast%s' % (self._table, k, c[3]))
                                            cr.execute('ALTER TABLE "%s" DROP COLUMN  __temp_type_cast CASCADE' % (self._table,))
                                        cr.commit()
                                        _schema.debug("Table '%s': column '%s' changed type from %s to %s",
                                            self._table, k, c[0], c[1])
                                    break

                            if f_pg_type != f_obj_type:
                                if not ok:
                                    i = 0
                                    while True:
                                        newname = k + '_moved' + str(i)
                                        cr.execute("SELECT count(1) FROM pg_class c,pg_attribute a " \
                                            "WHERE c.relname=%s " \
                                            "AND a.attname=%s " \
                                            "AND c.oid=a.attrelid ", (self._table, newname))
                                        if not cr.fetchone()[0]:
                                            break
                                        i += 1
                                    if f_pg_notnull:
                                        cr.execute('ALTER TABLE "%s" ALTER COLUMN "%s" DROP NOT NULL' % (self._table, k))
                                    cr.execute('ALTER TABLE "%s" RENAME COLUMN "%s" TO "%s"' % (self._table, k, newname))
                                    cr.execute('ALTER TABLE "%s" ADD COLUMN "%s" %s' % (self._table, k, get_pg_type(f)[1]))
                                    cr.execute("COMMENT ON COLUMN %s.\"%s\" IS %%s" % (self._table, k), (f.string,))
                                    _schema.warning("Table `%s`: column `%s` has changed type (DB=%s, def=%s), data moved to column `%s`",
                                                    self._table, k, f_pg_type, f._type, newname)

                            # if the field is required and hasn't got a NOT NULL constraint
                            if f.required and f_pg_notnull == 0:
                                if has_rows:
                                    self._set_default_value_on_column(cr, k, context=context)
                                # add the NOT NULL constraint
                                try:
                                    cr.execute('ALTER TABLE "%s" ALTER COLUMN "%s" SET NOT NULL' % (self._table, k), log_exceptions=False)
                                    cr.commit()
                                    _schema.debug("Table '%s': column '%s': added NOT NULL constraint",
                                        self._table, k)
                                except Exception:
                                    msg = "Table '%s': unable to set a NOT NULL constraint on column '%s' !\n"\
                                        "If you want to have it, you should update the records and execute manually:\n"\
                                        "ALTER TABLE %s ALTER COLUMN %s SET NOT NULL"
                                    _schema.warning(msg, self._table, k, self._table, k)
                                cr.commit()
                            elif not f.required and f_pg_notnull == 1:
                                cr.execute('ALTER TABLE "%s" ALTER COLUMN "%s" DROP NOT NULL' % (self._table, k))
                                cr.commit()
                                _schema.debug("Table '%s': column '%s': dropped NOT NULL constraint",
                                    self._table, k)
                            # Verify index
                            indexname = '%s_%s_index' % (self._table, k)
                            cr.execute("SELECT indexname FROM pg_indexes WHERE indexname = %s and tablename = %s", (indexname, self._table))
                            res2 = cr.dictfetchall()
                            if not res2 and f.select:
                                cr.execute('CREATE INDEX "%s_%s_index" ON "%s" ("%s")' % (self._table, k, self._table, k))
                                cr.commit()
                                if f._type == 'text':
                                    # FIXME: for fields.text columns we should try creating GIN indexes instead (seems most suitable for an ERP context)
                                    msg = "Table '%s': Adding (b-tree) index for %s column '%s'."\
                                        "This is probably useless (does not work for fulltext search) and prevents INSERTs of long texts"\
                                        " because there is a length limit for indexable btree values!\n"\
                                        "Use a search view instead if you simply want to make the field searchable."
                                    _schema.warning(msg, self._table, f._type, k)
                            if res2 and not f.select:
                                cr.execute('DROP INDEX "%s_%s_index"' % (self._table, k))
                                cr.commit()
                                msg = "Table '%s': dropping index for column '%s' of type '%s' as it is not required anymore"
                                _schema.debug(msg, self._table, k, f._type)

                            if isinstance(f, fields.many2one) or (isinstance(f, fields.function) and f._type == 'many2one' and f.store):
                                dest_model = self.pool[f._obj]
                                if dest_model._auto and dest_model._table != 'ir_actions':
                                    self._m2o_fix_foreign_key(cr, self._table, k, dest_model, f.ondelete)

                    # The field doesn't exist in database. Create it if necessary.
                    else:
                        if f._classic_write:
                            # add the missing field
                            cr.execute('ALTER TABLE "%s" ADD COLUMN "%s" %s' % (self._table, k, get_pg_type(f)[1]))
                            cr.execute("COMMENT ON COLUMN %s.\"%s\" IS %%s" % (self._table, k), (f.string,))
                            _schema.debug("Table '%s': added column '%s' with definition=%s",
                                self._table, k, get_pg_type(f)[1])

                            # initialize it
                            if has_rows:
                                self._set_default_value_on_column(cr, k, context=context)

                            # remember the functions to call for the stored fields
                            if isinstance(f, fields.function):
                                order = 10
                                if f.store is not True: # i.e. if f.store is a dict
                                    order = f.store[f.store.keys()[0]][2]
                                todo_end.append((order, self._update_store, (f, k)))

                            # remember new-style stored fields with compute method
                            if k in self._fields and self._fields[k].depends:
                                stored_fields.append(self._fields[k])

                            # and add constraints if needed
                            if isinstance(f, fields.many2one) or (isinstance(f, fields.function) and f._type == 'many2one' and f.store):
                                if f._obj not in self.pool:
                                    raise ValueError(_('There is no reference available for %s') % (f._obj,))
                                dest_model = self.pool[f._obj]
                                ref = dest_model._table
                                # ir_actions is inherited so foreign key doesn't work on it
                                if dest_model._auto and ref != 'ir_actions':
                                    self._m2o_add_foreign_key_checked(k, dest_model, f.ondelete)
                            if f.select:
                                cr.execute('CREATE INDEX "%s_%s_index" ON "%s" ("%s")' % (self._table, k, self._table, k))
                            if f.required:
                                try:
                                    cr.commit()
                                    cr.execute('ALTER TABLE "%s" ALTER COLUMN "%s" SET NOT NULL' % (self._table, k))
                                    _schema.debug("Table '%s': column '%s': added a NOT NULL constraint",
                                        self._table, k)
                                except Exception:
                                    msg = "WARNING: unable to set column %s of table %s not null !\n"\
                                        "Try to re-run: openerp-server --update=module\n"\
                                        "If it doesn't work, update records and execute manually:\n"\
                                        "ALTER TABLE %s ALTER COLUMN %s SET NOT NULL"
                                    _logger.warning(msg, k, self._table, self._table, k, exc_info=True)
                            cr.commit()

        else:
            cr.execute("SELECT relname FROM pg_class WHERE relkind IN ('r','v') AND relname=%s", (self._table,))
            create = not bool(cr.fetchone())

        cr.commit()     # start a new transaction

        if self._auto:
            self._add_sql_constraints(cr)

        if create:
            self._execute_sql(cr)

        if store_compute:
            self._parent_store_compute(cr)
            cr.commit()

        if stored_fields:
            # trigger computation of new-style stored fields with a compute
            def func(cr):
                fnames = [f.name for f in stored_fields]
                _logger.info("Storing computed values of %s fields %s",
                             self._name, ', '.join(sorted(fnames)))
                recs = self.browse(cr, SUPERUSER_ID, [], {'active_test': False})
                recs = recs.search([])
                if recs:
                    recs.invalidate_cache(fnames, recs.ids)
                    map(recs._recompute_todo, stored_fields)

            todo_end.append((1000, func, ()))

        return todo_end

    def _auto_end(self, cr, context=None):
        """ Create the foreign keys recorded by _auto_init. """
        for t, k, r, d in self._foreign_keys:
            cr.execute('ALTER TABLE "%s" ADD FOREIGN KEY ("%s") REFERENCES "%s" ON DELETE %s' % (t, k, r, d))
            self._save_constraint(cr, "%s_%s_fkey" % (t, k), 'f', False)
        cr.commit()
        del self._foreign_keys


    def _table_exist(self, cr):
        cr.execute("SELECT relname FROM pg_class WHERE relkind IN ('r','v') AND relname=%s", (self._table,))
        return cr.rowcount


    def _create_table(self, cr):
        cr.execute('CREATE TABLE "%s" (id SERIAL NOT NULL, PRIMARY KEY(id))' % (self._table,))
        cr.execute(("COMMENT ON TABLE \"%s\" IS %%s" % self._table), (self._description,))
        _schema.debug("Table '%s': created", self._table)


    def _parent_columns_exist(self, cr):
        cr.execute("""SELECT c.relname
            FROM pg_class c, pg_attribute a
            WHERE c.relname=%s AND a.attname=%s AND c.oid=a.attrelid
            """, (self._table, 'parent_left'))
        return cr.rowcount


    def _create_parent_columns(self, cr):
        cr.execute('ALTER TABLE "%s" ADD COLUMN "parent_left" INTEGER' % (self._table,))
        cr.execute('ALTER TABLE "%s" ADD COLUMN "parent_right" INTEGER' % (self._table,))
        if 'parent_left' not in self._columns:
            _logger.error('create a column parent_left on object %s: fields.integer(\'Left Parent\', select=1)',
                          self._table)
            _schema.debug("Table '%s': added column '%s' with definition=%s",
                self._table, 'parent_left', 'INTEGER')
        elif not self._columns['parent_left'].select:
            _logger.error('parent_left column on object %s must be indexed! Add select=1 to the field definition)',
                          self._table)
        if 'parent_right' not in self._columns:
            _logger.error('create a column parent_right on object %s: fields.integer(\'Right Parent\', select=1)',
                          self._table)
            _schema.debug("Table '%s': added column '%s' with definition=%s",
                self._table, 'parent_right', 'INTEGER')
        elif not self._columns['parent_right'].select:
            _logger.error('parent_right column on object %s must be indexed! Add select=1 to the field definition)',
                          self._table)
        if self._columns[self._parent_name].ondelete not in ('cascade', 'restrict'):
            _logger.error("The column %s on object %s must be set as ondelete='cascade' or 'restrict'",
                          self._parent_name, self._name)

        cr.commit()


    def _select_column_data(self, cr):
        # attlen is the number of bytes necessary to represent the type when
        # the type has a fixed size. If the type has a varying size attlen is
        # -1 and atttypmod is the size limit + 4, or -1 if there is no limit.
        cr.execute("SELECT c.relname,a.attname,a.attlen,a.atttypmod,a.attnotnull,a.atthasdef,t.typname,CASE WHEN a.attlen=-1 THEN (CASE WHEN a.atttypmod=-1 THEN 0 ELSE a.atttypmod-4 END) ELSE a.attlen END as size " \
           "FROM pg_class c,pg_attribute a,pg_type t " \
           "WHERE c.relname=%s " \
           "AND c.oid=a.attrelid " \
           "AND a.atttypid=t.oid", (self._table,))
        return dict(map(lambda x: (x['attname'], x),cr.dictfetchall()))


    def _o2m_raise_on_missing_reference(self, cr, f):
        # TODO this check should be a method on fields.one2many.
        if f._obj in self.pool:
            other = self.pool[f._obj]
            # TODO the condition could use fields_get_keys().
            if f._fields_id not in other._columns.keys():
                if f._fields_id not in other._inherit_fields.keys():
                    raise UserError(_("There is no reference field '%s' found for '%s'") % (f._fields_id, f._obj))

    def _m2m_raise_or_create_relation(self, cr, f):
        """ Create the table for the relation if necessary.
        Return ``True`` if the relation had to be created.
        """
        m2m_tbl, col1, col2 = f._sql_names(self)
        # do not create relations for custom fields as they do not belong to a module
        # they will be automatically removed when dropping the corresponding ir.model.field
        # table name for custom relation all starts with x_, see __init__
        if not m2m_tbl.startswith('x_'):
            self._save_relation_table(cr, m2m_tbl)
        cr.execute("SELECT relname FROM pg_class WHERE relkind IN ('r','v') AND relname=%s", (m2m_tbl,))
        if not cr.dictfetchall():
            if f._obj not in self.pool:
                raise UserError(_('Many2Many destination model does not exist: `%s`') % (f._obj,))
            dest_model = self.pool[f._obj]
            ref = dest_model._table
            cr.execute('CREATE TABLE "%s" ("%s" INTEGER NOT NULL, "%s" INTEGER NOT NULL, UNIQUE("%s","%s"))' % (m2m_tbl, col1, col2, col1, col2))
            # create foreign key references with ondelete=cascade, unless the targets are SQL views
            cr.execute("SELECT relkind FROM pg_class WHERE relkind IN ('v') AND relname=%s", (ref,))
            if not cr.fetchall():
                self._m2o_add_foreign_key_unchecked(m2m_tbl, col2, dest_model, 'cascade')
            cr.execute("SELECT relkind FROM pg_class WHERE relkind IN ('v') AND relname=%s", (self._table,))
            if not cr.fetchall():
                self._m2o_add_foreign_key_unchecked(m2m_tbl, col1, self, 'cascade')

            cr.execute('CREATE INDEX ON "%s" ("%s")' % (m2m_tbl, col1))
            cr.execute('CREATE INDEX ON "%s" ("%s")' % (m2m_tbl, col2))
            cr.execute("COMMENT ON TABLE \"%s\" IS 'RELATION BETWEEN %s AND %s'" % (m2m_tbl, self._table, ref))
            cr.commit()
            _schema.debug("Create table '%s': m2m relation between '%s' and '%s'", m2m_tbl, self._table, ref)
            return True


    def _add_sql_constraints(self, cr):
        """

        Modify this model's database table constraints so they match the one in
        _sql_constraints.

        """
        def unify_cons_text(txt):
            return txt.lower().replace(', ',',').replace(' (','(')

        for (key, con, _) in self._sql_constraints:
            conname = '%s_%s' % (self._table, key)

            # using 1 to get result if no imc but one pgc
            cr.execute("""SELECT definition, 1
                          FROM ir_model_constraint imc
                          RIGHT JOIN pg_constraint pgc
                          ON (pgc.conname = imc.name)
                          WHERE pgc.conname=%s
                          """, (conname, ))
            existing_constraints = cr.dictfetchone()
            sql_actions = {
                'drop': {
                    'execute': False,
                    'query': 'ALTER TABLE "%s" DROP CONSTRAINT "%s"' % (self._table, conname, ),
                    'msg_ok': "Table '%s': dropped constraint '%s'. Reason: its definition changed from '%%s' to '%s'" % (
                        self._table, conname, con),
                    'msg_err': "Table '%s': unable to drop \'%s\' constraint !" % (self._table, con),
                    'order': 1,
                },
                'add': {
                    'execute': False,
                    'query': 'ALTER TABLE "%s" ADD CONSTRAINT "%s" %s' % (self._table, conname, con,),
                    'msg_ok': "Table '%s': added constraint '%s' with definition=%s" % (self._table, conname, con),
                    'msg_err': "Table '%s': unable to add \'%s\' constraint !\n If you want to have it, you should update the records and execute manually:\n%%s" % (
                        self._table, con),
                    'order': 2,
                },
            }

            if not existing_constraints:
                # constraint does not exists:
                sql_actions['add']['execute'] = True
                sql_actions['add']['msg_err'] = sql_actions['add']['msg_err'] % (sql_actions['add']['query'], )
            elif unify_cons_text(con) != existing_constraints['definition']:
                # constraint exists but its definition has changed:
                sql_actions['drop']['execute'] = True
                sql_actions['drop']['msg_ok'] = sql_actions['drop']['msg_ok'] % (existing_constraints['definition'] or '', )
                sql_actions['add']['execute'] = True
                sql_actions['add']['msg_err'] = sql_actions['add']['msg_err'] % (sql_actions['add']['query'], )

            # we need to add the constraint:
            self._save_constraint(cr, conname, 'u', unify_cons_text(con))
            sql_actions = [item for item in sql_actions.values()]
            sql_actions.sort(key=lambda x: x['order'])
            for sql_action in [action for action in sql_actions if action['execute']]:
                try:
                    cr.execute(sql_action['query'])
                    cr.commit()
                    _schema.debug(sql_action['msg_ok'])
                except:
                    _schema.warning(sql_action['msg_err'])
                    cr.rollback()


    def _execute_sql(self, cr):
        """ Execute the SQL code from the _sql attribute (if any)."""
        if hasattr(self, "_sql"):
            for line in self._sql.split(';'):
                line2 = line.replace('\n', '').strip()
                if line2:
                    cr.execute(line2)
                    cr.commit()

    #
    # Update objects that uses this one to update their _inherits fields
    #

    @api.model
    def _add_inherited_fields(self):
        """ Determine inherited fields. """
        # determine candidate inherited fields
        fields = {}
        for parent_model, parent_field in self._inherits.iteritems():
            parent = self.env[parent_model]
            for name, field in parent._fields.iteritems():
                # inherited fields are implemented as related fields, with the
                # following specific properties:
                #  - reading inherited fields should not bypass access rights
                #  - copy inherited fields iff their original field is copied
                fields[name] = field.new(
                    inherited=True,
                    related=(parent_field, name),
                    related_sudo=False,
                    copy=field.copy,
                )

        # add inherited fields that are not redefined locally
        for name, field in fields.iteritems():
            if name not in self._fields:
                self._add_field(name, field)

    @classmethod
    def _inherits_reload(cls):
        """ Recompute the _inherit_fields mapping. """
        cls._inherit_fields = struct = {}
        for parent_model, parent_field in cls._inherits.iteritems():
            parent = cls.pool[parent_model]
            parent._inherits_reload()
            for name, column in parent._columns.iteritems():
                struct[name] = (parent_model, parent_field, column, parent_model)
            for name, source in parent._inherit_fields.iteritems():
                struct[name] = (parent_model, parent_field, source[2], source[3])

    @property
    def _all_columns(self):
        """ Returns a dict mapping all fields names (self fields and inherited
        field via _inherits) to a ``column_info`` object giving detailed column
        information. This property is deprecated, use ``_fields`` instead.
        """
        result = {}
        # do not inverse for loops, since local fields may hide inherited ones!
        for k, (parent, m2o, col, original_parent) in self._inherit_fields.iteritems():
            result[k] = fields.column_info(k, col, parent, m2o, original_parent)
        for k, col in self._columns.iteritems():
            result[k] = fields.column_info(k, col)
        return result

    @api.model
    def _inherits_check(self):
        for table, field_name in self._inherits.items():
            field = self._fields.get(field_name)
            if not field:
                _logger.info('Missing many2one field definition for _inherits reference "%s" in "%s", using default one.', field_name, self._name)
                from .fields import Many2one
                field = Many2one(table, string="Automatically created field to link to parent %s" % table, required=True, ondelete="cascade")
                self._add_field(field_name, field)
            elif not field.required or field.ondelete.lower() not in ("cascade", "restrict"):
                _logger.warning('Field definition for _inherits reference "%s" in "%s" must be marked as "required" with ondelete="cascade" or "restrict", forcing it to required + cascade.', field_name, self._name)
                field.required = True
                field.ondelete = "cascade"

        # reflect fields with delegate=True in dictionary self._inherits
        for field in self._fields.itervalues():
            if field.type == 'many2one' and not field.related and field.delegate:
                if not field.required:
                    _logger.warning("Field %s with delegate=True must be required.", field)
                    field.required = True
                if field.ondelete.lower() not in ('cascade', 'restrict'):
                    field.ondelete = 'cascade'
                self._inherits[field.comodel_name] = field.name

    @api.model
    def _prepare_setup(self):
        """ Prepare the setup of the model. """
        type(self)._setup_done = False

    @api.model
    def _setup_base(self, partial):
        """ Determine the inherited and custom fields of the model. """
        cls = type(self)
        if cls._setup_done:
            return

        # 1. determine the proper fields of the model: the fields defined on the
        # class and magic fields, not the inherited or custom ones
        cls0 = cls.pool.model_cache.get(cls.__bases__)
        if cls0:
            # cls0 is either a model class from another registry, or cls itself.
            # The point is that it has the same base classes. We retrieve stuff
            # from cls0 to optimize the setup of cls. cls0 is guaranteed to be
            # properly set up: registries are loaded under a global lock,
            # therefore two registries are never set up at the same time.

            # remove fields that are not proper to cls
            for name in set(cls._fields) - cls0._proper_fields:
                delattr(cls, name)
                cls._fields.pop(name, None)
                cls._defaults.pop(name, None)
            # collect proper fields on cls0, and add them on cls
            for name in cls0._proper_fields:
                field = cls0._fields[name]
                if not field.related:
                    # regular fields are shared, and their default value copied
                    self._add_field(name, field)
                    if name in cls0._defaults:
                        cls._defaults[name] = cls0._defaults[name]
                else:
                    # related fields are copied, and setup from scratch
                    self._add_field(name, field.new(**field.args))
            cls._proper_fields = set(cls._fields)

        else:
            # retrieve fields from parent classes, and duplicate them on cls to
            # avoid clashes with inheritance between different models
            cls._fields = {}
            cls._defaults = {}
            for name, field in getmembers(cls, Field.__instancecheck__):
                self._add_field(name, field.new())
            self._add_magic_fields()
            cls._proper_fields = set(cls._fields)

            cls.pool.model_cache[cls.__bases__] = cls

        # 2. add custom fields
        self._add_manual_fields(partial)

        # 3. make sure that parent models determine their own fields, then add
        # inherited fields to cls
        self._inherits_check()
        for parent in self._inherits:
            self.env[parent]._setup_base(partial)
        self._add_inherited_fields()

        # 4. initialize more field metadata
        cls._field_computed = {}            # fields computed with the same method
        cls._field_inverses = Collector()   # inverse fields for related fields
        cls._field_triggers = Collector()   # list of (field, path) to invalidate

        cls._setup_done = True

    @api.model
    def _setup_fields(self, partial):
        """ Setup the fields, except for recomputation triggers. """
        cls = type(self)

        # set up fields, and determine their corresponding column
        cls._columns = {}
        bad_fields = []
        for name, field in cls._fields.iteritems():
            try:
                field.setup_full(self)
            except Exception:
                if partial and field.manual:
                    # Something goes wrong when setup a manual field.
                    # This can happen with related fields using another manual many2one field
                    # that hasn't been loaded because the comodel does not exist yet.
                    # This can also be a manual function field depending on not loaded fields yet.
                    bad_fields.append(name)
                    continue
                raise
            column = field.to_column()
            if column:
                cls._columns[name] = column

        for name in bad_fields:
            del cls._fields[name]
            delattr(cls, name)

        # map each field to the fields computed with the same method
        groups = defaultdict(list)
        for field in cls._fields.itervalues():
            if field.compute:
                cls._field_computed[field] = group = groups[field.compute]
                group.append(field)

    @api.model
    def _setup_complete(self):
        """ Setup recomputation triggers, and complete the model setup. """
        cls = type(self)

        # set up field triggers
        for field in cls._fields.itervalues():
            # dependencies of custom fields may not exist; ignore that case
            exceptions = (Exception,) if field.manual else ()
            with tools.ignore(*exceptions):
                field.setup_triggers(self.env)

        # add invalidation triggers on model dependencies
        if cls._depends:
            for model_name, field_names in cls._depends.iteritems():
                model = self.env[model_name]
                for field_name in field_names:
                    field = model._fields[field_name]
                    for dependent in cls._fields.itervalues():
                        model._field_triggers.add(field, (dependent, None))

        # determine old-api structures about inherited fields
        cls._inherits_reload()

        # register stuff about low-level function fields
        cls._init_function_fields(cls.pool, self._cr)

        # register constraints and onchange methods
        cls._init_constraints_onchanges()

        # check defaults
        for name in cls._defaults:
            assert name in cls._fields, \
                "Model %s has a default for nonexiting field %s" % (cls._name, name)

        # validate rec_name
        if cls._rec_name:
            assert cls._rec_name in cls._fields, \
                "Invalid rec_name %s for model %s" % (cls._rec_name, cls._name)
        elif 'name' in cls._fields:
            cls._rec_name = 'name'
        elif 'x_name' in cls._fields:
            cls._rec_name = 'x_name'

    def fields_get(self, cr, user, allfields=None, context=None, write_access=True, attributes=None):
        """ fields_get([fields][, attributes])

        Return the definition of each field.

        The returned value is a dictionary (indiced by field name) of
        dictionaries. The _inherits'd fields are included. The string, help,
        and selection (if present) attributes are translated.

        :param allfields: list of fields to document, all if empty or not provided
        :param attributes: list of description attributes to return for each field, all if empty or not provided
        """
        recs = self.browse(cr, user, [], context)

        has_access = functools.partial(recs.check_access_rights, raise_exception=False)
        readonly = not (has_access('write') or has_access('create'))

        res = {}
        for fname, field in self._fields.iteritems():
            if allfields and fname not in allfields:
                continue
            if field.groups and not recs.user_has_groups(field.groups):
                continue

            description = field.get_description(recs.env)
            if readonly:
                description['readonly'] = True
                description['states'] = {}
            if attributes:
                description = {k: v for k, v in description.iteritems()
                               if k in attributes}
            res[fname] = description

        return res

    def get_empty_list_help(self, cr, user, help, context=None):
        """ Generic method giving the help message displayed when having
            no result to display in a list or kanban view. By default it returns
            the help given in parameter that is generally the help message
            defined in the action.
        """
        return help

    def check_field_access_rights(self, cr, user, operation, fields, context=None):
        """
        Check the user access rights on the given fields. This raises Access
        Denied if the user does not have the rights. Otherwise it returns the
        fields (as is if the fields is not falsy, or the readable/writable
        fields if fields is falsy).
        """
        if user == SUPERUSER_ID:
            return fields or list(self._fields)

        def valid(fname):
            """ determine whether user has access to field ``fname`` """
            field = self._fields.get(fname)
            if field and field.groups:
                return self.user_has_groups(cr, user, groups=field.groups, context=context)
            else:
                return True

        if not fields:
            fields = filter(valid, self._fields)
        else:
            invalid_fields = set(filter(lambda name: not valid(name), fields))
            if invalid_fields:
                _logger.info('Access Denied by ACLs for operation: %s, uid: %s, model: %s, fields: %s',
                    operation, user, self._name, ', '.join(invalid_fields))
                raise AccessError(_('The requested operation cannot be completed due to security restrictions. '
                                        'Please contact your system administrator.\n\n(Document type: %s, Operation: %s)') % \
                                        (self._description, operation))

        return fields

    # add explicit old-style implementation to read()
    @api.v7
    def read(self, cr, user, ids, fields=None, context=None, load='_classic_read'):
        records = self.browse(cr, user, ids, context)
        result = BaseModel.read(records, fields, load=load)
        return result if isinstance(ids, list) else (bool(result) and result[0])

    # new-style implementation of read()
    @api.v8
    def read(self, fields=None, load='_classic_read'):
        """ read([fields])

        Reads the requested fields for the records in ``self``, low-level/RPC
        method. In Python code, prefer :meth:`~.browse`.

        :param fields: list of field names to return (default is all fields)
        :return: a list of dictionaries mapping field names to their values,
                 with one dictionary per record
        :raise AccessError: if user has no read rights on some of the given
                records
        """
        # check access rights
        self.check_access_rights('read')
        fields = self.check_field_access_rights('read', fields)

        # split fields into stored and computed fields
        stored, inherited, computed = [], [], []
        for name in fields:
            if name in self._columns:
                stored.append(name)
            elif name in self._fields:
                computed.append(name)
                field = self._fields[name]
                if field.inherited and field.base_field.column:
                    inherited.append(name)
            else:
                _logger.warning("%s.read() with unknown field '%s'", self._name, name)

        # fetch stored fields from the database to the cache
        self._read_from_database(stored, inherited)

        # retrieve results from records; this takes values from the cache and
        # computes remaining fields
        result = []
        name_fields = [(name, self._fields[name]) for name in (stored + computed)]
        use_name_get = (load == '_classic_read')
        for record in self:
            try:
                values = {'id': record.id}
                for name, field in name_fields:
                    values[name] = field.convert_to_read(record[name], use_name_get)
                result.append(values)
            except MissingError:
                pass

        return result

    @api.multi
    def _prefetch_field(self, field):
        """ Read from the database in order to fetch ``field`` (:class:`Field`
            instance) for ``self`` in cache.
        """
        # fetch the records of this model without field_name in their cache
        records = self._in_cache_without(field)

        # determine which fields can be prefetched
        fs = {field}
        if self._context.get('prefetch_fields', True) and field.column._prefetch:
            fs.update(
                f
                for f in self._fields.itervalues()
                # select stored fields that can be prefetched
                if f.store and f.column._prefetch
                # discard fields with groups that the user may not access
                if not (f.groups and not self.user_has_groups(f.groups))
                # discard fields that must be recomputed
                if not (f.compute and self.env.field_todo(f))
            )
        elif field.column._multi:
            # prefetch all function fields with the same value for 'multi'
            multi = field.column._multi
            fs.update(
                f
                for f in self._fields.itervalues()
                # select stored fields with the same multi
                if f.column and f.column._multi == multi
                # discard fields with groups that the user may not access
                if not (f.groups and not self.user_has_groups(f.groups))
            )

        # special case: discard records to recompute for field
        records -= self.env.field_todo(field)

        # in onchange mode, discard computed fields and fields in cache
        if self.env.in_onchange:
            for f in list(fs):
                if f.compute or (f.name in self._cache):
                    fs.discard(f)
                else:
                    records &= self._in_cache_without(f)

        # prefetch at most PREFETCH_MAX records
        if len(records) > PREFETCH_MAX:
            records = records[:PREFETCH_MAX] | self

        # fetch records with read()
        assert self in records and field in fs
        result = []
        try:
            result = records.read([f.name for f in fs], load='_classic_write')
        except AccessError:
            # not all records may be accessible, try with only current record
            result = self.read([f.name for f in fs], load='_classic_write')

        # check the cache, and update it if necessary
        if field not in self._cache:
            for values in result:
                record = self.browse(values.pop('id'))
                record._cache.update(record._convert_to_cache(values, validate=False))
            if not self._cache.contains(field):
                e = AccessError("No value found for %s.%s" % (self, field.name))
                self._cache[field] = FailedValue(e)

    @api.multi
    def _read_from_database(self, field_names, inherited_field_names=[]):
        """ Read the given fields of the records in ``self`` from the database,
            and store them in cache. Access errors are also stored in cache.

            :param field_names: list of column names of model ``self``; all those
                fields are guaranteed to be read
            :param inherited_field_names: list of column names from parent
                models; some of those fields may not be read
        """
        env = self.env
        cr, user, context = env.args

        # make a query object for selecting ids, and apply security rules to it
        param_ids = object()
        query = Query(['"%s"' % self._table], ['"%s".id IN %%s' % self._table], [param_ids])
        self._apply_ir_rules(query, 'read')
        order_str = self._generate_order_by(None, query)

        # determine the fields that are stored as columns in tables;
        fields = map(self._fields.get, field_names + inherited_field_names)
        fields_pre = [
            field
            for field in fields
            if field.base_field.column._classic_write
            if not (field.inherited and callable(field.base_field.column.translate))
        ]

        # the query may involve several tables: we need fully-qualified names
        def qualify(field):
            col = field.name
            res = self._inherits_join_calc(self._table, field.name, query)
            if field.type == 'binary' and (context.get('bin_size') or context.get('bin_size_' + col)):
                # PG 9.2 introduces conflicting pg_size_pretty(numeric) -> need ::cast
                res = 'pg_size_pretty(length(%s)::bigint)' % res
            return '%s as "%s"' % (res, col)

        qual_names = map(qualify, set(fields_pre + [self._fields['id']]))

        # determine the actual query to execute
        from_clause, where_clause, params = query.get_sql()
        query_str = """ SELECT %(qual_names)s FROM %(from_clause)s
                        WHERE %(where_clause)s %(order_str)s
                    """ % {
                        'qual_names': ",".join(qual_names),
                        'from_clause': from_clause,
                        'where_clause': where_clause,
                        'order_str': order_str,
                    }

        result = []
        param_pos = params.index(param_ids)
        for sub_ids in cr.split_for_in_conditions(self.ids):
            params[param_pos] = tuple(sub_ids)
            cr.execute(query_str, params)
            result.extend(cr.dictfetchall())

        ids = [vals['id'] for vals in result]
        fetched = self.browse(ids)

        if ids:
            # translate the fields if necessary
            if context.get('lang'):
                for field in fields_pre:
                    if not field.inherited and callable(field.column.translate):
                        f = field.name
                        translate = field.get_trans_func(fetched)
                        for vals in result:
                            vals[f] = translate(vals['id'], vals[f])

            # apply the symbol_get functions of the fields we just read
            for field in fields_pre:
                symbol_get = field.base_field.column._symbol_get
                if symbol_get:
                    f = field.name
                    for vals in result:
                        vals[f] = symbol_get(vals[f])

            # store result in cache for POST fields
            for vals in result:
                record = self.browse(vals['id'])
                record._cache.update(record._convert_to_cache(vals, validate=False))

            # determine the fields that must be processed now;
            # for the sake of simplicity, we ignore inherited fields
            fields_post = [f for f in field_names if not self._columns[f]._classic_write]

            # Compute POST fields, grouped by multi
            by_multi = defaultdict(list)
            for f in fields_post:
                by_multi[self._columns[f]._multi].append(f)

            for multi, fs in by_multi.iteritems():
                if multi:
                    res2 = self._columns[fs[0]].get(cr, self._model, ids, fs, user, context=context, values=result)
                    assert res2 is not None, \
                        'The function field "%s" on the "%s" model returned None\n' \
                        '(a dictionary was expected).' % (fs[0], self._name)
                    for vals in result:
                        # TOCHECK : why got string instend of dict in python2.6
                        # if isinstance(res2[vals['id']], str): res2[vals['id']] = eval(res2[vals['id']])
                        multi_fields = res2.get(vals['id'], {})
                        if multi_fields:
                            for f in fs:
                                vals[f] = multi_fields.get(f, [])
                else:
                    for f in fs:
                        res2 = self._columns[f].get(cr, self._model, ids, f, user, context=context, values=result)
                        for vals in result:
                            if res2:
                                vals[f] = res2[vals['id']]
                            else:
                                vals[f] = []

        # Warn about deprecated fields now that fields_pre and fields_post are computed
        for f in field_names:
            column = self._columns[f]
            if column.deprecated:
                _logger.warning('Field %s.%s is deprecated: %s', self._name, f, column.deprecated)

        # store result in cache
        for vals in result:
            record = self.browse(vals.pop('id'))
            record._cache.update(record._convert_to_cache(vals, validate=False))

        # store failed values in cache for the records that could not be read
        missing = self - fetched
        if missing:
            extras = fetched - self
            if extras:
                raise AccessError(
                    _("Database fetch misses ids ({}) and has extra ids ({}), may be caused by a type incoherence in a previous request").format(
                        ', '.join(map(repr, missing._ids)),
                        ', '.join(map(repr, extras._ids)),
                    ))
            # mark non-existing records in missing
            forbidden = missing.exists()
            if forbidden:
                # store an access error exception in existing records
                exc = AccessError(
                    _('The requested operation cannot be completed due to security restrictions. Please contact your system administrator.\n\n(Document type: %s, Operation: %s)') % \
                    (self._name, 'read')
                )
                forbidden._cache.update(FailedValue(exc))

    @api.multi
    def get_metadata(self):
        """
        Returns some metadata about the given records.

        :return: list of ownership dictionaries for each requested record
        :rtype: list of dictionaries with the following keys:

                    * id: object id
                    * create_uid: user who created the record
                    * create_date: date when the record was created
                    * write_uid: last user who changed the record
                    * write_date: date of the last change to the record
                    * xmlid: XML ID to use to refer to this record (if there is one), in format ``module.name``
                    * noupdate: A boolean telling if the record will be updated or not
        """
        fields = ['id']
        if self._log_access:
            fields += ['create_uid', 'create_date', 'write_uid', 'write_date']
        quoted_table = '"%s"' % self._table
        fields_str = ",".join('%s.%s' % (quoted_table, field) for field in fields)
        query = '''SELECT %s, __imd.noupdate, __imd.module, __imd.name
                   FROM %s LEFT JOIN ir_model_data __imd
                       ON (__imd.model = %%s and __imd.res_id = %s.id)
                   WHERE %s.id IN %%s''' % (fields_str, quoted_table, quoted_table, quoted_table)
        self._cr.execute(query, (self._name, tuple(self.ids)))
        res = self._cr.dictfetchall()

        uids = set(r[k] for r in res for k in ['write_uid', 'create_uid'] if r.get(k))
        names = dict(self.env['res.users'].browse(uids).name_get())

        for r in res:
            for key in r:
                value = r[key] = r[key] or False
                if key in ('write_uid', 'create_uid') and value in names:
                    r[key] = (value, names[value])
            r['xmlid'] = ("%(module)s.%(name)s" % r) if r['name'] else False
            del r['name'], r['module']
        return res

    def _check_concurrency(self, cr, ids, context):
        if not context:
            return
        if not (context.get(self.CONCURRENCY_CHECK_FIELD) and self._log_access):
            return
        check_clause = "(id = %s AND %s < COALESCE(write_date, create_date, (now() at time zone 'UTC'))::timestamp)"
        for sub_ids in cr.split_for_in_conditions(ids):
            ids_to_check = []
            for id in sub_ids:
                id_ref = "%s,%s" % (self._name, id)
                update_date = context[self.CONCURRENCY_CHECK_FIELD].pop(id_ref, None)
                if update_date:
                    ids_to_check.extend([id, update_date])
            if not ids_to_check:
                continue
            cr.execute("SELECT id FROM %s WHERE %s" % (self._table, " OR ".join([check_clause]*(len(ids_to_check)/2))), tuple(ids_to_check))
            res = cr.fetchone()
            if res:
                # mention the first one only to keep the error message readable
                raise ValidationError(_('A document was modified since you last viewed it (%s:%d)') % (self._description, res[0]))

    def _check_record_rules_result_count(self, cr, uid, ids, result_ids, operation, context=None):
        """Verify the returned rows after applying record rules matches
           the length of ``ids``, and raise an appropriate exception if it does not.
        """
        if context is None:
            context = {}
        ids, result_ids = set(ids), set(result_ids)
        missing_ids = ids - result_ids
        if missing_ids:
            # Attempt to distinguish record rule restriction vs deleted records,
            # to provide a more specific error message - check if the missinf
            cr.execute('SELECT id FROM ' + self._table + ' WHERE id IN %s', (tuple(missing_ids),))
            forbidden_ids = [x[0] for x in cr.fetchall()]
            if forbidden_ids:
                # the missing ids are (at least partially) hidden by access rules
                if uid == SUPERUSER_ID:
                    return
                _logger.info('Access Denied by record rules for operation: %s on record ids: %r, uid: %s, model: %s', operation, forbidden_ids, uid, self._name)
                raise AccessError(_('The requested operation cannot be completed due to security restrictions. Please contact your system administrator.\n\n(Document type: %s, Operation: %s)') % \
                                    (self._description, operation))
            else:
                # If we get here, the missing_ids are not in the database
                if operation in ('read','unlink'):
                    # No need to warn about deleting an already deleted record.
                    # And no error when reading a record that was deleted, to prevent spurious
                    # errors for non-transactional search/read sequences coming from clients
                    return
                _logger.info('Failed operation on deleted record(s): %s, uid: %s, model: %s', operation, uid, self._name)
                raise MissingError(_('Missing document(s)') + ':' + _('One of the documents you are trying to access has been deleted, please try again after refreshing.'))


    def check_access_rights(self, cr, uid, operation, raise_exception=True): # no context on purpose.
        """Verifies that the operation given by ``operation`` is allowed for the user
           according to the access rights."""
        return self.pool.get('ir.model.access').check(cr, uid, self._name, operation, raise_exception)

    def check_access_rule(self, cr, uid, ids, operation, context=None):
        """Verifies that the operation given by ``operation`` is allowed for the user
           according to ir.rules.

           :param operation: one of ``write``, ``unlink``
           :raise UserError: * if current ir.rules do not permit this operation.
           :return: None if the operation is allowed
        """
        if uid == SUPERUSER_ID:
            return

        if self.is_transient():
            # Only one single implicit access rule for transient models: owner only!
            # This is ok to hardcode because we assert that TransientModels always
            # have log_access enabled so that the create_uid column is always there.
            # And even with _inherits, these fields are always present in the local
            # table too, so no need for JOINs.
            cr.execute("""SELECT distinct create_uid
                          FROM %s
                          WHERE id IN %%s""" % self._table, (tuple(ids),))
            uids = [x[0] for x in cr.fetchall()]
            if len(uids) != 1 or uids[0] != uid:
                raise AccessError(_('For this kind of document, you may only access records you created yourself.\n\n(Document type: %s)') % (self._description,))
        else:
            where_clause, where_params, tables = self.pool.get('ir.rule').domain_get(cr, uid, self._name, operation, context=context)
            if where_clause:
                where_clause = ' and ' + ' and '.join(where_clause)
                for sub_ids in cr.split_for_in_conditions(ids):
                    cr.execute('SELECT ' + self._table + '.id FROM ' + ','.join(tables) +
                               ' WHERE ' + self._table + '.id IN %s' + where_clause,
                               [sub_ids] + where_params)
                    returned_ids = [x['id'] for x in cr.dictfetchall()]
                    self._check_record_rules_result_count(cr, uid, sub_ids, returned_ids, operation, context=context)

    def create_workflow(self, cr, uid, ids, context=None):
        """Create a workflow instance for each given record IDs."""
        from openerp import workflow
        for res_id in ids:
            workflow.trg_create(uid, self._name, res_id, cr)
        # self.invalidate_cache(cr, uid, context=context) ?
        return True

    def delete_workflow(self, cr, uid, ids, context=None):
        """Delete the workflow instances bound to the given record IDs."""
        from openerp import workflow
        for res_id in ids:
            workflow.trg_delete(uid, self._name, res_id, cr)
        self.invalidate_cache(cr, uid, context=context)
        return True

    def step_workflow(self, cr, uid, ids, context=None):
        """Reevaluate the workflow instances of the given record IDs."""
        from openerp import workflow
        for res_id in ids:
            workflow.trg_write(uid, self._name, res_id, cr)
        # self.invalidate_cache(cr, uid, context=context) ?
        return True

    def signal_workflow(self, cr, uid, ids, signal, context=None):
        """Send given workflow signal and return a dict mapping ids to workflow results"""
        from openerp import workflow
        result = {}
        for res_id in ids:
            result[res_id] = workflow.trg_validate(uid, self._name, res_id, signal, cr)
        # self.invalidate_cache(cr, uid, context=context) ?
        return result

    def redirect_workflow(self, cr, uid, old_new_ids, context=None):
        """ Rebind the workflow instance bound to the given 'old' record IDs to
            the given 'new' IDs. (``old_new_ids`` is a list of pairs ``(old, new)``.
        """
        from openerp import workflow
        for old_id, new_id in old_new_ids:
            workflow.trg_redirect(uid, self._name, old_id, new_id, cr)
        self.invalidate_cache(cr, uid, context=context)
        return True

    def unlink(self, cr, uid, ids, context=None):
        """ unlink()

        Deletes the records of the current set

        :raise AccessError: * if user has no unlink rights on the requested object
                            * if user tries to bypass access rules for unlink on the requested object
        :raise UserError: if the record is default property for other records

        """
        if not ids:
            return True
        if isinstance(ids, (int, long)):
            ids = [ids]

        result_store = self._store_get_values(cr, uid, ids, self._fields.keys(), context)

        # for recomputing new-style fields
        recs = self.browse(cr, uid, ids, context)
        recs.modified(self._fields)

        self._check_concurrency(cr, ids, context)

        self.check_access_rights(cr, uid, 'unlink')

        ir_property = self.pool.get('ir.property')

        # Check if the records are used as default properties.
        domain = [('res_id', '=', False),
                  ('value_reference', 'in', ['%s,%s' % (self._name, i) for i in ids]),
                 ]
        if ir_property.search(cr, uid, domain, context=context):
            raise UserError(_('Unable to delete this document because it is used as a default property'))

        # Delete the records' properties.
        property_ids = ir_property.search(cr, uid, [('res_id', 'in', ['%s,%s' % (self._name, i) for i in ids])], context=context)
        ir_property.unlink(cr, uid, property_ids, context=context)

        self.delete_workflow(cr, uid, ids, context=context)

        self.check_access_rule(cr, uid, ids, 'unlink', context=context)
        pool_model_data = self.pool.get('ir.model.data')
        ir_values_obj = self.pool.get('ir.values')
        ir_attachment_obj = self.pool.get('ir.attachment')
        for sub_ids in cr.split_for_in_conditions(ids):
            cr.execute('delete from ' + self._table + ' ' \
                       'where id IN %s', (sub_ids,))

            # Removing the ir_model_data reference if the record being deleted is a record created by xml/csv file,
            # as these are not connected with real database foreign keys, and would be dangling references.
            # Note: following steps performed as admin to avoid access rights restrictions, and with no context
            #       to avoid possible side-effects during admin calls.
            # Step 1. Calling unlink of ir_model_data only for the affected IDS
            reference_ids = pool_model_data.search(cr, SUPERUSER_ID, [('res_id','in',list(sub_ids)),('model','=',self._name)])
            # Step 2. Marching towards the real deletion of referenced records
            if reference_ids:
                pool_model_data.unlink(cr, SUPERUSER_ID, reference_ids)

            # For the same reason, removing the record relevant to ir_values
            ir_value_ids = ir_values_obj.search(cr, uid,
                    ['|',('value','in',['%s,%s' % (self._name, sid) for sid in sub_ids]),'&',('res_id','in',list(sub_ids)),('model','=',self._name)],
                    context=context)
            if ir_value_ids:
                ir_values_obj.unlink(cr, uid, ir_value_ids, context=context)

            # For the same reason, removing the record relevant to ir_attachment
            # The search is performed with sql as the search method of ir_attachment is overridden to hide attachments of deleted records
            cr.execute('select id from ir_attachment where res_model = %s and res_id in %s', (self._name, sub_ids))
            ir_attachment_ids = [ir_attachment[0] for ir_attachment in cr.fetchall()]
            if ir_attachment_ids:
                ir_attachment_obj.unlink(cr, uid, ir_attachment_ids, context=context)

        # invalidate the *whole* cache, since the orm does not handle all
        # changes made in the database, like cascading delete!
        recs.invalidate_cache()

        for order, obj_name, store_ids, fields in result_store:
            if obj_name == self._name:
                effective_store_ids = set(store_ids) - set(ids)
            else:
                effective_store_ids = store_ids
            if effective_store_ids:
                obj = self.pool[obj_name]
                cr.execute('select id from '+obj._table+' where id IN %s', (tuple(effective_store_ids),))
                rids = map(lambda x: x[0], cr.fetchall())
                if rids:
                    obj._store_set_values(cr, uid, rids, fields, context)

        # recompute new-style fields
        recs.recompute()

        # auditing: deletions are infrequent and leave no trace in the database
        _unlink.info('User #%s deleted %s records with IDs: %r', uid, self._name, ids)

        return True

    #
    # TODO: Validate
    #
    @api.multi
    def write(self, vals):
        """ write(vals)

        Updates all records in the current set with the provided values.

        :param dict vals: fields to update and the value to set on them e.g::

                {'foo': 1, 'bar': "Qux"}

            will set the field ``foo`` to ``1`` and the field ``bar`` to
            ``"Qux"`` if those are valid (otherwise it will trigger an error).

        :raise AccessError: * if user has no write rights on the requested object
                            * if user tries to bypass access rules for write on the requested object
        :raise ValidateError: if user tries to enter invalid value for a field that is not in selection
        :raise UserError: if a loop would be created in a hierarchy of objects a result of the operation (such as setting an object as its own parent)

        * For numeric fields (:class:`~openerp.fields.Integer`,
          :class:`~openerp.fields.Float`) the value should be of the
          corresponding type
        * For :class:`~openerp.fields.Boolean`, the value should be a
          :class:`python:bool`
        * For :class:`~openerp.fields.Selection`, the value should match the
          selection values (generally :class:`python:str`, sometimes
          :class:`python:int`)
        * For :class:`~openerp.fields.Many2one`, the value should be the
          database identifier of the record to set
        * Other non-relational fields use a string for value

          .. danger::

              for historical and compatibility reasons,
              :class:`~openerp.fields.Date` and
              :class:`~openerp.fields.Datetime` fields use strings as values
              (written and read) rather than :class:`~python:datetime.date` or
              :class:`~python:datetime.datetime`. These date strings are
              UTC-only and formatted according to
              :const:`openerp.tools.misc.DEFAULT_SERVER_DATE_FORMAT` and
              :const:`openerp.tools.misc.DEFAULT_SERVER_DATETIME_FORMAT`
        * .. _openerp/models/relationals/format:

          :class:`~openerp.fields.One2many` and
          :class:`~openerp.fields.Many2many` use a special "commands" format to
          manipulate the set of records stored in/associated with the field.

          This format is a list of triplets executed sequentially, where each
          triplet is a command to execute on the set of records. Not all
          commands apply in all situations. Possible commands are:

          ``(0, _, values)``
              adds a new record created from the provided ``value`` dict.
          ``(1, id, values)``
              updates an existing record of id ``id`` with the values in
              ``values``. Can not be used in :meth:`~.create`.
          ``(2, id, _)``
              removes the record of id ``id`` from the set, then deletes it
              (from the database). Can not be used in :meth:`~.create`.
          ``(3, id, _)``
              removes the record of id ``id`` from the set, but does not
              delete it. Can not be used on
              :class:`~openerp.fields.One2many`. Can not be used in
              :meth:`~.create`.
          ``(4, id, _)``
              adds an existing record of id ``id`` to the set. Can not be
              used on :class:`~openerp.fields.One2many`.
          ``(5, _, _)``
              removes all records from the set, equivalent to using the
              command ``3`` on every record explicitly. Can not be used on
              :class:`~openerp.fields.One2many`. Can not be used in
              :meth:`~.create`.
          ``(6, _, ids)``
              replaces all existing records in the set by the ``ids`` list,
              equivalent to using the command ``5`` followed by a command
              ``4`` for each ``id`` in ``ids``. Can not be used on
              :class:`~openerp.fields.One2many`.

          .. note:: Values marked as ``_`` in the list above are ignored and
                    can be anything, generally ``0`` or ``False``.
        """
        if not self:
            return True

        self._check_concurrency(self._ids)
        self.check_access_rights('write')

        # No user-driven update of these columns
        for field in itertools.chain(MAGIC_COLUMNS, ('parent_left', 'parent_right')):
            vals.pop(field, None)

        # split up fields into old-style and pure new-style ones
        old_vals, new_vals, unknown = {}, {}, []
        for key, val in vals.iteritems():
            field = self._fields.get(key)
            if field:
                if field.column or field.inherited:
                    old_vals[key] = val
                if field.inverse and not field.inherited:
                    new_vals[key] = val
            else:
                unknown.append(key)

        if unknown:
            _logger.warning("%s.write() with unknown fields: %s", self._name, ', '.join(sorted(unknown)))

        # write old-style fields with (low-level) method _write
        if old_vals:
            self._write(old_vals)

        # put the values of pure new-style fields into cache, and inverse them
        if new_vals:
            for record in self:
                record._cache.update(record._convert_to_cache(new_vals, update=True))
            for key in new_vals:
                self._fields[key].determine_inverse(self)

        return True

    def _write(self, cr, user, ids, vals, context=None):
        # low-level implementation of write()
        if not context:
            context = {}

        readonly = None
        self.check_field_access_rights(cr, user, 'write', vals.keys())
        deleted_related = defaultdict(list)
        for field in vals.keys():
            fobj = None
            if field in self._columns:
                fobj = self._columns[field]
            elif field in self._inherit_fields:
                fobj = self._inherit_fields[field][2]
            if not fobj:
                continue
            if fobj._type in ['one2many', 'many2many'] and vals[field]:
                for wtuple in vals[field]:
                    if isinstance(wtuple, (tuple, list)) and wtuple[0] == 2:
                        deleted_related[fobj._obj].append(wtuple[1])
            groups = fobj.write

            if groups:
                edit = False
                for group in groups:
                    module = group.split(".")[0]
                    grp = group.split(".")[1]
                    cr.execute("select count(*) from res_groups_users_rel where gid IN (select res_id from ir_model_data where name=%s and module=%s and model=%s) and uid=%s", \
                               (grp, module, 'res.groups', user))
                    readonly = cr.fetchall()
                    if readonly[0][0] >= 1:
                        edit = True
                        break

                if not edit:
                    vals.pop(field)

        result = self._store_get_values(cr, user, ids, vals.keys(), context) or []

        # for recomputing new-style fields
        recs = self.browse(cr, user, ids, context)
        modified_fields = list(vals)
        if self._log_access:
            modified_fields += ['write_date', 'write_uid']
        recs.modified(modified_fields)

        parents_changed = []
        parent_order = self._parent_order or self._order
        if self._parent_store and (self._parent_name in vals) and not context.get('defer_parent_store_computation'):
            # The parent_left/right computation may take up to
            # 5 seconds. No need to recompute the values if the
            # parent is the same.
            # Note: to respect parent_order, nodes must be processed in
            # order, so ``parents_changed`` must be ordered properly.
            parent_val = vals[self._parent_name]
            if parent_val:
                query = "SELECT id FROM %s WHERE id IN %%s AND (%s != %%s OR %s IS NULL) ORDER BY %s" % \
                                (self._table, self._parent_name, self._parent_name, parent_order)
                cr.execute(query, (tuple(ids), parent_val))
            else:
                query = "SELECT id FROM %s WHERE id IN %%s AND (%s IS NOT NULL) ORDER BY %s" % \
                                (self._table, self._parent_name, parent_order)
                cr.execute(query, (tuple(ids),))
            parents_changed = map(operator.itemgetter(0), cr.fetchall())

        updates = []            # list of (column, expr) or (column, pattern, value)
        upd_todo = []
        updend = []
        direct = []
        has_trans = context.get('lang') and context['lang'] != 'en_US'
        for field in vals:
            ffield = self._fields.get(field)
            if ffield and ffield.deprecated:
                _logger.warning('Field %s.%s is deprecated: %s', self._name, field, ffield.deprecated)
            if field in self._columns:
                column = self._columns[field]
                if hasattr(column, 'selection') and vals[field]:
                    self._check_selection_field_value(cr, user, field, vals[field], context=context)
                if column._classic_write and not hasattr(column, '_fnct_inv'):
                    if not (has_trans and column.translate and not callable(column.translate)):
                        # vals[field] is not a translation: update the table
                        updates.append((field, column._symbol_set[0], column._symbol_set[1](vals[field])))
                    direct.append(field)
                else:
                    upd_todo.append(field)
            else:
                updend.append(field)

        if self._log_access:
            updates.append(('write_uid', '%s', user))
            updates.append(('write_date', "(now() at time zone 'UTC')"))
            direct.append('write_uid')
            direct.append('write_date')

        if updates:
            self.check_access_rule(cr, user, ids, 'write', context=context)
            query = 'UPDATE "%s" SET %s WHERE id IN %%s' % (
                self._table, ','.join('"%s"=%s' % u[:2] for u in updates),
            )
            params = tuple(u[2] for u in updates if len(u) > 2)
            for sub_ids in cr.split_for_in_conditions(set(ids)):
                cr.execute(query, params + (sub_ids,))
                if cr.rowcount != len(sub_ids):
                    raise MissingError(_('One of the records you are trying to modify has already been deleted (Document type: %s).') % self._description)

<<<<<<< HEAD
            # TODO: optimize
            for f in direct:
                column = self._columns[f]
                if callable(column.translate):
                    # The source value of a field has been modified,
                    # synchronize translated terms when possible.
                    self.pool['ir.translation']._sync_terms_translations(
                        cr, user, self._fields[f], recs, context=context)

                elif has_trans and column.translate:
                    # The translated value of a field has been modified.
                    src_trans = self.pool[self._name].read(cr, user, ids, [f])[0][f]
                    if not src_trans:
                        # Insert value to DB
                        src_trans = vals[f]
                        context_wo_lang = dict(context, lang=None)
                        self.write(cr, user, ids, {f: vals[f]}, context=context_wo_lang)
                    self.pool['ir.translation']._set_ids(cr, user, self._name+','+f, 'model', context['lang'], ids, vals[f], src_trans)
=======
            if totranslate:
                # TODO: optimize
                for f in direct:
                    if self._columns[f].translate:
                        src_trans = self.pool[self._name].read(cr, user, ids, [f])[0][f]
                        if not src_trans:
                            src_trans = vals[f]
                            # Inserting value to DB
                            context_wo_lang = dict(context, lang=None)
                            self.write(cr, user, ids, {f: vals[f]}, context=context_wo_lang)
                        translation_value = self._columns[f]._symbol_set[1](vals[f])
                        self.pool['ir.translation']._set_ids(cr, user, self._name+','+f, 'model', context['lang'], ids, translation_value, src_trans)
>>>>>>> ba34df1e

        # invalidate and mark new-style fields to recompute; do this before
        # setting other fields, because it can require the value of computed
        # fields, e.g., a one2many checking constraints on records
        recs.modified(direct)

        # call the 'set' method of fields which are not classic_write
        upd_todo.sort(lambda x, y: self._columns[x].priority-self._columns[y].priority)

        # default element in context must be removed when call a one2many or many2many
        rel_context = context.copy()
        for c in context.items():
            if c[0].startswith('default_'):
                del rel_context[c[0]]

        for field in upd_todo:
            for id in ids:
                result += self._columns[field].set(cr, self, id, field, vals[field], user, context=rel_context) or []

        # for recomputing new-style fields
        recs.modified(upd_todo)

        unknown_fields = set(updend)
        for table, inherit_field in self._inherits.iteritems():
            col = self._inherits[table]
            nids = []
            for sub_ids in cr.split_for_in_conditions(ids):
                cr.execute('select distinct "'+col+'" from "'+self._table+'" ' \
                           'where id IN %s', (sub_ids,))
                nids.extend([x[0] for x in cr.fetchall()])

            v = {}
            for fname in updend:
                field = self._fields[fname]
                if field.inherited and field.related[0] == inherit_field:
                    v[fname] = vals[fname]
                    unknown_fields.discard(fname)
            if v:
                self.pool[table].write(cr, user, nids, v, context)

        if unknown_fields:
            _logger.warning(
                'No such field(s) in model %s: %s.',
                self._name, ', '.join(unknown_fields))

        # check Python constraints
        recs._validate_fields(vals)

        # TODO: use _order to set dest at the right position and not first node of parent
        # We can't defer parent_store computation because the stored function
        # fields that are computer may refer (directly or indirectly) to
        # parent_left/right (via a child_of domain)
        if parents_changed:
            if self.pool._init:
                self.pool._init_parent[self._name] = True
            else:
                order = self._parent_order or self._order
                parent_val = vals[self._parent_name]
                if parent_val:
                    clause, params = '%s=%%s' % (self._parent_name,), (parent_val,)
                else:
                    clause, params = '%s IS NULL' % (self._parent_name,), ()

                for id in parents_changed:
                    cr.execute('SELECT parent_left, parent_right FROM %s WHERE id=%%s' % (self._table,), (id,))
                    pleft, pright = cr.fetchone()
                    distance = pright - pleft + 1

                    # Positions of current siblings, to locate proper insertion point;
                    # this can _not_ be fetched outside the loop, as it needs to be refreshed
                    # after each update, in case several nodes are sequentially inserted one
                    # next to the other (i.e computed incrementally)
                    cr.execute('SELECT parent_right, id FROM %s WHERE %s ORDER BY %s' % (self._table, clause, parent_order), params)
                    parents = cr.fetchall()

                    # Find Position of the element
                    position = None
                    for (parent_pright, parent_id) in parents:
                        if parent_id == id:
                            break
                        position = parent_pright and parent_pright + 1 or 1

                    # It's the first node of the parent
                    if not position:
                        if not parent_val:
                            position = 1
                        else:
                            cr.execute('select parent_left from '+self._table+' where id=%s', (parent_val,))
                            position = cr.fetchone()[0] + 1

                    if pleft < position <= pright:
                        raise UserError(_('Recursivity Detected.'))

                    if pleft < position:
                        cr.execute('update '+self._table+' set parent_left=parent_left+%s where parent_left>=%s', (distance, position))
                        cr.execute('update '+self._table+' set parent_right=parent_right+%s where parent_right>=%s', (distance, position))
                        cr.execute('update '+self._table+' set parent_left=parent_left+%s, parent_right=parent_right+%s where parent_left>=%s and parent_left<%s', (position-pleft, position-pleft, pleft, pright))
                    else:
                        cr.execute('update '+self._table+' set parent_left=parent_left+%s where parent_left>=%s', (distance, position))
                        cr.execute('update '+self._table+' set parent_right=parent_right+%s where parent_right>=%s', (distance, position))
                        cr.execute('update '+self._table+' set parent_left=parent_left-%s, parent_right=parent_right-%s where parent_left>=%s and parent_left<%s', (pleft-position+distance, pleft-position+distance, pleft+distance, pright+distance))
                    recs.invalidate_cache(['parent_left', 'parent_right'])

        result += self._store_get_values(cr, user, ids, vals.keys(), context)

        done = {}
        recs.env.recompute_old.extend(result)
        while recs.env.recompute_old:
            sorted_recompute_old = sorted(recs.env.recompute_old)
            recs.env.clear_recompute_old()
            for __, model_name, ids_to_update, fields_to_recompute in \
                    sorted_recompute_old:
                key = (model_name, tuple(fields_to_recompute))
                done.setdefault(key, {})
                # avoid to do several times the same computation
                todo = []
                for id in ids_to_update:
                    if id not in done[key]:
                        done[key][id] = True
                        if id not in deleted_related[model_name]:
                            todo.append(id)
                self.pool[model_name]._store_set_values(
                    cr, user, todo, fields_to_recompute, context)

        # recompute new-style fields
        if recs.env.recompute and context.get('recompute', True):
            recs.recompute()

        self.step_workflow(cr, user, ids, context=context)
        return True

    #
    # TODO: Should set perm to user.xxx
    #
    @api.model
    @api.returns('self', lambda value: value.id)
    def create(self, vals):
        """ create(vals) -> record

        Creates a new record for the model.

        The new record is initialized using the values from ``vals`` and
        if necessary those from :meth:`~.default_get`.

        :param dict vals:
            values for the model's fields, as a dictionary::

                {'field_name': field_value, ...}

            see :meth:`~.write` for details
        :return: new record created
        :raise AccessError: * if user has no create rights on the requested object
                            * if user tries to bypass access rules for create on the requested object
        :raise ValidateError: if user tries to enter invalid value for a field that is not in selection
        :raise UserError: if a loop would be created in a hierarchy of objects a result of the operation (such as setting an object as its own parent)
        """
        self.check_access_rights('create')

        # add missing defaults, and drop fields that may not be set by user
        vals = self._add_missing_default_values(vals)
        for field in itertools.chain(MAGIC_COLUMNS, ('parent_left', 'parent_right')):
            vals.pop(field, None)

        # split up fields into old-style and pure new-style ones
        old_vals, new_vals, unknown = {}, {}, []
        for key, val in vals.iteritems():
            field = self._fields.get(key)
            if field:
                if field.column or field.inherited:
                    old_vals[key] = val
                if field.inverse and not field.inherited:
                    new_vals[key] = val
            else:
                unknown.append(key)

        if unknown:
            _logger.warning("%s.create() includes unknown fields: %s", self._name, ', '.join(sorted(unknown)))

        # create record with old-style fields
        record = self.browse(self._create(old_vals))

        # put the values of pure new-style fields into cache, and inverse them
        record._cache.update(record._convert_to_cache(new_vals))
        for key in new_vals:
            self._fields[key].determine_inverse(record)

        return record

    def _create(self, cr, user, vals, context=None):
        # low-level implementation of create()
        if not context:
            context = {}

        if self.is_transient():
            self._transient_vacuum(cr, user)

        tocreate = {}
        for v in self._inherits:
            if self._inherits[v] not in vals:
                tocreate[v] = {}
            else:
                tocreate[v] = {'id': vals[self._inherits[v]]}

        updates = [
            # list of column assignments defined as tuples like:
            #   (column_name, format_string, column_value)
            #   (column_name, sql_formula)
            # Those tuples will be used by the string formatting for the INSERT
            # statement below.
            ('id', "nextval('%s')" % self._sequence),
        ]

        upd_todo = []
        unknown_fields = []
        for v in vals.keys():
            if v in self._inherit_fields and v not in self._columns:
                (table, col, col_detail, original_parent) = self._inherit_fields[v]
                tocreate[table][v] = vals[v]
                del vals[v]
            else:
                if (v not in self._inherit_fields) and (v not in self._columns):
                    del vals[v]
                    unknown_fields.append(v)
        if unknown_fields:
            _logger.warning(
                'No such field(s) in model %s: %s.',
                self._name, ', '.join(unknown_fields))

        for table in tocreate:
            if self._inherits[table] in vals:
                del vals[self._inherits[table]]

            record_id = tocreate[table].pop('id', None)

            if record_id is None or not record_id:
                record_id = self.pool[table].create(cr, user, tocreate[table], context=context)
            else:
                self.pool[table].write(cr, user, [record_id], tocreate[table], context=context)

            updates.append((self._inherits[table], '%s', record_id))

        #Start : Set bool fields to be False if they are not touched(to make search more powerful)
        bool_fields = [x for x in self._columns.keys() if self._columns[x]._type=='boolean']

        for bool_field in bool_fields:
            if bool_field not in vals:
                vals[bool_field] = False
        #End
        for field in vals.keys():
            fobj = None
            if field in self._columns:
                fobj = self._columns[field]
            else:
                fobj = self._inherit_fields[field][2]
            if not fobj:
                continue
            groups = fobj.write
            if groups:
                edit = False
                for group in groups:
                    module = group.split(".")[0]
                    grp = group.split(".")[1]
                    cr.execute("select count(*) from res_groups_users_rel where gid IN (select res_id from ir_model_data where name='%s' and module='%s' and model='%s') and uid=%s" % \
                               (grp, module, 'res.groups', user))
                    readonly = cr.fetchall()
                    if readonly[0][0] >= 1:
                        edit = True
                        break
                    elif readonly[0][0] == 0:
                        edit = False
                    else:
                        edit = False

                if not edit:
                    vals.pop(field)
        for field in vals:
            current_field = self._columns[field]
            if current_field._classic_write:
                updates.append((field, current_field._symbol_set[0], current_field._symbol_set[1](vals[field])))

                #for the function fields that receive a value, we set them directly in the database
                #(they may be required), but we also need to trigger the _fct_inv()
                if (hasattr(current_field, '_fnct_inv')) and not isinstance(current_field, fields.related):
                    #TODO: this way to special case the related fields is really creepy but it shouldn't be changed at
                    #one week of the release candidate. It seems the only good way to handle correctly this is to add an
                    #attribute to make a field `really readonly´ and thus totally ignored by the create()... otherwise
                    #if, for example, the related has a default value (for usability) then the fct_inv is called and it
                    #may raise some access rights error. Changing this is a too big change for now, and is thus postponed
                    #after the release but, definitively, the behavior shouldn't be different for related and function
                    #fields.
                    upd_todo.append(field)
            else:
                #TODO: this `if´ statement should be removed because there is no good reason to special case the fields
                #related. See the above TODO comment for further explanations.
                if not isinstance(current_field, fields.related):
                    upd_todo.append(field)
            if field in self._columns \
                    and hasattr(current_field, 'selection') \
                    and vals[field]:
                self._check_selection_field_value(cr, user, field, vals[field], context=context)
        if self._log_access:
            updates.append(('create_uid', '%s', user))
            updates.append(('write_uid', '%s', user))
            updates.append(('create_date', "(now() at time zone 'UTC')"))
            updates.append(('write_date', "(now() at time zone 'UTC')"))

        # the list of tuples used in this formatting corresponds to
        # tuple(field_name, format, value)
        # In some case, for example (id, create_date, write_date) we does not
        # need to read the third value of the tuple, because the real value is
        # encoded in the second value (the format).
        cr.execute(
            """INSERT INTO "%s" (%s) VALUES(%s) RETURNING id""" % (
                self._table,
                ', '.join('"%s"' % u[0] for u in updates),
                ', '.join(u[1] for u in updates)
            ),
            tuple([u[2] for u in updates if len(u) > 2])
        )

        id_new, = cr.fetchone()
        recs = self.browse(cr, user, id_new, context)

        if self._parent_store and not context.get('defer_parent_store_computation'):
            if self.pool._init:
                self.pool._init_parent[self._name] = True
            else:
                parent = vals.get(self._parent_name, False)
                if parent:
                    cr.execute('select parent_right from '+self._table+' where '+self._parent_name+'=%s order by '+(self._parent_order or self._order), (parent,))
                    pleft_old = None
                    result_p = cr.fetchall()
                    for (pleft,) in result_p:
                        if not pleft:
                            break
                        pleft_old = pleft
                    if not pleft_old:
                        cr.execute('select parent_left from '+self._table+' where id=%s', (parent,))
                        pleft_old = cr.fetchone()[0]
                    pleft = pleft_old
                else:
                    cr.execute('select max(parent_right) from '+self._table)
                    pleft = cr.fetchone()[0] or 0
                cr.execute('update '+self._table+' set parent_left=parent_left+2 where parent_left>%s', (pleft,))
                cr.execute('update '+self._table+' set parent_right=parent_right+2 where parent_right>%s', (pleft,))
                cr.execute('update '+self._table+' set parent_left=%s,parent_right=%s where id=%s', (pleft+1, pleft+2, id_new))
                recs.invalidate_cache(['parent_left', 'parent_right'])

        # invalidate and mark new-style fields to recompute; do this before
        # setting other fields, because it can require the value of computed
        # fields, e.g., a one2many checking constraints on records
        recs.modified(self._fields)

        # call the 'set' method of fields which are not classic_write
        upd_todo.sort(lambda x, y: self._columns[x].priority-self._columns[y].priority)

        # default element in context must be remove when call a one2many or many2many
        rel_context = context.copy()
        for c in context.items():
            if c[0].startswith('default_'):
                del rel_context[c[0]]

        result = []
        for field in upd_todo:
            result += self._columns[field].set(cr, self, id_new, field, vals[field], user, rel_context) or []

        # for recomputing new-style fields
        recs.modified(upd_todo)

        # check Python constraints
        recs._validate_fields(vals)

        result += self._store_get_values(cr, user, [id_new],
                list(set(vals.keys() + self._inherits.values())),
                context)
        recs.env.recompute_old.extend(result)

        if recs.env.recompute and context.get('recompute', True):
            done = []
            while recs.env.recompute_old:
                sorted_recompute_old = sorted(recs.env.recompute_old)
                recs.env.clear_recompute_old()
                for __, model_name, ids, fields2 in sorted_recompute_old:
                    if not (model_name, ids, fields2) in done:
                        self.pool[model_name]._store_set_values(
                            cr, user, ids, fields2, context)
                        done.append((model_name, ids, fields2))

            # recompute new-style fields
            recs.recompute()

        self.check_access_rule(cr, user, [id_new], 'create', context=context)
        self.create_workflow(cr, user, [id_new], context=context)
        return id_new

    def _store_get_values(self, cr, uid, ids, fields, context):
        """Returns an ordered list of fields.function to call due to
           an update operation on ``fields`` of records with ``ids``,
           obtained by calling the 'store' triggers of these fields,
           as setup by their 'store' attribute.

           :return: [(priority, model_name, [record_ids,], [function_fields,])]
        """
        if fields is None: fields = []
        stored_functions = self.pool._store_function.get(self._name, [])

        # use indexed names for the details of the stored_functions:
        model_name_, func_field_to_compute_, target_ids_func_, trigger_fields_, priority_ = range(5)

        # only keep store triggers that should be triggered for the ``fields``
        # being written to.
        triggers_to_compute = (
            f for f in stored_functions
            if not f[trigger_fields_] or set(fields).intersection(f[trigger_fields_])
        )

        to_compute_map = {}
        target_id_results = {}
        for store_trigger in triggers_to_compute:
            target_func_id_ = id(store_trigger[target_ids_func_])
            if target_func_id_ not in target_id_results:
                # use admin user for accessing objects having rules defined on store fields
                target_id_results[target_func_id_] = [i for i in store_trigger[target_ids_func_](self, cr, SUPERUSER_ID, ids, context) if i]
            target_ids = target_id_results[target_func_id_]

            # the compound key must consider the priority and model name
            key = (store_trigger[priority_], store_trigger[model_name_])
            for target_id in target_ids:
                to_compute_map.setdefault(key, {}).setdefault(target_id,set()).add(tuple(store_trigger))

        # Here to_compute_map looks like:
        # { (10, 'model_a') : { target_id1: [ (trigger_1_tuple, trigger_2_tuple) ], ... }
        #   (20, 'model_a') : { target_id2: [ (trigger_3_tuple, trigger_4_tuple) ], ... }
        #   (99, 'model_a') : { target_id1: [ (trigger_5_tuple, trigger_6_tuple) ], ... }
        # }

        # Now we need to generate the batch function calls list
        # call_map =
        #   { (10, 'model_a') : [(10, 'model_a', [record_ids,], [function_fields,])] }
        call_map = {}
        for ((priority,model), id_map) in to_compute_map.iteritems():
            trigger_ids_maps = {}
            # function_ids_maps =
            #   { (function_1_tuple, function_2_tuple) : [target_id1, target_id2, ..] }
            for target_id, triggers in id_map.iteritems():
                trigger_ids_maps.setdefault(tuple(triggers), []).append(target_id)
            for triggers, target_ids in trigger_ids_maps.iteritems():
                call_map.setdefault((priority,model),[]).append((priority, model, target_ids,
                                                                 [t[func_field_to_compute_] for t in triggers]))
        result = []
        if call_map:
            result = reduce(operator.add, (call_map[k] for k in sorted(call_map)))
        return result

    def _store_set_values(self, cr, uid, ids, fields, context):
        """Calls the fields.function's "implementation function" for all ``fields``, on records with ``ids`` (taking care of
           respecting ``multi`` attributes), and stores the resulting values in the database directly."""
        if not ids:
            return True
        field_flag = False
        field_dict = {}
        if self._log_access:
            cr.execute('select id,write_date from '+self._table+' where id IN %s', (tuple(ids),))
            res = cr.fetchall()
            for r in res:
                if r[1]:
                    field_dict.setdefault(r[0], [])
                    res_date = time.strptime((r[1])[:19], '%Y-%m-%d %H:%M:%S')
                    write_date = datetime.datetime.fromtimestamp(time.mktime(res_date))
                    for i in self.pool._store_function.get(self._name, []):
                        if i[5]:
                            up_write_date = write_date + datetime.timedelta(hours=i[5])
                            if datetime.datetime.now() < up_write_date:
                                if i[1] in fields:
                                    field_dict[r[0]].append(i[1])
                                    if not field_flag:
                                        field_flag = True
        todo = {}
        keys = []
        for f in fields:
            if self._columns[f]._multi not in keys:
                keys.append(self._columns[f]._multi)
            todo.setdefault(self._columns[f]._multi, [])
            todo[self._columns[f]._multi].append(f)
        for key in keys:
            val = todo[key]
            if key:
                # use admin user for accessing objects having rules defined on store fields
                result = self._columns[val[0]].get(cr, self, ids, val, SUPERUSER_ID, context=context)
                for id, value in result.items():
                    if field_flag:
                        for f in value.keys():
                            if f in field_dict[id]:
                                value.pop(f)
                    updates = []        # list of (column, pattern, value)
                    for v in value:
                        if v not in val:
                            continue
                        column = self._columns[v]
                        if column._type == 'many2one':
                            try:
                                value[v] = value[v][0]
                            except:
                                pass
                        updates.append((v, column._symbol_set[0], column._symbol_set[1](value[v])))
                    if updates:
                        query = 'UPDATE "%s" SET %s WHERE id = %%s' % (
                            self._table, ','.join('"%s"=%s' % u[:2] for u in updates),
                        )
                        params = tuple(u[2] for u in updates)
                        cr.execute(query, params + (id,))

            else:
                for f in val:
                    column = self._columns[f]
                    # use admin user for accessing objects having rules defined on store fields
                    result = column.get(cr, self, ids, f, SUPERUSER_ID, context=context)
                    for r in result.keys():
                        if field_flag:
                            if r in field_dict.keys():
                                if f in field_dict[r]:
                                    result.pop(r)
                    for id, value in result.items():
                        if column._type == 'many2one':
                            try:
                                value = value[0]
                            except:
                                pass
                        query = 'UPDATE "%s" SET "%s"=%s WHERE id = %%s' % (
                            self._table, f, column._symbol_set[0],
                        )
                        cr.execute(query, (column._symbol_set[1](value), id))

        # invalidate and mark new-style fields to recompute
        self.browse(cr, uid, ids, context).modified(fields)

        return True

    # TODO: ameliorer avec NULL
    def _where_calc(self, cr, user, domain, active_test=True, context=None):
        """Computes the WHERE clause needed to implement an OpenERP domain.
        :param domain: the domain to compute
        :type domain: list
        :param active_test: whether the default filtering of records with ``active``
                            field set to ``False`` should be applied.
        :return: the query expressing the given domain as provided in domain
        :rtype: osv.query.Query
        """
        if not context:
            context = {}
        domain = domain[:]
        # if the object has a field named 'active', filter out all inactive
        # records unless they were explicitely asked for
        if 'active' in self._fields and active_test and context.get('active_test', True):
            if domain:
                # the item[0] trick below works for domain items and '&'/'|'/'!'
                # operators too
                if not any(item[0] == 'active' for item in domain):
                    domain.insert(0, ('active', '=', 1))
            else:
                domain = [('active', '=', 1)]

        if domain:
            e = expression.expression(cr, user, domain, self, context)
            tables = e.get_tables()
            where_clause, where_params = e.to_sql()
            where_clause = where_clause and [where_clause] or []
        else:
            where_clause, where_params, tables = [], [], ['"%s"' % self._table]

        return Query(tables, where_clause, where_params)

    def _check_qorder(self, word):
        if not regex_order.match(word):
            raise UserError(_('Invalid "order" specified. A valid "order" specification is a comma-separated list of valid field names (optionally followed by asc/desc for the direction)'))
        return True

    def _apply_ir_rules(self, cr, uid, query, mode='read', context=None):
        """Add what's missing in ``query`` to implement all appropriate ir.rules
          (using the ``model_name``'s rules or the current model's rules if ``model_name`` is None)

           :param query: the current query object
        """
        if uid == SUPERUSER_ID:
            return

        def apply_rule(added_clause, added_params, added_tables, parent_model=None):
            """ :param parent_model: name of the parent model, if the added
                    clause comes from a parent model
            """
            if added_clause:
                if parent_model:
                    # as inherited rules are being applied, we need to add the missing JOIN
                    # to reach the parent table (if it was not JOINed yet in the query)
                    parent_alias = self._inherits_join_add(self, parent_model, query)
                    # inherited rules are applied on the external table -> need to get the alias and replace
                    parent_table = self.pool[parent_model]._table
                    added_clause = [clause.replace('"%s"' % parent_table, '"%s"' % parent_alias) for clause in added_clause]
                    # change references to parent_table to parent_alias, because we now use the alias to refer to the table
                    new_tables = []
                    for table in added_tables:
                        # table is just a table name -> switch to the full alias
                        if table == '"%s"' % parent_table:
                            new_tables.append('"%s" as "%s"' % (parent_table, parent_alias))
                        # table is already a full statement -> replace reference to the table to its alias, is correct with the way aliases are generated
                        else:
                            new_tables.append(table.replace('"%s"' % parent_table, '"%s"' % parent_alias))
                    added_tables = new_tables
                query.where_clause += added_clause
                query.where_clause_params += added_params
                for table in added_tables:
                    if table not in query.tables:
                        query.tables.append(table)
                return True
            return False

        # apply main rules on the object
        rule_obj = self.pool.get('ir.rule')
        rule_where_clause, rule_where_clause_params, rule_tables = rule_obj.domain_get(cr, uid, self._name, mode, context=context)
        apply_rule(rule_where_clause, rule_where_clause_params, rule_tables)

        # apply ir.rules from the parents (through _inherits)
        for inherited_model in self._inherits:
            rule_where_clause, rule_where_clause_params, rule_tables = rule_obj.domain_get(cr, uid, inherited_model, mode, context=context)
            apply_rule(rule_where_clause, rule_where_clause_params, rule_tables,
                       parent_model=inherited_model)

    @api.model
    def _generate_translated_field(self, table_alias, field, query):
        """
        Add possibly missing JOIN with translations table to ``query`` and
        generate the expression for the translated field.

        :return: the qualified field name (or expression) to use for ``field``
        """
        lang = self._context.get('lang')
        if lang:
            # Sub-select to return at most one translation per record.
            # Even if it shoud probably not be the case,
            # this is possible to have multiple translations for a same record in the same language.
            # The parenthesis surrounding the select are important, as this is a sub-select.
            # The quotes surrounding `ir_translation` are important as well.
            unique_translation_subselect = """
            (SELECT DISTINCT ON (res_id) res_id, value
            FROM "ir_translation"
            WHERE
                name = %s AND
                lang = %s AND
                value != %s
            ORDER BY res_id, id DESC)
            """
            alias, alias_statement = query.add_join(
                (table_alias, unique_translation_subselect, 'id', 'res_id', field),
                implicit=False,
                outer=True,
                extra_params=["%s,%s" % (self._name, field), lang, ""],
            )
            return 'COALESCE("%s"."%s", "%s"."%s")' % (alias, 'value', table_alias, field)
        else:
            return '"%s"."%s"' % (table_alias, field)

    @api.model
    def _generate_m2o_order_by(self, alias, order_field, query, reverse_direction, seen):
        """
        Add possibly missing JOIN to ``query`` and generate the ORDER BY clause for m2o fields,
        either native m2o fields or function/related fields that are stored, including
        intermediate JOINs for inheritance if required.

        :return: the qualified field name to use in an ORDER BY clause to sort by ``order_field``
        """
        if order_field not in self._columns and order_field in self._inherit_fields:
            # also add missing joins for reaching the table containing the m2o field
            order_field_column = self._inherit_fields[order_field][2]
            qualified_field = self._inherits_join_calc(alias, order_field, query)
            alias, order_field = qualified_field.replace('"', '').split('.', 1)
        else:
            order_field_column = self._columns[order_field]

        assert order_field_column._type == 'many2one', 'Invalid field passed to _generate_m2o_order_by()'
        if not order_field_column._classic_write and not getattr(order_field_column, 'store', False):
            _logger.debug("Many2one function/related fields must be stored "
                          "to be used as ordering fields! Ignoring sorting for %s.%s",
                          self._name, order_field)
            return []

        # figure out the applicable order_by for the m2o
        dest_model = self.env[order_field_column._obj]
        m2o_order = dest_model._order
        if not regex_order.match(m2o_order):
            # _order is complex, can't use it here, so we default to _rec_name
            m2o_order = dest_model._rec_name

        # Join the dest m2o table if it's not joined yet. We use [LEFT] OUTER join here
        # as we don't want to exclude results that have NULL values for the m2o
        join = (alias, dest_model._table, order_field, 'id', order_field)
        dst_alias, dst_alias_statement = query.add_join(join, implicit=False, outer=True)
        return dest_model._generate_order_by_inner(dst_alias, m2o_order, query,
                                                   reverse_direction=reverse_direction, seen=seen)

    @api.model
    def _generate_order_by_inner(self, alias, order_spec, query, reverse_direction=False, seen=None):
        if seen is None:
            seen = set()
        order_by_elements = []
        self._check_qorder(order_spec)
        for order_part in order_spec.split(','):
            order_split = order_part.strip().split(' ')
            order_field = order_split[0].strip()
            order_direction = order_split[1].strip().upper() if len(order_split) == 2 else ''
            if reverse_direction:
                order_direction = 'ASC' if order_direction == 'DESC' else 'DESC'
            do_reverse = order_direction == 'DESC'
            order_column = None
            inner_clauses = []
            add_dir = False
            if order_field == 'id':
                order_by_elements.append('"%s"."%s" %s' % (alias, order_field, order_direction))
            elif order_field in self._columns:
                order_column = self._columns[order_field]
                if order_column._classic_read:
                    if order_column.translate and not callable(order_column.translate):
                        inner_clauses = [self._generate_translated_field(alias, order_field, query)]
                    else:
                        inner_clauses = ['"%s"."%s"' % (alias, order_field)]
                    add_dir = True
                elif order_column._type == 'many2one':
                    key = (self._name, order_column._obj, order_field)
                    if key not in seen:
                        seen.add(key)
                        inner_clauses = self._generate_m2o_order_by(alias, order_field, query, do_reverse, seen)
                else:
                    continue  # ignore non-readable or "non-joinable" fields
            elif order_field in self._inherit_fields:
                parent_obj = self.pool[self._inherit_fields[order_field][3]]
                order_column = parent_obj._columns[order_field]
                if order_column._classic_read:
                    inner_clauses = [self._inherits_join_calc(alias, order_field, query, implicit=False, outer=True)]
                    add_dir = True
                elif order_column._type == 'many2one':
                    key = (parent_obj._name, order_column._obj, order_field)
                    if key not in seen:
                        seen.add(key)
                        inner_clauses = self._generate_m2o_order_by(alias, order_field, query, do_reverse, seen)
                else:
                    continue  # ignore non-readable or "non-joinable" fields
            else:
                raise ValueError(_("Sorting field %s not found on model %s") % (order_field, self._name))
            if order_column and order_column._type == 'boolean':
                inner_clauses = ["COALESCE(%s, false)" % inner_clauses[0]]

            for clause in inner_clauses:
                if add_dir:
                    order_by_elements.append("%s %s" % (clause, order_direction))
                else:
                    order_by_elements.append(clause)
        return order_by_elements

    @api.model
    def _generate_order_by(self, order_spec, query):
        """
        Attempt to construct an appropriate ORDER BY clause based on order_spec, which must be
        a comma-separated list of valid field names, optionally followed by an ASC or DESC direction.

        :raise ValueError in case order_spec is malformed
        """
        order_by_clause = ''
        order_spec = order_spec or self._order
        if order_spec:
            order_by_elements = self._generate_order_by_inner(self._table, order_spec, query)
            if order_by_elements:
                order_by_clause = ",".join(order_by_elements)

        return order_by_clause and (' ORDER BY %s ' % order_by_clause) or ''

    def _search(self, cr, user, args, offset=0, limit=None, order=None, context=None, count=False, access_rights_uid=None):
        """
        Private implementation of search() method, allowing specifying the uid to use for the access right check.
        This is useful for example when filling in the selection list for a drop-down and avoiding access rights errors,
        by specifying ``access_rights_uid=1`` to bypass access rights check, but not ir.rules!
        This is ok at the security level because this method is private and not callable through XML-RPC.

        :param access_rights_uid: optional user ID to use when checking access rights
                                  (not for ir.rules, this is only for ir.model.access)
        """
        if context is None:
            context = {}
        self.check_access_rights(cr, access_rights_uid or user, 'read')

        # For transient models, restrict access to the current user, except for the super-user
        if self.is_transient() and self._log_access and user != SUPERUSER_ID:
            args = expression.AND(([('create_uid', '=', user)], args or []))

        query = self._where_calc(cr, user, args, context=context)
        self._apply_ir_rules(cr, user, query, 'read', context=context)
        order_by = self._generate_order_by(cr, user, order, query, context=context)
        from_clause, where_clause, where_clause_params = query.get_sql()

        where_str = where_clause and (" WHERE %s" % where_clause) or ''

        if count:
            # Ignore order, limit and offset when just counting, they don't make sense and could
            # hurt performance
            query_str = 'SELECT count(1) FROM ' + from_clause + where_str
            cr.execute(query_str, where_clause_params)
            res = cr.fetchone()
            return res[0]

        limit_str = limit and ' limit %d' % limit or ''
        offset_str = offset and ' offset %d' % offset or ''
        query_str = 'SELECT "%s".id FROM ' % self._table + from_clause + where_str + order_by + limit_str + offset_str
        cr.execute(query_str, where_clause_params)
        res = cr.fetchall()

        # TDE note: with auto_join, we could have several lines about the same result
        # i.e. a lead with several unread messages; we uniquify the result using
        # a fast way to do it while preserving order (http://www.peterbe.com/plog/uniqifiers-benchmark)
        def _uniquify_list(seq):
            seen = set()
            return [x for x in seq if x not in seen and not seen.add(x)]

        return _uniquify_list([x[0] for x in res])

    # returns the different values ever entered for one field
    # this is used, for example, in the client when the user hits enter on
    # a char field
    def distinct_field_get(self, cr, uid, field, value, args=None, offset=0, limit=None):
        if not args:
            args = []
        if field in self._inherit_fields:
            return self.pool[self._inherit_fields[field][0]].distinct_field_get(cr, uid, field, value, args, offset, limit)
        else:
            return self._columns[field].search(cr, self, args, field, value, offset, limit, uid)

    def copy_data(self, cr, uid, id, default=None, context=None):
        """
        Copy given record's data with all its fields values

        :param cr: database cursor
        :param uid: current user id
        :param id: id of the record to copy
        :param default: field values to override in the original values of the copied record
        :type default: dictionary
        :param context: context arguments, like lang, time zone
        :type context: dictionary
        :return: dictionary containing all the field values
        """

        if context is None:
            context = {}

        # avoid recursion through already copied records in case of circular relationship
        if '__copy_data_seen' not in context:
            context = dict(context, __copy_data_seen=defaultdict(list))
        seen_map = context['__copy_data_seen']
        if id in seen_map[self._name]:
            return
        seen_map[self._name].append(id)

        if default is None:
            default = {}
        if 'state' not in default:
            if 'state' in self._defaults:
                if callable(self._defaults['state']):
                    default['state'] = self._defaults['state'](self, cr, uid, context)
                else:
                    default['state'] = self._defaults['state']

        # build a black list of fields that should not be copied
        blacklist = set(MAGIC_COLUMNS + ['parent_left', 'parent_right'])
        whitelist = set(name for name, field in self._fields.iteritems() if not field.inherited)

        def blacklist_given_fields(obj):
            # blacklist the fields that are given by inheritance
            for other, field_to_other in obj._inherits.items():
                blacklist.add(field_to_other)
                if field_to_other in default:
                    # all the fields of 'other' are given by the record: default[field_to_other],
                    # except the ones redefined in self
                    blacklist.update(set(self.pool[other]._fields) - whitelist)
                else:
                    blacklist_given_fields(self.pool[other])
            # blacklist deprecated fields
            for name, field in obj._fields.iteritems():
                if field.deprecated:
                    blacklist.add(name)

        blacklist_given_fields(self)


        fields_to_copy = dict((f,fi) for f, fi in self._fields.iteritems()
                                     if fi.copy
                                     if f not in default
                                     if f not in blacklist)

        data = self.read(cr, uid, [id], fields_to_copy.keys(), context=context)
        if data:
            data = data[0]
        else:
            raise IndexError(_("Record #%d of %s not found, cannot copy!") % ( id, self._name))

        res = dict(default)
        for f, field in fields_to_copy.iteritems():
            if field.type == 'many2one':
                res[f] = data[f] and data[f][0]
            elif field.type == 'one2many':
                other = self.pool[field.comodel_name]
                # duplicate following the order of the ids because we'll rely on
                # it later for copying translations in copy_translation()!
                lines = [other.copy_data(cr, uid, line_id, context=context) for line_id in sorted(data[f])]
                # the lines are duplicated using the wrong (old) parent, but then
                # are reassigned to the correct one thanks to the (0, 0, ...)
                res[f] = [(0, 0, line) for line in lines if line]
            elif field.type == 'many2many':
                res[f] = [(6, 0, data[f])]
            else:
                res[f] = data[f]

        return res

    def copy_translations(self, cr, uid, old_id, new_id, context=None):
        if context is None:
            context = {}

        # avoid recursion through already copied records in case of circular relationship
        if '__copy_translations_seen' not in context:
            context = dict(context, __copy_translations_seen=defaultdict(list))
        seen_map = context['__copy_translations_seen']
        if old_id in seen_map[self._name]:
            return
        seen_map[self._name].append(old_id)

        trans_obj = self.pool.get('ir.translation')

        for field_name, field in self._fields.iteritems():
            if not field.copy:
                continue
            # removing the lang to compare untranslated values
            context_wo_lang = dict(context, lang=None)
            old_record, new_record = self.browse(cr, uid, [old_id, new_id], context=context_wo_lang)
            # we must recursively copy the translations for o2o and o2m
            if field.type == 'one2many':
                target_obj = self.pool[field.comodel_name]
                # here we rely on the order of the ids to match the translations
                # as foreseen in copy_data()
                old_children = sorted(r.id for r in old_record[field_name])
                new_children = sorted(r.id for r in new_record[field_name])
                for (old_child, new_child) in zip(old_children, new_children):
                    target_obj.copy_translations(cr, uid, old_child, new_child, context=context)
            # and for translatable fields we keep them for copy
            elif getattr(field, 'translate', False):
                if field_name in self._columns:
                    trans_name = self._name + "," + field_name
                    target_id = new_id
                    source_id = old_id
                elif field_name in self._inherit_fields:
                    trans_name = self._inherit_fields[field_name][0] + "," + field_name
                    # get the id of the parent record to set the translation
                    inherit_field_name = self._inherit_fields[field_name][1]
                    target_id = new_record[inherit_field_name].id
                    source_id = old_record[inherit_field_name].id
                else:
                    continue

                trans_ids = trans_obj.search(cr, uid, [
                        ('name', '=', trans_name),
                        ('res_id', '=', source_id)
                ])
                user_lang = context.get('lang')
                for record in trans_obj.read(cr, uid, trans_ids, context=context):
                    del record['id']
                    # remove source to avoid triggering _set_src
                    del record['source']
                    # duplicated record is not linked to any module
                    del record['module']
                    record.update({'res_id': target_id})
                    if user_lang and user_lang == record['lang']:
                        # 'source' to force the call to _set_src
                        # 'value' needed if value is changed in copy(), want to see the new_value
                        record['source'] = old_record[field_name]
                        record['value'] = new_record[field_name]
                    trans_obj.create(cr, uid, record, context=context)

    @api.returns('self', lambda value: value.id)
    def copy(self, cr, uid, id, default=None, context=None):
        """ copy(default=None)

        Duplicate record with given id updating it with default values

        :param dict default: dictionary of field values to override in the
               original values of the copied record, e.g: ``{'field_name': overridden_value, ...}``
        :returns: new record

        """
        if context is None:
            context = {}
        context = context.copy()
        data = self.copy_data(cr, uid, id, default, context)
        new_id = self.create(cr, uid, data, context)
        self.copy_translations(cr, uid, id, new_id, context)
        return new_id

    @api.multi
    @api.returns('self')
    def exists(self):
        """  exists() -> records

        Returns the subset of records in ``self`` that exist, and marks deleted
        records as such in cache. It can be used as a test on records::

            if record.exists():
                ...

        By convention, new records are returned as existing.
        """
        ids, new_ids = [], []
        for i in self._ids:
            (ids if isinstance(i, (int, long)) else new_ids).append(i)
        if not ids:
            return self
        query = """SELECT id FROM "%s" WHERE id IN %%s""" % self._table
        self._cr.execute(query, [tuple(ids)])
        ids = [r[0] for r in self._cr.fetchall()]
        existing = self.browse(ids + new_ids)
        if len(existing) < len(self):
            # mark missing records in cache with a failed value
            exc = MissingError(_("Record does not exist or has been deleted."))
            (self - existing)._cache.update(FailedValue(exc))
        return existing

    def check_recursion(self, cr, uid, ids, context=None, parent=None):
        _logger.warning("You are using deprecated %s.check_recursion(). Please use the '_check_recursion()' instead!" % \
                        self._name)
        assert parent is None or parent in self._columns or parent in self._inherit_fields,\
                    "The 'parent' parameter passed to check_recursion() must be None or a valid field name"
        return self._check_recursion(cr, uid, ids, context, parent)

    def _check_recursion(self, cr, uid, ids, context=None, parent=None):
        """
        Verifies that there is no loop in a hierarchical structure of records,
        by following the parent relationship using the **parent** field until a loop
        is detected or until a top-level record is found.

        :param cr: database cursor
        :param uid: current user id
        :param ids: list of ids of records to check
        :param parent: optional parent field name (default: ``self._parent_name = parent_id``)
        :return: **True** if the operation can proceed safely, or **False** if an infinite loop is detected.
        """
        if not parent:
            parent = self._parent_name

        # must ignore 'active' flag, ir.rules, etc. => direct SQL query
        query = 'SELECT "%s" FROM "%s" WHERE id = %%s' % (parent, self._table)
        for id in ids:
            current_id = id
            while current_id is not None:
                cr.execute(query, (current_id,))
                result = cr.fetchone()
                current_id = result[0] if result else None
                if current_id == id:
                    return False
        return True

    def _check_m2m_recursion(self, cr, uid, ids, field_name):
        """
        Verifies that there is no loop in a hierarchical structure of records,
        by following the parent relationship using the **parent** field until a loop
        is detected or until a top-level record is found.

        :param cr: database cursor
        :param uid: current user id
        :param ids: list of ids of records to check
        :param field_name: field to check
        :return: **True** if the operation can proceed safely, or **False** if an infinite loop is detected.
        """

        field = self._fields.get(field_name)
        if not (field and field.type == 'many2many' and
                field.comodel_name == self._name and field.store):
            # field must be a many2many on itself
            raise ValueError('invalid field_name: %r' % (field_name,))

        query = 'SELECT distinct "%s" FROM "%s" WHERE "%s" IN %%s' % \
                    (field.column2, field.relation, field.column1)
        ids_parent = ids[:]
        while ids_parent:
            ids_parent2 = []
            for i in range(0, len(ids_parent), cr.IN_MAX):
                j = i + cr.IN_MAX
                sub_ids_parent = ids_parent[i:j]
                cr.execute(query, (tuple(sub_ids_parent),))
                ids_parent2.extend(filter(None, map(lambda x: x[0], cr.fetchall())))
            ids_parent = ids_parent2
            for i in ids_parent:
                if i in ids:
                    return False
        return True

    def _get_external_ids(self, cr, uid, ids, *args, **kwargs):
        """Retrieve the External ID(s) of any database record.

        **Synopsis**: ``_get_xml_ids(cr, uid, ids) -> { 'id': ['module.xml_id'] }``

        :return: map of ids to the list of their fully qualified External IDs
                 in the form ``module.key``, or an empty list when there's no External
                 ID for a record, e.g.::

                     { 'id': ['module.ext_id', 'module.ext_id_bis'],
                       'id2': [] }
        """
        ir_model_data = self.pool.get('ir.model.data')
        data_ids = ir_model_data.search(cr, uid, [('model', '=', self._name), ('res_id', 'in', ids)])
        data_results = ir_model_data.read(cr, uid, data_ids, ['module', 'name', 'res_id'])
        result = {}
        for id in ids:
            # can't use dict.fromkeys() as the list would be shared!
            result[id] = []
        for record in data_results:
            result[record['res_id']].append('%(module)s.%(name)s' % record)
        return result

    def get_external_id(self, cr, uid, ids, *args, **kwargs):
        """Retrieve the External ID of any database record, if there
        is one. This method works as a possible implementation
        for a function field, to be able to add it to any
        model object easily, referencing it as ``Model.get_external_id``.

        When multiple External IDs exist for a record, only one
        of them is returned (randomly).

        :return: map of ids to their fully qualified XML ID,
                 defaulting to an empty string when there's none
                 (to be usable as a function field),
                 e.g.::

                     { 'id': 'module.ext_id',
                       'id2': '' }
        """
        results = self._get_xml_ids(cr, uid, ids)
        for k, v in results.iteritems():
            if results[k]:
                results[k] = v[0]
            else:
                results[k] = ''
        return results

    # backwards compatibility
    get_xml_id = get_external_id
    _get_xml_ids = _get_external_ids

    def print_report(self, cr, uid, ids, name, data, context=None):
        """
        Render the report ``name`` for the given IDs. The report must be defined
        for this model, not another.
        """
        report = self.pool['ir.actions.report.xml']._lookup_report(cr, name)
        assert self._name == report.table
        return report.create(cr, uid, ids, data, context)

    # Transience
    @classmethod
    def is_transient(cls):
        """ Return whether the model is transient.

        See :class:`TransientModel`.

        """
        return cls._transient

    def _transient_clean_rows_older_than(self, cr, seconds):
        assert self._transient, "Model %s is not transient, it cannot be vacuumed!" % self._name
        # Never delete rows used in last 5 minutes
        seconds = max(seconds, 300)
        query = ("SELECT id FROM " + self._table + " WHERE"
            " COALESCE(write_date, create_date, (now() at time zone 'UTC'))::timestamp"
            " < ((now() at time zone 'UTC') - interval %s)")
        cr.execute(query, ("%s seconds" % seconds,))
        ids = [x[0] for x in cr.fetchall()]
        self.unlink(cr, SUPERUSER_ID, ids)

    def _transient_clean_old_rows(self, cr, max_count):
        # Check how many rows we have in the table
        cr.execute("SELECT count(*) AS row_count FROM " + self._table)
        res = cr.fetchall()
        if res[0][0] <= max_count:
            return  # max not reached, nothing to do
        self._transient_clean_rows_older_than(cr, 300)

    def _transient_vacuum(self, cr, uid, force=False):
        """Clean the transient records.

        This unlinks old records from the transient model tables whenever the
        "_transient_max_count" or "_max_age" conditions (if any) are reached.
        Actual cleaning will happen only once every "_transient_check_time" calls.
        This means this method can be called frequently called (e.g. whenever
        a new record is created).
        Example with both max_hours and max_count active:
        Suppose max_hours = 0.2 (e.g. 12 minutes), max_count = 20, there are 55 rows in the
        table, 10 created/changed in the last 5 minutes, an additional 12 created/changed between
        5 and 10 minutes ago, the rest created/changed more then 12 minutes ago.
        - age based vacuum will leave the 22 rows created/changed in the last 12 minutes
        - count based vacuum will wipe out another 12 rows. Not just 2, otherwise each addition
          would immediately cause the maximum to be reached again.
        - the 10 rows that have been created/changed the last 5 minutes will NOT be deleted
        """
        assert self._transient, "Model %s is not transient, it cannot be vacuumed!" % self._name
        _transient_check_time = 20          # arbitrary limit on vacuum executions
        self._transient_check_count += 1
        if not force and (self._transient_check_count < _transient_check_time):
            return True  # no vacuum cleaning this time
        self._transient_check_count = 0

        # Age-based expiration
        if self._transient_max_hours:
            self._transient_clean_rows_older_than(cr, self._transient_max_hours * 60 * 60)

        # Count-based expiration
        if self._transient_max_count:
            self._transient_clean_old_rows(cr, self._transient_max_count)

        return True

    def resolve_2many_commands(self, cr, uid, field_name, commands, fields=None, context=None):
        """ Serializes one2many and many2many commands into record dictionaries
            (as if all the records came from the database via a read()).  This
            method is aimed at onchange methods on one2many and many2many fields.

            Because commands might be creation commands, not all record dicts
            will contain an ``id`` field.  Commands matching an existing record
            will have an ``id``.

            :param field_name: name of the one2many or many2many field matching the commands
            :type field_name: str
            :param commands: one2many or many2many commands to execute on ``field_name``
            :type commands: list((int|False, int|False, dict|False))
            :param fields: list of fields to read from the database, when applicable
            :type fields: list(str)
            :returns: records in a shape similar to that returned by ``read()``
                (except records may be missing the ``id`` field if they don't exist in db)
            :rtype: list(dict)
        """
        result = []             # result (list of dict)
        record_ids = []         # ids of records to read
        updates = {}            # {id: dict} of updates on particular records

        for command in commands or []:
            if not isinstance(command, (list, tuple)):
                record_ids.append(command)
            elif command[0] == 0:
                result.append(command[2])
            elif command[0] == 1:
                record_ids.append(command[1])
                updates.setdefault(command[1], {}).update(command[2])
            elif command[0] in (2, 3):
                record_ids = [id for id in record_ids if id != command[1]]
            elif command[0] == 4:
                record_ids.append(command[1])
            elif command[0] == 5:
                result, record_ids = [], []
            elif command[0] == 6:
                result, record_ids = [], list(command[2])

        # read the records and apply the updates
        other_model = self.pool[self._fields[field_name].comodel_name]
        for record in other_model.read(cr, uid, record_ids, fields=fields, context=context):
            record.update(updates.get(record['id'], {}))
            result.append(record)

        return result

    # for backward compatibility
    resolve_o2m_commands_to_record_dicts = resolve_2many_commands

    def search_read(self, cr, uid, domain=None, fields=None, offset=0, limit=None, order=None, context=None):
        """
        Performs a ``search()`` followed by a ``read()``.

        :param cr: database cursor
        :param user: current user id
        :param domain: Search domain, see ``args`` parameter in ``search()``. Defaults to an empty domain that will match all records.
        :param fields: List of fields to read, see ``fields`` parameter in ``read()``. Defaults to all fields.
        :param offset: Number of records to skip, see ``offset`` parameter in ``search()``. Defaults to 0.
        :param limit: Maximum number of records to return, see ``limit`` parameter in ``search()``. Defaults to no limit.
        :param order: Columns to sort result, see ``order`` parameter in ``search()``. Defaults to no sort.
        :param context: context arguments.
        :return: List of dictionaries containing the asked fields.
        :rtype: List of dictionaries.

        """
        record_ids = self.search(cr, uid, domain or [], offset=offset, limit=limit, order=order, context=context)
        if not record_ids:
            return []

        if fields and fields == ['id']:
            # shortcut read if we only want the ids
            return [{'id': id} for id in record_ids]

        # read() ignores active_test, but it would forward it to any downstream search call
        # (e.g. for x2m or function fields), and this is not the desired behavior, the flag
        # was presumably only meant for the main search().
        # TODO: Move this to read() directly?                                                                                                
        read_ctx = dict(context or {})                                                                                                       
        read_ctx.pop('active_test', None)                                                                                                    
                                                                                                                                             
        result = self.read(cr, uid, record_ids, fields, context=read_ctx) 
        if len(result) <= 1:
            return result

        # reorder read
        index = dict((r['id'], r) for r in result)
        return [index[x] for x in record_ids if x in index]

    @api.multi
    def toggle_active(self):
        """ Inverse the value of the field ``active`` on the records in ``self``. """
        for record in self:
            record.active = not record.active

    def _register_hook(self, cr):
        """ stuff to do right after the registry is built """
        pass

    @classmethod
    def _patch_method(cls, name, method):
        """ Monkey-patch a method for all instances of this model. This replaces
            the method called ``name`` by ``method`` in the given class.
            The original method is then accessible via ``method.origin``, and it
            can be restored with :meth:`~._revert_method`.

            Example::

                @api.multi
                def do_write(self, values):
                    # do stuff, and call the original method
                    return do_write.origin(self, values)

                # patch method write of model
                model._patch_method('write', do_write)

                # this will call do_write
                records = model.search([...])
                records.write(...)

                # restore the original method
                model._revert_method('write')
        """
        origin = getattr(cls, name)
        method.origin = origin
        # propagate decorators from origin to method, and apply api decorator
        wrapped = api.guess(api.propagate(origin, method))
        wrapped.origin = origin
        setattr(cls, name, wrapped)

    @classmethod
    def _revert_method(cls, name):
        """ Revert the original method called ``name`` in the given class.
            See :meth:`~._patch_method`.
        """
        method = getattr(cls, name)
        setattr(cls, name, method.origin)

    #
    # Instance creation
    #
    # An instance represents an ordered collection of records in a given
    # execution environment. The instance object refers to the environment, and
    # the records themselves are represented by their cache dictionary. The 'id'
    # of each record is found in its corresponding cache dictionary.
    #
    # This design has the following advantages:
    #  - cache access is direct and thus fast;
    #  - one can consider records without an 'id' (see new records);
    #  - the global cache is only an index to "resolve" a record 'id'.
    #

    @classmethod
    def _browse(cls, env, ids):
        """ Create an instance attached to ``env``; ``ids`` is a tuple of record
            ids.
        """
        records = object.__new__(cls)
        records.env = env
        records._ids = ids
        env.prefetch[cls._name].update(ids)
        return records

    @api.v7
    def browse(self, cr, uid, arg=None, context=None):
        ids = _normalize_ids(arg)
        #assert all(isinstance(id, IdType) for id in ids), "Browsing invalid ids: %s" % ids
        return self._browse(Environment(cr, uid, context or {}), ids)

    @api.v8
    def browse(self, arg=None):
        """ browse([ids]) -> records

        Returns a recordset for the ids provided as parameter in the current
        environment.

        Can take no ids, a single id or a sequence of ids.
        """
        ids = _normalize_ids(arg)
        #assert all(isinstance(id, IdType) for id in ids), "Browsing invalid ids: %s" % ids
        return self._browse(self.env, ids)

    #
    # Internal properties, for manipulating the instance's implementation
    #

    @property
    def ids(self):
        """ List of actual record ids in this recordset (ignores placeholder
        ids for records to create)
        """
        return filter(None, list(self._ids))

    # backward-compatibility with former browse records
    _cr = property(lambda self: self.env.cr)
    _uid = property(lambda self: self.env.uid)
    _context = property(lambda self: self.env.context)

    #
    # Conversion methods
    #

    def ensure_one(self):
        """ Verifies that the current recorset holds a single record. Raises
        an exception otherwise.
        """
        if len(self) == 1:
            return self
        raise ValueError("Expected singleton: %s" % self)

    def with_env(self, env):
        """ Returns a new version of this recordset attached to the provided
        environment

        .. warning::
            The new environment will not benefit from the current
            environment's data cache, so later data access may incur extra
            delays while re-fetching from the database.

        :type env: :class:`~openerp.api.Environment`
        """
        return self._browse(env, self._ids)

    def sudo(self, user=SUPERUSER_ID):
        """ sudo([user=SUPERUSER])

        Returns a new version of this recordset attached to the provided
        user.

        By default this returns a ``SUPERUSER`` recordset, where access
        control and record rules are bypassed.

        .. note::

            Using ``sudo`` could cause data access to cross the
            boundaries of record rules, possibly mixing records that
            are meant to be isolated (e.g. records from different
            companies in multi-company environments).

            It may lead to un-intuitive results in methods which select one
            record among many - for example getting the default company, or
            selecting a Bill of Materials.

        .. note::

            Because the record rules and access control will have to be
            re-evaluated, the new recordset will not benefit from the current
            environment's data cache, so later data access may incur extra
            delays while re-fetching from the database.

        """
        return self.with_env(self.env(user=user))

    def with_context(self, *args, **kwargs):
        """ with_context([context][, **overrides]) -> records

        Returns a new version of this recordset attached to an extended
        context.

        The extended context is either the provided ``context`` in which
        ``overrides`` are merged or the *current* context in which
        ``overrides`` are merged e.g.::

            # current context is {'key1': True}
            r2 = records.with_context({}, key2=True)
            # -> r2._context is {'key2': True}
            r2 = records.with_context(key2=True)
            # -> r2._context is {'key1': True, 'key2': True}
        """
        context = dict(args[0] if args else self._context, **kwargs)
        return self.with_env(self.env(context=context))

    def _convert_to_cache(self, values, update=False, validate=True):
        """ Convert the ``values`` dictionary into cached values.

            :param update: whether the conversion is made for updating ``self``;
                this is necessary for interpreting the commands of *2many fields
            :param validate: whether values must be checked
        """
        fields = self._fields
        target = self if update else self.browse()
        return {
            name: fields[name].convert_to_cache(value, target, validate=validate)
            for name, value in values.iteritems()
            if name in fields
        }

    def _convert_to_write(self, values):
        """ Convert the ``values`` dictionary into the format of :meth:`write`. """
        fields = self._fields
        result = {}
        for name, value in values.iteritems():
            if name in fields:
                value = fields[name].convert_to_write(value)
                if not isinstance(value, NewId):
                    result[name] = value
        return result

    #
    # Record traversal and update
    #

    def _mapped_func(self, func):
        """ Apply function ``func`` on all records in ``self``, and return the
            result as a list or a recordset (if ``func`` returns recordsets).
        """
        if self:
            vals = [func(rec) for rec in self]
            if isinstance(vals[0], BaseModel):
                # return the union of all recordsets in O(n)
                ids = set(itertools.chain(*[rec._ids for rec in vals]))
                return vals[0].browse(ids)
            return vals
        else:
            vals = func(self)
            return vals if isinstance(vals, BaseModel) else []

    def mapped(self, func):
        """ Apply ``func`` on all records in ``self``, and return the result as a
            list or a recordset (if ``func`` return recordsets). In the latter
            case, the order of the returned recordset is arbitrary.

            :param func: a function or a dot-separated sequence of field names
        """
        if isinstance(func, basestring):
            recs = self
            for name in func.split('.'):
                recs = recs._mapped_func(operator.itemgetter(name))
            return recs
        else:
            return self._mapped_func(func)

    def _mapped_cache(self, name_seq):
        """ Same as `~.mapped`, but ``name_seq`` is a dot-separated sequence of
            field names, and only cached values are used.
        """
        recs = self
        for name in name_seq.split('.'):
            field = recs._fields[name]
            null = field.null(self.env)
            recs = recs.mapped(lambda rec: rec._cache.get(field, null))
        return recs

    def filtered(self, func):
        """ Select the records in ``self`` such that ``func(rec)`` is true, and
            return them as a recordset.

            :param func: a function or a dot-separated sequence of field names
        """
        if isinstance(func, basestring):
            name = func
            func = lambda rec: filter(None, rec.mapped(name))
        return self.browse([rec.id for rec in self if func(rec)])

    def sorted(self, key=None, reverse=False):
        """ Return the recordset ``self`` ordered by ``key``.

            :param key: either a function of one argument that returns a
                comparison key for each record, or ``None``, in which case
                records are ordered according the default model's order

            :param reverse: if ``True``, return the result in reverse order
        """
        if key is None:
            recs = self.search([('id', 'in', self.ids)])
            return self.browse(reversed(recs._ids)) if reverse else recs
        else:
            return self.browse(map(itemgetter('id'), sorted(self, key=key, reverse=reverse)))

    def update(self, values):
        """ Update record `self[0]` with ``values``. """
        for name, value in values.iteritems():
            self[name] = value

    #
    # New records - represent records that do not exist in the database yet;
    # they are used to perform onchanges.
    #

    @api.model
    def new(self, values={}):
        """ new([values]) -> record

        Return a new record instance attached to the current environment and
        initialized with the provided ``value``. The record is *not* created
        in database, it only exists in memory.
        """
        record = self.browse([NewId()])
        record._cache.update(record._convert_to_cache(values, update=True))

        if record.env.in_onchange:
            # The cache update does not set inverse fields, so do it manually.
            # This is useful for computing a function field on secondary
            # records, if that field depends on the main record.
            for name in values:
                field = self._fields.get(name)
                if field:
                    for invf in self._field_inverses[field]:
                        invf._update(record[name], record)

        return record

    #
    # Dirty flags, to mark record fields modified (in draft mode)
    #

    def _is_dirty(self):
        """ Return whether any record in ``self`` is dirty. """
        dirty = self.env.dirty
        return any(record in dirty for record in self)

    def _get_dirty(self):
        """ Return the list of field names for which ``self`` is dirty. """
        dirty = self.env.dirty
        return list(dirty.get(self, ()))

    def _set_dirty(self, field_name):
        """ Mark the records in ``self`` as dirty for the given ``field_name``. """
        dirty = self.env.dirty
        for record in self:
            dirty[record].add(field_name)

    #
    # "Dunder" methods
    #

    def __nonzero__(self):
        """ Test whether ``self`` is nonempty. """
        return bool(getattr(self, '_ids', True))

    def __len__(self):
        """ Return the size of ``self``. """
        return len(self._ids)

    def __iter__(self):
        """ Return an iterator over ``self``. """
        for id in self._ids:
            yield self._browse(self.env, (id,))

    def __contains__(self, item):
        """ Test whether ``item`` (record or field name) is an element of ``self``.
            In the first case, the test is fully equivalent to::

                any(item == record for record in self)
        """
        if isinstance(item, BaseModel) and self._name == item._name:
            return len(item) == 1 and item.id in self._ids
        elif isinstance(item, basestring):
            return item in self._fields
        else:
            raise TypeError("Mixing apples and oranges: %s in %s" % (item, self))

    def __add__(self, other):
        """ Return the concatenation of two recordsets. """
        if not isinstance(other, BaseModel) or self._name != other._name:
            raise TypeError("Mixing apples and oranges: %s + %s" % (self, other))
        return self.browse(self._ids + other._ids)

    def __sub__(self, other):
        """ Return the recordset of all the records in ``self`` that are not in ``other``. """
        if not isinstance(other, BaseModel) or self._name != other._name:
            raise TypeError("Mixing apples and oranges: %s - %s" % (self, other))
        other_ids = set(other._ids)
        return self.browse([id for id in self._ids if id not in other_ids])

    def __and__(self, other):
        """ Return the intersection of two recordsets.
            Note that recordset order is not preserved.
        """
        if not isinstance(other, BaseModel) or self._name != other._name:
            raise TypeError("Mixing apples and oranges: %s & %s" % (self, other))
        return self.browse(set(self._ids) & set(other._ids))

    def __or__(self, other):
        """ Return the union of two recordsets.
            Note that recordset order is not preserved.
        """
        if not isinstance(other, BaseModel) or self._name != other._name:
            raise TypeError("Mixing apples and oranges: %s | %s" % (self, other))
        return self.browse(set(self._ids) | set(other._ids))

    def __eq__(self, other):
        """ Test whether two recordsets are equivalent (up to reordering). """
        if not isinstance(other, BaseModel):
            if other:
                filename, lineno = frame_codeinfo(currentframe(), 1)
                _logger.warning("Comparing apples and oranges: %r == %r (%s:%s)",
                                self, other, filename, lineno)
            return False
        return self._name == other._name and set(self._ids) == set(other._ids)

    def __ne__(self, other):
        return not self == other

    def __lt__(self, other):
        if not isinstance(other, BaseModel) or self._name != other._name:
            raise TypeError("Mixing apples and oranges: %s < %s" % (self, other))
        return set(self._ids) < set(other._ids)

    def __le__(self, other):
        if not isinstance(other, BaseModel) or self._name != other._name:
            raise TypeError("Mixing apples and oranges: %s <= %s" % (self, other))
        return set(self._ids) <= set(other._ids)

    def __gt__(self, other):
        if not isinstance(other, BaseModel) or self._name != other._name:
            raise TypeError("Mixing apples and oranges: %s > %s" % (self, other))
        return set(self._ids) > set(other._ids)

    def __ge__(self, other):
        if not isinstance(other, BaseModel) or self._name != other._name:
            raise TypeError("Mixing apples and oranges: %s >= %s" % (self, other))
        return set(self._ids) >= set(other._ids)

    def __int__(self):
        return self.id

    def __str__(self):
        return "%s%s" % (self._name, getattr(self, '_ids', ""))

    def __unicode__(self):
        return unicode(str(self))

    __repr__ = __str__

    def __hash__(self):
        if hasattr(self, '_ids'):
            return hash((self._name, frozenset(self._ids)))
        else:
            return hash(self._name)

    def __getitem__(self, key):
        """ If ``key`` is an integer or a slice, return the corresponding record
            selection as an instance (attached to ``self.env``).
            Otherwise read the field ``key`` of the first record in ``self``.

            Examples::

                inst = model.search(dom)    # inst is a recordset
                r4 = inst[3]                # fourth record in inst
                rs = inst[10:20]            # subset of inst
                nm = rs['name']             # name of first record in inst
        """
        if isinstance(key, basestring):
            # important: one must call the field's getter
            return self._fields[key].__get__(self, type(self))
        elif isinstance(key, slice):
            return self._browse(self.env, self._ids[key])
        else:
            return self._browse(self.env, (self._ids[key],))

    def __setitem__(self, key, value):
        """ Assign the field ``key`` to ``value`` in record ``self``. """
        # important: one must call the field's setter
        return self._fields[key].__set__(self, value)

    #
    # Cache and recomputation management
    #

    @lazy_property
    def _cache(self):
        """ Return the cache of ``self``, mapping field names to values. """
        return RecordCache(self)

    @api.model
    def _in_cache_without(self, field):
        """ Make sure ``self`` is present in cache (for prefetching), and return
            the records of model ``self`` in cache that have no value for ``field``
            (:class:`Field` instance).
        """
        env = self.env
        prefetch_ids = env.prefetch[self._name]
        prefetch_ids.update(self._ids)
        ids = filter(None, prefetch_ids - set(env.cache[field]))
        return self.browse(ids)

    @api.model
    def refresh(self):
        """ Clear the records cache.

            .. deprecated:: 8.0
                The record cache is automatically invalidated.
        """
        self.invalidate_cache()

    @api.model
    def invalidate_cache(self, fnames=None, ids=None):
        """ Invalidate the record caches after some records have been modified.
            If both ``fnames`` and ``ids`` are ``None``, the whole cache is cleared.

            :param fnames: the list of modified fields, or ``None`` for all fields
            :param ids: the list of modified record ids, or ``None`` for all
        """
        if fnames is None:
            if ids is None:
                return self.env.invalidate_all()
            fields = self._fields.values()
        else:
            fields = map(self._fields.__getitem__, fnames)

        # invalidate fields and inverse fields, too
        spec = [(f, ids) for f in fields] + \
               [(invf, None) for f in fields for invf in self._field_inverses[f]]
        self.env.invalidate(spec)

    @api.multi
    def modified(self, fnames):
        """ Notify that fields have been modified on ``self``. This invalidates
            the cache, and prepares the recomputation of stored function fields
            (new-style fields only).

            :param fnames: iterable of field names that have been modified on
                records ``self``
        """
        # each field knows what to invalidate and recompute
        spec = []
        for fname in fnames:
            spec += self._fields[fname].modified(self)

        cached_fields = {
            field
            for env in self.env.all
            for field in env.cache
        }
        # invalidate non-stored fields.function which are currently cached
        spec += [(f, None) for f in self.pool.pure_function_fields
                 if f in cached_fields]

        self.env.invalidate(spec)

    def _recompute_check(self, field):
        """ If ``field`` must be recomputed on some record in ``self``, return the
            corresponding records that must be recomputed.
        """
        return self.env.check_todo(field, self)

    def _recompute_todo(self, field):
        """ Mark ``field`` to be recomputed. """
        self.env.add_todo(field, self)

    def _recompute_done(self, field):
        """ Mark ``field`` as recomputed. """
        self.env.remove_todo(field, self)

    @api.model
    def recompute(self):
        """ Recompute stored function fields. The fields and records to
            recompute have been determined by method :meth:`modified`.
        """
        while self.env.has_todo():
            field, recs = self.env.get_todo()
            # determine the fields to recompute
            fs = self.env[field.model_name]._field_computed[field]
            ns = [f.name for f in fs if f.store]
            # evaluate fields, and group record ids by update
            updates = defaultdict(set)
            for rec in recs.exists():
                vals = rec._convert_to_write({n: rec[n] for n in ns})
                updates[frozendict(vals)].add(rec.id)
            # update records in batch when possible
            with recs.env.norecompute():
                for vals, ids in updates.iteritems():
                    recs.browse(ids)._write(dict(vals))
            # mark computed fields as done
            map(recs._recompute_done, fs)

    #
    # Generic onchange method
    #

    def _has_onchange(self, field, other_fields):
        """ Return whether ``field`` should trigger an onchange event in the
            presence of ``other_fields``.
        """
        # test whether self has an onchange method for field, or field is a
        # dependency of any field in other_fields
        return field.name in self._onchange_methods or \
            any(dep in other_fields for dep, _ in self._field_triggers[field])

    @api.model
    def _onchange_spec(self, view_info=None):
        """ Return the onchange spec from a view description; if not given, the
            result of ``self.fields_view_get()`` is used.
        """
        result = {}

        # for traversing the XML arch and populating result
        def process(node, info, prefix):
            if node.tag == 'field':
                name = node.attrib['name']
                names = "%s.%s" % (prefix, name) if prefix else name
                if not result.get(names):
                    result[names] = node.attrib.get('on_change')
                # traverse the subviews included in relational fields
                for subinfo in info['fields'][name].get('views', {}).itervalues():
                    process(etree.fromstring(subinfo['arch']), subinfo, names)
            else:
                for child in node:
                    process(child, info, prefix)

        if view_info is None:
            view_info = self.fields_view_get()
        process(etree.fromstring(view_info['arch']), view_info, '')
        return result

    def _onchange_eval(self, field_name, onchange, result):
        """ Apply onchange method(s) for field ``field_name`` with spec ``onchange``
            on record ``self``. Value assignments are applied on ``self``, while
            domain and warning messages are put in dictionary ``result``.
        """
        onchange = onchange.strip()

        # onchange V8
        if onchange in ("1", "true"):
            for method in self._onchange_methods.get(field_name, ()):
                method_res = method(self)
                if not method_res:
                    continue
                if 'domain' in method_res:
                    result.setdefault('domain', {}).update(method_res['domain'])
                if 'warning' in method_res:
                    if result.get('warning'):
                        if method_res['warning']:
                            # Concatenate multiple warnings
                            warning = result['warning']
                            warning['message'] = '\n\n'.join(filter(None, [
                                warning.get('title'),
                                warning.get('message'),
                                method_res['warning'].get('title'),
                                method_res['warning'].get('message')
                            ]))
                            warning['title'] = _('Warnings')
                    else:
                        result['warning'] = method_res['warning']
            return

        # onchange V7
        match = onchange_v7.match(onchange)
        if match:
            method, params = match.groups()

            class RawRecord(object):
                def __init__(self, record):
                    self._record = record
                def __getitem__(self, name):
                    field = self._record._fields[name]
                    value = self._record[name]
                    return field.convert_to_write(value)
                def __getattr__(self, name):
                    return self[name]

            # evaluate params -> tuple
            global_vars = {'context': self._context, 'uid': self._uid}
            if self._context.get('field_parent'):
                record = self[self._context['field_parent']]
                global_vars['parent'] = RawRecord(record)
            field_vars = RawRecord(self)
            params = eval("[%s]" % params, global_vars, field_vars, nocopy=True)

            # call onchange method with context when possible
            args = (self._cr, self._uid, self._origin.ids) + tuple(params)
            try:
                method_res = getattr(self._model, method)(*args, context=self._context)
            except TypeError:
                method_res = getattr(self._model, method)(*args)

            if not isinstance(method_res, dict):
                return
            if 'value' in method_res:
                method_res['value'].pop('id', None)
                self.update(self._convert_to_cache(method_res['value'], validate=False))
            if 'domain' in method_res:
                result.setdefault('domain', {}).update(method_res['domain'])
            if 'warning' in method_res:
                if result.get('warning'):
                    if method_res['warning']:
                        # Concatenate multiple warnings
                        warning = result['warning']
                        warning['message'] = '\n\n'.join(filter(None, [
                            warning.get('title'),
                            warning.get('message'),
                            method_res['warning'].get('title'),
                            method_res['warning'].get('message')
                        ]))
                        warning['title'] = _('Warnings')
                else:
                    result['warning'] = method_res['warning']
    @api.multi
    def onchange(self, values, field_name, field_onchange):
        """ Perform an onchange on the given field.

            :param values: dictionary mapping field names to values, giving the
                current state of modification
            :param field_name: name of the modified field, or list of field
                names (in view order), or False
            :param field_onchange: dictionary mapping field names to their
                on_change attribute
        """
        env = self.env
        if isinstance(field_name, list):
            names = field_name
        elif field_name:
            names = [field_name]
        else:
            names = []

        if not all(name in self._fields for name in names):
            return {}

        # determine subfields for field.convert_to_onchange() below
        secondary = []
        subfields = defaultdict(set)
        for dotname in field_onchange:
            if '.' in dotname:
                secondary.append(dotname)
                name, subname = dotname.split('.')
                subfields[name].add(subname)

        # create a new record with values, and attach ``self`` to it
        with env.do_in_onchange():
            record = self.new(values)
            values = dict(record._cache)
            # attach ``self`` with a different context (for cache consistency)
            record._origin = self.with_context(__onchange=True)

        # load fields on secondary records, to avoid false changes
        with env.do_in_onchange():
            for field_seq in secondary:
                record.mapped(field_seq)

        # determine which field(s) should be triggered an onchange
        todo = list(names) or list(values)
        done = set()

        # dummy assignment: trigger invalidations on the record
        for name in todo:
            if name == 'id':
                continue
            value = record[name]
            field = self._fields[name]
            if field.type == 'many2one' and field.delegate and not value:
                # do not nullify all fields of parent record for new records
                continue
            record[name] = value

        result = {}
        dirty = set()

        # special case for merging commands from *2many fields
        # TODO: do not forward-port this in 9.0
        def merge_commands(commands1, commands2):
            # retrieve updates from commands1
            updates = {cmd[1]: cmd[2] for cmd in commands1 if cmd[0] == 1}
            # enrich commands2 with updates from commands1
            commands = []
            for cmd in commands2:
                if cmd[0] == 1 and cmd[1] in updates:
                    cmd = (1, cmd[1], dict(updates[cmd[1]], **cmd[2]))
                elif cmd[0] == 4 and cmd[1] in updates:
                    cmd = (1, cmd[1], updates[cmd[1]])
                commands.append(cmd)
            return commands

        # process names in order (or the keys of values if no name given)
        while todo:
            name = todo.pop(0)
            if name in done:
                continue
            done.add(name)

            with env.do_in_onchange():
                # apply field-specific onchange methods
                if field_onchange.get(name):
                    record._onchange_eval(name, field_onchange[name], result)

                # force re-evaluation of function fields on secondary records
                for field_seq in secondary:
                    record.mapped(field_seq)

                # determine which fields have been modified
                for name, oldval in values.iteritems():
                    field = self._fields[name]
                    newval = record[name]
<<<<<<< HEAD
                    if newval != oldval or (
                        field.type in ('one2many', 'many2many') and newval._is_dirty()
                    ):
                        todo.append(name)
                        dirty.add(name)
=======
                    if field.type in ('one2many', 'many2many'):
                        if newval != oldval or newval._is_dirty():
                            # merge new value into result
                            result['value'][name] = merge_commands(
                                result['value'].get(name, []),
                                field.convert_to_write(newval, record._origin, subfields.get(name)),
                            )
                            todo.append(name)
                        else:
                            # keep result: newval may have been dirty before
                            pass
                    else:
                        if newval != oldval:
                            # put new value in result
                            result['value'][name] = field.convert_to_write(
                                newval, record._origin, subfields.get(name),
                            )
                            todo.append(name)
                        else:
                            # clean up result to not return another value
                            result['value'].pop(name, None)
>>>>>>> ba34df1e

        # At the moment, the client does not support updates on a *2many field
        # while this one is modified by the user.
        if isinstance(field_name, basestring) and \
                self._fields[field_name].type in ('one2many', 'many2many'):
            dirty.discard(field_name)

        # collect values from dirty fields
        result['value'] = {
            name: self._fields[name].convert_to_onchange(record[name], subfields.get(name))
            for name in dirty
        }

        return result


class RecordCache(MutableMapping):
    """ Implements a proxy dictionary to read/update the cache of a record.
        Upon iteration, it looks like a dictionary mapping field names to
        values. However, fields may be used as keys as well.
    """
    def __init__(self, records):
        self._recs = records

    def contains(self, field):
        """ Return whether `records[0]` has a value for ``field`` in cache. """
        if isinstance(field, basestring):
            field = self._recs._fields[field]
        return self._recs.id in self._recs.env.cache[field]

    def __contains__(self, field):
        """ Return whether `records[0]` has a regular value for ``field`` in cache. """
        if isinstance(field, basestring):
            field = self._recs._fields[field]
        dummy = SpecialValue(None)
        value = self._recs.env.cache[field].get(self._recs.id, dummy)
        return not isinstance(value, SpecialValue)

    def get(self, field, default=None):
        """ Return the cached, regular value of ``field`` for `records[0]`, or ``default``. """
        if isinstance(field, basestring):
            field = self._recs._fields[field]
        dummy = SpecialValue(None)
        value = self._recs.env.cache[field].get(self._recs.id, dummy)
        return default if isinstance(value, SpecialValue) else value

    def __getitem__(self, field):
        """ Return the cached value of ``field`` for `records[0]`. """
        if isinstance(field, basestring):
            field = self._recs._fields[field]
        value = self._recs.env.cache[field][self._recs.id]
        return value.get() if isinstance(value, SpecialValue) else value

    def __setitem__(self, field, value):
        """ Assign the cached value of ``field`` for all records in ``records``. """
        if isinstance(field, basestring):
            field = self._recs._fields[field]
        values = dict.fromkeys(self._recs._ids, value)
        self._recs.env.cache[field].update(values)

    def update(self, *args, **kwargs):
        """ Update the cache of all records in ``records``. If the argument is a
            ``SpecialValue``, update all fields (except "magic" columns).
        """
        if args and isinstance(args[0], SpecialValue):
            values = dict.fromkeys(self._recs._ids, args[0])
            for name, field in self._recs._fields.iteritems():
                if name != 'id':
                    self._recs.env.cache[field].update(values)
        else:
            return super(RecordCache, self).update(*args, **kwargs)

    def __delitem__(self, field):
        """ Remove the cached value of ``field`` for all ``records``. """
        if isinstance(field, basestring):
            field = self._recs._fields[field]
        field_cache = self._recs.env.cache[field]
        for id in self._recs._ids:
            field_cache.pop(id, None)

    def __iter__(self):
        """ Iterate over the field names with a regular value in cache. """
        cache, id = self._recs.env.cache, self._recs.id
        dummy = SpecialValue(None)
        for name, field in self._recs._fields.iteritems():
            if name != 'id' and not isinstance(cache[field].get(id, dummy), SpecialValue):
                yield name

    def __len__(self):
        """ Return the number of fields with a regular value in cache. """
        return sum(1 for name in self)

class Model(BaseModel):
    """Main super-class for regular database-persisted OpenERP models.

    OpenERP models are created by inheriting from this class::

        class user(Model):
            ...

    The system will later instantiate the class once per database (on
    which the class' module is installed).
    """
    _auto = True
    _register = False # not visible in ORM registry, meant to be python-inherited only
    _transient = False # True in a TransientModel

class TransientModel(BaseModel):
    """Model super-class for transient records, meant to be temporarily
       persisted, and regularly vacuum-cleaned.

       A TransientModel has a simplified access rights management,
       all users can create new records, and may only access the
       records they created. The super-user has unrestricted access
       to all TransientModel records.
    """
    _auto = True
    _register = False # not visible in ORM registry, meant to be python-inherited only
    _transient = True

class AbstractModel(BaseModel):
    """Abstract Model super-class for creating an abstract class meant to be
       inherited by regular models (Models or TransientModels) but not meant to
       be usable on its own, or persisted.

       Technical note: we don't want to make AbstractModel the super-class of
       Model or BaseModel because it would not make sense to put the main
       definition of persistence methods such as create() in it, and still we
       should be able to override them within an AbstractModel.
       """
    _auto = False # don't create any database backend for AbstractModels
    _register = False # not visible in ORM registry, meant to be python-inherited only
    _transient = False

def itemgetter_tuple(items):
    """ Fixes itemgetter inconsistency (useful in some cases) of not returning
    a tuple if len(items) == 1: always returns an n-tuple where n = len(items)
    """
    if len(items) == 0:
        return lambda a: ()
    if len(items) == 1:
        return lambda gettable: (gettable[items[0]],)
    return operator.itemgetter(*items)

def convert_pgerror_23502(model, fields, info, e):
    m = re.match(r'^null value in column "(?P<field>\w+)" violates '
                 r'not-null constraint\n',
                 tools.ustr(e))
    field_name = m and m.group('field')
    if not m or field_name not in fields:
        return {'message': tools.ustr(e)}
    message = _(u"Missing required value for the field '%s'.") % field_name
    field = fields.get(field_name)
    if field:
        message = _(u"Missing required value for the field '%s' (%s)") % (field['string'], field_name)
    return {
        'message': message,
        'field': field_name,
    }

def convert_pgerror_23505(model, fields, info, e):
    m = re.match(r'^duplicate key (?P<field>\w+) violates unique constraint',
                 tools.ustr(e))
    field_name = m and m.group('field')
    if not m or field_name not in fields:
        return {'message': tools.ustr(e)}
    message = _(u"The value for the field '%s' already exists.") % field_name
    field = fields.get(field_name)
    if field:
        message = _(u"%s This might be '%s' in the current model, or a field "
                    u"of the same name in an o2m.") % (message, field['string'])
    return {
        'message': message,
        'field': field_name,
    }

PGERROR_TO_OE = defaultdict(
    # shape of mapped converters
    lambda: (lambda model, fvg, info, pgerror: {'message': tools.ustr(pgerror)}), {
    # not_null_violation
    '23502': convert_pgerror_23502,
    # unique constraint error
    '23505': convert_pgerror_23505,
})

def _normalize_ids(arg, atoms={int, long, str, unicode, NewId}):
    """ Normalizes the ids argument for ``browse`` (v7 and v8) to a tuple.

    Various implementations were tested on the corpus of all browse() calls
    performed during a full crawler run (after having installed all website_*
    modules) and this one was the most efficient overall.

    A possible bit of correctness was sacrificed by not doing any test on
    Iterable and just assuming that any non-atomic type was an iterable of
    some kind.

    :rtype: tuple
    """
    # much of the corpus is falsy objects (empty list, tuple or set, None)
    if not arg:
        return ()

    # `type in set` is significantly faster (because more restrictive) than
    # isinstance(arg, set) or issubclass(type, set); and for new-style classes
    # obj.__class__ is equivalent to but faster than type(obj). Not relevant
    # (and looks much worse) in most cases, but over millions of calls it
    # does have a very minor effect.
    if arg.__class__ in atoms:
        return arg,

    return tuple(arg)

# keep those imports here to avoid dependency cycle errors
from .osv import expression
from .fields import Field, SpecialValue, FailedValue<|MERGE_RESOLUTION|>--- conflicted
+++ resolved
@@ -3950,7 +3950,6 @@
                 if cr.rowcount != len(sub_ids):
                     raise MissingError(_('One of the records you are trying to modify has already been deleted (Document type: %s).') % self._description)
 
-<<<<<<< HEAD
             # TODO: optimize
             for f in direct:
                 column = self._columns[f]
@@ -3968,21 +3967,8 @@
                         src_trans = vals[f]
                         context_wo_lang = dict(context, lang=None)
                         self.write(cr, user, ids, {f: vals[f]}, context=context_wo_lang)
-                    self.pool['ir.translation']._set_ids(cr, user, self._name+','+f, 'model', context['lang'], ids, vals[f], src_trans)
-=======
-            if totranslate:
-                # TODO: optimize
-                for f in direct:
-                    if self._columns[f].translate:
-                        src_trans = self.pool[self._name].read(cr, user, ids, [f])[0][f]
-                        if not src_trans:
-                            src_trans = vals[f]
-                            # Inserting value to DB
-                            context_wo_lang = dict(context, lang=None)
-                            self.write(cr, user, ids, {f: vals[f]}, context=context_wo_lang)
-                        translation_value = self._columns[f]._symbol_set[1](vals[f])
-                        self.pool['ir.translation']._set_ids(cr, user, self._name+','+f, 'model', context['lang'], ids, translation_value, src_trans)
->>>>>>> ba34df1e
+                    translation_value = self._columns[f]._symbol_set[1](vals[f])
+                    self.pool['ir.translation']._set_ids(cr, user, self._name+','+f, 'model', context['lang'], ids, translation_value, src_trans)
 
         # invalidate and mark new-style fields to recompute; do this before
         # setting other fields, because it can require the value of computed
@@ -6055,21 +6041,6 @@
         result = {}
         dirty = set()
 
-        # special case for merging commands from *2many fields
-        # TODO: do not forward-port this in 9.0
-        def merge_commands(commands1, commands2):
-            # retrieve updates from commands1
-            updates = {cmd[1]: cmd[2] for cmd in commands1 if cmd[0] == 1}
-            # enrich commands2 with updates from commands1
-            commands = []
-            for cmd in commands2:
-                if cmd[0] == 1 and cmd[1] in updates:
-                    cmd = (1, cmd[1], dict(updates[cmd[1]], **cmd[2]))
-                elif cmd[0] == 4 and cmd[1] in updates:
-                    cmd = (1, cmd[1], updates[cmd[1]])
-                commands.append(cmd)
-            return commands
-
         # process names in order (or the keys of values if no name given)
         while todo:
             name = todo.pop(0)
@@ -6090,35 +6061,11 @@
                 for name, oldval in values.iteritems():
                     field = self._fields[name]
                     newval = record[name]
-<<<<<<< HEAD
                     if newval != oldval or (
                         field.type in ('one2many', 'many2many') and newval._is_dirty()
                     ):
                         todo.append(name)
                         dirty.add(name)
-=======
-                    if field.type in ('one2many', 'many2many'):
-                        if newval != oldval or newval._is_dirty():
-                            # merge new value into result
-                            result['value'][name] = merge_commands(
-                                result['value'].get(name, []),
-                                field.convert_to_write(newval, record._origin, subfields.get(name)),
-                            )
-                            todo.append(name)
-                        else:
-                            # keep result: newval may have been dirty before
-                            pass
-                    else:
-                        if newval != oldval:
-                            # put new value in result
-                            result['value'][name] = field.convert_to_write(
-                                newval, record._origin, subfields.get(name),
-                            )
-                            todo.append(name)
-                        else:
-                            # clean up result to not return another value
-                            result['value'].pop(name, None)
->>>>>>> ba34df1e
 
         # At the moment, the client does not support updates on a *2many field
         # while this one is modified by the user.
