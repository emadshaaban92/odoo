# -*- coding: utf-8 -*-
# Part of Odoo. See LICENSE file for full copyright and licensing details.


"""
    Object Relational Mapping module:
     * Hierarchical structure
     * Constraints consistency and validation
     * Object metadata depends on its status
     * Optimised processing by complex query (multiple actions at once)
     * Default field values
     * Permissions optimisation
     * Persistant object: DB postgresql
     * Data conversion
     * Multi-level caching system
     * Two different inheritance mechanisms
     * Rich set of field types:
          - classical (varchar, integer, boolean, ...)
          - relational (one2many, many2one, many2many)
          - functional

"""

import datetime
import dateutil
import functools
import itertools
import logging
import operator
import pytz
import re
import time
from collections import defaultdict, MutableMapping
from inspect import getmembers, currentframe
from operator import attrgetter, itemgetter

import babel.dates
import dateutil.relativedelta
import psycopg2
from lxml import etree
from lxml.builder import E

import openerp
from . import SUPERUSER_ID
from . import api
from . import tools
from .api import Environment
from .exceptions import AccessError, MissingError, ValidationError, UserError
from .osv import fields
from .osv.query import Query
from .tools import frozendict, lazy_property, ormcache, Collector, LastOrderedSet, OrderedSet
from .tools.config import config
from .tools.func import frame_codeinfo
from .tools.misc import CountingStream, DEFAULT_SERVER_DATETIME_FORMAT, DEFAULT_SERVER_DATE_FORMAT, pickle
from .tools.safe_eval import safe_eval as eval
from .tools.translate import _

_logger = logging.getLogger(__name__)
_schema = logging.getLogger(__name__ + '.schema')
_unlink = logging.getLogger(__name__ + '.unlink')

regex_order = re.compile('^(\s*([a-z0-9:_]+|"[a-z0-9:_]+")(\s+(desc|asc))?\s*(,|$))+(?<!,)$', re.I)
regex_object_name = re.compile(r'^[a-z0-9_.]+$')
regex_pg_name = re.compile(r'^[a-z_][a-z0-9_$]*$', re.I)
onchange_v7 = re.compile(r"^(\w+)\((.*)\)$")

AUTOINIT_RECALCULATE_STORED_FIELDS = 1000

# base environment for doing a safe eval
SAFE_EVAL_BASE = {
    'datetime': datetime,
    'dateutil': dateutil,
    'time': time,
}

def make_compute(text, deps):
    """ Return a compute function from its code body and dependencies. """
    func = lambda self: eval(text, SAFE_EVAL_BASE, {'self': self}, mode="exec")
    deps = [arg.strip() for arg in (deps or "").split(",")]
    return api.depends(*deps)(func)


def check_object_name(name):
    """ Check if the given name is a valid openerp object name.

        The _name attribute in osv and osv_memory object is subject to
        some restrictions. This function returns True or False whether
        the given name is allowed or not.

        TODO: this is an approximation. The goal in this approximation
        is to disallow uppercase characters (in some places, we quote
        table/column names and in other not, which leads to this kind
        of errors:

            psycopg2.ProgrammingError: relation "xxx" does not exist).

        The same restriction should apply to both osv and osv_memory
        objects for consistency.

    """
    if regex_object_name.match(name) is None:
        return False
    return True

def raise_on_invalid_object_name(name):
    if not check_object_name(name):
        msg = "The _name attribute %s is not valid." % name
        raise ValueError(msg)

def check_pg_name(name):
    """ Check whether the given name is a valid PostgreSQL identifier name. """
    if not regex_pg_name.match(name):
        raise ValidationError("Invalid characters in table name %r" % name)
    if len(name) > 63:
        raise ValidationError("Table name %r is too long" % name)

POSTGRES_CONFDELTYPES = {
    'RESTRICT': 'r',
    'NO ACTION': 'a',
    'CASCADE': 'c',
    'SET NULL': 'n',
    'SET DEFAULT': 'd',
}

def intersect(la, lb):
    return filter(lambda x: x in lb, la)

def same_name(f, g):
    """ Test whether functions ``f`` and ``g`` are identical or have the same name """
    return f == g or getattr(f, '__name__', 0) == getattr(g, '__name__', 1)

def fix_import_export_id_paths(fieldname):
    """
    Fixes the id fields in import and exports, and splits field paths
    on '/'.

    :param str fieldname: name of the field to import/export
    :return: split field name
    :rtype: list of str
    """
    fixed_db_id = re.sub(r'([^/])\.id', r'\1/.id', fieldname)
    fixed_external_id = re.sub(r'([^/]):id', r'\1/id', fixed_db_id)
    return fixed_external_id.split('/')

def pg_varchar(size=0):
    """ Returns the VARCHAR declaration for the provided size:

    * If no size (or an empty or negative size is provided) return an
      'infinite' VARCHAR
    * Otherwise return a VARCHAR(n)

    :type int size: varchar size, optional
    :rtype: str
    """
    if size:
        if not isinstance(size, int):
            raise ValueError("VARCHAR parameter should be an int, got %s" % type(size))
        if size > 0:
            return 'VARCHAR(%d)' % size
    return 'VARCHAR'

FIELDS_TO_PGTYPES = {
    fields.boolean: 'bool',
    fields.integer: 'int4',
    fields.monetary: 'numeric',
    fields.text: 'text',
    fields.html: 'text',
    fields.date: 'date',
    fields.datetime: 'timestamp',
    fields.binary: 'bytea',
    fields.many2one: 'int4',
    fields.serialized: 'text',
}

def get_pg_type(f, type_override=None):
    """
    :param fields._column f: field to get a Postgres type for
    :param type type_override: use the provided type for dispatching instead of the field's own type
    :returns: (postgres_identification_type, postgres_type_specification)
    :rtype: (str, str)
    """
    field_type = type_override or type(f)

    if field_type in FIELDS_TO_PGTYPES:
        pg_type =  (FIELDS_TO_PGTYPES[field_type], FIELDS_TO_PGTYPES[field_type])
    elif issubclass(field_type, fields.float):
        # Explicit support for "falsy" digits (0, False) to indicate a
        # NUMERIC field with no fixed precision. The values will be saved
        # in the database with all significant digits.
        # FLOAT8 type is still the default when there is no precision because
        # it is faster for most operations (sums, etc.)
        if f.digits is not None:
            pg_type = ('numeric', 'NUMERIC')
        else:
            pg_type = ('float8', 'DOUBLE PRECISION')
    elif issubclass(field_type, (fields.char, fields.reference)):
        pg_type = ('varchar', pg_varchar(f.size))
    elif issubclass(field_type, fields.selection):
        if (f.selection and isinstance(f.selection, list) and isinstance(f.selection[0][0], int))\
                or getattr(f, 'size', None) == -1:
            pg_type = ('int4', 'INTEGER')
        else:
            pg_type = ('varchar', pg_varchar(getattr(f, 'size', None)))
    elif issubclass(field_type, fields.function):
        if f._type == 'selection':
            pg_type = ('varchar', pg_varchar())
        else:
            pg_type = get_pg_type(f, getattr(fields, f._type))
    else:
        _logger.warning('%s type not supported!', field_type)
        pg_type = None

    return pg_type


class MetaModel(api.Meta):
    """ The metaclass of all model classes.
        Its main purpose is to register the models per module.
    """

    module_to_models = defaultdict(list)

    def __init__(self, name, bases, attrs):
        if not self._register:
            self._register = True
            super(MetaModel, self).__init__(name, bases, attrs)
            return

        if not hasattr(self, '_module'):
            self._module = self._get_addon_name(self.__module__)

        # Remember which models to instanciate for this module.
        if not self._custom:
            self.module_to_models[self._module].append(self)

        # check for new-api conversion error: leave comma after field definition
        for key, val in attrs.iteritems():
            if type(val) is tuple and len(val) == 1 and isinstance(val[0], Field):
                _logger.error("Trailing comma after field definition: %s.%s", self, key)
            if isinstance(val, Field):
                val.args = dict(val.args, _module=self._module)

        # transform columns into new-style fields (enables field inheritance)
        for name, column in self._columns.iteritems():
            if name in self.__dict__:
                _logger.warning("In class %s, field %r overriding an existing value", self, name)
            column._module = self._module
            setattr(self, name, column.to_field())

    def _get_addon_name(self, full_name):
        # The (OpenERP) module name can be in the ``openerp.addons`` namespace
        # or not. For instance, module ``sale`` can be imported as
        # ``openerp.addons.sale`` (the right way) or ``sale`` (for backward
        # compatibility).
        module_parts = full_name.split('.')
        if len(module_parts) > 2 and module_parts[:2] == ['openerp', 'addons']:
            addon_name = full_name.split('.')[2]
        else:
            addon_name = full_name.split('.')[0]
        return addon_name


class NewId(object):
    """ Pseudo-ids for new records. """
    def __nonzero__(self):
        return False

IdType = (int, long, str, unicode, NewId)


# maximum number of prefetched records
PREFETCH_MAX = 1000

# special columns automatically created by the ORM
LOG_ACCESS_COLUMNS = ['create_uid', 'create_date', 'write_uid', 'write_date']
MAGIC_COLUMNS = ['id'] + LOG_ACCESS_COLUMNS


class BaseModel(object):
    """ Base class for Odoo models.

    Odoo models are created by inheriting:

    *   :class:`Model` for regular database-persisted models

    *   :class:`TransientModel` for temporary data, stored in the database but
        automatically vacuumed every so often

    *   :class:`AbstractModel` for abstract super classes meant to be shared by
        multiple inheriting models

    The system automatically instantiates every model once per database. Those
    instances represent the available models on each database, and depend on
    which modules are installed on that database. The actual class of each
    instance is built from the Python classes that create and inherit from the
    corresponding model.

    Every model instance is a "recordset", i.e., an ordered collection of
    records of the model. Recordsets are returned by methods like
    :meth:`~.browse`, :meth:`~.search`, or field accesses. Records have no
    explicit representation: a record is represented as a recordset of one
    record.

    To create a class that should not be instantiated, the _register class
    attribute may be set to False.
    """
    __metaclass__ = MetaModel
    _auto = False               # don't create any database backend
    _register = False           # not visible in ORM registry
    _abstract = True            # whether model is abstract
    _transient = False          # whether model is transient

    _name = None                # the model name
    _description = None         # the model's informal name
    _custom = False             # should be True for custom models only

    _inherit = None             # Python-inherited models ('model' or ['model'])
    _inherits = {}              # inherited models {'parent_model': 'm2o_field'}
    _columns = {}               # field definitions (old API)
    _defaults = {}              # field defaults (old API)
    _constraints = []           # Python constraints (old API)

    _table = None               # SQL table name used by model
    _sequence = None            # SQL sequence to use for ID field
    _sql_constraints = []       # SQL constraints [(name, sql_def, message)]

    _rec_name = None            # field to use for labeling records
    _order = 'id'               # default order for searching results
    _parent_name = 'parent_id'  # the many2one field used as parent field
    _parent_store = False       # set to True to compute MPTT (parent_left, parent_right)
    _parent_order = False       # order to use for siblings in MPTT
    _date_name = 'date'         # field to use for default calendar view

    _needaction = False         # whether the model supports "need actions" (see mail)
    _translate = True           # False disables translations export for this model

    _depends = {}               # dependencies of models backed up by sql views
                                # {model_name: field_names, ...}

    _group_by_full = {}         # {field: method}, where method returns (records
                                # name_get, {id: fold}) used by read_group()

    # Implementation-generated mapping for inherited fields (with _inherits)
    # {fname: (mname, rname, column, oname)} where 'mname' is the model from
    # which 'fname' is inherited, 'rname' is the many2one field towards 'mname',
    # 'column' is the original _column object itself, and 'oname' is the
    # original (i.e. top-most) parent model.
    _inherit_fields = None

    CONCURRENCY_CHECK_FIELD = '__last_update'

    @api.model
    def view_init(self, fields_list):
        """ Override this method to do specific things when a form view is
        opened. This method is invoked by :meth:`~default_get`.
        """
        pass

    @api.model_cr_context
    def _field_create(self):
        """ Reflect the models and its fields in the models 'ir.model' and
        'ir.model.fields'. Also create entries in 'ir.model.data' if the key
        'module' is passed to the context.
        """
        cr = self._cr

        # create/update the entries in 'ir.model' and 'ir.model.data'
        params = {
            'model': self._name,
            'name': self._description,
            'info': next(cls.__doc__ for cls in type(self).mro() if cls.__doc__),
            'state': 'manual' if self._custom else 'base',
            'transient': self._transient,
        }
        cr.execute(""" UPDATE ir_model
                       SET name=%(name)s, info=%(info)s, transient=%(transient)s
                       WHERE model=%(model)s
                       RETURNING id """, params)
        if not cr.rowcount:
            cr.execute(""" INSERT INTO ir_model (model, name, info, state, transient)
                           VALUES (%(model)s, %(name)s, %(info)s, %(state)s, %(transient)s)
                           RETURNING id """, params)
        model_id = cr.fetchone()[0]
        if 'module' in self._context:
            xmlid = 'model_' + self._name.replace('.', '_')
            cr.execute("SELECT * FROM ir_model_data WHERE name=%s AND module=%s",
                       (xmlid, self._context['module']))
            if not cr.rowcount:
                cr.execute(""" INSERT INTO ir_model_data (name, date_init, date_update, module, model, res_id)
                               VALUES (%s, (now() at time zone 'UTC'), (now() at time zone 'UTC'), %s, %s, %s) """,
                           (xmlid, self._context['module'], 'ir.model', model_id))

        # create/update the entries in 'ir.model.fields' and 'ir.model.data'
        cr.execute("SELECT * FROM ir_model_fields WHERE model=%s", (self._name,))
        cols = {rec['name']: rec for rec in cr.dictfetchall()}

        Fields = self.env['ir.model.fields']

        # sparse fields should be created at the end, as they depend on their serialized field
        model_fields = sorted(self._fields.itervalues(), key=lambda field: field.type == 'sparse')
        for field in model_fields:
            vals = {
                'model_id': model_id,
                'model': self._name,
                'name': field.name,
                'field_description': field.string,
                'help': field.help or None,
                'ttype': field.type,
                'relation': field.comodel_name or None,
                'index': bool(field.index),
                'store': bool(field.store),
                'copy': bool(field.copy),
                'related': ".".join(field.related) if field.related else None,
                'readonly': bool(field.readonly),
                'required': bool(field.required),
                'selectable': bool(field.search or field.store),
                'translate': bool(getattr(field, 'translate', False)),
                'relation_field': field.inverse_name if field.type == 'one2many' else None,
                'serialization_field_id': None,
                'relation_table': field.relation if field.type == 'many2many' else None,
                'column1': field.column1 if field.type == 'many2many' else None,
                'column2': field.column2 if field.type == 'many2many' else None,
            }
            if getattr(field, 'serialization_field', None):
                # resolve link to serialization_field if specified by name
                serialization_field = Fields.search([('model', '=', vals['model']), ('name', '=', field.serialization_field)])
                if not serialization_field:
                    raise UserError(_("Serialization field `%s` not found for sparse field `%s`!") % (field.serialization_field, field.name))
                vals['serialization_field_id'] = serialization_field.id

            if field.name not in cols:
                query = "INSERT INTO ir_model_fields (%s) VALUES (%s) RETURNING id" % (
                    ",".join(vals),
                    ",".join("%%(%s)s" % name for name in vals),
                )
                cr.execute(query, vals)
                field_id = cr.fetchone()[0]
                module = field._module or self._context.get('module')
                if module:
                    xmlid = 'field_%s_%s' % (self._table, field.name)
                    cr.execute("SELECT name FROM ir_model_data WHERE name=%s", (xmlid,))
                    if cr.fetchone():
                        xmlid = xmlid + "_" + str(field_id)
                    cr.execute(""" INSERT INTO ir_model_data (name, date_init, date_update, module, model, res_id)
                                   VALUES (%s, (now() at time zone 'UTC'), (now() at time zone 'UTC'), %s, %s, %s) """,
                               (xmlid, module, 'ir.model.fields', field_id))
            else:
                if not all(cols[field.name][key] == vals[key] for key in vals):
                    names = set(vals) - {'model', 'name'}
                    query = "UPDATE ir_model_fields SET %s WHERE model=%%(model)s and name=%%(name)s" % (
                        ",".join("%s=%%(%s)s" % (name, name) for name in names),
                    )
                    cr.execute(query, vals)
        self.invalidate_cache()


    @api.model
    def _add_field(self, name, field):
        """ Add the given ``field`` under the given ``name`` in the class """
        cls = type(self)
        # add field as an attribute and in cls._fields (for reflection)
        if not isinstance(getattr(cls, name, field), Field):
            _logger.warning("In model %r, field %r overriding existing value", cls._name, name)
        setattr(cls, name, field)
        cls._fields[name] = field

        # basic setup of field
        field.setup_base(self, name)

        # cls._columns will be updated once fields are fully set up

    @api.model
    def _pop_field(self, name):
        """ Remove the field with the given ``name`` from the model.
            This method should only be used for manual fields.
        """
        cls = type(self)
        field = cls._fields.pop(name)
        cls._columns.pop(name, None)
        if hasattr(cls, name):
            delattr(cls, name)
        return field

    @api.model
    def _add_magic_fields(self):
        """ Introduce magic fields on the current class

        * id is a "normal" field (with a specific getter)
        * create_uid, create_date, write_uid and write_date have become
          "normal" fields
        * $CONCURRENCY_CHECK_FIELD is a computed field with its computing
          method defined dynamically. Uses ``str(datetime.datetime.utcnow())``
          to get the same structure as the previous
          ``(now() at time zone 'UTC')::timestamp``::

              # select (now() at time zone 'UTC')::timestamp;
                        timezone
              ----------------------------
               2013-06-18 08:30:37.292809

              >>> str(datetime.datetime.utcnow())
              '2013-06-18 08:31:32.821177'
        """
        def add(name, field):
            """ add ``field`` with the given ``name`` if it does not exist yet """
            if name not in self._fields:
                self._add_field(name, field)

        # cyclic import
        from . import fields

        # this field 'id' must override any other column or field
        self._add_field('id', fields.Id(automatic=True))

        add('display_name', fields.Char(string='Display Name', automatic=True,
            compute='_compute_display_name'))

        if self._log_access:
            add('create_uid', fields.Many2one('res.users', string='Created by', automatic=True))
            add('create_date', fields.Datetime(string='Created on', automatic=True))
            add('write_uid', fields.Many2one('res.users', string='Last Updated by', automatic=True))
            add('write_date', fields.Datetime(string='Last Updated on', automatic=True))
            last_modified_name = 'compute_concurrency_field_with_access'
        else:
            last_modified_name = 'compute_concurrency_field'

        # this field must override any other column or field
        self._add_field(self.CONCURRENCY_CHECK_FIELD, fields.Datetime(
            string='Last Modified on', compute=last_modified_name, automatic=True))

    def compute_concurrency_field(self):
        for record in self:
            record[self.CONCURRENCY_CHECK_FIELD] = openerp.fields.Datetime.now()

    @api.depends('create_date', 'write_date')
    def compute_concurrency_field_with_access(self):
        for record in self:
            record[self.CONCURRENCY_CHECK_FIELD] = \
                record.write_date or record.create_date or openerp.fields.Datetime.now()

    #
    # Goal: try to apply inheritance at the instantiation level and
    #       put objects in the pool var
    #
    @classmethod
    def _build_model(cls, pool, cr):
        """ Instantiate a given model in the registry.

        This method creates or extends a "registry" class for the given model.
        This "registry" class carries inferred model metadata, and inherits (in
        the Python sense) from all classes that define the model, and possibly
        other registry classes.

        """

        # In the simplest case, the model's registry class inherits from cls and
        # the other classes that define the model in a flat hierarchy. The
        # registry contains the instance ``model`` (on the left). Its class,
        # ``ModelClass``, carries inferred metadata that is shared between all
        # the model's instances for this registry only.
        #
        #   class A1(Model):                          Model
        #       _name = 'a'                           / | \
        #                                            A3 A2 A1
        #   class A2(Model):                          \ | /
        #       _inherit = 'a'                      ModelClass
        #                                             /   \
        #   class A3(Model):                      model   recordset
        #       _inherit = 'a'
        #
        # When a model is extended by '_inherit', its base classes are modified
        # to include the current class and the other inherited model classes.
        # Note that we actually inherit from other ``ModelClass``, so that
        # extensions to an inherited model are immediately visible in the
        # current model class, like in the following example:
        #
        #   class A1(Model):
        #       _name = 'a'                           Model
        #                                            / / \ \
        #   class B1(Model):                        / A2 A1 \
        #       _name = 'b'                        /   \ /   \
        #                                         B2  ModelA  B1
        #   class B2(Model):                       \    |    /
        #       _name = 'b'                         \   |   /
        #       _inherit = ['a', 'b']                \  |  /
        #                                             ModelB
        #   class A2(Model):
        #       _inherit = 'a'

        # Keep links to non-inherited constraints in cls; this is useful for
        # instance when exporting translations
        cls._local_constraints = cls.__dict__.get('_constraints', [])
        cls._local_sql_constraints = cls.__dict__.get('_sql_constraints', [])

        # determine inherited models
        parents = cls._inherit
        parents = [parents] if isinstance(parents, basestring) else (parents or [])

        # determine the model's name
        name = cls._name or (len(parents) == 1 and parents[0]) or cls.__name__

        # all models except 'base' implicitly inherit from 'base'
        if name != 'base':
            parents = list(parents) + ['base']

        # create or retrieve the model's class
        if name in parents:
            if name not in pool:
                raise TypeError("Model %r does not exist in registry." % name)
            ModelClass = type(pool[name])
            ModelClass._build_model_check_base(cls)
            check_parent = ModelClass._build_model_check_parent
        else:
            ModelClass = type(name, (BaseModel,), {
                '_name': name,
                '_register': False,
                '_original_module': cls._module,
                '_inherit_children': OrderedSet(),      # names of children models
                '_inherits_children': set(),            # names of children models
                '_fields': {},                          # populated in _setup_base()
                '_defaults': {},                        # populated in _setup_base()
            })
            check_parent = cls._build_model_check_parent

        # determine all the classes the model should inherit from
        bases = LastOrderedSet([cls])
        for parent in parents:
            if parent not in pool:
                raise TypeError("Model %r inherits from non-existing model %r." % (name, parent))
            parent_class = type(pool[parent])
            if parent == name:
                for base in parent_class.__bases__:
                    bases.add(base)
            else:
                check_parent(cls, parent_class)
                bases.add(parent_class)
                parent_class._inherit_children.add(name)
        ModelClass.__bases__ = tuple(bases)

        # determine the attributes of the model's class
        ModelClass._build_model_attributes(pool)

        # instantiate the model, and initialize it
        model = object.__new__(ModelClass)
        model.__init__(pool, cr)
        return model

    @classmethod
    def _build_model_check_base(model_class, cls):
        """ Check whether ``model_class`` can be extended with ``cls``. """
        if model_class._abstract and not cls._abstract:
            msg = ("%s transforms the abstract model %r into a non-abstract model. "
                   "That class should either inherit from AbstractModel, or set a different '_name'.")
            raise TypeError(msg % (cls, model_class._name))
        if model_class._transient != cls._transient:
            if model_class._transient:
                msg = ("%s transforms the transient model %r into a non-transient model. "
                       "That class should either inherit from TransientModel, or set a different '_name'.")
            else:
                msg = ("%s transforms the model %r into a transient model. "
                       "That class should either inherit from Model, or set a different '_name'.")
            raise TypeError(msg % (cls, model_class._name))

    @classmethod
    def _build_model_check_parent(model_class, cls, parent_class):
        """ Check whether ``model_class`` can inherit from ``parent_class``. """
        if model_class._abstract and not parent_class._abstract:
            msg = ("In %s, the abstract model %r cannot inherit from the non-abstract model %r.")
            raise TypeError(msg % (cls, model_class._name, parent_class._name))

    @classmethod
    def _build_model_attributes(cls, pool):
        """ Initialize base model attributes. """
        cls._description = cls._name
        cls._table = cls._name.replace('.', '_')
        cls._sequence = None
        cls._log_access = cls._auto
        cls._inherits = {}
        cls._depends = {}
        cls._group_by_full = {}
        cls._constraints = {}
        cls._sql_constraints = []

        for base in reversed(cls.__bases__):
            if not getattr(base, 'pool', None):
                # the following attributes are not taken from model classes
                cls._description = base._description or cls._description
                cls._table = base._table or cls._table
                cls._sequence = base._sequence or cls._sequence
                cls._log_access = getattr(base, '_log_access', cls._log_access)

            cls._inherits.update(base._inherits)

            for mname, fnames in base._depends.iteritems():
                cls._depends[mname] = cls._depends.get(mname, []) + fnames

            for fname, func in base._group_by_full.iteritems():
                cls._group_by_full[fname] = api.guess(func)

            for cons in base._constraints:
                # cons may override a constraint with the same function name
                cls._constraints[getattr(cons[0], '__name__', id(cons[0]))] = cons

            cls._sql_constraints += base._sql_constraints

        cls._sequence = cls._sequence or (cls._table + '_id_seq')
        cls._constraints = cls._constraints.values()

        # update _inherits_children of parent models
        for parent_name in cls._inherits:
            pool[parent_name]._inherits_children.add(cls._name)

        # recompute attributes of _inherit_children models
        for child_name in cls._inherit_children:
            child_class = type(pool[child_name])
            child_class._build_model_attributes(pool)

    @classmethod
    def _init_function_fields(cls, pool, cr):
        # initialize the list of non-stored function fields for this model
        pool._pure_function_fields[cls._name] = []

        # process store of low-level function fields
        for fname, column in cls._columns.iteritems():
            # filter out existing store about this field
            pool._store_function[cls._name] = [
                stored
                for stored in pool._store_function.get(cls._name, [])
                if (stored[0], stored[1]) != (cls._name, fname)
            ]
            if not isinstance(column, fields.function):
                continue
            if not column.store:
                # register it on the pool for invalidation
                pool._pure_function_fields[cls._name].append(fname)
                continue
            # process store parameter
            store = column.store
            if store is True:
                get_ids = lambda self, cr, uid, ids, c={}: ids
                store = {cls._name: (get_ids, None, column.priority, None)}
            for model, spec in store.iteritems():
                if len(spec) == 4:
                    (fnct, fields2, order, length) = spec
                elif len(spec) == 3:
                    (fnct, fields2, order) = spec
                    length = None
                else:
                    raise UserError(_('Invalid function definition %s in object %s !\nYou must use the definition: store={object:(fnct, fields, priority, time length)}.') % (fname, cls._name))
                pool._store_function.setdefault(model, [])
                t = (cls._name, fname, fnct, tuple(fields2) if fields2 else None, order, length)
                if t not in pool._store_function[model]:
                    pool._store_function[model].append(t)
                    pool._store_function[model].sort(key=lambda x: x[4])

    @api.model
    def _add_manual_fields(self, partial):
        manual_fields = self.pool.get_manual_fields(self._cr, self._name)

        for name, field in manual_fields.iteritems():
            if name in self._fields:
                continue
            attrs = {
                'manual': True,
                'string': field['field_description'],
                'help': field['help'],
                'index': bool(field['index']),
                'copy': bool(field['copy']),
                'related': field['related'],
                'required': bool(field['required']),
                'readonly': bool(field['readonly']),
                'store': bool(field['store']),
            }
            # FIXME: ignore field['serialization_field_id']
            if field['ttype'] in ('char', 'text', 'html'):
                attrs['translate'] = bool(field['translate'])
                attrs['size'] = field['size'] or None
            elif field['ttype'] in ('selection', 'reference'):
                attrs['selection'] = eval(field['selection'])
            elif field['ttype'] == 'many2one':
                if partial and field['relation'] not in self.pool:
                    continue
                attrs['comodel_name'] = field['relation']
                attrs['ondelete'] = field['on_delete']
                attrs['domain'] = eval(field['domain']) if field['domain'] else None
            elif field['ttype'] == 'one2many':
                if partial and not (
                    field['relation'] in self.pool and (
                        field['relation_field'] in self.pool[field['relation']]._fields or
                        field['relation_field'] in self.pool.get_manual_fields(self._cr, field['relation'])
                )):
                    continue
                attrs['comodel_name'] = field['relation']
                attrs['inverse_name'] = field['relation_field']
                attrs['domain'] = eval(field['domain']) if field['domain'] else None
            elif field['ttype'] == 'many2many':
                if partial and field['relation'] not in self.pool:
                    continue
                attrs['comodel_name'] = field['relation']
                rel, col1, col2 = self.env['ir.model.fields']._custom_many2many_names(field['model'], field['relation'])
                attrs['relation'] = field['relation_table'] or rel
                attrs['column1'] = field['column1'] or col1
                attrs['column2'] = field['column2'] or col2
                attrs['domain'] = eval(field['domain']) if field['domain'] else None
            # add compute function if given
            if field['compute']:
                attrs['compute'] = make_compute(field['compute'], field['depends'])
            self._add_field(name, Field.by_type[field['ttype']](**attrs))

    @classmethod
    def _init_constraints_onchanges(cls):
        # store sql constraint error messages
        for (key, _, msg) in cls._sql_constraints:
            cls.pool._sql_error[cls._table + '_' + key] = msg

        # reset properties memoized on cls
        cls._constraint_methods = BaseModel._constraint_methods
        cls._onchange_methods = BaseModel._onchange_methods

    @property
    def _constraint_methods(self):
        """ Return a list of methods implementing Python constraints. """
        def is_constraint(func):
            return callable(func) and hasattr(func, '_constrains')

        cls = type(self)
        methods = []
        for attr, func in getmembers(cls, is_constraint):
            if not all(name in cls._fields for name in func._constrains):
                _logger.warning("@constrains%r parameters must be field names", func._constrains)
            methods.append(func)

        # optimization: memoize result on cls, it will not be recomputed
        cls._constraint_methods = methods
        return methods

    @property
    def _onchange_methods(self):
        """ Return a dictionary mapping field names to onchange methods. """
        def is_onchange(func):
            return callable(func) and hasattr(func, '_onchange')

        cls = type(self)
        methods = defaultdict(list)
        for attr, func in getmembers(cls, is_onchange):
            for name in func._onchange:
                if name not in cls._fields:
                    _logger.warning("@onchange%r parameters must be field names", func._onchange)
                methods[name].append(func)

        # optimization: memoize result on cls, it will not be recomputed
        cls._onchange_methods = methods
        return methods

    def __new__(cls):
        # In the past, this method was registering the model class in the server.
        # This job is now done entirely by the metaclass MetaModel.
        #
        # Do not create an instance here.  Model instances are created by method
        # _build_model().
        return None

    def __init__(self, pool, cr):
        """ Initialize a model and make it part of the given registry.

        - copy the stored fields' functions in the registry,
        - retrieve custom fields and add them in the model,
        - ensure there is a many2one for each _inherits'd parent,
        - update the children's _columns,
        - give a chance to each field to initialize itself.

        """
        cls = type(self)

        # link the class to the registry, and update the registry
        cls.pool = pool
        cls._model = self              # backward compatibility
        pool.add(cls._name, self)

        check_pg_name(cls._table)

        # Transience
        if cls.is_transient():
            cls._transient_check_count = 0
            cls._transient_max_count = config.get('osv_memory_count_limit')
            cls._transient_max_hours = config.get('osv_memory_age_limit')
            assert cls._log_access, \
                "TransientModels must have log_access turned on, " \
                "in order to implement their access rights policy"

    @api.model
    @ormcache()
    def _is_an_ordinary_table(self):
        self.env.cr.execute("""\
            SELECT  1
            FROM    pg_class
            WHERE   relname = %s
            AND     relkind = %s""", [self._table, 'r'])
        return bool(self.env.cr.fetchone())

    def __export_xml_id(self):
        """ Return a valid xml_id for the record ``self``. """
        if not self._is_an_ordinary_table():
            raise Exception(
                "You can not export the column ID of model %s, because the "
                "table %s is not an ordinary table."
                % (self._name, self._table))
        ir_model_data = self.sudo().env['ir.model.data']
        data = ir_model_data.search([('model', '=', self._name), ('res_id', '=', self.id)])
        if data:
            if data[0].module:
                return '%s.%s' % (data[0].module, data[0].name)
            else:
                return data[0].name
        else:
            postfix = 0
            name = '%s_%s' % (self._table, self.id)
            while ir_model_data.search([('module', '=', '__export__'), ('name', '=', name)]):
                postfix += 1
                name = '%s_%s_%s' % (self._table, self.id, postfix)
            ir_model_data.create({
                'model': self._name,
                'res_id': self.id,
                'module': '__export__',
                'name': name,
            })
            return '__export__.' + name

    @api.multi
    def __export_rows(self, fields):
        """ Export fields of the records in ``self``.

            :param fields: list of lists of fields to traverse
            :return: list of lists of corresponding values
        """
        lines = []
        for record in self:
            # main line of record, initially empty
            current = [''] * len(fields)
            lines.append(current)

            # list of primary fields followed by secondary field(s)
            primary_done = []

            # process column by column
            for i, path in enumerate(fields):
                if not path:
                    continue

                name = path[0]
                if name in primary_done:
                    continue

                if name == '.id':
                    current[i] = str(record.id)
                elif name == 'id':
                    current[i] = record.__export_xml_id()
                else:
                    field = record._fields[name]
                    value = record[name]

                    # this part could be simpler, but it has to be done this way
                    # in order to reproduce the former behavior
                    if not isinstance(value, BaseModel):
                        current[i] = field.convert_to_export(value, record)
                    else:
                        primary_done.append(name)

                        # This is a special case, its strange behavior is intended!
                        if field.type == 'many2many' and len(path) > 1 and path[1] == 'id':
                            xml_ids = [r.__export_xml_id() for r in value]
                            current[i] = ','.join(xml_ids) or False
                            continue

                        # recursively export the fields that follow name
                        fields2 = [(p[1:] if p and p[0] == name else []) for p in fields]
                        lines2 = value.__export_rows(fields2)
                        if lines2:
                            # merge first line with record's main line
                            for j, val in enumerate(lines2[0]):
                                if val or isinstance(val, bool):
                                    current[j] = val
                            # check value of current field
                            if not current[i] and not isinstance(current[i], bool):
                                # assign xml_ids, and forget about remaining lines
                                xml_ids = [item[1] for item in value.name_get()]
                                current[i] = ','.join(xml_ids)
                            else:
                                # append the other lines at the end
                                lines += lines2[1:]
                        else:
                            current[i] = False

        return lines

    @api.multi
    def export_data(self, fields_to_export, raw_data=False):
        """ Export fields for selected objects

            :param fields_to_export: list of fields
            :param raw_data: True to return value in native Python type
            :rtype: dictionary with a *datas* matrix

            This method is used when exporting data via client menu
        """
        fields_to_export = map(fix_import_export_id_paths, fields_to_export)
        if raw_data:
            self = self.with_context(export_raw_data=True)
        return {'datas': self.__export_rows(fields_to_export)}

    @api.model
    def load(self, fields, data):
        """
        Attempts to load the data matrix, and returns a list of ids (or
        ``False`` if there was an error and no id could be generated) and a
        list of messages.

        The ids are those of the records created and saved (in database), in
        the same order they were extracted from the file. They can be passed
        directly to :meth:`~read`

        :param fields: list of fields to import, at the same index as the corresponding data
        :type fields: list(str)
        :param data: row-major matrix of data to import
        :type data: list(list(str))
        :returns: {ids: list(int)|False, messages: [Message]}
        """
<<<<<<< HEAD
        # determine values of mode, current_module and noupdate
        mode = self._context.get('mode', 'init')
        current_module = self._context.get('module', '')
        noupdate = self._context.get('noupdate', False)
=======
        if context is None:
            context = {}
        cr.execute('SAVEPOINT model_load')
        messages = []
>>>>>>> 3cdf429f

        # add current module in context for the conversion of xml ids
        self = self.with_context(_import_current_module=current_module)

        cr = self._cr
        cr.execute('SAVEPOINT model_load')

        fields = map(fix_import_export_id_paths, fields)
        fg = self.fields_get()

        ids = []
        messages = []
        ModelData = self.env['ir.model.data'].clear_caches()
        extracted = self._extract_records(fields, data, log=messages.append)
        converted = self._convert_records(extracted, log=messages.append)
        for id, xid, record, info in converted:
            try:
                cr.execute('SAVEPOINT model_load_save')
            except psycopg2.InternalError as e:
                # broken transaction, exit and hope the source error was
                # already logged
                if not any(message['type'] == 'error' for message in messages):
                    messages.append(dict(info, type='error',message=u"Unknown database error: '%s'" % e))
                break
            try:
                ids.append(ModelData._update(self._name, current_module, record, mode=mode,
                                             xml_id=xid, noupdate=noupdate, res_id=id))
                cr.execute('RELEASE SAVEPOINT model_load_save')
            except psycopg2.Warning as e:
                messages.append(dict(info, type='warning', message=str(e)))
                cr.execute('ROLLBACK TO SAVEPOINT model_load_save')
            except psycopg2.Error as e:
                messages.append(dict(info, type='error', **PGERROR_TO_OE[e.pgcode](self, fg, info, e)))
                # Failed to write, log to messages, rollback savepoint (to
                # avoid broken transaction) and keep going
                cr.execute('ROLLBACK TO SAVEPOINT model_load_save')
            except Exception as e:
                message = (_('Unknown error during import:') + ' %s: %s' % (type(e), unicode(e)))
                moreinfo = _('Resolve other errors first')
                messages.append(dict(info, type='error', message=message, moreinfo=moreinfo))
                # Failed for some reason, perhaps due to invalid data supplied,
                # rollback savepoint and keep going
                cr.execute('ROLLBACK TO SAVEPOINT model_load_save')
        if any(message['type'] == 'error' for message in messages):
            cr.execute('ROLLBACK TO SAVEPOINT model_load')
            ids = False

        if ids and context.get('defer_parent_store_computation'):
            self._parent_store_compute(cr)

        return {'ids': ids, 'messages': messages}

    def _add_fake_fields(self, fields):
        from openerp.fields import Char, Integer
        fields[None] = Char('rec_name')
        fields['id'] = Char('External ID')
        fields['.id'] = Integer('Database ID')
        return fields

    @api.model
    def _extract_records(self, fields_, data, log=lambda a: None):
        """ Generates record dicts from the data sequence.

        The result is a generator of dicts mapping field names to raw
        (unconverted, unvalidated) values.

        For relational fields, if sub-fields were provided the value will be
        a list of sub-records

        The following sub-fields may be set on the record (by key):
        * None is the name_get for the record (to use with name_create/name_search)
        * "id" is the External ID for the record
        * ".id" is the Database ID for the record
        """
        fields = dict(self._fields)
        # Fake fields to avoid special cases in extractor
        fields = self._add_fake_fields(fields)
        # m2o fields can't be on multiple lines so exclude them from the
        # is_relational field rows filter, but special-case it later on to
        # be handled with relational fields (as it can have subfields)
        is_relational = lambda field: fields[field].relational
        get_o2m_values = itemgetter_tuple([
            index
            for index, fnames in enumerate(fields_)
            if fields[fnames[0]].type == 'one2many'
        ])
        get_nono2m_values = itemgetter_tuple([
            index
            for index, fnames in enumerate(fields_)
            if fields[fnames[0]].type != 'one2many'
        ])
        # Checks if the provided row has any non-empty one2many fields
        def only_o2m_values(row):
            return any(get_o2m_values(row)) and not any(get_nono2m_values(row))

        index = 0
        while index < len(data):
            row = data[index]

            # copy non-relational fields to record dict
            record = {fnames[0]: value
                      for fnames, value in itertools.izip(fields_, row)
                      if not is_relational(fnames[0])}

            # Get all following rows which have relational values attached to
            # the current record (no non-relational values)
            record_span = itertools.takewhile(
                only_o2m_values, itertools.islice(data, index + 1, None))
            # stitch record row back on for relational fields
            record_span = list(itertools.chain([row], record_span))
            for relfield in set(fnames[0] for fnames in fields_ if is_relational(fnames[0])):
                comodel = self.env[fields[relfield].comodel_name]

                # get only cells for this sub-field, should be strictly
                # non-empty, field path [None] is for name_get field
                indices, subfields = zip(*((index, fnames[1:] or [None])
                                           for index, fnames in enumerate(fields_)
                                           if fnames[0] == relfield))

                # return all rows which have at least one value for the
                # subfields of relfield
                relfield_data = filter(any, map(itemgetter_tuple(indices), record_span))
                record[relfield] = [
                    subrecord
                    for subrecord, _subinfo in comodel._extract_records(subfields, relfield_data, log=log)
                ]

            yield record, {'rows': {
                'from': index,
                'to': index + len(record_span) - 1,
            }}
            index += len(record_span)

    @api.model
    def _convert_records(self, records, log=lambda a: None):
        """ Converts records from the source iterable (recursive dicts of
        strings) into forms which can be written to the database (via
        self.create or (ir.model.data)._update)

        :returns: a list of triplets of (id, xid, record)
        :rtype: list((int|None, str|None, dict))
        """
        field_names = {name: field.string for name, field in self._fields.iteritems()}
        if self.env.lang:
            field_names.update(self.env['ir.translation'].get_field_string(self._name))

        convert = self.env['ir.fields.converter'].for_model(self)

        def _log(base, record, field, exception):
            type = 'warning' if isinstance(exception, Warning) else 'error'
            # logs the logical (not human-readable) field name for automated
            # processing of response, but injects human readable in message
            exc_vals = dict(base, record=record, field=field_names[field])
            record = dict(base, type=type, record=record, field=field,
                          message=unicode(exception.args[0]) % exc_vals)
            if len(exception.args) > 1 and exception.args[1]:
                record.update(exception.args[1])
            log(record)

        stream = CountingStream(records)
        for record, extras in stream:
            # xid
            xid = record.get('id', False)
            # dbid
            dbid = False
            if '.id' in record:
                try:
                    dbid = int(record['.id'])
                except ValueError:
                    # in case of overridden id column
                    dbid = record['.id']
                if not self.search([('id', '=', dbid)]):
                    log(dict(extras,
                        type='error',
                        record=stream.index,
                        field='.id',
                        message=_(u"Unknown database identifier '%s'") % dbid))
                    dbid = False

            converted = convert(record, functools.partial(_log, extras, stream.index))

            yield dbid, xid, converted, dict(extras, record=stream.index)

    @api.multi
    def _validate_fields(self, field_names):
        field_names = set(field_names)

        # old-style constraint methods
        trans = self.env['ir.translation']
        cr, uid, context = self.env.args
        ids = self.ids
        errors = []
        for fun, msg, names in self._constraints:
            try:
                # validation must be context-independent; call ``fun`` without context
                valid = names and not (set(names) & field_names)
                valid = valid or fun(self._model, cr, uid, ids)
                extra_error = None
            except Exception, e:
                _logger.debug('Exception while validating constraint', exc_info=True)
                valid = False
                extra_error = tools.ustr(e)
            if not valid:
                if callable(msg):
                    res_msg = msg(self._model, cr, uid, ids, context=context)
                    if isinstance(res_msg, tuple):
                        template, params = res_msg
                        res_msg = template % params
                else:
                    res_msg = trans._get_source(self._name, 'constraint', self.env.lang, msg)
                if extra_error:
                    res_msg += "\n\n%s\n%s" % (_('Error details:'), extra_error)
                errors.append(res_msg)
        if errors:
            raise ValidationError('\n'.join(errors))

        # new-style constraint methods
        for check in self._constraint_methods:
            if set(check._constrains) & field_names:
                try:
                    check(self)
                except ValidationError, e:
                    raise
                except Exception, e:
                    raise ValidationError("%s\n\n%s" % (_("Error while validating constraint"), tools.ustr(e)))

    @api.model
    def default_get(self, fields_list):
        """ default_get(fields) -> default_values

        Return default values for the fields in ``fields_list``. Default
        values are determined by the context, user defaults, and the model
        itself.

        :param fields_list: a list of field names
        :return: a dictionary mapping each field name to its corresponding
            default value, if it has one.

        """
        # trigger view init hook
        self.view_init(fields_list)

        defaults = {}
        parent_fields = defaultdict(list)

        for name in fields_list:
            # 1. look up context
            key = 'default_' + name
            if key in self._context:
                defaults[name] = self._context[key]
                continue

            # 2. look up ir_values
            #    Note: performance is good, because get_defaults_dict is cached!
            ir_values_dict = self.env['ir.values'].get_defaults_dict(self._name)
            if name in ir_values_dict:
                defaults[name] = ir_values_dict[name]
                continue

            field = self._fields.get(name)

            # 3. look up property fields
            #    TODO: get rid of this one
            if field and field.company_dependent:
                defaults[name] = self.env['ir.property'].get(name, self._name)
                continue

            # 4. look up field.default
            if field and field.default:
                defaults[name] = field.default(self)
                continue

            # 5. delegate to parent model
            if field and field.inherited:
                field = field.related_field
                parent_fields[field.model_name].append(field.name)

        # convert default values to the right format
        defaults = self._convert_to_write(defaults)

        # add default values for inherited fields
        for model, names in parent_fields.iteritems():
            defaults.update(self.env[model].default_get(names))

        return defaults

    @api.model
    def fields_get_keys(self):
        return list(self._fields)

    @api.model
    def _rec_name_fallback(self):
        # if self._rec_name is set, it belongs to self._fields
        return self._rec_name or 'id'

    #
    # Override this method if you need a window title that depends on the context
    #
    @api.model
    def view_header_get(self, view_id=None, view_type='form'):
        return False

    @api.model
    def user_has_groups(self, groups):
        """Return true if the user is member of at least one of the groups in
        ``groups``, and is not a member of any of the groups in ``groups``
        preceded by ``!``. Typically used to resolve ``groups`` attribute in
        view and model definitions.

        :param str groups: comma-separated list of fully-qualified group
            external IDs, e.g., ``base.group_user,base.group_system``,
            optionally preceded by ``!``
        :return: True if the current user is a member of one of the given groups
            not preceded by ``!`` and is not member of any of the groups
            preceded by ``!``
        """
        from openerp.http import request
        user = self.env.user

        has_groups = []
        not_has_groups = []
        for group_ext_id in groups.split(','):
            group_ext_id = group_ext_id.strip()
            if group_ext_id[0] == '!':
                not_has_groups.append(group_ext_id[1:])
            else:
                has_groups.append(group_ext_id)

        for group_ext_id in not_has_groups:
            if group_ext_id == 'base.group_no_one':
                # check: the group_no_one is effective in debug mode only
                if user.has_group(group_ext_id) and request and request.debug:
                    return False
            else:
                if user.has_group(group_ext_id):
                    return False

        for group_ext_id in has_groups:
            if group_ext_id == 'base.group_no_one':
                # check: the group_no_one is effective in debug mode only
                if user.has_group(group_ext_id) and request and request.debug:
                    return True
            else:
                if user.has_group(group_ext_id):
                    return True

        return not has_groups

    @api.model
    def _get_default_form_view(self):
        """ Generates a default single-line form view using all fields
        of the current model.

        :returns: a form view as an lxml document
        :rtype: etree._Element
        """
        group = E.group(col="4")
        for fname, field in self._fields.iteritems():
            if field.automatic:
                continue
            group.append(E.field(name=fname))
            if field.type == 'text':
                group.append(E.newline())
        group.append(E.separator())
        return E.form(group, string=self._description)

    @api.model
    def _get_default_search_view(self):
        """ Generates a single-field search view, based on _rec_name.

        :returns: a tree view as an lxml document
        :rtype: etree._Element
        """
        element = E.field(name=self._rec_name_fallback())
        return E.search(element, string=self._description)

    @api.model
    def _get_default_tree_view(self):
        """ Generates a single-field tree view, based on _rec_name.

        :returns: a tree view as an lxml document
        :rtype: etree._Element
        """
        element = E.field(name=self._rec_name_fallback())
        return E.tree(element, string=self._description)

    @api.model
    def _get_default_pivot_view(self):
        """ Generates an empty pivot view.

        :returns: a pivot view as an lxml document
        :rtype: etree._Element
        """
        return E.pivot(string=self._description)

    @api.model
    def _get_default_calendar_view(self):
        """ Generates a default calendar view by trying to infer
        calendar fields from a number of pre-set attribute names

        :returns: a calendar view
        :rtype: etree._Element
        """
        def set_first_of(seq, in_, to):
            """Sets the first value of ``seq`` also found in ``in_`` to
            the ``to`` attribute of the ``view`` being closed over.

            Returns whether it's found a suitable value (and set it on
            the attribute) or not
            """
            for item in seq:
                if item in in_:
                    view.set(to, item)
                    return True
            return False

        view = E.calendar(string=self._description)
        view.append(E.field(name=self._rec_name_fallback()))

        if self._date_name not in self._fields:
            date_found = False
            for dt in ['date', 'date_start', 'x_date', 'x_date_start']:
                if dt in self._fields:
                    self._date_name = dt
                    break
            else:
                raise UserError(_("Insufficient fields for Calendar View!"))
        view.set('date_start', self._date_name)

        set_first_of(["user_id", "partner_id", "x_user_id", "x_partner_id"],
                     self._fields, 'color')

        if not set_first_of(["date_stop", "date_end", "x_date_stop", "x_date_end"],
                            self._fields, 'date_stop'):
            if not set_first_of(["date_delay", "planned_hours", "x_date_delay", "x_planned_hours"],
                                self._fields, 'date_delay'):
                raise UserError(_("Insufficient fields to generate a Calendar View for %s, missing a date_stop or a date_delay") % self._name)

        return view

    @api.model
    def load_views(self, views, options=None):
        """ Returns the fields_views of given views, and optionally filters and fields.

        :param views: list of [view_id, view_type]
        :param options['toolbar']: True to include contextual actions when loading fields_views
        :param options['load_filters']: True to return the model's filters
        :param options['action_id']: id of the action to get the filters
        :param options['load_fields']: True to load the model's fields
        :return: dictionary with fields_views, filters and fields
        """
        options = options or {}
        result = {}

        toolbar = options.get('toolbar')
        result['fields_views'] = {
            v_type: self.fields_view_get(v_id, v_type if v_type != 'list' else 'tree',
                                         toolbar=toolbar if v_type != 'search' else False)
            for [v_id, v_type] in views
        }

        if options.get('load_filters'):
            result['filters'] = self.env['ir.filters'].get_filters(self._name, options.get('action_id'))

        if options.get('load_fields'):
            result['fields'] = self.fields_get()

        return result

    @api.model
    def fields_view_get(self, view_id=None, view_type='form', toolbar=False, submenu=False):
        """ fields_view_get([view_id | view_type='form'])

        Get the detailed composition of the requested view like fields, model, view architecture

        :param view_id: id of the view or None
        :param view_type: type of the view to return if view_id is None ('form', 'tree', ...)
        :param toolbar: true to include contextual actions
        :param submenu: deprecated
        :return: dictionary describing the composition of the requested view (including inherited views and extensions)
        :raise AttributeError:
                            * if the inherited view has unknown position to work with other than 'before', 'after', 'inside', 'replace'
                            * if some tag other than 'position' is found in parent view
        :raise Invalid ArchitectureError: if there is view type other than form, tree, calendar, search etc defined on the structure
        """
        View = self.env['ir.ui.view']

        result = {
            'model': self._name,
            'field_parent': False,
        }

        # try to find a view_id if none provided
        if not view_id:
            # <view_type>_view_ref in context can be used to overrride the default view
            view_ref_key = view_type + '_view_ref'
            view_ref = self._context.get(view_ref_key)
            if view_ref:
                if '.' in view_ref:
                    module, view_ref = view_ref.split('.', 1)
                    query = "SELECT res_id FROM ir_model_data WHERE model='ir.ui.view' AND module=%s AND name=%s"
                    self._cr.execute(query, (module, view_ref))
                    view_ref_res = self._cr.fetchone()
                    if view_ref_res:
                        view_id = view_ref_res[0]
                else:
                    _logger.warning('%r requires a fully-qualified external id (got: %r for model %s). '
                        'Please use the complete `module.view_id` form instead.', view_ref_key, view_ref,
                        self._name)

            if not view_id:
                # otherwise try to find the lowest priority matching ir.ui.view
                view_id = View.default_view(self._name, view_type)

        # context for post-processing might be overriden
        if view_id:
            # read the view with inherited views applied
            root_view = View.browse(view_id).read_combined(['id', 'name', 'field_parent', 'type', 'model', 'arch'])
            result['arch'] = root_view['arch']
            result['name'] = root_view['name']
            result['type'] = root_view['type']
            result['view_id'] = root_view['id']
            result['field_parent'] = root_view['field_parent']
            # override context from postprocessing
            if root_view['model'] != self._name:
                View = View.with_context(base_model_name=root_view['model'])
        else:
            # fallback on default views methods if no ir.ui.view could be found
            try:
                arch_etree = getattr(self, '_get_default_%s_view' % view_type)()
                result['arch'] = etree.tostring(arch_etree, encoding='utf-8')
                result['type'] = view_type
                result['name'] = 'default'
            except AttributeError:
                raise UserError(_("No default view of type '%s' could be found !") % view_type)

        # Apply post processing, groups and modifiers etc...
        xarch, xfields = View.postprocess_and_fields(self._name, etree.fromstring(result['arch']), view_id)
        result['arch'] = xarch
        result['fields'] = xfields

        # Add related action information if aksed
        if toolbar:
            toclean = ('report_sxw_content', 'report_rml_content', 'report_sxw', 'report_rml', 'report_sxw_content_data', 'report_rml_content_data')
            def clean(x):
                x = x[2]
                for key in toclean:
                    x.pop(key, None)
                return x
            IrValues = self.env['ir.values']
            resprint = IrValues.get_actions('client_print_multi', self._name)
            resaction = IrValues.get_actions('client_action_multi', self._name)
            resrelate = IrValues.get_actions('client_action_relate', self._name)
            resprint = [clean(print_)
                        for print_ in resprint
                        if view_type == 'tree' or not print_[2].get('multi')]
            resaction = [clean(action)
                         for action in resaction
                         if view_type == 'tree' or not action[2].get('multi')]
            #When multi="True" set it will display only in More of the list view
            resrelate = [clean(action)
                         for action in resrelate
                         if (action[2].get('multi') and view_type == 'tree') or (not action[2].get('multi') and view_type == 'form')]

            for x in itertools.chain(resprint, resaction, resrelate):
                x['string'] = x['name']

            result['toolbar'] = {
                'print': resprint,
                'action': resaction,
                'relate': resrelate,
            }
        return result

    @api.multi
    def get_formview_id(self):
        """ Return an view id to open the document ``self`` with. This method is
            meant to be overridden in addons that want to give specific view ids
            for example.
        """
        return False

    @api.multi
    def get_formview_action(self):
        """ Return an action to open the document ``self``. This method is meant
            to be overridden in addons that want to give specific view ids for
            example.
        """
        view_id = self.get_formview_id()
        return {
            'type': 'ir.actions.act_window',
            'res_model': self._name,
            'view_type': 'form',
            'view_mode': 'form',
            'views': [(view_id, 'form')],
            'target': 'current',
            'res_id': self.id,
            'context': dict(self._context),
        }

    @api.multi
    def get_access_action(self):
        """ Return an action to open the document. This method is meant to be
        overridden in addons that want to give specific access to the document.
        By default it opens the formview of the document.
        """
        return self[0].get_formview_action()

    @api.model
    def search_count(self, args):
        """ search_count(args) -> int

        Returns the number of records in the current model matching :ref:`the
        provided domain <reference/orm/domains>`.
        """
        res = self.search(args, count=True)
        return res if isinstance(res, (int, long)) else len(res)

    @api.model
    @api.returns('self',
        upgrade=lambda self, value, args, offset=0, limit=None, order=None, count=False: value if count else self.browse(value),
        downgrade=lambda self, value, args, offset=0, limit=None, order=None, count=False: value if count else value.ids)
    def search(self, args, offset=0, limit=None, order=None, count=False):
        """ search(args[, offset=0][, limit=None][, order=None][, count=False])

        Searches for records based on the ``args``
        :ref:`search domain <reference/orm/domains>`.

        :param args: :ref:`A search domain <reference/orm/domains>`. Use an empty
                     list to match all records.
        :param int offset: number of results to ignore (default: none)
        :param int limit: maximum number of records to return (default: all)
        :param str order: sort string
        :param bool count: if True, only counts and returns the number of matching records (default: False)
        :returns: at most ``limit`` records matching the search criteria

        :raise AccessError: * if user tries to bypass access rules for read on the requested object.
        """
        res = self._search(args, offset=offset, limit=limit, order=order, count=count)
        return res if count else self.browse(res)

    #
    # display_name, name_get, name_create, name_search
    #

    @api.depends(lambda self: (self._rec_name,) if self._rec_name else ())
    def _compute_display_name(self):
        names = dict(self.name_get())
        for record in self:
            record.display_name = names.get(record.id, False)

    @api.multi
    def name_get(self):
        """ name_get() -> [(id, name), ...]

        Returns a textual representation for the records in ``self``.
        By default this is the value of the ``display_name`` field.

        :return: list of pairs ``(id, text_repr)`` for each records
        :rtype: list(tuple)
        """
        result = []
        name = self._rec_name
        if name in self._fields:
            convert = self._fields[name].convert_to_display_name
            for record in self:
                result.append((record.id, convert(record[name], record)))
        else:
            for record in self:
                result.append((record.id, "%s,%s" % (record._name, record.id)))

        return result

    @api.model
    def name_create(self, name):
        """ name_create(name) -> record

        Create a new record by calling :meth:`~.create` with only one value
        provided: the display name of the new record.

        The new record will be initialized with any default values
        applicable to this model, or provided through the context. The usual
        behavior of :meth:`~.create` applies.

        :param name: display name of the record to create
        :rtype: tuple
        :return: the :meth:`~.name_get` pair value of the created record
        """
        if self._rec_name:
            record = self.create({self._rec_name: name})
            return record.name_get()[0]
        else:
            _logger.warning("Cannot execute name_create, no _rec_name defined on %s", self._name)
            return False

    @api.model
    def name_search(self, name='', args=None, operator='ilike', limit=100):
        """ name_search(name='', args=None, operator='ilike', limit=100) -> records

        Search for records that have a display name matching the given
        ``name`` pattern when compared with the given ``operator``, while also
        matching the optional search domain (``args``).

        This is used for example to provide suggestions based on a partial
        value for a relational field. Sometimes be seen as the inverse
        function of :meth:`~.name_get`, but it is not guaranteed to be.

        This method is equivalent to calling :meth:`~.search` with a search
        domain based on ``display_name`` and then :meth:`~.name_get` on the
        result of the search.

        :param str name: the name pattern to match
        :param list args: optional search domain (see :meth:`~.search` for
                          syntax), specifying further restrictions
        :param str operator: domain operator for matching ``name``, such as
                             ``'like'`` or ``'='``.
        :param int limit: optional max number of records to return
        :rtype: list
        :return: list of pairs ``(id, text_repr)`` for all matching records.
        """
        return self._name_search(name, args, operator, limit=limit)

    @api.model
    def _name_search(self, name='', args=None, operator='ilike', limit=100, name_get_uid=None):
        # private implementation of name_search, allows passing a dedicated user
        # for the name_get part to solve some access rights issues
        args = list(args or [])
        # optimize out the default criterion of ``ilike ''`` that matches everything
        if not self._rec_name:
            _logger.warning("Cannot execute name_search, no _rec_name defined on %s", self._name)
        elif not (name == '' and operator == 'ilike'):
            args += [(self._rec_name, operator, name)]
        access_rights_uid = name_get_uid or self._uid
        ids = self._search(args, limit=limit, access_rights_uid=access_rights_uid)
        recs = self.browse(ids)
        return recs.sudo(access_rights_uid).name_get()

    @api.model
    def _add_missing_default_values(self, values):
        # avoid overriding inherited values when parent is set
        avoid_models = {
            parent_model
            for parent_model, parent_field in self._inherits.iteritems()
            if parent_field in values
        }

        # compute missing fields
        missing_defaults = {
            name
            for name, field in self._fields.iteritems()
            if name not in values
            if name not in MAGIC_COLUMNS
            if field.base_field.column
            if not (field.inherited and field.related_field.model_name in avoid_models)
        }

        if not missing_defaults:
            return values

        # override defaults with the provided values, never allow the other way around
        defaults = self.default_get(list(missing_defaults))
        for name, value in defaults.iteritems():
            if self._fields[name].type == 'many2many' and value and isinstance(value[0], (int, long)):
                # convert a list of ids into a list of commands
                defaults[name] = [(6, 0, value)]
            elif self._fields[name].type == 'one2many' and value and isinstance(value[0], dict):
                # convert a list of dicts into a list of commands
                defaults[name] = [(0, 0, x) for x in value]
        defaults.update(values)
        return defaults

    def clear_caches(self):
        """ Clear the caches

        This clears the caches associated to methods decorated with
        ``tools.ormcache`` or ``tools.ormcache_multi``.
        """
        try:
            self.pool.cache.clear()
            self.pool._any_cache_cleared = True
        except AttributeError:
            pass

    @api.model
    def _read_group_fill_results(self, domain, groupby, remaining_groupbys,
                                 aggregated_fields, count_field,
                                 read_group_result, read_group_order=None):
        """Helper method for filling in empty groups for all possible values of
           the field being grouped by"""

        # self._group_by_full should map groupable fields to a method that returns
        # a list of all aggregated values that we want to display for this field,
        # in the form of a m2o-like pair (key,label).
        # This is useful to implement kanban views for instance, where all columns
        # should be displayed even if they don't contain any record.

        # Grab the list of all groups that should be displayed, including all present groups
        present_group_ids = [x[groupby][0] for x in read_group_result if x[groupby]]
        all_groups, folded = self._group_by_full[groupby](
            # Beware: present_group_ids do not belong to model self!
            self.browse(present_group_ids),
            domain,
            read_group_order=read_group_order,
            access_rights_uid=openerp.SUPERUSER_ID,
        )

        result_template = dict.fromkeys(aggregated_fields, False)
        result_template[groupby + '_count'] = 0
        if remaining_groupbys:
            result_template['__context'] = {'group_by': remaining_groupbys}

        # Merge the left_side (current results as dicts) with the right_side (all
        # possible values as m2o pairs). Both lists are supposed to be using the
        # same ordering, and can be merged in one pass.
        result = []
        known_values = {}
        def append_left(left_side):
            grouped_value = left_side[groupby] and left_side[groupby][0]
            if not grouped_value in known_values:
                result.append(left_side)
                known_values[grouped_value] = left_side
            else:
                known_values[grouped_value].update({count_field: left_side[count_field]})
        def append_right(right_side):
            grouped_value = right_side[0]
            if not grouped_value in known_values:
                line = dict(result_template)
                line[groupby] = right_side
                line['__domain'] = [(groupby,'=',grouped_value)] + domain
                result.append(line)
                known_values[grouped_value] = line
        while read_group_result or all_groups:
            left_side = read_group_result[0] if read_group_result else None
            right_side = all_groups[0] if all_groups else None
            assert left_side is None or left_side[groupby] is False \
                 or isinstance(left_side[groupby], (tuple,list)), \
                'M2O-like pair expected, got %r' % left_side[groupby]
            assert right_side is None or isinstance(right_side, (tuple,list)), \
                'M2O-like pair expected, got %r' % right_side
            if left_side is None:
                append_right(all_groups.pop(0))
            elif right_side is None:
                append_left(read_group_result.pop(0))
            elif left_side[groupby] == right_side:
                append_left(read_group_result.pop(0))
                all_groups.pop(0) # discard right_side
            elif not left_side[groupby] or not left_side[groupby][0]:
                # left side == "Undefined" entry, not present on right_side
                append_left(read_group_result.pop(0))
            else:
                append_right(all_groups.pop(0))

        if folded:
            for r in result:
                r['__fold'] = folded.get(r[groupby] and r[groupby][0], False)
        return result

    @api.model
    def _read_group_prepare(self, orderby, aggregated_fields, annotated_groupbys, query):
        """
        Prepares the GROUP BY and ORDER BY terms for the read_group method. Adds the missing JOIN clause
        to the query if order should be computed against m2o field. 
        :param orderby: the orderby definition in the form "%(field)s %(order)s"
        :param aggregated_fields: list of aggregated fields in the query
        :param annotated_groupbys: list of dictionaries returned by _read_group_process_groupby
                These dictionaries contains the qualified name of each groupby
                (fully qualified SQL name for the corresponding field),
                and the (non raw) field name.
        :param osv.Query query: the query under construction
        :return: (groupby_terms, orderby_terms)
        """
        orderby_terms = []
        groupby_terms = [gb['qualified_field'] for gb in annotated_groupbys]
        groupby_fields = [gb['groupby'] for gb in annotated_groupbys]
        if not orderby:
            return groupby_terms, orderby_terms

        self._check_qorder(orderby)
        for order_part in orderby.split(','):
            order_split = order_part.split()
            order_field = order_split[0]
            if order_field in groupby_fields:

                if self._fields[order_field.split(':')[0]].type == 'many2one':
                    order_clause = self._generate_order_by(order_part, query).replace('ORDER BY ', '')
                    if order_clause:
                        orderby_terms.append(order_clause)
                        groupby_terms += [order_term.split()[0] for order_term in order_clause.split(',')]
                else:
                    order = '"%s" %s' % (order_field, '' if len(order_split) == 1 else order_split[1])
                    orderby_terms.append(order)
            elif order_field in aggregated_fields:
                orderby_terms.append(order_part)
            else:
                # Cannot order by a field that will not appear in the results (needs to be grouped or aggregated)
                _logger.warn('%s: read_group order by `%s` ignored, cannot sort on empty columns (not grouped/aggregated)',
                             self._name, order_part)
        return groupby_terms, orderby_terms

    @api.model
    def _read_group_process_groupby(self, gb, query):
        """
            Helper method to collect important information about groupbys: raw
            field name, type, time information, qualified name, ...
        """
        split = gb.split(':')
        field_type = self._fields[split[0]].type
        gb_function = split[1] if len(split) == 2 else None
        temporal = field_type in ('date', 'datetime')
        tz_convert = field_type == 'datetime' and self._context.get('tz') in pytz.all_timezones
        qualified_field = self._inherits_join_calc(self._table, split[0], query)
        if temporal:
            display_formats = {
                # Careful with week/year formats:
                #  - yyyy (lower) must always be used, *except* for week+year formats
                #  - YYYY (upper) must always be used for week+year format
                #         e.g. 2006-01-01 is W52 2005 in some locales (de_DE),
                #                         and W1 2006 for others
                #
                # Mixing both formats, e.g. 'MMM YYYY' would yield wrong results,
                # such as 2006-01-01 being formatted as "January 2005" in some locales.
                # Cfr: http://babel.pocoo.org/docs/dates/#date-fields
                'day': 'dd MMM yyyy', # yyyy = normal year
                'week': "'W'w YYYY",  # w YYYY = ISO week-year
                'month': 'MMMM yyyy',
                'quarter': 'QQQ yyyy',
                'year': 'yyyy',
            }
            time_intervals = {
                'day': dateutil.relativedelta.relativedelta(days=1),
                'week': datetime.timedelta(days=7),
                'month': dateutil.relativedelta.relativedelta(months=1),
                'quarter': dateutil.relativedelta.relativedelta(months=3),
                'year': dateutil.relativedelta.relativedelta(years=1)
            }
            if tz_convert:
                qualified_field = "timezone('%s', timezone('UTC',%s))" % (self._context.get('tz', 'UTC'), qualified_field)
            qualified_field = "date_trunc('%s', %s)" % (gb_function or 'month', qualified_field)
        if field_type == 'boolean':
            qualified_field = "coalesce(%s,false)" % qualified_field
        return {
            'field': split[0],
            'groupby': gb,
            'type': field_type, 
            'display_format': display_formats[gb_function or 'month'] if temporal else None,
            'interval': time_intervals[gb_function or 'month'] if temporal else None,                
            'tz_convert': tz_convert,
            'qualified_field': qualified_field
        }

    @api.model
    def _read_group_prepare_data(self, key, value, groupby_dict):
        """
            Helper method to sanitize the data received by read_group. The None
            values are converted to False, and the date/datetime are formatted,
            and corrected according to the timezones.
        """
        value = False if value is None else value
        gb = groupby_dict.get(key)
        if gb and gb['type'] in ('date', 'datetime') and value:
            if isinstance(value, basestring):
                dt_format = DEFAULT_SERVER_DATETIME_FORMAT if gb['type'] == 'datetime' else DEFAULT_SERVER_DATE_FORMAT
                value = datetime.datetime.strptime(value, dt_format)
            if gb['tz_convert']:
                value = pytz.timezone(self._context['tz']).localize(value)
        return value

    @api.model
    def _read_group_format_result(self, data, annotated_groupbys, groupby, domain):
        """
            Helper method to format the data contained in the dictionary data by 
            adding the domain corresponding to its values, the groupbys in the 
            context and by properly formatting the date/datetime values.

        :param data: a single group
        :param annotated_groupbys: expanded grouping metainformation
        :param groupby: original grouping metainformation
        :param domain: original domain for read_group
        """

        sections = []
        for gb in annotated_groupbys:
            ftype = gb['type']
            value = data[gb['groupby']]

            # full domain for this groupby spec
            d = None
            if value:
                if ftype == 'many2one':
                    value = value[0]
                elif ftype in ('date', 'datetime'):
                    locale = self._context.get('lang', 'en_US')
                    fmt = DEFAULT_SERVER_DATETIME_FORMAT if ftype == 'datetime' else DEFAULT_SERVER_DATE_FORMAT
                    tzinfo = None
                    range_start = value
                    range_end = value + gb['interval']
                    # value from postgres is in local tz (so range is
                    # considered in local tz e.g. "day" is [00:00, 00:00[
                    # local rather than UTC which could be [11:00, 11:00]
                    # local) but domain and raw value should be in UTC
                    if gb['tz_convert']:
                        tzinfo = range_start.tzinfo
                        range_start = range_start.astimezone(pytz.utc)
                        range_end = range_end.astimezone(pytz.utc)

                    range_start = range_start.strftime(fmt)
                    range_end = range_end.strftime(fmt)
                    if ftype == 'datetime':
                        label = babel.dates.format_datetime(
                            value, format=gb['display_format'],
                            tzinfo=tzinfo, locale=locale
                        )
                    else:
                        label = babel.dates.format_date(
                            value, format=gb['display_format'],
                            locale=locale
                        )
                    data[gb['groupby']] = ('%s/%s' % (range_start, range_end), label)
                    d = [
                        '&',
                        (gb['field'], '>=', range_start),
                        (gb['field'], '<', range_end),
                    ]

            if d is None:
                d = [(gb['field'], '=', value)]
            sections.append(d)
        sections.append(domain)

        data['__domain'] = expression.AND(sections)
        if len(groupby) - len(annotated_groupbys) >= 1:
            data['__context'] = { 'group_by': groupby[len(annotated_groupbys):]}
        del data['id']
        return data

    @api.model
    def read_group(self, domain, fields, groupby, offset=0, limit=None, orderby=False, lazy=True):
        """
        Get the list of records in list view grouped by the given ``groupby`` fields

        :param domain: list specifying search criteria [['field_name', 'operator', 'value'], ...]
        :param list fields: list of fields present in the list view specified on the object
        :param list groupby: list of groupby descriptions by which the records will be grouped.  
                A groupby description is either a field (then it will be grouped by that field)
                or a string 'field:groupby_function'.  Right now, the only functions supported
                are 'day', 'week', 'month', 'quarter' or 'year', and they only make sense for 
                date/datetime fields.
        :param int offset: optional number of records to skip
        :param int limit: optional max number of records to return
        :param list orderby: optional ``order by`` specification, for
                             overriding the natural sort ordering of the
                             groups, see also :py:meth:`~osv.osv.osv.search`
                             (supported only for many2one fields currently)
        :param bool lazy: if true, the results are only grouped by the first groupby and the 
                remaining groupbys are put in the __context key.  If false, all the groupbys are
                done in one call.
        :return: list of dictionaries(one dictionary for each record) containing:

                    * the values of fields grouped by the fields in ``groupby`` argument
                    * __domain: list of tuples specifying the search criteria
                    * __context: dictionary with argument like ``groupby``
        :rtype: [{'field_name_1': value, ...]
        :raise AccessError: * if user has no read rights on the requested object
                            * if user tries to bypass access rules for read on the requested object
        """
        result = self._read_group_raw(domain, fields, groupby, offset=offset, limit=limit, orderby=orderby, lazy=lazy)

        groupby = [groupby] if isinstance(groupby, basestring) else list(OrderedSet(groupby))
        dt = [
            f for f in groupby
            if self._fields[f.split(':')[0]].type in ('date', 'datetime')
        ]

        # iterate on all results and replace the "full" date/datetime value
        # (range, label) by just the formatted label, in-place
        for group in result:
            for df in dt:
                # could group on a date(time) field which is empty in some
                # records, in which case as with m2o the _raw value will be
                # `False` instead of a (value, label) pair. In that case,
                # leave the `False` value alone
                if group.get(df):
                    group[df] = group[df][1]
        return result

    @api.model
    def _read_group_raw(self, domain, fields, groupby, offset=0, limit=None, orderby=False, lazy=True):
        self.check_access_rights('read')
        query = self._where_calc(domain)
        fields = fields or self._columns.keys()

        groupby = [groupby] if isinstance(groupby, basestring) else list(OrderedSet(groupby))
        groupby_list = groupby[:1] if lazy else groupby
        annotated_groupbys = [self._read_group_process_groupby(gb, query) for gb in groupby_list]
        groupby_fields = [g['field'] for g in annotated_groupbys]
        order = orderby or ','.join([g for g in groupby_list])
        groupby_dict = {gb['groupby']: gb for gb in annotated_groupbys}

        self._apply_ir_rules(query, 'read')
        for gb in groupby_fields:
            assert gb in fields, "Fields in 'groupby' must appear in the list of fields to read (perhaps it's missing in the list view?)"
            assert gb in self._fields, "Unknown field %r in 'groupby'" % gb
            groupby_def = self._fields[gb].base_field.column
            assert groupby_def and groupby_def._classic_write, "Fields in 'groupby' must be regular database-persisted fields (no function or related fields), or function fields with store=True"
            if not (gb in self._fields):
                # Don't allow arbitrary values, as this would be a SQL injection vector!
                raise UserError(_('Invalid group_by specification: "%s".\nA group_by specification must be a list of valid fields.') % (gb,))

        aggregated_fields = [
            f for f in fields
            if f != 'sequence'
            if f not in groupby_fields
            if f in self._fields
            if self._fields[f].group_operator
            if getattr(self._fields[f].base_field.column, '_classic_write', False)
        ]

        field_formatter = lambda f: (
            self._fields[f].group_operator,
            self._inherits_join_calc(self._table, f, query),
            f,
        )
        select_terms = ['%s(%s) AS "%s" ' % field_formatter(f) for f in aggregated_fields]

        for gb in annotated_groupbys:
            select_terms.append('%s as "%s" ' % (gb['qualified_field'], gb['groupby']))

        groupby_terms, orderby_terms = self._read_group_prepare(order, aggregated_fields, annotated_groupbys, query)
        from_clause, where_clause, where_clause_params = query.get_sql()
        if lazy and (len(groupby_fields) >= 2 or not self._context.get('group_by_no_leaf')):
            count_field = groupby_fields[0] if len(groupby_fields) >= 1 else '_'
        else:
            count_field = '_'
        count_field += '_count'

        prefix_terms = lambda prefix, terms: (prefix + " " + ",".join(terms)) if terms else ''
        prefix_term = lambda prefix, term: ('%s %s' % (prefix, term)) if term else ''

        query = """
            SELECT min(%(table)s.id) AS id, count(%(table)s.id) AS %(count_field)s %(extra_fields)s
            FROM %(from)s
            %(where)s
            %(groupby)s
            %(orderby)s
            %(limit)s
            %(offset)s
        """ % {
            'table': self._table,
            'count_field': count_field,
            'extra_fields': prefix_terms(',', select_terms),
            'from': from_clause,
            'where': prefix_term('WHERE', where_clause),
            'groupby': prefix_terms('GROUP BY', groupby_terms),
            'orderby': prefix_terms('ORDER BY', orderby_terms),
            'limit': prefix_term('LIMIT', int(limit) if limit else None),
            'offset': prefix_term('OFFSET', int(offset) if limit else None),
        }
        self._cr.execute(query, where_clause_params)
        fetched_data = self._cr.dictfetchall()

        if not groupby_fields:
            return fetched_data

        many2onefields = [gb['field'] for gb in annotated_groupbys if gb['type'] == 'many2one']
        if many2onefields:
            data_ids = [r['id'] for r in fetched_data]
            many2onefields = list(set(many2onefields))
            data_dict = {d['id']: d for d in self.browse(data_ids).read(many2onefields)}
            for d in fetched_data:
                d.update(data_dict[d['id']])

        data = map(lambda r: {k: self._read_group_prepare_data(k,v, groupby_dict) for k,v in r.iteritems()}, fetched_data)
        result = [self._read_group_format_result(d, annotated_groupbys, groupby, domain) for d in data]
        if lazy and groupby_fields[0] in self._group_by_full:
            # Right now, read_group only fill results in lazy mode (by default).
            # If you need to have the empty groups in 'eager' mode, then the
            # method _read_group_fill_results need to be completely reimplemented
            # in a sane way 
            result = self._read_group_fill_results(
                domain, groupby_fields[0], groupby[len(annotated_groupbys):],
                aggregated_fields, count_field, result, read_group_order=order,
            )
        return result

    def _inherits_join_add(self, current_model, parent_model_name, query):
        """
        Add missing table SELECT and JOIN clause to ``query`` for reaching the parent table (no duplicates)
        :param current_model: current model object
        :param parent_model_name: name of the parent model for which the clauses should be added
        :param query: query object on which the JOIN should be added
        """
        inherits_field = current_model._inherits[parent_model_name]
        parent_model = self.pool[parent_model_name]
        parent_alias, parent_alias_statement = query.add_join((current_model._table, parent_model._table, inherits_field, 'id', inherits_field), implicit=True)
        return parent_alias

    @api.model
    def _inherits_join_calc(self, alias, fname, query, implicit=True, outer=False):
        """
        Adds missing table select and join clause(s) to ``query`` for reaching
        the field coming from an '_inherits' parent table (no duplicates).

        :param alias: name of the initial SQL alias
        :param fname: name of inherited field to reach
        :param query: query object on which the JOIN should be added
        :return: qualified name of field, to be used in SELECT clause
        """
        # INVARIANT: alias is the SQL alias of model._table in query
        model, field = self, self._fields[fname]
        while field.inherited:
            # retrieve the parent model where field is inherited from
            parent_model = self.env[field.related_field.model_name]
            parent_fname = field.related[0]
            # JOIN parent_model._table AS parent_alias ON alias.parent_fname = parent_alias.id
            parent_alias, _ = query.add_join(
                (alias, parent_model._table, parent_fname, 'id', parent_fname),
                implicit=implicit, outer=outer,
            )
            model, alias, field = parent_model, parent_alias, field.related_field
        # handle the case where the field is translated
        translate = getattr(field, 'translate', None)
        if translate and not callable(translate):
            return model._generate_translated_field(alias, fname, query)
        else:
            return '"%s"."%s"' % (alias, fname)

    @api.model_cr
    def _parent_store_compute(self):
        if not self._parent_store:
            return

        _logger.info('Computing parent left and right for table %s...', self._table)
        cr = self._cr
        select = "SELECT id FROM %s WHERE %s=%%s ORDER BY %s" % \
                    (self._table, self._parent_name, self._parent_order)
        update = "UPDATE %s SET parent_left=%%s, parent_right=%%s WHERE id=%%s" % self._table

        def process(root, left):
            """ Set root.parent_left to ``left``, and return root.parent_right + 1 """
            cr.execute(select, (root,))
            right = left + 1
            for (id,) in cr.fetchall():
                right = process(id, right)
            cr.execute(update, (left, right, root))
            return right + 1

        select0 = "SELECT id FROM %s WHERE %s IS NULL ORDER BY %s" % \
                    (self._table, self._parent_name, self._parent_order)
        cr.execute(select0)
        pos = 0
        for (id,) in cr.fetchall():
            pos = process(id, pos)
        self.invalidate_cache(['parent_left', 'parent_right'])
        return True

    @api.model_cr
    def _update_store(self, column, name):
        _logger.info("storing computed values of fields.function '%s'", name)
        cr = self._cr
        setc, setf = column._symbol_set
        update_query = 'UPDATE "%s" SET "%s"=%s WHERE id=%%s' % (self._table, name, setc)
        cr.execute('SELECT id FROM "%s"' % self._table)
        ids = [row[0] for row in cr.fetchall()]
        for sub_ids in cr.split_for_in_conditions(ids, AUTOINIT_RECALCULATE_STORED_FIELDS):
            res = column.get(cr, self._model, sub_ids, name, SUPERUSER_ID, {})
            for id, val in res.iteritems():
                if column._multi:
                    val = val[name]
                # if val is a many2one, just write the ID
                if isinstance(val, tuple):
                    val = val[0]
                if column._type == 'boolean' or val is not False:
                    cr.execute(update_query, (setf(val), id))

    @api.model
    def _check_selection_field_value(self, field, value):
        """ Check whether value is among the valid values for the given
            selection/reference field, and raise an exception if not.
        """
        field = self._fields[field]
        field.convert_to_cache(value, self)

    @api.model_cr
    def _check_removed_columns(self, log=False):
        # iterate on the database columns to drop the NOT NULL constraints of
        # fields which were required but have been removed (or will be added by
        # another module)
        cr = self._cr
        cols = [name
                for name, column in self._columns.iteritems()
                if not (isinstance(column, fields.function) and not column.store)]
        cr.execute("SELECT a.attname, a.attnotnull"
                   "  FROM pg_class c, pg_attribute a"
                   " WHERE c.relname=%s"
                   "   AND c.oid=a.attrelid"
                   "   AND a.attisdropped=%s"
                   "   AND pg_catalog.format_type(a.atttypid, a.atttypmod) NOT IN ('cid', 'tid', 'oid', 'xid')"
                   "   AND a.attname NOT IN %s", (self._table, False, tuple(cols))),

        for row in cr.dictfetchall():
            if log:
                _logger.debug("column %s is in the table %s but not in the corresponding object %s",
                              row['attname'], self._table, self._name)
            if row['attnotnull']:
                cr.execute('ALTER TABLE "%s" ALTER COLUMN "%s" DROP NOT NULL' % (self._table, row['attname']))
                _schema.debug("Table '%s': column '%s': dropped NOT NULL constraint",
                              self._table, row['attname'])

    @api.model_cr
    def _save_constraint(self, constraint_name, type, definition, module):
        """
        Record the creation of a constraint for this model, to make it possible
        to delete it later when the module is uninstalled. Type can be either
        'f' or 'u' depending on the constraint being a foreign key or not.
        """
        if not module:
            # no need to save constraints for custom models as they're not part
            # of any module
            return
        assert type in ('f', 'u')
        cr = self._cr
        cr.execute("""
            SELECT type, definition FROM ir_model_constraint, ir_module_module
            WHERE ir_model_constraint.module=ir_module_module.id
                AND ir_model_constraint.name=%s
                AND ir_module_module.name=%s
            """, (constraint_name, module))
        constraints = cr.dictfetchone()
        if not constraints:
            cr.execute("""
                INSERT INTO ir_model_constraint
                    (name, date_init, date_update, module, model, type, definition)
                VALUES (%s, now() AT TIME ZONE 'UTC', now() AT TIME ZONE 'UTC',
                    (SELECT id FROM ir_module_module WHERE name=%s),
                    (SELECT id FROM ir_model WHERE model=%s), %s, %s)""",
                    (constraint_name, module, self._name, type, definition))
        elif constraints['type'] != type or (definition and constraints['definition'] != definition):
            cr.execute("""
                UPDATE ir_model_constraint
                SET date_update=now() AT TIME ZONE 'UTC', type=%s, definition=%s
                WHERE name=%s AND module = (SELECT id FROM ir_module_module WHERE name=%s)""",
                    (type, definition, constraint_name, module))

    @api.model_cr
    def _drop_constraint(self, source_table, constraint_name):
        self._cr.execute("ALTER TABLE %s DROP CONSTRAINT %s" % (source_table, constraint_name))

    @api.model_cr
    def _save_relation_table(self, relation_table, module):
        """
        Record the creation of a many2many for this model, to make it possible
        to delete it later when the module is uninstalled.
        """
        cr = self._cr
        cr.execute("""
            SELECT 1 FROM ir_model_relation, ir_module_module
            WHERE ir_model_relation.module=ir_module_module.id
                AND ir_model_relation.name=%s
                AND ir_module_module.name=%s
            """, (relation_table, module))
        if not cr.rowcount:
            cr.execute("""INSERT INTO ir_model_relation (name, date_init, date_update, module, model)
                                 VALUES (%s, now() AT TIME ZONE 'UTC', now() AT TIME ZONE 'UTC',
                    (SELECT id FROM ir_module_module WHERE name=%s),
                    (SELECT id FROM ir_model WHERE model=%s))""",
                       (relation_table, module, self._name))
            self.invalidate_cache()

    # checked version: for direct m2o starting from ``self``
    def _m2o_add_foreign_key_checked(self, source_field, dest_model, ondelete):
        assert self.is_transient() or not dest_model.is_transient(), \
            'Many2One relationships from non-transient Model to TransientModel are forbidden'
        if self.is_transient() and not dest_model.is_transient():
            # TransientModel relationships to regular Models are annoying
            # usually because they could block deletion due to the FKs.
            # So unless stated otherwise we default them to ondelete=cascade.
            ondelete = ondelete or 'cascade'
        field = self._fields[source_field]
        self._m2o_add_foreign_key_unchecked(self._table, source_field, dest_model, ondelete, field._module)

    # unchecked version: for custom cases, such as m2m relationships
    def _m2o_add_foreign_key_unchecked(self, source_table, source_field, dest_model, ondelete, module):
        fk_def = (source_table, source_field, dest_model._table, ondelete or 'set null', module)
        self._foreign_keys.add(fk_def)
        _schema.debug("Table '%s': added foreign key '%s' with definition=REFERENCES \"%s\" ON DELETE %s", *fk_def[:-1])

    @api.model_cr
    def _m2o_fix_foreign_key(self, source_table, source_field, dest_model, ondelete):
        # Find FK constraint(s) currently established for the m2o field,
        # and see whether they are stale or not
        query = """ SELECT confdeltype as ondelete_rule, conname as constraint_name,
                           cl2.relname as foreign_table
                      FROM pg_constraint as con, pg_class as cl1, pg_class as cl2,
                           pg_attribute as att1, pg_attribute as att2
                     WHERE con.conrelid = cl1.oid
                       AND cl1.relname = %s
                       AND con.confrelid = cl2.oid
                       AND array_lower(con.conkey, 1) = 1
                       AND con.conkey[1] = att1.attnum
                       AND att1.attrelid = cl1.oid
                       AND att1.attname = %s
                       AND array_lower(con.confkey, 1) = 1
                       AND con.confkey[1] = att2.attnum
                       AND att2.attrelid = cl2.oid
                       AND att2.attname = %s
                       AND con.contype = 'f' """
        self._cr.execute(query, (source_table, source_field, 'id'))
        constraints = self._cr.dictfetchall()
        if constraints:
            if len(constraints) == 1:
                # Is it the right constraint?
                cons, = constraints
                if cons['ondelete_rule'] != POSTGRES_CONFDELTYPES.get((ondelete or 'set null').upper(), 'a')\
                    or cons['foreign_table'] != dest_model._table:
                    # Wrong FK: drop it and recreate
                    _schema.debug("Table '%s': dropping obsolete FK constraint: '%s'",
                                  source_table, cons['constraint_name'])
                    self._drop_constraint(source_table, cons['constraint_name'])
                else:
                    # it's all good, nothing to do!
                    return
            else:
                # Multiple FKs found for the same field, drop them all, and re-create
                for cons in constraints:
                    _schema.debug("Table '%s': dropping duplicate FK constraints: '%s'",
                                  source_table, cons['constraint_name'])
                    self._drop_constraint(source_table, cons['constraint_name'])

        # (re-)create the FK
        self._m2o_add_foreign_key_checked(source_field, dest_model, ondelete)

    @api.model_cr_context
    def _init_column(self, column_name):
        """ Initialize the value of the given column for existing rows. """
        # get the default value; ideally, we should use default_get(), but it
        # fails due to ir.values not being ready
        field = self._fields[column_name]
        setc, setf = field.column._symbol_set
        if field.default:
            value = field.default(self)
            value = field.convert_to_cache(value, self, validate=False)
            value = field.convert_to_record(value, self)
            value = field.convert_to_write(value, self)
            value = setf(value)
        else:
            value = None
        # Write value if non-NULL, except for booleans for which False means
        # the same as NULL - this saves us an expensive query on large tables.
        necessary = (value is not None) if field.type != 'boolean' else value
        if necessary:
            _logger.debug("Table '%s': setting default value of new column %s to %r",
                          self._table, column_name, value)
            query = 'UPDATE "%s" SET "%s"=%s WHERE "%s" IS NULL' % (
                self._table, column_name, setc, column_name)
            self._cr.execute(query, (value,))
            # this is a disgrace
            self._cr.commit()

    @api.model_cr_context
    def _auto_init(self):
        """ Reflect the model and initialize the database schema of ``self``:
        - create the corresponding table in database,
        - add the parent columns in database,
        - add the '_log_access' columns if required,
        - report on database columns no more existing in ``self._columns``,
        - remove no more existing not null constraints,
        - alter existing database columns to match ``self._columns``,
        - create database tables to match ``self._columns``,
        - add database indices to match ``self._columns``,
        - save in self._foreign_keys a list a foreign keys to create (see
          _auto_end).

        Note: you should not override this method. Instead, you can modify the
        model's database schema by overriding method :meth:`~.init`, which is
        called right after this one.
        """
        assert 'todo' in self._context, "Context not passed correctly to method _auto_init()."

        type(self)._foreign_keys = set()
        raise_on_invalid_object_name(self._name)

        # This prevents anything called by this method (in particular default
        # values) from prefetching a field for which the corresponding column
        # has not been added in database yet!
        self = self.with_context(prefetch_fields=False)

        cr = self._cr
        parent_store_compute = False
        stored_fields = []              # new-style stored fields with compute
        todo_end = self._context['todo']
        update_custom_fields = self._context.get('update_custom_fields', False)
        self._field_create()
        create = not self._table_exist()

        if self._auto:

            if create:
                self._create_table()
                has_rows = False
            else:
                cr.execute('SELECT 1 FROM "%s" LIMIT 1' % self._table)
                has_rows = cr.rowcount

            cr.commit()
            if self._parent_store:
                if not self._parent_columns_exist():
                    self._create_parent_columns()
                    parent_store_compute = True

            self._check_removed_columns(log=False)

            # retrieve existing database columns
            column_data = self._select_column_data()

            for name, column in self._columns.iteritems():
                if name == 'id':
                    continue

                if column.manual and not update_custom_fields:
                    # Don't update custom (also called manual) fields
                    continue

                if isinstance(column, fields.one2many):
                    self._o2m_raise_on_missing_reference(column)

                elif isinstance(column, fields.many2many):
                    res = self._m2m_raise_or_create_relation(column)
                    if res and self._fields[name].depends:
                        stored_fields.append(self._fields[name])

                else:
                    res = column_data.get(name)

                    # The column is not found as-is in database. Check whether
                    # it exists with an old name, and rename it.
                    if not res and hasattr(column, 'oldname'):
                        res = column_data.get(column.oldname)
                        if res:
                            cr.execute('ALTER TABLE "%s" RENAME "%s" TO "%s"' % (self._table, column.oldname, name))
                            res['attname'] = name
                            _schema.debug("Table '%s': renamed column '%s' to '%s'", self._table, column.oldname, name)

                    # The column already exists in database. Possibly change its
                    # type, rename it, drop it or change its constraints.
                    if res:
                        f_pg_type = res['typname']
                        f_pg_size = res['size']
                        f_pg_notnull = res['attnotnull']
                        if isinstance(column, fields.function) and not column.store and \
                                not getattr(column, 'nodrop', False):
                            _logger.info('column %s (%s) converted to a function, removed from table %s',
                                         name, column.string, self._table)
                            cr.execute('ALTER TABLE "%s" DROP COLUMN "%s" CASCADE' % (self._table, name))
                            cr.commit()
                            _schema.debug("Table '%s': dropped column '%s' with cascade", self._table, name)
                            f_obj_type = None
                        else:
                            f_obj_type = get_pg_type(column) and get_pg_type(column)[0]

                        if f_obj_type:
                            converted = False
                            casts = [
                                ('text', 'char', pg_varchar(column.size), '::%s' % pg_varchar(column.size)),
                                ('varchar', 'text', 'TEXT', ''),
                                ('int4', 'float', get_pg_type(column)[1], '::'+get_pg_type(column)[1]),
                                ('date', 'datetime', 'TIMESTAMP', '::TIMESTAMP'),
                                ('timestamp', 'date', 'date', '::date'),
                                ('numeric', 'float', get_pg_type(column)[1], '::'+get_pg_type(column)[1]),
                                ('float8', 'float', get_pg_type(column)[1], '::'+get_pg_type(column)[1]),
                                ('float8', 'monetary', get_pg_type(column)[1], '::'+get_pg_type(column)[1]),
                            ]
                            if f_pg_type == 'varchar' and column._type in ('char', 'selection') and f_pg_size and (column.size is None or f_pg_size < column.size):
                                try:
                                    with cr.savepoint():
                                        cr.execute('ALTER TABLE "%s" ALTER COLUMN "%s" TYPE %s' % (self._table, name, pg_varchar(column.size)), log_exceptions=False)
                                except psycopg2.NotSupportedError:
                                    # In place alter table cannot be done because a view is depending of this field.
                                    # Do a manual copy. This will drop the view (that will be recreated later)
                                    cr.execute('ALTER TABLE "%s" RENAME COLUMN "%s" TO temp_change_size' % (self._table, name))
                                    cr.execute('ALTER TABLE "%s" ADD COLUMN "%s" %s' % (self._table, name, pg_varchar(column.size)))
                                    cr.execute('UPDATE "%s" SET "%s"=temp_change_size::%s' % (self._table, name, pg_varchar(column.size)))
                                    cr.execute('ALTER TABLE "%s" DROP COLUMN temp_change_size CASCADE' % (self._table,))
                                cr.commit()
                                _schema.debug("Table '%s': column '%s' (type varchar) changed size from %s to %s",
                                              self._table, name, f_pg_size or 'unlimited', column.size or 'unlimited')
                            for c in casts:
                                if (f_pg_type == c[0]) and (column._type == c[1]):
                                    if f_pg_type != f_obj_type:
                                        converted = True
                                        try:
                                            with cr.savepoint():
                                                cr.execute('ALTER TABLE "%s" ALTER COLUMN "%s" TYPE %s' % (self._table, name, c[2]), log_exceptions=False)
                                        except psycopg2.NotSupportedError:
                                            # can't do inplace change -> use a casted temp column
                                            cr.execute('ALTER TABLE "%s" RENAME COLUMN "%s" TO __temp_type_cast' % (self._table, name))
                                            cr.execute('ALTER TABLE "%s" ADD COLUMN "%s" %s' % (self._table, name, c[2]))
                                            cr.execute('UPDATE "%s" SET "%s"= __temp_type_cast%s' % (self._table, name, c[3]))
                                            cr.execute('ALTER TABLE "%s" DROP COLUMN  __temp_type_cast CASCADE' % (self._table,))
                                        cr.commit()
                                        _schema.debug("Table '%s': column '%s' changed type from %s to %s",
                                                      self._table, name, c[0], c[1])
                                    break

                            if f_pg_type != f_obj_type:
                                if not converted:
                                    i = 0
                                    while True:
                                        newname = name + '_moved' + str(i)
                                        cr.execute("SELECT count(1) FROM pg_class c,pg_attribute a " \
                                            "WHERE c.relname=%s " \
                                            "AND a.attname=%s " \
                                            "AND c.oid=a.attrelid ", (self._table, newname))
                                        if not cr.fetchone()[0]:
                                            break
                                        i += 1
                                    if f_pg_notnull:
                                        cr.execute('ALTER TABLE "%s" ALTER COLUMN "%s" DROP NOT NULL' % (self._table, name))
                                    cr.execute('ALTER TABLE "%s" RENAME COLUMN "%s" TO "%s"' % (self._table, name, newname))
                                    cr.execute('ALTER TABLE "%s" ADD COLUMN "%s" %s' % (self._table, name, get_pg_type(column)[1]))
                                    cr.execute("COMMENT ON COLUMN %s.\"%s\" IS %%s" % (self._table, name), (column.string,))
                                    _schema.warning("Table `%s`: column `%s` has changed type (DB=%s, def=%s), data moved to column `%s`",
                                                    self._table, name, f_pg_type, column._type, newname)

                            # if the field is required and hasn't got a NOT NULL constraint
                            if column.required and f_pg_notnull == 0:
                                if has_rows:
                                    self._init_column(name)
                                # add the NOT NULL constraint
                                try:
                                    cr.commit()
                                    cr.execute('ALTER TABLE "%s" ALTER COLUMN "%s" SET NOT NULL' % (self._table, name), log_exceptions=False)
                                    _schema.debug("Table '%s': column '%s': added NOT NULL constraint",
                                                  self._table, name)
                                except Exception:
                                    msg = "Table '%s': unable to set a NOT NULL constraint on column '%s' !\n"\
                                        "If you want to have it, you should update the records and execute manually:\n"\
                                        "ALTER TABLE %s ALTER COLUMN %s SET NOT NULL"
                                    _schema.warning(msg, self._table, name, self._table, name)
                                cr.commit()
                            elif not column.required and f_pg_notnull == 1:
                                cr.execute('ALTER TABLE "%s" ALTER COLUMN "%s" DROP NOT NULL' % (self._table, name))
                                cr.commit()
                                _schema.debug("Table '%s': column '%s': dropped NOT NULL constraint",
                                              self._table, name)
                            # Verify index
                            indexname = '%s_%s_index' % (self._table, name)
                            cr.execute("SELECT indexname FROM pg_indexes WHERE indexname = %s and tablename = %s", (indexname, self._table))
                            res2 = cr.dictfetchall()
                            if not res2 and column.select:
                                cr.execute('CREATE INDEX "%s_%s_index" ON "%s" ("%s")' % (self._table, name, self._table, name))
                                cr.commit()
                                if column._type == 'text':
                                    # FIXME: for fields.text columns we should try creating GIN indexes instead (seems most suitable for an ERP context)
                                    msg = "Table '%s': Adding (b-tree) index for %s column '%s'."\
                                        "This is probably useless (does not work for fulltext search) and prevents INSERTs of long texts"\
                                        " because there is a length limit for indexable btree values!\n"\
                                        "Use a search view instead if you simply want to make the field searchable."
                                    _schema.warning(msg, self._table, column._type, name)
                            if res2 and not column.select:
                                cr.execute('DROP INDEX "%s_%s_index"' % (self._table, name))
                                cr.commit()
                                msg = "Table '%s': dropping index for column '%s' of type '%s' as it is not required anymore"
                                _schema.debug(msg, self._table, name, column._type)

                            if isinstance(column, fields.many2one) or (isinstance(column, fields.function) and column._type == 'many2one' and column.store):
                                dest_model = self.pool[column._obj]
                                if dest_model._auto and dest_model._table != 'ir_actions':
                                    self._m2o_fix_foreign_key(self._table, name, dest_model, column.ondelete)

                    elif column._classic_write:
                        # the column doesn't exist in database, create it
                        cr.execute('ALTER TABLE "%s" ADD COLUMN "%s" %s' % (self._table, name, get_pg_type(column)[1]))
                        cr.execute("COMMENT ON COLUMN %s.\"%s\" IS %%s" % (self._table, name), (column.string,))
                        _schema.debug("Table '%s': added column '%s' with definition=%s",
                                      self._table, name, get_pg_type(column)[1])

                        # initialize it
                        if has_rows:
                            self._init_column(name)

                        # remember the functions to call for the stored fields
                        if isinstance(column, fields.function):
                            order = 10
                            if column.store is not True: # i.e. if column.store is a dict
                                order = column.store[column.store.keys()[0]][2]
                            todo_end.append((order, self._update_store, (column, name)))

                        # remember new-style stored fields with compute method
                        if self._fields[name].depends:
                            stored_fields.append(self._fields[name])

                        # and add constraints if needed
                        if self._fields[name].type == 'many2one' and self._fields[name].store:
                            if column._obj not in self.env:
                                raise ValueError(_('There is no reference available for %s') % (column._obj,))
                            dest_model = self.env[column._obj]
                            # ir_actions is inherited so foreign key doesn't work on it
                            if dest_model._auto and dest_model._table != 'ir_actions':
                                self._m2o_add_foreign_key_checked(name, dest_model, column.ondelete)
                        if column.select:
                            cr.execute('CREATE INDEX "%s_%s_index" ON "%s" ("%s")' % (self._table, name, self._table, name))
                        if column.required:
                            try:
                                cr.commit()
                                cr.execute('ALTER TABLE "%s" ALTER COLUMN "%s" SET NOT NULL' % (self._table, name))
                                _schema.debug("Table '%s': column '%s': added a NOT NULL constraint",
                                              self._table, name)
                            except Exception:
                                msg = "WARNING: unable to set column %s of table %s not null !\n"\
                                    "Try to re-run: openerp-server --update=module\n"\
                                    "If it doesn't work, update records and execute manually:\n"\
                                    "ALTER TABLE %s ALTER COLUMN %s SET NOT NULL"
                                _logger.warning(msg, name, self._table, self._table, name, exc_info=True)
                        cr.commit()

        else:
            cr.execute("SELECT relname FROM pg_class WHERE relkind IN ('r','v') AND relname=%s", (self._table,))
            create = not bool(cr.fetchone())

        cr.commit()     # start a new transaction

        if self._auto:
            self._add_sql_constraints()

        if create:
            self._execute_sql()

        if parent_store_compute:
            self._parent_store_compute()
            cr.commit()

        if stored_fields:
            # trigger computation of new-style stored fields with a compute
            def func():
                fnames = [f.name for f in stored_fields]
                _logger.info("Storing computed values of %s fields %s",
                             self._name, ', '.join(sorted(fnames)))
                recs = self.with_context(active_test=False).search([])
                if recs:
                    recs.invalidate_cache(fnames, recs.ids)
                    for f in stored_fields:
                        recs._recompute_todo(f)

            todo_end.append((1000, func, ()))

    @api.model_cr_context
    def _auto_end(self):
        """ Create the foreign keys recorded by _auto_init. """
        cr = self._cr
        query = 'ALTER TABLE "%s" ADD FOREIGN KEY ("%s") REFERENCES "%s" ON DELETE %s'
        for table1, column, table2, ondelete, module in self._foreign_keys:
            cr.execute(query % (table1, column, table2, ondelete))
            self._save_constraint("%s_%s_fkey" % (table1, column), 'f', False, module)
        cr.commit()
        del type(self)._foreign_keys

    @api.model_cr
    def init(self):
        """ This method is called after :meth:`~._auto_init`, and may be
            overridden to create or modify a model's database schema.
        """
        pass

    @api.model_cr
    def _table_exist(self):
        query = "SELECT relname FROM pg_class WHERE relkind IN ('r','v') AND relname=%s"
        self._cr.execute(query, (self._table,))
        return self._cr.rowcount

    @api.model_cr
    def _create_table(self):
        self._cr.execute('CREATE TABLE "%s" (id SERIAL NOT NULL, PRIMARY KEY(id))' % (self._table,))
        self._cr.execute("COMMENT ON TABLE \"%s\" IS %%s" % self._table, (self._description,))
        _schema.debug("Table '%s': created", self._table)

    @api.model_cr
    def _parent_columns_exist(self):
        query = """ SELECT c.relname FROM pg_class c, pg_attribute a
                    WHERE c.relname=%s AND a.attname=%s AND c.oid=a.attrelid """
        self._cr.execute(query, (self._table, 'parent_left'))
        return self._cr.rowcount

    @api.model_cr
    def _create_parent_columns(self):
        self._cr.execute('ALTER TABLE "%s" ADD COLUMN "parent_left" INTEGER' % (self._table,))
        self._cr.execute('ALTER TABLE "%s" ADD COLUMN "parent_right" INTEGER' % (self._table,))
        if 'parent_left' not in self._columns:
            _logger.error('add a field parent_left on model %s: parent_left = fields.Integer(\'Left Parent\', index=True)', self._name)
            _schema.debug("Table '%s': added column '%s' with definition=%s", self._table, 'parent_left', 'INTEGER')
        elif not self._columns['parent_left'].select:
            _logger.error('parent_left field on model %s must be indexed! Add index=True to the field definition)', self._name)
        if 'parent_right' not in self._columns:
            _logger.error('add a field parent_right on model %s: parent_right = fields.Integer(\'Left Parent\', index=True)', self._name)
            _schema.debug("Table '%s': added column '%s' with definition=%s", self._table, 'parent_right', 'INTEGER')
        elif not self._columns['parent_right'].select:
            _logger.error('parent_right field on model %s must be indexed! Add index=True to the field definition)', self._name)
        if self._columns[self._parent_name].ondelete not in ('cascade', 'restrict'):
            _logger.error("The field %s on model %s must be set as ondelete='cascade' or 'restrict'", self._parent_name, self._name)
        self._cr.commit()

    @api.model_cr
    def _select_column_data(self):
        # attlen is the number of bytes necessary to represent the type when
        # the type has a fixed size. If the type has a varying size attlen is
        # -1 and atttypmod is the size limit + 4, or -1 if there is no limit.
        query = """ SELECT c.relname, a.attname, a.attlen, a.atttypmod, a.attnotnull, a.atthasdef, t.typname,
                           CASE WHEN a.attlen=-1 THEN (CASE WHEN a.atttypmod=-1 THEN 0 ELSE a.atttypmod-4 END) ELSE a.attlen END as size
                    FROM pg_class c, pg_attribute a, pg_type t
                    WHERE c.relname=%s AND c.oid=a.attrelid AND a.atttypid=t.oid """
        self._cr.execute(query, (self._table,))
        return {row['attname']: row for row in self._cr.dictfetchall()}

    @api.model_cr
    def _o2m_raise_on_missing_reference(self, column):
        # TODO this check should be a method on fields.one2many.
        if column._obj in self.env:
            other = self.env[column._obj]
            # TODO the condition could use fields_get_keys().
            if column._fields_id not in other._fields:
                raise UserError(_("There is no reference field '%s' found for '%s'") % (column._fields_id, column._obj))

    @api.model_cr
    def _m2m_raise_or_create_relation(self, column):
        """ Create the table for the relation if necessary.
        Return ``True`` if the relation had to be created.
        """
        cr = self._cr
        m2m_tbl, col1, col2 = column._sql_names(self)
        # do not create relations for custom fields as they do not belong to a module
        # they will be automatically removed when dropping the corresponding ir.model.field
        # table name for custom relation all starts with x_, see __init__
        if not m2m_tbl.startswith('x_'):
            self._save_relation_table(m2m_tbl, column._module)
        cr.execute("SELECT relname FROM pg_class WHERE relkind IN ('r','v') AND relname=%s", (m2m_tbl,))
        if not cr.dictfetchall():
            if column._obj not in self.env:
                raise UserError(_('Many2Many destination model does not exist: `%s`') % (column._obj,))
            dest_model = self.env[column._obj]
            cr.execute('CREATE TABLE "%s" ("%s" INTEGER NOT NULL, "%s" INTEGER NOT NULL, UNIQUE("%s","%s"))' % (m2m_tbl, col1, col2, col1, col2))
            # create foreign key references with ondelete=cascade, unless the targets are SQL views
            cr.execute("SELECT relkind FROM pg_class WHERE relkind IN ('v') AND relname=%s", (dest_model._table,))
            if not cr.fetchall():
                self._m2o_add_foreign_key_unchecked(m2m_tbl, col2, dest_model, 'cascade', column._module)
            cr.execute("SELECT relkind FROM pg_class WHERE relkind IN ('v') AND relname=%s", (self._table,))
            if not cr.fetchall():
                self._m2o_add_foreign_key_unchecked(m2m_tbl, col1, self, 'cascade', column._module)

            cr.execute('CREATE INDEX ON "%s" ("%s")' % (m2m_tbl, col1))
            cr.execute('CREATE INDEX ON "%s" ("%s")' % (m2m_tbl, col2))
            cr.execute("COMMENT ON TABLE \"%s\" IS 'RELATION BETWEEN %s AND %s'" % (m2m_tbl, self._table, dest_model._table))
            cr.commit()
            _schema.debug("Create table '%s': m2m relation between '%s' and '%s'", m2m_tbl, self._table, dest_model._table)
            return True

    @api.model_cr
    def _add_sql_constraints(self):
        """

        Modify this model's database table constraints so they match the one in
        _sql_constraints.

        """
        cr = self._cr

        def unify_cons_text(txt):
            return txt.lower().replace(', ',',').replace(' (','(')

        def drop(name, definition, old_definition):
            try:
                cr.execute('ALTER TABLE "%s" DROP CONSTRAINT "%s"' % (self._table, name))
                cr.commit()
                _schema.debug("Table '%s': dropped constraint '%s'. Reason: its definition changed from '%s' to '%s'",
                              self._table, name, old_definition, definition)
            except Exception:
                _schema.warning("Table '%s': unable to drop constraint '%s'!", self._table, definition)
                cr.rollback()

        def add(name, definition):
            query = 'ALTER TABLE "%s" ADD CONSTRAINT "%s" %s' % (self._table, name, definition)
            try:
                cr.execute(query)
                cr.commit()
                _schema.debug("Table '%s': added constraint '%s' with definition=%s",
                              self._table, name, definition)
            except Exception:
                _schema.warning("Table '%s': unable to add constraint '%s'!\n"
                                "If you want to have it, you should update the records and execute manually:\n%s",
                                self._table, definition, query)
                cr.rollback()

        # map each constraint on the name of the module where it is defined
        constraint_module = {
            constraint[0]: cls._module
            for cls in reversed(type(self).mro())
            if not getattr(cls, 'pool', None)
            for constraint in getattr(cls, '_local_sql_constraints', ())
        }

        for (key, definition, _) in self._sql_constraints:
            conname = '%s_%s' % (self._table, key)

            # using 1 to get result if no imc but one pgc
            cr.execute("""SELECT definition, 1
                          FROM ir_model_constraint imc
                          RIGHT JOIN pg_constraint pgc
                          ON (pgc.conname = imc.name)
                          WHERE pgc.conname=%s
                          """, (conname, ))
            existing = cr.dictfetchone()
            if not existing:
                # constraint does not exists
                add(conname, definition)
            elif unify_cons_text(definition) != existing['definition']:
                # constraint exists but its definition has changed
                drop(conname, definition, existing['definition'] or '')
                add(conname, definition)

            # we need to add the constraint:
            module = constraint_module.get(key)
            self._save_constraint(conname, 'u', unify_cons_text(definition), module)

    @api.model_cr
    def _execute_sql(self):
        """ Execute the SQL code from the _sql attribute (if any)."""
        if hasattr(self, "_sql"):
            self._cr.execute(self._sql)
            self._cr.commit()

    #
    # Update objects that uses this one to update their _inherits fields
    #

    @api.model
    def _add_inherited_fields(self):
        """ Determine inherited fields. """
        # determine candidate inherited fields
        fields = {}
        for parent_model, parent_field in self._inherits.iteritems():
            parent = self.env[parent_model]
            for name, field in parent._fields.iteritems():
                # inherited fields are implemented as related fields, with the
                # following specific properties:
                #  - reading inherited fields should not bypass access rights
                #  - copy inherited fields iff their original field is copied
                fields[name] = field.new(
                    inherited=True,
                    related=(parent_field, name),
                    related_sudo=False,
                    copy=field.copy,
                )

        # add inherited fields that are not redefined locally
        for name, field in fields.iteritems():
            if name not in self._fields:
                self._add_field(name, field)

    @classmethod
    def _inherits_reload(cls):
        """ Recompute the _inherit_fields mapping. """
        cls._inherit_fields = struct = {}
        for parent_model, parent_field in cls._inherits.iteritems():
            parent = cls.pool[parent_model]
            parent._inherits_reload()
            for name, column in parent._columns.iteritems():
                struct[name] = (parent_model, parent_field, column, parent_model)
            for name, source in parent._inherit_fields.iteritems():
                struct[name] = (parent_model, parent_field, source[2], source[3])

    @property
    def _all_columns(self):
        """ Returns a dict mapping all fields names (self fields and inherited
        field via _inherits) to a ``column_info`` object giving detailed column
        information. This property is deprecated, use ``_fields`` instead.
        """
        result = {}
        # do not inverse for loops, since local fields may hide inherited ones!
        for k, (parent, m2o, col, original_parent) in self._inherit_fields.iteritems():
            result[k] = fields.column_info(k, col, parent, m2o, original_parent)
        for k, col in self._columns.iteritems():
            result[k] = fields.column_info(k, col)
        return result

    @api.model
    def _inherits_check(self):
        for table, field_name in self._inherits.items():
            field = self._fields.get(field_name)
            if not field:
                _logger.info('Missing many2one field definition for _inherits reference "%s" in "%s", using default one.', field_name, self._name)
                from .fields import Many2one
                field = Many2one(table, string="Automatically created field to link to parent %s" % table, required=True, ondelete="cascade")
                self._add_field(field_name, field)
            elif not field.required or field.ondelete.lower() not in ("cascade", "restrict"):
                _logger.warning('Field definition for _inherits reference "%s" in "%s" must be marked as "required" with ondelete="cascade" or "restrict", forcing it to required + cascade.', field_name, self._name)
                field.required = True
                field.ondelete = "cascade"

        # reflect fields with delegate=True in dictionary self._inherits
        for field in self._fields.itervalues():
            if field.type == 'many2one' and not field.related and field.delegate:
                if not field.required:
                    _logger.warning("Field %s with delegate=True must be required.", field)
                    field.required = True
                if field.ondelete.lower() not in ('cascade', 'restrict'):
                    field.ondelete = 'cascade'
                self._inherits[field.comodel_name] = field.name

    @api.model
    def _prepare_setup(self):
        """ Prepare the setup of the model. """
        cls = type(self)
        cls._setup_done = False
        # a model's base structure depends on its mro (without registry classes)
        cls._model_cache_key = tuple(c for c in cls.mro() if not getattr(c, 'pool', None))

    @api.model
    def _setup_base(self, partial):
        """ Determine the inherited and custom fields of the model. """
        cls = type(self)
        if cls._setup_done:
            return

        # 1. determine the proper fields of the model: the fields defined on the
        # class and magic fields, not the inherited or custom ones
        cls0 = cls.pool.model_cache.get(cls._model_cache_key)
        if cls0 and cls0._model_cache_key == cls._model_cache_key:
            # cls0 is either a model class from another registry, or cls itself.
            # The point is that it has the same base classes. We retrieve stuff
            # from cls0 to optimize the setup of cls. cls0 is guaranteed to be
            # properly set up: registries are loaded under a global lock,
            # therefore two registries are never set up at the same time.

            # remove fields that are not proper to cls
            for name in set(cls._fields) - cls0._proper_fields:
                delattr(cls, name)
                cls._fields.pop(name, None)
                cls._defaults.pop(name, None)
            # collect proper fields on cls0, and add them on cls
            for name in cls0._proper_fields:
                field = cls0._fields[name]
                if not field.related:
                    # regular fields are shared, and their default value copied
                    self._add_field(name, field)
                    if name in cls0._defaults:
                        cls._defaults[name] = cls0._defaults[name]
                else:
                    # related fields are copied, and setup from scratch
                    self._add_field(name, field.new(**field.args))
            cls._proper_fields = set(cls._fields)

        else:
            # retrieve fields from parent classes, and duplicate them on cls to
            # avoid clashes with inheritance between different models
            for name in cls._fields:
                delattr(cls, name)
            cls._fields = {}
            cls._defaults = {}
            for name, field in getmembers(cls, Field.__instancecheck__):
                # do not retrieve magic, custom and inherited fields
                if not any(field.args.get(k) for k in ('automatic', 'manual', 'inherited')):
                    self._add_field(name, field.new())
            self._add_magic_fields()
            cls._proper_fields = set(cls._fields)

            cls.pool.model_cache[cls._model_cache_key] = cls

        # 2. add custom fields
        self._add_manual_fields(partial)

        # 3. make sure that parent models determine their own fields, then add
        # inherited fields to cls
        self._inherits_check()
        for parent in self._inherits:
            self.env[parent]._setup_base(partial)
        self._add_inherited_fields()

        # 4. initialize more field metadata
        cls._field_computed = {}            # fields computed with the same method
        cls._field_inverses = Collector()   # inverse fields for related fields
        cls._field_triggers = Collector()   # list of (field, path) to invalidate

        cls._setup_done = True

    @api.model
    def _setup_fields(self, partial):
        """ Setup the fields, except for recomputation triggers. """
        cls = type(self)

        # set up fields, and determine their corresponding column
        cls._columns = {}
        bad_fields = []
        for name, field in cls._fields.iteritems():
            try:
                field.setup_full(self)
            except Exception:
                if partial and field.manual:
                    # Something goes wrong when setup a manual field.
                    # This can happen with related fields using another manual many2one field
                    # that hasn't been loaded because the comodel does not exist yet.
                    # This can also be a manual function field depending on not loaded fields yet.
                    bad_fields.append(name)
                    continue
                raise
            column = field.to_column()
            if column:
                cls._columns[name] = column

        for name in bad_fields:
            del cls._fields[name]
            delattr(cls, name)

        # map each field to the fields computed with the same method
        groups = defaultdict(list)
        for field in cls._fields.itervalues():
            if field.compute:
                cls._field_computed[field] = group = groups[field.compute]
                group.append(field)

    @api.model
    def _setup_complete(self):
        """ Setup recomputation triggers, and complete the model setup. """
        cls = type(self)

        if isinstance(self, Model):
            # set up field triggers (on database-persisted models only)
            for field in cls._fields.itervalues():
                # dependencies of custom fields may not exist; ignore that case
                exceptions = (Exception,) if field.manual else ()
                with tools.ignore(*exceptions):
                    field.setup_triggers(self.env)

            # add invalidation triggers on model dependencies
            if cls._depends:
                for model_name, field_names in cls._depends.iteritems():
                    model = self.env[model_name]
                    for field_name in field_names:
                        field = model._fields[field_name]
                        for dependent in cls._fields.itervalues():
                            model._field_triggers.add(field, (dependent, None))

        # determine old-api structures about inherited fields
        cls._inherits_reload()

        # register stuff about low-level function fields
        cls._init_function_fields(cls.pool, self._cr)

        # register constraints and onchange methods
        cls._init_constraints_onchanges()

        # check defaults
        for name in cls._defaults:
            assert name in cls._fields, \
                "Model %s has a default for nonexiting field %s" % (cls._name, name)

        # validate rec_name
        if cls._rec_name:
            assert cls._rec_name in cls._fields, \
                "Invalid rec_name %s for model %s" % (cls._rec_name, cls._name)
        elif 'name' in cls._fields:
            cls._rec_name = 'name'
        elif 'x_name' in cls._fields:
            cls._rec_name = 'x_name'

        # make sure parent_order is set when necessary
        if cls._parent_store and not cls._parent_order:
            cls._parent_order = cls._order

    @api.model
    def fields_get(self, allfields=None, attributes=None):
        """ fields_get([fields][, attributes])

        Return the definition of each field.

        The returned value is a dictionary (indiced by field name) of
        dictionaries. The _inherits'd fields are included. The string, help,
        and selection (if present) attributes are translated.

        :param allfields: list of fields to document, all if empty or not provided
        :param attributes: list of description attributes to return for each field, all if empty or not provided
        """
        has_access = functools.partial(self.check_access_rights, raise_exception=False)
        readonly = not (has_access('write') or has_access('create'))

        res = {}
        for fname, field in self._fields.iteritems():
            if allfields and fname not in allfields:
                continue
            if field.groups and not self.user_has_groups(field.groups):
                continue

            description = field.get_description(self.env)
            if readonly:
                description['readonly'] = True
                description['states'] = {}
            if attributes:
                description = {key: val
                               for key, val in description.iteritems()
                               if key in attributes}
            res[fname] = description

        return res

    @api.model
    def get_empty_list_help(self, help):
        """ Generic method giving the help message displayed when having
            no result to display in a list or kanban view. By default it returns
            the help given in parameter that is generally the help message
            defined in the action.
        """
        return help

    @api.model
    def check_field_access_rights(self, operation, fields):
        """
        Check the user access rights on the given fields. This raises Access
        Denied if the user does not have the rights. Otherwise it returns the
        fields (as is if the fields is not falsy, or the readable/writable
        fields if fields is falsy).
        """
        if self._uid == SUPERUSER_ID:
            return fields or list(self._fields)

        def valid(fname):
            """ determine whether user has access to field ``fname`` """
            field = self._fields.get(fname)
            if field and field.groups:
                return self.user_has_groups(field.groups)
            else:
                return True

        if not fields:
            fields = filter(valid, self._fields)
        else:
            invalid_fields = set(filter(lambda name: not valid(name), fields))
            if invalid_fields:
                _logger.info('Access Denied by ACLs for operation: %s, uid: %s, model: %s, fields: %s',
                    operation, self._uid, self._name, ', '.join(invalid_fields))
                raise AccessError(_('The requested operation cannot be completed due to security restrictions. '
                                    'Please contact your system administrator.\n\n(Document type: %s, Operation: %s)') % \
                                  (self._description, operation))

        return fields

    # add explicit old-style implementation to read()
    @api.v7
    def read(self, cr, user, ids, fields=None, context=None, load='_classic_read'):
        records = self.browse(cr, user, ids, context)
        result = BaseModel.read(records, fields, load=load)
        return result if isinstance(ids, list) else (bool(result) and result[0])

    # new-style implementation of read()
    @api.v8
    def read(self, fields=None, load='_classic_read'):
        """ read([fields])

        Reads the requested fields for the records in ``self``, low-level/RPC
        method. In Python code, prefer :meth:`~.browse`.

        :param fields: list of field names to return (default is all fields)
        :return: a list of dictionaries mapping field names to their values,
                 with one dictionary per record
        :raise AccessError: if user has no read rights on some of the given
                records
        """
        # check access rights
        self.check_access_rights('read')
        fields = self.check_field_access_rights('read', fields)

        # split fields into stored and computed fields
        stored, inherited, computed = [], [], []
        for name in fields:
            if name in self._columns:
                stored.append(name)
            elif name in self._fields:
                computed.append(name)
                field = self._fields[name]
                if field.inherited and field.base_field.column:
                    inherited.append(name)
            else:
                _logger.warning("%s.read() with unknown field '%s'", self._name, name)

        # fetch stored fields from the database to the cache; this should feed
        # the prefetching of secondary records
        self._read_from_database(stored, inherited)

        # retrieve results from records; this takes values from the cache and
        # computes remaining fields
        result = []
        name_fields = [(name, self._fields[name]) for name in (stored + computed)]
        use_name_get = (load == '_classic_read')
        for record in self:
            try:
                values = {'id': record.id}
                for name, field in name_fields:
                    values[name] = field.convert_to_read(record[name], record, use_name_get)
                result.append(values)
            except MissingError:
                pass

        return result

    @api.multi
    def _prefetch_field(self, field):
        """ Read from the database in order to fetch ``field`` (:class:`Field`
            instance) for ``self`` in cache.
        """
        # fetch the records of this model without field_name in their cache
        records = self._in_cache_without(field)

        # determine which fields can be prefetched
        fs = {field}
        if self._context.get('prefetch_fields', True) and field.column._prefetch:
            fs.update(
                f
                for f in self._fields.itervalues()
                # select stored fields that can be prefetched
                if f.store and f.column._prefetch
                # discard fields with groups that the user may not access
                if not (f.groups and not self.user_has_groups(f.groups))
                # discard fields that must be recomputed
                if not (f.compute and self.env.field_todo(f))
            )
        elif field.column._multi:
            # prefetch all function fields with the same value for 'multi'
            multi = field.column._multi
            fs.update(
                f
                for f in self._fields.itervalues()
                # select stored fields with the same multi
                if f.column and f.column._multi == multi
                # discard fields with groups that the user may not access
                if not (f.groups and not self.user_has_groups(f.groups))
            )

        # special case: discard records to recompute for field
        records -= self.env.field_todo(field)

        # in onchange mode, discard computed fields and fields in cache
        if self.env.in_onchange:
            for f in list(fs):
                if f.compute or (f.name in self._cache):
                    fs.discard(f)
                else:
                    records &= self._in_cache_without(f)

        # prefetch at most PREFETCH_MAX records
        if len(records) > PREFETCH_MAX:
            records = records[:PREFETCH_MAX] | self

        # fetch records with read()
        assert self in records and field in fs
        records = records.with_prefetch(self._prefetch)
        result = []
        try:
            result = records.read([f.name for f in fs], load='_classic_write')
        except AccessError:
            # not all records may be accessible, try with only current record
            result = self.read([f.name for f in fs], load='_classic_write')

        # check the cache, and update it if necessary
        if field not in self._cache:
            for values in result:
                record = self.browse(values.pop('id'), self._prefetch)
                record._cache.update(record._convert_to_cache(values, validate=False))
            if not self._cache.contains(field):
                e = AccessError("No value found for %s.%s" % (self, field.name))
                self._cache[field] = FailedValue(e)

    @api.multi
    def _read_from_database(self, field_names, inherited_field_names=[]):
        """ Read the given fields of the records in ``self`` from the database,
            and store them in cache. Access errors are also stored in cache.

            :param field_names: list of column names of model ``self``; all those
                fields are guaranteed to be read
            :param inherited_field_names: list of column names from parent
                models; some of those fields may not be read
        """
        env = self.env
        cr, user, context = env.args

        # make a query object for selecting ids, and apply security rules to it
        param_ids = object()
        query = Query(['"%s"' % self._table], ['"%s".id IN %%s' % self._table], [param_ids])
        self._apply_ir_rules(query, 'read')
        order_str = self._generate_order_by(None, query)

        # determine the fields that are stored as columns in tables;
        fields = map(self._fields.get, field_names + inherited_field_names)
        fields_pre = [
            field
            for field in fields
            if field.base_field.column._classic_write
            if not (field.inherited and callable(field.base_field.column.translate))
        ]

        # the query may involve several tables: we need fully-qualified names
        def qualify(field):
            col = field.name
            res = self._inherits_join_calc(self._table, field.name, query)
            if field.type == 'binary' and (context.get('bin_size') or context.get('bin_size_' + col)):
                # PG 9.2 introduces conflicting pg_size_pretty(numeric) -> need ::cast
                res = 'pg_size_pretty(length(%s)::bigint)' % res
            return '%s as "%s"' % (res, col)

        qual_names = map(qualify, set(fields_pre + [self._fields['id']]))

        # determine the actual query to execute
        from_clause, where_clause, params = query.get_sql()
        query_str = """ SELECT %(qual_names)s FROM %(from_clause)s
                        WHERE %(where_clause)s %(order_str)s
                    """ % {
                        'qual_names': ",".join(qual_names),
                        'from_clause': from_clause,
                        'where_clause': where_clause,
                        'order_str': order_str,
                    }

        result = []
        param_pos = params.index(param_ids)
        for sub_ids in cr.split_for_in_conditions(self.ids):
            params[param_pos] = tuple(sub_ids)
            cr.execute(query_str, params)
            result.extend(cr.dictfetchall())

        ids = [vals['id'] for vals in result]
        fetched = self.browse(ids)

        if ids:
            # translate the fields if necessary
            if context.get('lang'):
                for field in fields_pre:
                    if not field.inherited and callable(field.column.translate):
                        f = field.name
                        translate = field.get_trans_func(fetched)
                        for vals in result:
                            vals[f] = translate(vals['id'], vals[f])

            # apply the symbol_get functions of the fields we just read
            for field in fields_pre:
                symbol_get = field.base_field.column._symbol_get
                if symbol_get:
                    f = field.name
                    for vals in result:
                        vals[f] = symbol_get(vals[f])

            # store result in cache for POST fields
            for vals in result:
                record = self.browse(vals['id'], self._prefetch)
                record._cache.update(record._convert_to_cache(vals, validate=False))

            # determine the fields that must be processed now;
            # for the sake of simplicity, we ignore inherited fields
            fields_post = [f for f in field_names if not self._columns[f]._classic_write]

            # Compute POST fields, grouped by multi
            by_multi = defaultdict(list)
            for f in fields_post:
                by_multi[self._columns[f]._multi].append(f)

            for multi, fs in by_multi.iteritems():
                if multi:
                    res2 = self._columns[fs[0]].get(cr, self._model, ids, fs, user, context=context, values=result)
                    assert res2 is not None, \
                        'The function field "%s" on the "%s" model returned None\n' \
                        '(a dictionary was expected).' % (fs[0], self._name)
                    for vals in result:
                        # TOCHECK : why got string instend of dict in python2.6
                        # if isinstance(res2[vals['id']], str): res2[vals['id']] = eval(res2[vals['id']])
                        multi_fields = res2.get(vals['id'], {})
                        if multi_fields:
                            for f in fs:
                                vals[f] = multi_fields.get(f, [])
                else:
                    for f in fs:
                        res2 = self._columns[f].get(cr, self._model, ids, f, user, context=context, values=result)
                        for vals in result:
                            if res2:
                                vals[f] = res2[vals['id']]
                            else:
                                vals[f] = []

        # Warn about deprecated fields now that fields_pre and fields_post are computed
        for f in field_names:
            column = self._columns[f]
            if column.deprecated:
                _logger.warning('Field %s.%s is deprecated: %s', self._name, f, column.deprecated)

        # store result in cache
        for vals in result:
            record = self.browse(vals.pop('id'), self._prefetch)
            record._cache.update(record._convert_to_cache(vals, validate=False))

        # store failed values in cache for the records that could not be read
        missing = self - fetched
        if missing:
            extras = fetched - self
            if extras:
                raise AccessError(
                    _("Database fetch misses ids ({}) and has extra ids ({}), may be caused by a type incoherence in a previous request").format(
                        ', '.join(map(repr, missing._ids)),
                        ', '.join(map(repr, extras._ids)),
                    ))
            # mark non-existing records in missing
            forbidden = missing.exists()
            if forbidden:
                # store an access error exception in existing records
                exc = AccessError(
                    _('The requested operation cannot be completed due to security restrictions. Please contact your system administrator.\n\n(Document type: %s, Operation: %s)') % \
                    (self._name, 'read')
                )
                forbidden._cache.update(FailedValue(exc))

    @api.multi
    def get_metadata(self):
        """
        Returns some metadata about the given records.

        :return: list of ownership dictionaries for each requested record
        :rtype: list of dictionaries with the following keys:

                    * id: object id
                    * create_uid: user who created the record
                    * create_date: date when the record was created
                    * write_uid: last user who changed the record
                    * write_date: date of the last change to the record
                    * xmlid: XML ID to use to refer to this record (if there is one), in format ``module.name``
                    * noupdate: A boolean telling if the record will be updated or not
        """
        fields = ['id']
        if self._log_access:
            fields += LOG_ACCESS_COLUMNS
        quoted_table = '"%s"' % self._table
        fields_str = ",".join('%s.%s' % (quoted_table, field) for field in fields)
        query = '''SELECT %s, __imd.noupdate, __imd.module, __imd.name
                   FROM %s LEFT JOIN ir_model_data __imd
                       ON (__imd.model = %%s and __imd.res_id = %s.id)
                   WHERE %s.id IN %%s''' % (fields_str, quoted_table, quoted_table, quoted_table)
        self._cr.execute(query, (self._name, tuple(self.ids)))
        res = self._cr.dictfetchall()

        uids = set(r[k] for r in res for k in ['write_uid', 'create_uid'] if r.get(k))
        names = dict(self.env['res.users'].browse(uids).name_get())

        for r in res:
            for key in r:
                value = r[key] = r[key] or False
                if key in ('write_uid', 'create_uid') and value in names:
                    r[key] = (value, names[value])
            r['xmlid'] = ("%(module)s.%(name)s" % r) if r['name'] else False
            del r['name'], r['module']
        return res

    @api.multi
    def _check_concurrency(self):
        if not (self._log_access and self._context.get(self.CONCURRENCY_CHECK_FIELD)):
            return
        check_clause = "(id = %s AND %s < COALESCE(write_date, create_date, (now() at time zone 'UTC'))::timestamp)"
        for sub_ids in self._cr.split_for_in_conditions(self.ids):
            nclauses = 0
            params = []
            for id in sub_ids:
                id_ref = "%s,%s" % (self._name, id)
                update_date = self._context[self.CONCURRENCY_CHECK_FIELD].pop(id_ref, None)
                if update_date:
                    nclauses += 1
                    params.extend([id, update_date])
            if not nclauses:
                continue
            query = "SELECT id FROM %s WHERE %s" % (self._table, " OR ".join([check_clause] * nclauses))
            self._cr.execute(query, tuple(params))
            res = self._cr.fetchone()
            if res:
                # mention the first one only to keep the error message readable
                raise ValidationError(_('A document was modified since you last viewed it (%s:%d)') % (self._description, res[0]))

    @api.multi
    def _check_record_rules_result_count(self, result_ids, operation):
        """ Verify the returned rows after applying record rules matches the
            length of ``self``, and raise an appropriate exception if it does not.
        """
        ids, result_ids = set(self.ids), set(result_ids)
        missing_ids = ids - result_ids
        if missing_ids:
            # Attempt to distinguish record rule restriction vs deleted records,
            # to provide a more specific error message
            self._cr.execute('SELECT id FROM %s WHERE id IN %%s' % self._table, (tuple(missing_ids),))
            forbidden_ids = [x[0] for x in self._cr.fetchall()]
            if forbidden_ids:
                # the missing ids are (at least partially) hidden by access rules
                if self._uid == SUPERUSER_ID:
                    return
                _logger.info('Access Denied by record rules for operation: %s on record ids: %r, uid: %s, model: %s', operation, forbidden_ids, self._uid, self._name)
                raise AccessError(_('The requested operation cannot be completed due to security restrictions. Please contact your system administrator.\n\n(Document type: %s, Operation: %s)') % \
                                    (self._description, operation))
            else:
                # If we get here, the missing_ids are not in the database
                if operation in ('read','unlink'):
                    # No need to warn about deleting an already deleted record.
                    # And no error when reading a record that was deleted, to prevent spurious
                    # errors for non-transactional search/read sequences coming from clients
                    return
                _logger.info('Failed operation on deleted record(s): %s, uid: %s, model: %s', operation, self._uid, self._name)
                raise MissingError(_('Missing document(s)') + ':' + _('One of the documents you are trying to access has been deleted, please try again after refreshing.'))

    @api.model
    def check_access_rights(self, operation, raise_exception=True):
        """ Verifies that the operation given by ``operation`` is allowed for
            the current user according to the access rights.
        """
        return self.env['ir.model.access'].check(self._name, operation, raise_exception)

    @api.multi
    def check_access_rule(self, operation):
        """ Verifies that the operation given by ``operation`` is allowed for
            the current user according to ir.rules.

           :param operation: one of ``write``, ``unlink``
           :raise UserError: * if current ir.rules do not permit this operation.
           :return: None if the operation is allowed
        """
        if self._uid == SUPERUSER_ID:
            return

        if self.is_transient():
            # Only one single implicit access rule for transient models: owner only!
            # This is ok to hardcode because we assert that TransientModels always
            # have log_access enabled so that the create_uid column is always there.
            # And even with _inherits, these fields are always present in the local
            # table too, so no need for JOINs.
            query = "SELECT DISTINCT create_uid FROM %s WHERE id IN %%s" % self._table
            self._cr.execute(query, (tuple(self.ids),))
            uids = [x[0] for x in self._cr.fetchall()]
            if len(uids) != 1 or uids[0] != self._uid:
                raise AccessError(_('For this kind of document, you may only access records you created yourself.\n\n(Document type: %s)') % (self._description,))
        else:
            where_clause, where_params, tables = self.env['ir.rule'].domain_get(self._name, operation)
            if where_clause:
                query = "SELECT %s.id FROM %s WHERE %s.id IN %%s AND " % (self._table, ",".join(tables), self._table)
                query = query + " AND ".join(where_clause)
                for sub_ids in self._cr.split_for_in_conditions(self.ids):
                    self._cr.execute(query, [sub_ids] + where_params)
                    returned_ids = [x[0] for x in self._cr.fetchall()]
                    self.browse(sub_ids)._check_record_rules_result_count(returned_ids, operation)

    @api.multi
    def create_workflow(self):
        """ Create a workflow instance for the given records. """
        from openerp import workflow
        for res_id in self.ids:
            workflow.trg_create(self._uid, self._name, res_id, self._cr)
        return True

    @api.multi
    def delete_workflow(self):
        """ Delete the workflow instances bound to the given records. """
        from openerp import workflow
        for res_id in self.ids:
            workflow.trg_delete(self._uid, self._name, res_id, self._cr)
        self.invalidate_cache()
        return True

    @api.multi
    def step_workflow(self):
        """ Reevaluate the workflow instances of the given records. """
        from openerp import workflow
        for res_id in self.ids:
            workflow.trg_write(self._uid, self._name, res_id, self._cr)
        return True

    @api.multi
    def signal_workflow(self, signal):
        """ Send the workflow signal, and return a dict mapping ids to workflow results. """
        from openerp import workflow
        result = {}
        for res_id in self.ids:
            result[res_id] = workflow.trg_validate(self._uid, self._name, res_id, signal, self._cr)
        return result

    @api.model
    def redirect_workflow(self, old_new_ids):
        """ Rebind the workflow instance bound to the given 'old' record IDs to
            the given 'new' IDs. (``old_new_ids`` is a list of pairs ``(old, new)``.
        """
        from openerp import workflow
        for old_id, new_id in old_new_ids:
            workflow.trg_redirect(self._uid, self._name, old_id, new_id, self._cr)
        self.invalidate_cache()
        return True

    @api.multi
    def unlink(self):
        """ unlink()

        Deletes the records of the current set

        :raise AccessError: * if user has no unlink rights on the requested object
                            * if user tries to bypass access rules for unlink on the requested object
        :raise UserError: if the record is default property for other records

        """
        if not self:
            return True

        # for recomputing old-style and new-style fields
        result_store = self._store_get_values(self._fields)
        self.modified(self._fields)

        self._check_concurrency()

        self.check_access_rights('unlink')

        # Check if the records are used as default properties.
        refs = ['%s,%s' % (self._name, i) for i in self.ids]
        if self.env['ir.property'].search([('res_id', '=', False), ('value_reference', 'in', refs)]):
            raise UserError(_('Unable to delete this document because it is used as a default property'))

        # Delete the records' properties.
        self.env['ir.property'].search([('res_id', 'in', refs)]).unlink()

        self.delete_workflow()

        self.check_access_rule('unlink')

        cr = self._cr
        Data = self.env['ir.model.data'].sudo().with_context({})
        Values = self.env['ir.values']
        Attachment = self.env['ir.attachment']

        for sub_ids in cr.split_for_in_conditions(self.ids):
            query = "DELETE FROM %s WHERE id IN %%s" % self._table
            cr.execute(query, (sub_ids,))

            # Removing the ir_model_data reference if the record being deleted
            # is a record created by xml/csv file, as these are not connected
            # with real database foreign keys, and would be dangling references.
            #
            # Note: the following steps are performed as superuser to avoid
            # access rights restrictions, and with no context to avoid possible
            # side-effects during admin calls.
            data = Data.search([('model', '=', self._name), ('res_id', 'in', sub_ids)])
            if data:
                data.unlink()

            # For the same reason, remove the relevant records in ir_values
            refs = ['%s,%s' % (self._name, i) for i in sub_ids]
            values = Values.search(['|', ('value', 'in', refs),
                                         '&', ('model', '=', self._name),
                                              ('res_id', 'in', sub_ids)])
            if values:
                values.unlink()

            # For the same reason, remove the relevant records in ir_attachment
            # (the search is performed with sql as the search method of
            # ir_attachment is overridden to hide attachments of deleted
            # records)
            query = 'SELECT id FROM ir_attachment WHERE res_model=%s AND res_id IN %s'
            cr.execute(query, (self._name, sub_ids))
            attachments = Attachment.browse([row[0] for row in cr.fetchall()])
            if attachments:
                attachments.unlink()

        # invalidate the *whole* cache, since the orm does not handle all
        # changes made in the database, like cascading delete!
        self.invalidate_cache()

        # recompute old-style fields
        for order, model_name, ids, fields in result_store:
            ids = set(ids) - set(self.ids) if model_name == self._name else ids
            if ids:
                model = self.env[model_name]
                query = "SELECT id FROM %s WHERE id IN %%s" % model._table
                cr.execute(query, (tuple(ids),))
                recs = model.browse([row[0] for row in cr.fetchall()])
                recs._store_set_values(fields)

        # recompute new-style fields
        if self.env.recompute and self._context.get('recompute', True):
            self.recompute()

        # auditing: deletions are infrequent and leave no trace in the database
        _unlink.info('User #%s deleted %s records with IDs: %r', self._uid, self._name, self.ids)

        return True

    #
    # TODO: Validate
    #
    @api.multi
    def write(self, vals):
        """ write(vals)

        Updates all records in the current set with the provided values.

        :param dict vals: fields to update and the value to set on them e.g::

                {'foo': 1, 'bar': "Qux"}

            will set the field ``foo`` to ``1`` and the field ``bar`` to
            ``"Qux"`` if those are valid (otherwise it will trigger an error).

        :raise AccessError: * if user has no write rights on the requested object
                            * if user tries to bypass access rules for write on the requested object
        :raise ValidateError: if user tries to enter invalid value for a field that is not in selection
        :raise UserError: if a loop would be created in a hierarchy of objects a result of the operation (such as setting an object as its own parent)

        * For numeric fields (:class:`~openerp.fields.Integer`,
          :class:`~openerp.fields.Float`) the value should be of the
          corresponding type
        * For :class:`~openerp.fields.Boolean`, the value should be a
          :class:`python:bool`
        * For :class:`~openerp.fields.Selection`, the value should match the
          selection values (generally :class:`python:str`, sometimes
          :class:`python:int`)
        * For :class:`~openerp.fields.Many2one`, the value should be the
          database identifier of the record to set
        * Other non-relational fields use a string for value

          .. danger::

              for historical and compatibility reasons,
              :class:`~openerp.fields.Date` and
              :class:`~openerp.fields.Datetime` fields use strings as values
              (written and read) rather than :class:`~python:datetime.date` or
              :class:`~python:datetime.datetime`. These date strings are
              UTC-only and formatted according to
              :const:`openerp.tools.misc.DEFAULT_SERVER_DATE_FORMAT` and
              :const:`openerp.tools.misc.DEFAULT_SERVER_DATETIME_FORMAT`
        * .. _openerp/models/relationals/format:

          :class:`~openerp.fields.One2many` and
          :class:`~openerp.fields.Many2many` use a special "commands" format to
          manipulate the set of records stored in/associated with the field.

          This format is a list of triplets executed sequentially, where each
          triplet is a command to execute on the set of records. Not all
          commands apply in all situations. Possible commands are:

          ``(0, _, values)``
              adds a new record created from the provided ``value`` dict.
          ``(1, id, values)``
              updates an existing record of id ``id`` with the values in
              ``values``. Can not be used in :meth:`~.create`.
          ``(2, id, _)``
              removes the record of id ``id`` from the set, then deletes it
              (from the database). Can not be used in :meth:`~.create`.
          ``(3, id, _)``
              removes the record of id ``id`` from the set, but does not
              delete it. Can not be used on
              :class:`~openerp.fields.One2many`. Can not be used in
              :meth:`~.create`.
          ``(4, id, _)``
              adds an existing record of id ``id`` to the set. Can not be
              used on :class:`~openerp.fields.One2many`.
          ``(5, _, _)``
              removes all records from the set, equivalent to using the
              command ``3`` on every record explicitly. Can not be used on
              :class:`~openerp.fields.One2many`. Can not be used in
              :meth:`~.create`.
          ``(6, _, ids)``
              replaces all existing records in the set by the ``ids`` list,
              equivalent to using the command ``5`` followed by a command
              ``4`` for each ``id`` in ``ids``. Can not be used on
              :class:`~openerp.fields.One2many`.

          .. note:: Values marked as ``_`` in the list above are ignored and
                    can be anything, generally ``0`` or ``False``.
        """
        if not self:
            return True

        self._check_concurrency()
        self.check_access_rights('write')

        # No user-driven update of these columns
        for field in itertools.chain(MAGIC_COLUMNS, ('parent_left', 'parent_right')):
            vals.pop(field, None)

        # split up fields into old-style and pure new-style ones
        old_vals, new_vals, unknown = {}, {}, []
        for key, val in vals.iteritems():
            field = self._fields.get(key)
            if field:
                if field.column or field.inherited:
                    old_vals[key] = val
                if field.inverse and not field.inherited:
                    new_vals[key] = val
            else:
                unknown.append(key)

        if unknown:
            _logger.warning("%s.write() with unknown fields: %s", self._name, ', '.join(sorted(unknown)))

        protected_fields = map(self._fields.get, new_vals)
        with self.env.protecting(protected_fields, self):
            # write old-style fields with (low-level) method _write
            if old_vals:
                self._write(old_vals)

            if new_vals:
                # put the values of pure new-style fields into cache, and inverse them
                for record in self:
                    record._cache.update(record._convert_to_cache(new_vals, update=True))
                for key in new_vals:
                    self._fields[key].determine_inverse(self)

        return True

    @api.multi
    def _write(self, vals):
        # low-level implementation of write()
        self.check_field_access_rights('write', list(vals))

        cr = self._cr

        # for recomputing old-style fields
        deleted_related = defaultdict(list)     # {model_name: ids}
        for name, val in vals.iteritems():
            field = self._fields[name]
            if field.type in ('one2many', 'many2many') and val:
                for command in val:
                    if isinstance(command, (tuple, list)) and command[0] == 2:
                        deleted_related[field.comodel_name].append(command[1])
        result_store = self._store_get_values(list(vals))

        # for recomputing new-style fields
        extra_fields = ['write_date', 'write_uid'] if self._log_access else []
        self.modified(list(vals) + extra_fields)

        # for updating parent_left, parent_right
        parents_changed = []
        if self._parent_store and (self._parent_name in vals) and \
                not self._context.get('defer_parent_store_computation'):
            # The parent_left/right computation may take up to 5 seconds. No
            # need to recompute the values if the parent is the same.
            #
            # Note: to respect parent_order, nodes must be processed in
            # order, so ``parents_changed`` must be ordered properly.
            parent_val = vals[self._parent_name]
            if parent_val:
                query = "SELECT id FROM %s WHERE id IN %%s AND (%s != %%s OR %s IS NULL) ORDER BY %s" % \
                                (self._table, self._parent_name, self._parent_name, self._parent_order)
                cr.execute(query, (tuple(self.ids), parent_val))
            else:
                query = "SELECT id FROM %s WHERE id IN %%s AND (%s IS NOT NULL) ORDER BY %s" % \
                                (self._table, self._parent_name, self._parent_order)
                cr.execute(query, (tuple(self.ids),))
            parents_changed = map(operator.itemgetter(0), cr.fetchall())

        updates = []            # list of (column, expr) or (column, pattern, value)
        upd_todo = []           # list of column names to set explicitly
        updend = []             # list of possibly inherited field names
        direct = []             # list of direcly updated columns
        has_trans = self.env.lang and self.env.lang != 'en_US'
        single_lang = len(self.env['res.lang'].get_installed()) <= 1
        for name, val in vals.iteritems():
            field = self._fields[name]
            if field and field.deprecated:
                _logger.warning('Field %s.%s is deprecated: %s', self._name, name, field.deprecated)
            if field.column:
                column = field.column
                if hasattr(column, 'selection') and val:
                    self._check_selection_field_value(name, val)
                if column._classic_write and not hasattr(column, '_fnct_inv'):
                    if single_lang or not (has_trans and column.translate and not callable(column.translate)):
                        # val is not a translation: update the table
                        setc, setf = column._symbol_set
                        updates.append((name, setc, setf(val)))
                    direct.append(name)
                else:
                    upd_todo.append(name)
            else:
                updend.append(name)

        if self._log_access:
            updates.append(('write_uid', '%s', self._uid))
            updates.append(('write_date', "(now() at time zone 'UTC')"))
            direct.append('write_uid')
            direct.append('write_date')

        if updates:
            self.check_access_rule('write')
            query = 'UPDATE "%s" SET %s WHERE id IN %%s' % (
                self._table, ','.join('"%s"=%s' % (u[0], u[1]) for u in updates),
            )
            params = tuple(u[2] for u in updates if len(u) > 2)
            for sub_ids in cr.split_for_in_conditions(set(self.ids)):
                cr.execute(query, params + (sub_ids,))
                if cr.rowcount != len(sub_ids):
                    raise MissingError(_('One of the records you are trying to modify has already been deleted (Document type: %s).') % self._description)

            # TODO: optimize
            for name in direct:
                column = self._columns[name]
                if callable(column.translate):
                    # The source value of a field has been modified,
                    # synchronize translated terms when possible.
                    self.env['ir.translation']._sync_terms_translations(self._fields[name], self)

                elif has_trans and column.translate:
                    # The translated value of a field has been modified.
                    src_trans = self.read([name])[0][name]
                    if not src_trans:
                        # Insert value to DB
                        src_trans = vals[name]
                        self.with_context(lang=None).write({name: src_trans})
                    val = column._symbol_set[1](vals[name])
                    tname = "%s,%s" % (self._name, name)
                    self.env['ir.translation']._set_ids(
                        tname, 'model', self.env.lang, self.ids, val, src_trans)

        # invalidate and mark new-style fields to recompute; do this before
        # setting other fields, because it can require the value of computed
        # fields, e.g., a one2many checking constraints on records
        self.modified(direct)

        # defaults in context must be removed when call a one2many or many2many
        rel_context = {key: val
                       for key, val in self._context.iteritems()
                       if not key.startswith('default_')}

        # call the 'set' method of fields which are not classic_write
        for name in sorted(upd_todo, key=lambda name: self._columns[name].priority):
            column = self._columns[name]
            for id in self.ids:
                result_store += column.set(self._cr, self._model, id, name, vals[name],
                                           self._uid, context=rel_context) or []

        # for recomputing new-style fields
        self.modified(upd_todo)

        # write inherited fields on the corresponding parent records
        unknown_fields = set(updend)
        for parent_model, parent_field in self._inherits.iteritems():
            parent_ids = []
            for sub_ids in cr.split_for_in_conditions(self.ids):
                query = "SELECT DISTINCT %s FROM %s WHERE id IN %%s" % (parent_field, self._table)
                cr.execute(query, (sub_ids,))
                parent_ids.extend([row[0] for row in cr.fetchall()])

            parent_vals = {}
            for name in updend:
                field = self._fields[name]
                if field.inherited and field.related[0] == parent_field:
                    parent_vals[name] = vals[name]
                    unknown_fields.discard(name)

            if parent_vals:
                self.env[parent_model].browse(parent_ids).write(parent_vals)

        if unknown_fields:
            _logger.warning('No such field(s) in model %s: %s.', self._name, ', '.join(unknown_fields))

        # check Python constraints
        self._validate_fields(vals)

        # TODO: use _order to set dest at the right position and not first node of parent
        # We can't defer parent_store computation because the stored function
        # fields that are computer may refer (directly or indirectly) to
        # parent_left/right (via a child_of domain)
        if parents_changed:
            if self.pool._init:
                self.pool._init_parent[self._name] = True
            else:
                parent_val = vals[self._parent_name]
                if parent_val:
                    clause, params = '%s=%%s' % self._parent_name, (parent_val,)
                else:
                    clause, params = '%s IS NULL' % self._parent_name, ()

                for id in parents_changed:
                    # determine old parent_left, parent_right of current record
                    cr.execute('SELECT parent_left, parent_right FROM %s WHERE id=%%s' % self._table, (id,))
                    pleft0, pright0 = cr.fetchone()
                    width = pright0 - pleft0 + 1

                    # determine new parent_left of current record; it comes
                    # right after the parent_right of its closest left sibling
                    # (this CANNOT be fetched outside the loop, as it needs to
                    # be refreshed after each update, in case several nodes are
                    # sequentially inserted one next to the other)
                    pleft1 = None
                    cr.execute('SELECT id, parent_right FROM %s WHERE %s ORDER BY %s' % \
                               (self._table, clause, self._parent_order), params)
                    for (sibling_id, sibling_parent_right) in cr.fetchall():
                        if sibling_id == id:
                            break
                        pleft1 = (sibling_parent_right or 0) + 1
                    if not pleft1:
                        # the current record is the first node of the parent
                        if not parent_val:
                            pleft1 = 0          # the first node starts at 0
                        else:
                            cr.execute('SELECT parent_left FROM %s WHERE id=%%s' % self._table, (parent_val,))
                            pleft1 = cr.fetchone()[0] + 1

                    if pleft0 < pleft1 <= pright0:
                        raise UserError(_('Recursivity Detected.'))

                    # make some room for parent_left and parent_right at the new position
                    cr.execute('UPDATE %s SET parent_left=parent_left+%%s WHERE %%s<=parent_left' % self._table, (width, pleft1))
                    cr.execute('UPDATE %s SET parent_right=parent_right+%%s WHERE %%s<=parent_right' % self._table, (width, pleft1))
                    # slide the subtree of the current record to its new position
                    if pleft0 < pleft1:
                        cr.execute('''UPDATE %s SET parent_left=parent_left+%%s, parent_right=parent_right+%%s
                                      WHERE %%s<=parent_left AND parent_left<%%s''' % self._table,
                                   (pleft1 - pleft0, pleft1 - pleft0, pleft0, pright0))
                    else:
                        cr.execute('''UPDATE %s SET parent_left=parent_left-%%s, parent_right=parent_right-%%s
                                      WHERE %%s<=parent_left AND parent_left<%%s''' % self._table,
                                   (pleft0 - pleft1 + width, pleft0 - pleft1 + width, pleft0 + width, pright0 + width))

                self.invalidate_cache(['parent_left', 'parent_right'])

        result_store += self._store_get_values(vals)

        done = defaultdict(set)        # {(model, fields): ids}
        self.env.recompute_old.extend(result_store)
        while self.env.recompute_old:
            sorted_recompute_old = sorted(self.env.recompute_old)
            self.env.clear_recompute_old()
            for order, model_name, ids, fnames in sorted_recompute_old:
                key = (model_name, tuple(fnames))
                # avoid to do several times the same computation
                ids = [id for id in ids
                       if id not in done[key]
                       if id not in deleted_related[model_name]]
                done[key].update(ids)
                recs = self.env[model_name].browse(ids)
                recs._store_set_values(fnames)

        # recompute new-style fields
        if self.env.recompute and self._context.get('recompute', True):
            self.recompute()

        self.step_workflow()
        return True

    #
    # TODO: Should set perm to user.xxx
    #
    @api.model
    @api.returns('self', lambda value: value.id)
    def create(self, vals):
        """ create(vals) -> record

        Creates a new record for the model.

        The new record is initialized using the values from ``vals`` and
        if necessary those from :meth:`~.default_get`.

        :param dict vals:
            values for the model's fields, as a dictionary::

                {'field_name': field_value, ...}

            see :meth:`~.write` for details
        :return: new record created
        :raise AccessError: * if user has no create rights on the requested object
                            * if user tries to bypass access rules for create on the requested object
        :raise ValidateError: if user tries to enter invalid value for a field that is not in selection
        :raise UserError: if a loop would be created in a hierarchy of objects a result of the operation (such as setting an object as its own parent)
        """
        self.check_access_rights('create')

        # add missing defaults, and drop fields that may not be set by user
        vals = self._add_missing_default_values(vals)
        for field in itertools.chain(MAGIC_COLUMNS, ('parent_left', 'parent_right')):
            vals.pop(field, None)

        # split up fields into old-style and pure new-style ones
        old_vals, new_vals, unknown = {}, {}, []
        for key, val in vals.iteritems():
            field = self._fields.get(key)
            if field:
                if field.column or field.inherited:
                    old_vals[key] = val
                if field.inverse and not field.inherited:
                    new_vals[key] = val
            else:
                unknown.append(key)

        if unknown:
            _logger.warning("%s.create() includes unknown fields: %s", self._name, ', '.join(sorted(unknown)))

        # create record with old-style fields
        record = self.browse(self._create(old_vals))

        # put the values of pure new-style fields into cache, and inverse them
        record._cache.update(record._convert_to_cache(new_vals))
        protected_fields = map(self._fields.get, new_vals)
        with self.env.protecting(protected_fields, record):
            for key in new_vals:
                self._fields[key].determine_inverse(record)

        return record

    @api.model
    def _create(self, vals):
        # low-level implementation of create()
        if self.is_transient():
            self._transient_vacuum()

        # data of parent records to create or update, by model
        tocreate = {
            parent_model: {'id': vals.pop(parent_field, None)}
            for parent_model, parent_field in self._inherits.iteritems()
        }

        # list of column assignments defined as tuples like:
        #   (column_name, format_string, column_value)
        #   (column_name, sql_formula)
        # Those tuples will be used by the string formatting for the INSERT
        # statement below.
        updates = [
            ('id', "nextval('%s')" % self._sequence),
        ]

        upd_todo = []
        unknown_fields = []
        protected_fields = []
        for name, val in vals.items():
            field = self._fields.get(name)
            if not field:
                unknown_fields.append(name)
                del vals[name]
            elif field.inherited:
                tocreate[field.related_field.model_name][name] = val
                del vals[name]
            elif not field.column:
                del vals[name]
            elif field.inverse:
                protected_fields.append(field)
        if unknown_fields:
            _logger.warning('No such field(s) in model %s: %s.', self._name, ', '.join(unknown_fields))

        # create or update parent records
        for parent_model, parent_vals in tocreate.iteritems():
            parent_id = parent_vals.pop('id')
            if not parent_id:
                parent_id = self.env[parent_model].create(parent_vals).id
            else:
                self.env[parent_model].browse(parent_id).write(parent_vals)
            updates.append((self._inherits[parent_model], '%s', parent_id))

        # set boolean fields to False by default (to make search more powerful)
        for name, field in self._fields.iteritems():
            if field.type == 'boolean' and field.store and name not in vals:
                vals[name] = False

        # determine SQL values
        for name, val in vals.iteritems():
            column = self._columns[name]
            if column._classic_write:
                setc, setf = column._symbol_set
                updates.append((name, setc, setf(val)))

                # for the function fields that receive a value, we set them
                # directly in the database (they may be required), but we also
                # need to trigger the _fct_inv()
                if (hasattr(column, '_fnct_inv')) and not isinstance(column, fields.related):
                    # TODO: this way to special case the related fields is
                    # really creepy but it shouldn't be changed at one week of
                    # the release candidate. It seems the only good way to
                    # handle correctly this is to add an attribute to make a
                    # field `really readonly´ and thus totally ignored by the
                    # create()... otherwise if, for example, the related has a
                    # default value (for usability) then the fct_inv is called
                    # and it may raise some access rights error. Changing this
                    # is a too big change for now, and is thus postponed after
                    # the release but, definitively, the behavior shouldn't be
                    # different for related and function fields.
                    upd_todo.append(name)
            elif not isinstance(column, fields.related):
                # TODO: this special case should be removed because there is no
                # good reason to special case the fields related. See the above
                # comment for further explanations.
                upd_todo.append(name)

            if hasattr(column, 'selection') and val:
                self._check_selection_field_value(name, val)

        if self._log_access:
            updates.append(('create_uid', '%s', self._uid))
            updates.append(('write_uid', '%s', self._uid))
            updates.append(('create_date', "(now() at time zone 'UTC')"))
            updates.append(('write_date', "(now() at time zone 'UTC')"))

        # insert a row for this record
        cr = self._cr
        query = """INSERT INTO "%s" (%s) VALUES(%s) RETURNING id""" % (
                self._table,
                ', '.join('"%s"' % u[0] for u in updates),
                ', '.join(u[1] for u in updates),
            )
        cr.execute(query, tuple(u[2] for u in updates if len(u) > 2))

        # from now on, self is the new record
        id_new, = cr.fetchone()
        self = self.browse(id_new)

        if self.env.lang and self.env.lang != 'en_US':
            # add translations for self.env.lang
            for name, val in vals.iteritems():
                column = self._columns[name]
                if column._classic_write and column.translate and not callable(column.translate):
                    tname = "%s,%s" % (self._name, name)
                    self.env['ir.translation']._set_ids(tname, 'model', self.env.lang, self.ids, val, val)

        if self._parent_store and not self._context.get('defer_parent_store_computation'):
            if self.pool._init:
                self.pool._init_parent[self._name] = True
            else:
                parent_val = vals.get(self._parent_name)
                if parent_val:
                    # determine parent_left: it comes right after the
                    # parent_right of its closest left sibling
                    pleft = None
                    cr.execute("SELECT parent_right FROM %s WHERE %s=%%s ORDER BY %s" % \
                                    (self._table, self._parent_name, self._parent_order),
                               (parent_val,))
                    for (pright,) in cr.fetchall():
                        if not pright:
                            break
                        pleft = pright + 1
                    if not pleft:
                        # this is the leftmost child of its parent
                        cr.execute("SELECT parent_left FROM %s WHERE id=%%s" % self._table, (parent_val,))
                        pleft = cr.fetchone()[0] + 1
                else:
                    # determine parent_left: it comes after all top-level parent_right
                    cr.execute("SELECT MAX(parent_right) FROM %s" % self._table)
                    pleft = (cr.fetchone()[0] or 0) + 1

                # make some room for the new node, and insert it in the MPTT
                cr.execute("UPDATE %s SET parent_left=parent_left+2 WHERE parent_left>=%%s" % self._table,
                           (pleft,))
                cr.execute("UPDATE %s SET parent_right=parent_right+2 WHERE parent_right>=%%s" % self._table,
                           (pleft,))
                cr.execute("UPDATE %s SET parent_left=%%s, parent_right=%%s WHERE id=%%s" % self._table,
                           (pleft, pleft + 1, id_new))
                self.invalidate_cache(['parent_left', 'parent_right'])

        with self.env.protecting(protected_fields, self):
            # invalidate and mark new-style fields to recompute; do this before
            # setting other fields, because it can require the value of computed
            # fields, e.g., a one2many checking constraints on records
            self.modified(self._fields)

            # defaults in context must be removed when call a one2many or many2many
            rel_context = {key: val
                           for key, val in self._context.iteritems()
                           if not key.startswith('default_')}

            # call the 'set' method of fields which are not classic_write
            result_store = []
            for name in sorted(upd_todo, key=lambda name: self._columns[name].priority):
                column = self._columns[name]
                result_store += column.set(self._cr, self._model, id_new, name, vals[name],
                                           self._uid, context=rel_context) or []

            # for recomputing new-style fields
            self.modified(upd_todo)

            # check Python constraints
            self._validate_fields(vals)

            result_store += self._store_get_values(list(set(vals.keys() + self._inherits.values())))
            self.env.recompute_old.extend(result_store)

            if self.env.recompute and self._context.get('recompute', True):
                done = []
                while self.env.recompute_old:
                    sorted_recompute_old = sorted(self.env.recompute_old)
                    self.env.clear_recompute_old()
                    for order, model_name, ids, fnames in sorted_recompute_old:
                        if (model_name, ids, fnames) not in done:
                            recs = self.env[model_name].browse(ids)
                            recs._store_set_values(fnames)
                            done.append((model_name, ids, fnames))

                # recompute new-style fields
                self.recompute()

        self.check_access_rule('create')
        self.create_workflow()
        return id_new

    @api.multi
    def _store_get_values(self, fields):
        """ Returns an ordered list of fields.function to call due to an update
            operation on ``fields`` of records ``self``, obtained by calling the
            'store' triggers of these fields, as setup by their 'store' attribute.

            :return: [(priority, model_name, [record_ids,], [function_fields,])]
        """
        fields = fields or []

        # use indexed names for the details of the triggers:
        MODEL, FUNC, TARGET_FUNC, FIELDS, PRIORITY = range(5)

        # only keep store triggers that should be triggered for the ``fields``
        # being written to.
        triggers = [
            trigger
            for trigger in self.pool._store_function.get(self._name, [])
            if not trigger[FIELDS] or set(fields).intersection(trigger[FIELDS])
        ]

        to_compute_map = defaultdict(lambda: defaultdict(set))
        target_id_results = {}
        for trigger in triggers:
            target_func_id = id(trigger[TARGET_FUNC])
            if target_func_id not in target_id_results:
                # use admin user for accessing objects having rules defined on store fields
                ids = trigger[TARGET_FUNC](self._model, self._cr, SUPERUSER_ID, self.ids, self._context)
                target_id_results[target_func_id] = filter(None, ids)
            target_ids = target_id_results[target_func_id]

            # the compound key must consider the priority and model name
            key = (trigger[PRIORITY], trigger[MODEL])
            for target_id in target_ids:
                to_compute_map[key][target_id].add(tuple(trigger))

        # Here to_compute_map looks like:
        # { (10, 'model_a') : { target_id1: [ (trigger_1_tuple, trigger_2_tuple) ], ... }
        #   (20, 'model_a') : { target_id2: [ (trigger_3_tuple, trigger_4_tuple) ], ... }
        #   (99, 'model_a') : { target_id1: [ (trigger_5_tuple, trigger_6_tuple) ], ... }
        # }

        # Now we need to generate the batch function calls list
        # call_map =
        #   { (10, 'model_a') : [(10, 'model_a', [record_ids,], [function_fields,])] }
        call_map = defaultdict(list)
        for ((priority, model), id_map) in to_compute_map.iteritems():
            trigger_ids_maps = defaultdict(list)
            # function_ids_maps =
            #   { (function_1_tuple, function_2_tuple) : [target_id1, target_id2, ..] }
            for target_id, triggers in id_map.iteritems():
                trigger_ids_maps[tuple(triggers)].append(target_id)
            for triggers, target_ids in trigger_ids_maps.iteritems():
                call_map[(priority, model)].append((priority, model, target_ids, [t[FUNC] for t in triggers]))

        return list(itertools.chain.from_iterable(v for k, v in sorted(call_map.iteritems())))

    @api.multi
    def _store_set_values(self, fields):
        """ Call the fields.function's "implementation function" for all
            ``fields``, on records ``self`` (taking care of respecting ``multi``
            attributes), and store the resulting values in the database directly.
        """
        if not self:
            return True

        from .fields import Datetime
        cr = self._cr
        field_dict = defaultdict(list)
        if self._log_access:
            cr.execute('SELECT id, write_date FROM %s WHERE id IN %%s' % self._table, [tuple(self.ids)])
            for id, write_date in cr.fetchall():
                if write_date:
                    write_date = Datetime.from_string(write_date)
                    for trigger in self.pool._store_function.get(self._name, []):
                        if trigger[5]:
                            up_write_date = write_date + datetime.timedelta(hours=trigger[5])
                            if datetime.datetime.now() < up_write_date:
                                if trigger[1] in fields:
                                    field_dict[id].append(trigger[1])

        todo = defaultdict(list)
        for name in fields:
            todo[self._columns[name]._multi].append(name)

        for key, names in todo.iteritems():
            if key:
                column = self._columns[names[0]]
                # use admin user for accessing objects having rules defined on store fields
                result = column.get(cr, self._model, self.ids, names, SUPERUSER_ID, context=self._context)
                for id, vals in result.iteritems():
                    if field_dict:
                        for name in field_dict[id]:
                            vals.pop(name, None)
                    updates = []        # list of (column, pattern, value)
                    for name, val in vals.iteritems():
                        if name not in names:
                            continue
                        column = self._columns[name]
                        if column._type == 'many2one':
                            try:
                                val = val[0]
                            except:
                                pass
                        setc, setf = column._symbol_set
                        updates.append((name, setc, setf(val)))
                    if updates:
                        query = 'UPDATE "%s" SET %s WHERE id=%%s' % (
                            self._table, ','.join('"%s"=%s' % u[:2] for u in updates),
                        )
                        params = tuple(u[2] for u in updates)
                        cr.execute(query, params + (id,))

            else:
                for name in names:
                    column = self._columns[name]
                    # use admin user for accessing objects having rules defined on store fields
                    result = column.get(cr, self._model, self.ids, name, SUPERUSER_ID, context=self._context)
                    for rid in result.keys():
                        if rid in field_dict and name in field_dict[rid]:
                            result.pop(rid)
                    for id, val in result.iteritems():
                        if column._type == 'many2one':
                            try:
                                val = val[0]
                            except:
                                pass
                        setc, setf = column._symbol_set
                        query = 'UPDATE "%s" SET "%s"=%s WHERE id=%%s' % (self._table, name, setc)
                        cr.execute(query, (setf(val), id))

        # invalidate and mark new-style fields to recompute
        self.modified(fields)

        return True

    # TODO: ameliorer avec NULL
    @api.model
    def _where_calc(self, domain, active_test=True):
        """Computes the WHERE clause needed to implement an OpenERP domain.
        :param domain: the domain to compute
        :type domain: list
        :param active_test: whether the default filtering of records with ``active``
                            field set to ``False`` should be applied.
        :return: the query expressing the given domain as provided in domain
        :rtype: osv.query.Query
        """
        # if the object has a field named 'active', filter out all inactive
        # records unless they were explicitely asked for
        if 'active' in self._fields and active_test and self._context.get('active_test', True):
            # the item[0] trick below works for domain items and '&'/'|'/'!'
            # operators too
            if not any(item[0] == 'active' for item in domain):
                domain = [('active', '=', 1)] + domain

        if domain:
            e = expression.expression(domain, self)
            tables = e.get_tables()
            where_clause, where_params = e.to_sql()
            where_clause = [where_clause] if where_clause else []
        else:
            where_clause, where_params, tables = [], [], ['"%s"' % self._table]

        return Query(tables, where_clause, where_params)

    def _check_qorder(self, word):
        if not regex_order.match(word):
            raise UserError(_('Invalid "order" specified. A valid "order" specification is a comma-separated list of valid field names (optionally followed by asc/desc for the direction)'))
        return True

    @api.model
    def _apply_ir_rules(self, query, mode='read'):
        """Add what's missing in ``query`` to implement all appropriate ir.rules
          (using the ``model_name``'s rules or the current model's rules if ``model_name`` is None)

           :param query: the current query object
        """
        if self._uid == SUPERUSER_ID:
            return

        def apply_rule(clauses, params, tables, parent_model=None):
            """ :param parent_model: name of the parent model, if the added
                    clause comes from a parent model
            """
            if clauses:
                if parent_model:
                    # as inherited rules are being applied, we need to add the
                    # missing JOIN to reach the parent table (if not JOINed yet)
                    parent_table = '"%s"' % self.env[parent_model]._table
                    parent_alias = '"%s"' % self._inherits_join_add(self, parent_model, query)
                    # inherited rules are applied on the external table, replace
                    # parent_table by parent_alias
                    clauses = [clause.replace(parent_table, parent_alias) for clause in clauses]
                    # replace parent_table by parent_alias, and introduce
                    # parent_alias if needed
                    tables = [
                        (parent_table + ' as ' + parent_alias) if table == parent_table \
                            else table.replace(parent_table, parent_alias)
                        for table in tables
                    ]
                query.where_clause += clauses
                query.where_clause_params += params
                for table in tables:
                    if table not in query.tables:
                        query.tables.append(table)

        # apply main rules on the object
        Rule = self.env['ir.rule']
        where_clause, where_params, tables = Rule.domain_get(self._name, mode)
        apply_rule(where_clause, where_params, tables)

        # apply ir.rules from the parents (through _inherits)
        for parent_model in self._inherits:
            where_clause, where_params, tables = Rule.domain_get(parent_model, mode)
            apply_rule(where_clause, where_params, tables, parent_model)

    @api.model
    def _generate_translated_field(self, table_alias, field, query):
        """
        Add possibly missing JOIN with translations table to ``query`` and
        generate the expression for the translated field.

        :return: the qualified field name (or expression) to use for ``field``
        """
        if self.env.lang:
            # Sub-select to return at most one translation per record.
            # Even if it shoud probably not be the case,
            # this is possible to have multiple translations for a same record in the same language.
            # The parenthesis surrounding the select are important, as this is a sub-select.
            # The quotes surrounding `ir_translation` are important as well.
            unique_translation_subselect = """
                (SELECT DISTINCT ON (res_id) res_id, value
                 FROM "ir_translation"
                 WHERE name=%s AND lang=%s AND value!=%s
                 ORDER BY res_id, id DESC)
            """
            alias, alias_statement = query.add_join(
                (table_alias, unique_translation_subselect, 'id', 'res_id', field),
                implicit=False,
                outer=True,
                extra_params=["%s,%s" % (self._name, field), self.env.lang, ""],
            )
            return 'COALESCE("%s"."%s", "%s"."%s")' % (alias, 'value', table_alias, field)
        else:
            return '"%s"."%s"' % (table_alias, field)

    @api.model
    def _generate_m2o_order_by(self, alias, order_field, query, reverse_direction, seen):
        """
        Add possibly missing JOIN to ``query`` and generate the ORDER BY clause for m2o fields,
        either native m2o fields or function/related fields that are stored, including
        intermediate JOINs for inheritance if required.

        :return: the qualified field name to use in an ORDER BY clause to sort by ``order_field``
        """
        field = self._fields[order_field]
        if field.inherited:
            # also add missing joins for reaching the table containing the m2o field
            qualified_field = self._inherits_join_calc(alias, order_field, query)
            alias, order_field = qualified_field.replace('"', '').split('.', 1)
            column = field.base_field.column
        else:
            column = field.column

        assert field.type == 'many2one', 'Invalid field passed to _generate_m2o_order_by()'
        if not (column and column._classic_write):
            _logger.debug("Many2one function/related fields must be stored "
                          "to be used as ordering fields! Ignoring sorting for %s.%s",
                          self._name, order_field)
            return []

        # figure out the applicable order_by for the m2o
        dest_model = self.env[field.comodel_name]
        m2o_order = dest_model._order
        if not regex_order.match(m2o_order):
            # _order is complex, can't use it here, so we default to _rec_name
            m2o_order = dest_model._rec_name

        # Join the dest m2o table if it's not joined yet. We use [LEFT] OUTER join here
        # as we don't want to exclude results that have NULL values for the m2o
        join = (alias, dest_model._table, order_field, 'id', order_field)
        dest_alias, _ = query.add_join(join, implicit=False, outer=True)
        return dest_model._generate_order_by_inner(dest_alias, m2o_order, query,
                                                   reverse_direction, seen)

    @api.model
    def _generate_order_by_inner(self, alias, order_spec, query, reverse_direction=False, seen=None):
        if seen is None:
            seen = set()
        self._check_qorder(order_spec)

        order_by_elements = []
        for order_part in order_spec.split(','):
            order_split = order_part.strip().split(' ')
            order_field = order_split[0].strip()
            order_direction = order_split[1].strip().upper() if len(order_split) == 2 else ''
            if reverse_direction:
                order_direction = 'ASC' if order_direction == 'DESC' else 'DESC'
            do_reverse = order_direction == 'DESC'

            field = self._fields.get(order_field)
            if not field:
                raise ValueError(_("Sorting field %s not found on model %s") % (order_field, self._name))

            if order_field == 'id':
                order_by_elements.append('"%s"."%s" %s' % (alias, order_field, order_direction))
            else:
                if field.inherited:
                    field = field.base_field
                column = field.column
                if column and column._classic_read:
                    qualifield_name = self._inherits_join_calc(alias, order_field, query, implicit=False, outer=True)
                    if field.type == 'boolean':
                        qualifield_name = "COALESCE(%s, false)" % qualifield_name
                    order_by_elements.append("%s %s" % (qualifield_name, order_direction))
                elif column and column._type == 'many2one':
                    key = (field.model_name, field.comodel_name, order_field)
                    if key not in seen:
                        seen.add(key)
                        order_by_elements += self._generate_m2o_order_by(alias, order_field, query, do_reverse, seen)
                else:
                    continue  # ignore non-readable or "non-joinable" fields

        return order_by_elements

    @api.model
    def _generate_order_by(self, order_spec, query):
        """
        Attempt to construct an appropriate ORDER BY clause based on order_spec, which must be
        a comma-separated list of valid field names, optionally followed by an ASC or DESC direction.

        :raise ValueError in case order_spec is malformed
        """
        order_by_clause = ''
        order_spec = order_spec or self._order
        if order_spec:
            order_by_elements = self._generate_order_by_inner(self._table, order_spec, query)
            if order_by_elements:
                order_by_clause = ",".join(order_by_elements)

        return order_by_clause and (' ORDER BY %s ' % order_by_clause) or ''

    @api.model
    def _search(self, args, offset=0, limit=None, order=None, count=False, access_rights_uid=None):
        """
        Private implementation of search() method, allowing specifying the uid to use for the access right check.
        This is useful for example when filling in the selection list for a drop-down and avoiding access rights errors,
        by specifying ``access_rights_uid=1`` to bypass access rights check, but not ir.rules!
        This is ok at the security level because this method is private and not callable through XML-RPC.

        :param access_rights_uid: optional user ID to use when checking access rights
                                  (not for ir.rules, this is only for ir.model.access)
        :return: a list of record ids or an integer (if count is True)
        """
        self.sudo(access_rights_uid or self._uid).check_access_rights('read')

        # For transient models, restrict access to the current user, except for the super-user
        if self.is_transient() and self._log_access and self._uid != SUPERUSER_ID:
            args = expression.AND(([('create_uid', '=', self._uid)], args or []))

        query = self._where_calc(args)
        self._apply_ir_rules(query, 'read')
        order_by = self._generate_order_by(order, query)
        from_clause, where_clause, where_clause_params = query.get_sql()

        where_str = where_clause and (" WHERE %s" % where_clause) or ''

        if count:
            # Ignore order, limit and offset when just counting, they don't make sense and could
            # hurt performance
            query_str = 'SELECT count(1) FROM ' + from_clause + where_str
            self._cr.execute(query_str, where_clause_params)
            res = self._cr.fetchone()
            return res[0]

        limit_str = limit and ' limit %d' % limit or ''
        offset_str = offset and ' offset %d' % offset or ''
        query_str = 'SELECT "%s".id FROM ' % self._table + from_clause + where_str + order_by + limit_str + offset_str
        self._cr.execute(query_str, where_clause_params)
        res = self._cr.fetchall()

        # TDE note: with auto_join, we could have several lines about the same result
        # i.e. a lead with several unread messages; we uniquify the result using
        # a fast way to do it while preserving order (http://www.peterbe.com/plog/uniqifiers-benchmark)
        def _uniquify_list(seq):
            seen = set()
            return [x for x in seq if x not in seen and not seen.add(x)]

        return _uniquify_list([x[0] for x in res])

    @api.model
    def distinct_field_get(self, field, value, args=None, offset=0, limit=None):
        """ Returns the different values ever entered for one field. This is used,
            for example, in the client when the user hits enter on a char field.

            Deprecated.
        """
        ffield = self._fields[field]
        if ffield.inherited:
            parent_model = ffield.related_field.model_name
            return self.env[parent_model].distinct_field_get(field, value, args, offset, limit)
        else:
            return ffield.column.search(self._cr, self._model, args or [], field, value, offset, limit, self._uid)

    @api.multi
    @api.returns(None, lambda value: value[0])
    def copy_data(self, default=None):
        """
        Copy given record's data with all its fields values

        :param default: field values to override in the original values of the copied record
        :return: list with a dictionary containing all the field values
        """
        # In the old API, this method took a single id and return a dict. When
        # invoked with the new API, it returned a list of dicts.
        self.ensure_one()

        # avoid recursion through already copied records in case of circular relationship
        if '__copy_data_seen' not in self._context:
            self = self.with_context(__copy_data_seen=defaultdict(set))
        seen_map = self._context['__copy_data_seen']
        if self.id in seen_map[self._name]:
            return
        seen_map[self._name].add(self.id)

        default = dict(default or [])
        if 'state' not in default and 'state' in self._fields:
            field = self._fields['state']
            if field.default:
                value = field.default(self)
                value = field.convert_to_cache(value, self)
                value = field.convert_to_record(value, self)
                value = field.convert_to_write(value, self)
                default['state'] = value

        # build a black list of fields that should not be copied
        blacklist = set(MAGIC_COLUMNS + ['parent_left', 'parent_right'])
        whitelist = set(name for name, field in self._fields.iteritems() if not field.inherited)

        def blacklist_given_fields(model):
            # blacklist the fields that are given by inheritance
            for parent_model, parent_field in model._inherits.items():
                blacklist.add(parent_field)
                if parent_field in default:
                    # all the fields of 'parent_model' are given by the record:
                    # default[parent_field], except the ones redefined in self
                    blacklist.update(set(self.env[parent_model]._fields) - whitelist)
                else:
                    blacklist_given_fields(self.env[parent_model])
            # blacklist deprecated fields
            for name, field in model._fields.iteritems():
                if field.deprecated:
                    blacklist.add(name)

        blacklist_given_fields(self)

        fields_to_copy = {name: field
                          for name, field in self._fields.iteritems()
                          if field.copy and name not in default and name not in blacklist}

        for name, field in fields_to_copy.iteritems():
            if field.type == 'one2many':
                # duplicate following the order of the ids because we'll rely on
                # it later for copying translations in copy_translation()!
                lines = [rec.copy_data()[0] for rec in self[name].sorted(key='id')]
                # the lines are duplicated using the wrong (old) parent, but then
                # are reassigned to the correct one thanks to the (0, 0, ...)
                default[name] = [(0, 0, line) for line in lines if line]
            elif field.type == 'many2many':
                default[name] = [(6, 0, self[name].ids)]
            else:
                default[name] = field.convert_to_write(self[name], self)

        return [default]

    @api.v7
    def copy_translations(self, cr, uid, old_id, new_id, context=None):
        old = self.browse(cr, uid, old_id, context)
        new = self.browse(cr, uid, new_id, context)
        BaseModel.copy_translations(old, new)

    @api.v8
    def copy_translations(old, new):
        # avoid recursion through already copied records in case of circular relationship
        if '__copy_translations_seen' not in old._context:
            old = old.with_context(__copy_translations_seen=defaultdict(set))
        seen_map = old._context['__copy_translations_seen']
        if old.id in seen_map[old._name]:
            return
        seen_map[old._name].add(old.id)

        def get_trans(field, old, new):
            """ Return the 'name' of the translations to search for, together
                with the record ids corresponding to ``old`` and ``new``.
            """
            if field.inherited:
                pname = field.related[0]
                return get_trans(field.related_field, old[pname], new[pname])
            return "%s,%s" % (field.model_name, field.name), old.id, new.id

        # removing the lang to compare untranslated values
        old_wo_lang, new_wo_lang = (old + new).with_context(lang=None)
        Translation = old.env['ir.translation']

        for name, field in old._fields.iteritems():
            if not field.copy:
                continue

            if field.type == 'one2many':
                # we must recursively copy the translations for o2m; here we
                # rely on the order of the ids to match the translations as
                # foreseen in copy_data()
                old_lines = old[name].sorted(key='id')
                new_lines = new[name].sorted(key='id')
                for (old_line, new_line) in zip(old_lines, new_lines):
                    old_line.copy_translations(new_line)

            elif getattr(field, 'translate', False):
                # for translatable fields we copy their translations
                trans_name, source_id, target_id = get_trans(field, old, new)
                domain = [('name', '=', trans_name), ('res_id', '=', source_id)]
                for vals in Translation.search_read(domain):
                    del vals['id']
                    del vals['source']      # remove source to avoid triggering _set_src
                    del vals['module']      # duplicated vals is not linked to any module
                    vals['res_id'] = target_id
                    if vals['lang'] == old.env.lang:
                        # 'source' to force the call to _set_src
                        # 'value' needed if value is changed in copy(), want to see the new_value
                        vals['source'] = old_wo_lang[name]
                        vals['value'] = new_wo_lang[name]
                    Translation.create(vals)

    @api.multi
    @api.returns('self', lambda value: value.id)
    def copy(self, default=None):
        """ copy(default=None)

        Duplicate record ``self`` updating it with default values

        :param dict default: dictionary of field values to override in the
               original values of the copied record, e.g: ``{'field_name': overridden_value, ...}``
        :returns: new record

        """
        self.ensure_one()
        vals = self.copy_data(default)[0]
        new = self.create(vals)
        self.copy_translations(new)
        return new

    @api.multi
    @api.returns('self')
    def exists(self):
        """  exists() -> records

        Returns the subset of records in ``self`` that exist, and marks deleted
        records as such in cache. It can be used as a test on records::

            if record.exists():
                ...

        By convention, new records are returned as existing.
        """
        ids, new_ids = [], []
        for i in self._ids:
            (ids if isinstance(i, (int, long)) else new_ids).append(i)
        if not ids:
            return self
        query = """SELECT id FROM "%s" WHERE id IN %%s""" % self._table
        self._cr.execute(query, [tuple(ids)])
        ids = [r[0] for r in self._cr.fetchall()]
        existing = self.browse(ids + new_ids)
        if len(existing) < len(self):
            # mark missing records in cache with a failed value
            exc = MissingError(_("Record does not exist or has been deleted."))
            (self - existing)._cache.update(FailedValue(exc))
        return existing

    @api.multi
    def _check_recursion(self, parent=None):
        """
        Verifies that there is no loop in a hierarchical structure of records,
        by following the parent relationship using the **parent** field until a
        loop is detected or until a top-level record is found.

        :param parent: optional parent field name (default: ``self._parent_name``)
        :return: **True** if no loop was found, **False** otherwise.
        """
        if not parent:
            parent = self._parent_name

        # must ignore 'active' flag, ir.rules, etc. => direct SQL query
        cr = self._cr
        query = 'SELECT "%s" FROM "%s" WHERE id = %%s' % (parent, self._table)
        for id in self.ids:
            current_id = id
            while current_id:
                cr.execute(query, (current_id,))
                result = cr.fetchone()
                current_id = result[0] if result else None
                if current_id == id:
                    return False
        return True

    @api.multi
    def _check_m2m_recursion(self, field_name):
        """
        Verifies that there is no loop in a directed graph of records, by
        following a many2many relationship with the given field name.

        :param field_name: field to check
        :return: **True** if no loop was found, **False** otherwise.
        """
        field = self._fields.get(field_name)
        if not (field and field.type == 'many2many' and
                field.comodel_name == self._name and field.store):
            # field must be a many2many on itself
            raise ValueError('invalid field_name: %r' % (field_name,))

        cr = self._cr
        query = 'SELECT "%s", "%s" FROM "%s" WHERE "%s" IN %%s AND "%s" IS NOT NULL' % \
                    (field.column1, field.column2, field.relation, field.column1, field.column2)

        succs = defaultdict(set)        # transitive closure of successors
        preds = defaultdict(set)        # transitive closure of predecessors
        todo, done = set(self.ids), set()
        while todo:
            # retrieve the respective successors of the nodes in 'todo'
            cr.execute(query, [tuple(todo)])
            done.update(todo)
            todo.clear()
            for id1, id2 in cr.fetchall():
                # connect id1 and its predecessors to id2 and its successors
                for x, y in itertools.product([id1] + list(preds[id1]),
                                              [id2] + list(succs[id2])):
                    if x == y:
                        return False    # we found a cycle here!
                    succs[x].add(y)
                    preds[y].add(x)
                if id2 not in done:
                    todo.add(id2)
        return True

    @api.multi
    def _get_external_ids(self):
        """Retrieve the External ID(s) of any database record.

        **Synopsis**: ``_get_xml_ids() -> { 'id': ['module.xml_id'] }``

        :return: map of ids to the list of their fully qualified External IDs
                 in the form ``module.key``, or an empty list when there's no External
                 ID for a record, e.g.::

                     { 'id': ['module.ext_id', 'module.ext_id_bis'],
                       'id2': [] }
        """
        result = {record.id: [] for record in self}
        domain = [('model', '=', self._name), ('res_id', 'in', self.ids)]
        for data in self.env['ir.model.data'].search_read(domain, ['module', 'name', 'res_id']):
            result[data['res_id']].append('%(module)s.%(name)s' % data)
        return result

    @api.multi
    def get_external_id(self):
        """Retrieve the External ID of any database record, if there
        is one. This method works as a possible implementation
        for a function field, to be able to add it to any
        model object easily, referencing it as ``Model.get_external_id``.

        When multiple External IDs exist for a record, only one
        of them is returned (randomly).

        :return: map of ids to their fully qualified XML ID,
                 defaulting to an empty string when there's none
                 (to be usable as a function field),
                 e.g.::

                     { 'id': 'module.ext_id',
                       'id2': '' }
        """
        results = self._get_external_ids()
        return {key: val[0] if val else ''
                for key, val in results.iteritems()}

    # backwards compatibility
    get_xml_id = get_external_id
    _get_xml_ids = _get_external_ids

    @api.multi
    def print_report(self, name, data):
        """
        Render the report ``name`` for the given IDs. The report must be defined
        for this model, not another.
        """
        report = self.env['ir.actions.report.xml']._lookup_report(name)
        assert self._name == report.table
        cr, uid, context = self.env.args
        return report.create(cr, uid, self.ids, data, context)

    # Transience
    @classmethod
    def is_transient(cls):
        """ Return whether the model is transient.

        See :class:`TransientModel`.

        """
        return cls._transient

    @api.model_cr
    def _transient_clean_rows_older_than(self, seconds):
        assert self._transient, "Model %s is not transient, it cannot be vacuumed!" % self._name
        # Never delete rows used in last 5 minutes
        seconds = max(seconds, 300)
        query = ("SELECT id FROM " + self._table + " WHERE"
            " COALESCE(write_date, create_date, (now() at time zone 'UTC'))::timestamp"
            " < ((now() at time zone 'UTC') - interval %s)")
        self._cr.execute(query, ("%s seconds" % seconds,))
        ids = [x[0] for x in self._cr.fetchall()]
        self.sudo().browse(ids).unlink()

    @api.model_cr
    def _transient_clean_old_rows(self, max_count):
        # Check how many rows we have in the table
        self._cr.execute("SELECT count(*) AS row_count FROM " + self._table)
        res = self._cr.fetchall()
        if res[0][0] <= max_count:
            return  # max not reached, nothing to do
        self._transient_clean_rows_older_than(300)

    @api.model
    def _transient_vacuum(self, force=False):
        """Clean the transient records.

        This unlinks old records from the transient model tables whenever the
        "_transient_max_count" or "_max_age" conditions (if any) are reached.
        Actual cleaning will happen only once every "_transient_check_time" calls.
        This means this method can be called frequently called (e.g. whenever
        a new record is created).
        Example with both max_hours and max_count active:
        Suppose max_hours = 0.2 (e.g. 12 minutes), max_count = 20, there are 55 rows in the
        table, 10 created/changed in the last 5 minutes, an additional 12 created/changed between
        5 and 10 minutes ago, the rest created/changed more then 12 minutes ago.
        - age based vacuum will leave the 22 rows created/changed in the last 12 minutes
        - count based vacuum will wipe out another 12 rows. Not just 2, otherwise each addition
          would immediately cause the maximum to be reached again.
        - the 10 rows that have been created/changed the last 5 minutes will NOT be deleted
        """
        assert self._transient, "Model %s is not transient, it cannot be vacuumed!" % self._name
        _transient_check_time = 20          # arbitrary limit on vacuum executions
        cls = type(self)
        cls._transient_check_count += 1
        if not force and (cls._transient_check_count < _transient_check_time):
            return True  # no vacuum cleaning this time
        cls._transient_check_count = 0

        # Age-based expiration
        if self._transient_max_hours:
            self._transient_clean_rows_older_than(self._transient_max_hours * 60 * 60)

        # Count-based expiration
        if self._transient_max_count:
            self._transient_clean_old_rows(self._transient_max_count)

        return True

    @api.model
    def resolve_2many_commands(self, field_name, commands, fields=None):
        """ Serializes one2many and many2many commands into record dictionaries
            (as if all the records came from the database via a read()).  This
            method is aimed at onchange methods on one2many and many2many fields.

            Because commands might be creation commands, not all record dicts
            will contain an ``id`` field.  Commands matching an existing record
            will have an ``id``.

            :param field_name: name of the one2many or many2many field matching the commands
            :type field_name: str
            :param commands: one2many or many2many commands to execute on ``field_name``
            :type commands: list((int|False, int|False, dict|False))
            :param fields: list of fields to read from the database, when applicable
            :type fields: list(str)
            :returns: records in a shape similar to that returned by ``read()``
                (except records may be missing the ``id`` field if they don't exist in db)
            :rtype: list(dict)
        """
        result = []                     # result (list of dict)
        record_ids = []                 # ids of records to read
        updates = defaultdict(dict)     # {id: vals} of updates on records

        for command in commands or []:
            if not isinstance(command, (list, tuple)):
                record_ids.append(command)
            elif command[0] == 0:
                result.append(command[2])
            elif command[0] == 1:
                record_ids.append(command[1])
                updates[command[1]].update(command[2])
            elif command[0] in (2, 3):
                record_ids = [id for id in record_ids if id != command[1]]
            elif command[0] == 4:
                record_ids.append(command[1])
            elif command[0] == 5:
                result, record_ids = [], []
            elif command[0] == 6:
                result, record_ids = [], list(command[2])

        # read the records and apply the updates
        field = self._fields[field_name]
        records = self.env[field.comodel_name].browse(record_ids)
        for data in records.read(fields):
            data.update(updates.get(data['id'], {}))
            result.append(data)

        return result

    # for backward compatibility
    resolve_o2m_commands_to_record_dicts = resolve_2many_commands

    @api.model
    def search_read(self, domain=None, fields=None, offset=0, limit=None, order=None):
        """
        Performs a ``search()`` followed by a ``read()``.

        :param domain: Search domain, see ``args`` parameter in ``search()``. Defaults to an empty domain that will match all records.
        :param fields: List of fields to read, see ``fields`` parameter in ``read()``. Defaults to all fields.
        :param offset: Number of records to skip, see ``offset`` parameter in ``search()``. Defaults to 0.
        :param limit: Maximum number of records to return, see ``limit`` parameter in ``search()``. Defaults to no limit.
        :param order: Columns to sort result, see ``order`` parameter in ``search()``. Defaults to no sort.
        :return: List of dictionaries containing the asked fields.
        :rtype: List of dictionaries.

        """
        records = self.search(domain or [], offset=offset, limit=limit, order=order)
        if not records:
            return []

        if fields and fields == ['id']:
            # shortcut read if we only want the ids
            return [{'id': record.id} for record in records]

        # read() ignores active_test, but it would forward it to any downstream search call
        # (e.g. for x2m or function fields), and this is not the desired behavior, the flag
        # was presumably only meant for the main search().
        # TODO: Move this to read() directly?
        if 'active_test' in self._context:
            context = dict(self._context)
            del context['active_test']
            records = records.with_context(context)

        result = records.read(fields)
        if len(result) <= 1:
            return result

        # reorder read
        index = {vals['id']: vals for vals in result}
        return [index[record.id] for record in records if record.id in index]

    @api.multi
    def toggle_active(self):
        """ Inverse the value of the field ``active`` on the records in ``self``. """
        for record in self:
            record.active = not record.active

    @api.model_cr
    def _register_hook(self):
        """ stuff to do right after the registry is built """
        pass

    @classmethod
    def _patch_method(cls, name, method):
        """ Monkey-patch a method for all instances of this model. This replaces
            the method called ``name`` by ``method`` in the given class.
            The original method is then accessible via ``method.origin``, and it
            can be restored with :meth:`~._revert_method`.

            Example::

                @api.multi
                def do_write(self, values):
                    # do stuff, and call the original method
                    return do_write.origin(self, values)

                # patch method write of model
                model._patch_method('write', do_write)

                # this will call do_write
                records = model.search([...])
                records.write(...)

                # restore the original method
                model._revert_method('write')
        """
        origin = getattr(cls, name)
        method.origin = origin
        # propagate decorators from origin to method, and apply api decorator
        wrapped = api.guess(api.propagate(origin, method))
        wrapped.origin = origin
        setattr(cls, name, wrapped)

    @classmethod
    def _revert_method(cls, name):
        """ Revert the original method called ``name`` in the given class.
            See :meth:`~._patch_method`.
        """
        method = getattr(cls, name)
        setattr(cls, name, method.origin)

    #
    # Instance creation
    #
    # An instance represents an ordered collection of records in a given
    # execution environment. The instance object refers to the environment, and
    # the records themselves are represented by their cache dictionary. The 'id'
    # of each record is found in its corresponding cache dictionary.
    #
    # This design has the following advantages:
    #  - cache access is direct and thus fast;
    #  - one can consider records without an 'id' (see new records);
    #  - the global cache is only an index to "resolve" a record 'id'.
    #

    @classmethod
    def _browse(cls, ids, env, prefetch=None):
        """ Create a recordset instance.

        :param ids: a tuple of record ids
        :param env: an environment
        :param prefetch: an optional prefetch object
        """
        records = object.__new__(cls)
        records.env = env
        records._ids = ids
        if prefetch is None:
            prefetch = defaultdict(set)         # {model_name: set(ids)}
        records._prefetch = prefetch
        prefetch[cls._name].update(ids)
        return records

    @api.v7
    def browse(self, cr, uid, arg=None, context=None):
        ids = _normalize_ids(arg)
        #assert all(isinstance(id, IdType) for id in ids), "Browsing invalid ids: %s" % ids
        return self._browse(ids, Environment(cr, uid, context or {}))

    @api.v8
    def browse(self, arg=None, prefetch=None):
        """ browse([ids]) -> records

        Returns a recordset for the ids provided as parameter in the current
        environment.

        Can take no ids, a single id or a sequence of ids.
        """
        ids = _normalize_ids(arg)
        #assert all(isinstance(id, IdType) for id in ids), "Browsing invalid ids: %s" % ids
        return self._browse(ids, self.env, prefetch)

    #
    # Internal properties, for manipulating the instance's implementation
    #

    @property
    def ids(self):
        """ List of actual record ids in this recordset (ignores placeholder
        ids for records to create)
        """
        return filter(None, list(self._ids))

    # backward-compatibility with former browse records
    _cr = property(lambda self: self.env.cr)
    _uid = property(lambda self: self.env.uid)
    _context = property(lambda self: self.env.context)

    #
    # Conversion methods
    #

    def ensure_one(self):
        """ Verifies that the current recorset holds a single record. Raises
        an exception otherwise.
        """
        if len(self) == 1:
            return self
        raise ValueError("Expected singleton: %s" % self)

    def with_env(self, env):
        """ Returns a new version of this recordset attached to the provided
        environment

        .. warning::
            The new environment will not benefit from the current
            environment's data cache, so later data access may incur extra
            delays while re-fetching from the database.
            The returned recordset has the same prefetch object as ``self``.

        :type env: :class:`~openerp.api.Environment`
        """
        return self._browse(self._ids, env, self._prefetch)

    def sudo(self, user=SUPERUSER_ID):
        """ sudo([user=SUPERUSER])

        Returns a new version of this recordset attached to the provided
        user.

        By default this returns a ``SUPERUSER`` recordset, where access
        control and record rules are bypassed.

        .. note::

            Using ``sudo`` could cause data access to cross the
            boundaries of record rules, possibly mixing records that
            are meant to be isolated (e.g. records from different
            companies in multi-company environments).

            It may lead to un-intuitive results in methods which select one
            record among many - for example getting the default company, or
            selecting a Bill of Materials.

        .. note::

            Because the record rules and access control will have to be
            re-evaluated, the new recordset will not benefit from the current
            environment's data cache, so later data access may incur extra
            delays while re-fetching from the database.
            The returned recordset has the same prefetch object as ``self``.

        """
        return self.with_env(self.env(user=user))

    def with_context(self, *args, **kwargs):
        """ with_context([context][, **overrides]) -> records

        Returns a new version of this recordset attached to an extended
        context.

        The extended context is either the provided ``context`` in which
        ``overrides`` are merged or the *current* context in which
        ``overrides`` are merged e.g.::

            # current context is {'key1': True}
            r2 = records.with_context({}, key2=True)
            # -> r2._context is {'key2': True}
            r2 = records.with_context(key2=True)
            # -> r2._context is {'key1': True, 'key2': True}

        .. note:

            The returned recordset has the same prefetch object as ``self``.
        """
        context = dict(args[0] if args else self._context, **kwargs)
        return self.with_env(self.env(context=context))

    def with_prefetch(self, prefetch=None):
        """ with_prefetch([prefetch]) -> records

        Return a new version of this recordset that uses the given prefetch
        object, or a new prefetch object if not given.
        """
        return self._browse(self._ids, self.env, prefetch)

    def _convert_to_cache(self, values, update=False, validate=True):
        """ Convert the ``values`` dictionary into cached values.

            :param update: whether the conversion is made for updating ``self``;
                this is necessary for interpreting the commands of *2many fields
            :param validate: whether values must be checked
        """
        fields = self._fields
        target = self if update else self.browse([], self._prefetch)
        return {
            name: fields[name].convert_to_cache(value, target, validate=validate)
            for name, value in values.iteritems()
            if name in fields
        }

    def _convert_to_record(self, values):
        """ Convert the ``values`` dictionary from the cache format to the
        record format.
        """
        return {
            name: self._fields[name].convert_to_record(value, self)
            for name, value in values.iteritems()
        }

    def _convert_to_write(self, values):
        """ Convert the ``values`` dictionary into the format of :meth:`write`. """
        fields = self._fields
        result = {}
        for name, value in values.iteritems():
            if name in fields:
                field = fields[name]
                value = field.convert_to_cache(value, self, validate=False)
                value = field.convert_to_record(value, self)
                value = field.convert_to_write(value, self)
                if not isinstance(value, NewId):
                    result[name] = value
        return result

    #
    # Record traversal and update
    #

    def _mapped_func(self, func):
        """ Apply function ``func`` on all records in ``self``, and return the
            result as a list or a recordset (if ``func`` returns recordsets).
        """
        if self:
            vals = [func(rec) for rec in self]
            if isinstance(vals[0], BaseModel):
                # return the union of all recordsets in O(n)
                ids = set(itertools.chain(*[rec._ids for rec in vals]))
                return vals[0].browse(ids)
            return vals
        else:
            vals = func(self)
            return vals if isinstance(vals, BaseModel) else []

    def mapped(self, func):
        """ Apply ``func`` on all records in ``self``, and return the result as a
            list or a recordset (if ``func`` return recordsets). In the latter
            case, the order of the returned recordset is arbitrary.

            :param func: a function or a dot-separated sequence of field names
                (string); any falsy value simply returns the recordset ``self``
        """
        if not func:
            return self                 # support for an empty path of fields
        if isinstance(func, basestring):
            recs = self
            for name in func.split('.'):
                recs = recs._mapped_func(operator.itemgetter(name))
            return recs
        else:
            return self._mapped_func(func)

    def _mapped_cache(self, name_seq):
        """ Same as `~.mapped`, but ``name_seq`` is a dot-separated sequence of
            field names, and only cached values are used.
        """
        recs = self
        for name in name_seq.split('.'):
            field = recs._fields[name]
            null = field.convert_to_cache(False, self, validate=False)
            recs = recs.mapped(lambda rec: field.convert_to_record(rec._cache.get(field, null), rec))
        return recs

    def filtered(self, func):
        """ Select the records in ``self`` such that ``func(rec)`` is true, and
            return them as a recordset.

            :param func: a function or a dot-separated sequence of field names
        """
        if isinstance(func, basestring):
            name = func
            func = lambda rec: filter(None, rec.mapped(name))
        return self.browse([rec.id for rec in self if func(rec)])

    def sorted(self, key=None, reverse=False):
        """ Return the recordset ``self`` ordered by ``key``.

            :param key: either a function of one argument that returns a
                comparison key for each record, or a field name, or ``None``, in
                which case records are ordered according the default model's order

            :param reverse: if ``True``, return the result in reverse order
        """
        if key is None:
            recs = self.search([('id', 'in', self.ids)])
            return self.browse(reversed(recs._ids)) if reverse else recs
        if isinstance(key, basestring):
            key = itemgetter(key)
        return self.browse(map(attrgetter('id'), sorted(self, key=key, reverse=reverse)))

    @api.multi
    def update(self, values):
        """ Update the records in ``self`` with ``values``. """
        for record in self:
            for name, value in values.iteritems():
                record[name] = value

    #
    # New records - represent records that do not exist in the database yet;
    # they are used to perform onchanges.
    #

    @api.model
    def new(self, values={}):
        """ new([values]) -> record

        Return a new record instance attached to the current environment and
        initialized with the provided ``value``. The record is *not* created
        in database, it only exists in memory.
        """
        record = self.browse([NewId()])
        record._cache.update(record._convert_to_cache(values, update=True))

        if record.env.in_onchange:
            # The cache update does not set inverse fields, so do it manually.
            # This is useful for computing a function field on secondary
            # records, if that field depends on the main record.
            for name in values:
                field = self._fields.get(name)
                if field:
                    for invf in self._field_inverses[field]:
                        invf._update(record[name], record)

        return record

    #
    # Dirty flags, to mark record fields modified (in draft mode)
    #

    def _is_dirty(self):
        """ Return whether any record in ``self`` is dirty. """
        dirty = self.env.dirty
        return any(record in dirty for record in self)

    def _get_dirty(self):
        """ Return the list of field names for which ``self`` is dirty. """
        dirty = self.env.dirty
        return list(dirty.get(self, ()))

    def _set_dirty(self, field_name):
        """ Mark the records in ``self`` as dirty for the given ``field_name``. """
        dirty = self.env.dirty
        for record in self:
            dirty[record].add(field_name)

    #
    # "Dunder" methods
    #

    def __nonzero__(self):
        """ Test whether ``self`` is nonempty. """
        return bool(getattr(self, '_ids', True))

    def __len__(self):
        """ Return the size of ``self``. """
        return len(self._ids)

    def __iter__(self):
        """ Return an iterator over ``self``. """
        for id in self._ids:
            yield self._browse((id,), self.env, self._prefetch)

    def __contains__(self, item):
        """ Test whether ``item`` (record or field name) is an element of ``self``.
            In the first case, the test is fully equivalent to::

                any(item == record for record in self)
        """
        if isinstance(item, BaseModel) and self._name == item._name:
            return len(item) == 1 and item.id in self._ids
        elif isinstance(item, basestring):
            return item in self._fields
        else:
            raise TypeError("Mixing apples and oranges: %s in %s" % (item, self))

    def __add__(self, other):
        """ Return the concatenation of two recordsets. """
        if not isinstance(other, BaseModel) or self._name != other._name:
            raise TypeError("Mixing apples and oranges: %s + %s" % (self, other))
        return self.browse(self._ids + other._ids)

    def __sub__(self, other):
        """ Return the recordset of all the records in ``self`` that are not in ``other``. """
        if not isinstance(other, BaseModel) or self._name != other._name:
            raise TypeError("Mixing apples and oranges: %s - %s" % (self, other))
        other_ids = set(other._ids)
        return self.browse([id for id in self._ids if id not in other_ids])

    def __and__(self, other):
        """ Return the intersection of two recordsets.
            Note that recordset order is not preserved.
        """
        if not isinstance(other, BaseModel) or self._name != other._name:
            raise TypeError("Mixing apples and oranges: %s & %s" % (self, other))
        return self.browse(set(self._ids) & set(other._ids))

    def __or__(self, other):
        """ Return the union of two recordsets.
            Note that recordset order is not preserved.
        """
        if not isinstance(other, BaseModel) or self._name != other._name:
            raise TypeError("Mixing apples and oranges: %s | %s" % (self, other))
        return self.browse(set(self._ids) | set(other._ids))

    def __eq__(self, other):
        """ Test whether two recordsets are equivalent (up to reordering). """
        if not isinstance(other, BaseModel):
            if other:
                filename, lineno = frame_codeinfo(currentframe(), 1)
                _logger.warning("Comparing apples and oranges: %r == %r (%s:%s)",
                                self, other, filename, lineno)
            return False
        return self._name == other._name and set(self._ids) == set(other._ids)

    def __ne__(self, other):
        return not self == other

    def __lt__(self, other):
        if not isinstance(other, BaseModel) or self._name != other._name:
            raise TypeError("Mixing apples and oranges: %s < %s" % (self, other))
        return set(self._ids) < set(other._ids)

    def __le__(self, other):
        if not isinstance(other, BaseModel) or self._name != other._name:
            raise TypeError("Mixing apples and oranges: %s <= %s" % (self, other))
        return set(self._ids) <= set(other._ids)

    def __gt__(self, other):
        if not isinstance(other, BaseModel) or self._name != other._name:
            raise TypeError("Mixing apples and oranges: %s > %s" % (self, other))
        return set(self._ids) > set(other._ids)

    def __ge__(self, other):
        if not isinstance(other, BaseModel) or self._name != other._name:
            raise TypeError("Mixing apples and oranges: %s >= %s" % (self, other))
        return set(self._ids) >= set(other._ids)

    def __int__(self):
        return self.id

    def __str__(self):
        return "%s%s" % (self._name, getattr(self, '_ids', ""))

    def __unicode__(self):
        return unicode(str(self))

    __repr__ = __str__

    def __hash__(self):
        if hasattr(self, '_ids'):
            return hash((self._name, frozenset(self._ids)))
        else:
            return hash(self._name)

    def __getitem__(self, key):
        """ If ``key`` is an integer or a slice, return the corresponding record
            selection as an instance (attached to ``self.env``).
            Otherwise read the field ``key`` of the first record in ``self``.

            Examples::

                inst = model.search(dom)    # inst is a recordset
                r4 = inst[3]                # fourth record in inst
                rs = inst[10:20]            # subset of inst
                nm = rs['name']             # name of first record in inst
        """
        if isinstance(key, basestring):
            # important: one must call the field's getter
            return self._fields[key].__get__(self, type(self))
        elif isinstance(key, slice):
            return self._browse(self._ids[key], self.env)
        else:
            return self._browse((self._ids[key],), self.env)

    def __setitem__(self, key, value):
        """ Assign the field ``key`` to ``value`` in record ``self``. """
        # important: one must call the field's setter
        return self._fields[key].__set__(self, value)

    #
    # Cache and recomputation management
    #

    @lazy_property
    def _cache(self):
        """ Return the cache of ``self``, mapping field names to values. """
        return RecordCache(self)

    @api.model
    def _in_cache_without(self, field):
        """ Make sure ``self`` is present in cache (for prefetching), and return
            the records of model ``self`` in cache that have no value for ``field``
            (:class:`Field` instance).
        """
        ids = filter(None, self._prefetch[self._name] - set(self.env.cache[field]))
        return self.browse(ids)

    @api.model
    def refresh(self):
        """ Clear the records cache.

            .. deprecated:: 8.0
                The record cache is automatically invalidated.
        """
        self.invalidate_cache()

    @api.model
    def invalidate_cache(self, fnames=None, ids=None):
        """ Invalidate the record caches after some records have been modified.
            If both ``fnames`` and ``ids`` are ``None``, the whole cache is cleared.

            :param fnames: the list of modified fields, or ``None`` for all fields
            :param ids: the list of modified record ids, or ``None`` for all
        """
        if fnames is None:
            if ids is None:
                return self.env.invalidate_all()
            fields = self._fields.values()
        else:
            fields = map(self._fields.__getitem__, fnames)

        # invalidate fields and inverse fields, too
        spec = [(f, ids) for f in fields] + \
               [(invf, None) for f in fields for invf in self._field_inverses[f]]
        self.env.invalidate(spec)

    @api.multi
    def modified(self, fnames):
        """ Notify that fields have been modified on ``self``. This invalidates
            the cache, and prepares the recomputation of stored function fields
            (new-style fields only).

            :param fnames: iterable of field names that have been modified on
                records ``self``
        """
        # each field knows what to invalidate and recompute
        spec = []
        for fname in fnames:
            spec += self._fields[fname].modified(self)

        cached_fields = {
            field
            for env in self.env.all
            for field in env.cache
        }
        # invalidate non-stored fields.function which are currently cached
        spec += [(f, None) for f in self.pool.pure_function_fields
                 if f in cached_fields]

        self.env.invalidate(spec)

    def _recompute_check(self, field):
        """ If ``field`` must be recomputed on some record in ``self``, return the
            corresponding records that must be recomputed.
        """
        return self.env.check_todo(field, self)

    def _recompute_todo(self, field):
        """ Mark ``field`` to be recomputed. """
        self.env.add_todo(field, self)

    def _recompute_done(self, field):
        """ Mark ``field`` as recomputed. """
        self.env.remove_todo(field, self)

    @api.model
    def recompute(self):
        """ Recompute stored function fields. The fields and records to
            recompute have been determined by method :meth:`modified`.
        """
        while self.env.has_todo():
            field, recs = self.env.get_todo()
            # determine the fields to recompute
            fs = self.env[field.model_name]._field_computed[field]
            ns = [f.name for f in fs if f.store]
            # evaluate fields, and group record ids by update
            updates = defaultdict(set)
            for rec in recs.exists():
                vals = rec._convert_to_write({n: rec[n] for n in ns})
                updates[frozendict(vals)].add(rec.id)
            # update records in batch when possible
            with recs.env.norecompute():
                for vals, ids in updates.iteritems():
                    recs.browse(ids)._write(dict(vals))
            # mark computed fields as done
            map(recs._recompute_done, fs)

    #
    # Generic onchange method
    #

    def _has_onchange(self, field, other_fields):
        """ Return whether ``field`` should trigger an onchange event in the
            presence of ``other_fields``.
        """
        # test whether self has an onchange method for field, or field is a
        # dependency of any field in other_fields
        return field.name in self._onchange_methods or \
            any(dep in other_fields for dep, _ in self._field_triggers[field])

    @api.model
    def _onchange_spec(self, view_info=None):
        """ Return the onchange spec from a view description; if not given, the
            result of ``self.fields_view_get()`` is used.
        """
        result = {}

        # for traversing the XML arch and populating result
        def process(node, info, prefix):
            if node.tag == 'field':
                name = node.attrib['name']
                names = "%s.%s" % (prefix, name) if prefix else name
                if not result.get(names):
                    result[names] = node.attrib.get('on_change')
                # traverse the subviews included in relational fields
                for subinfo in info['fields'][name].get('views', {}).itervalues():
                    process(etree.fromstring(subinfo['arch']), subinfo, names)
            else:
                for child in node:
                    process(child, info, prefix)

        if view_info is None:
            view_info = self.fields_view_get()
        process(etree.fromstring(view_info['arch']), view_info, '')
        return result

    def _onchange_eval(self, field_name, onchange, result):
        """ Apply onchange method(s) for field ``field_name`` with spec ``onchange``
            on record ``self``. Value assignments are applied on ``self``, while
            domain and warning messages are put in dictionary ``result``.
        """
        onchange = onchange.strip()

        def process(res):
            if not res:
                return
            if res.get('value'):
                res['value'].pop('id', None)
                self.update({key: val for key, val in res['value'].iteritems() if key in self._fields})
            if res.get('domain'):
                result.setdefault('domain', {}).update(res['domain'])
            if res.get('warning'):
                if result.get('warning'):
                    # Concatenate multiple warnings
                    warning = result['warning']
                    warning['message'] = '\n\n'.join(filter(None, [
                        warning.get('title'),
                        warning.get('message'),
                        res['warning'].get('title'),
                        res['warning'].get('message'),
                    ]))
                    warning['title'] = _('Warnings')
                else:
                    result['warning'] = res['warning']

        # onchange V8
        if onchange in ("1", "true"):
            for method in self._onchange_methods.get(field_name, ()):
                method_res = method(self)
                process(method_res)
            return

        # onchange V7
        match = onchange_v7.match(onchange)
        if match:
            method, params = match.groups()

            class RawRecord(object):
                def __init__(self, record):
                    self._record = record
                def __getitem__(self, name):
                    record = self._record
                    field = record._fields[name]
                    return field.convert_to_write(record[name], record)
                def __getattr__(self, name):
                    return self[name]

            # evaluate params -> tuple
            global_vars = {'context': self._context, 'uid': self._uid}
            if self._context.get('field_parent'):
                record = self[self._context['field_parent']]
                global_vars['parent'] = RawRecord(record)
            field_vars = RawRecord(self)
            params = eval("[%s]" % params, global_vars, field_vars, nocopy=True)

            # call onchange method with context when possible
            args = (self._cr, self._uid, self._origin.ids) + tuple(params)
            try:
                method_res = getattr(self._model, method)(*args, context=self._context)
            except TypeError:
                method_res = getattr(self._model, method)(*args)
            process(method_res)

    @api.multi
    def onchange(self, values, field_name, field_onchange):
        """ Perform an onchange on the given field.

            :param values: dictionary mapping field names to values, giving the
                current state of modification
            :param field_name: name of the modified field, or list of field
                names (in view order), or False
            :param field_onchange: dictionary mapping field names to their
                on_change attribute
        """
        env = self.env
        if isinstance(field_name, list):
            names = field_name
        elif field_name:
            names = [field_name]
        else:
            names = []

        if not all(name in self._fields for name in names):
            return {}

        # determine subfields for field.convert_to_onchange() below
        secondary = []
        subfields = defaultdict(set)
        for dotname in field_onchange:
            if '.' in dotname:
                secondary.append(dotname)
                name, subname = dotname.split('.')
                subfields[name].add(subname)

        # create a new record with values, and attach ``self`` to it
        with env.do_in_onchange():
            record = self.new(values)
            values = {name: record[name] for name in record._cache}
            # attach ``self`` with a different context (for cache consistency)
            record._origin = self.with_context(__onchange=True)

        # load fields on secondary records, to avoid false changes
        with env.do_in_onchange():
            for field_seq in secondary:
                record.mapped(field_seq)

        # determine which field(s) should be triggered an onchange
        todo = list(names) or list(values)
        done = set()

        # dummy assignment: trigger invalidations on the record
        for name in todo:
            if name == 'id':
                continue
            value = record[name]
            field = self._fields[name]
            if field.type == 'many2one' and field.delegate and not value:
                # do not nullify all fields of parent record for new records
                continue
            record[name] = value

        result = {}
        dirty = set()

        # process names in order (or the keys of values if no name given)
        while todo:
            name = todo.pop(0)
            if name in done:
                continue
            done.add(name)

            with env.do_in_onchange():
                # apply field-specific onchange methods
                if field_onchange.get(name):
                    record._onchange_eval(name, field_onchange[name], result)

                # force re-evaluation of function fields on secondary records
                for field_seq in secondary:
                    record.mapped(field_seq)

                # determine which fields have been modified
                for name, oldval in values.iteritems():
                    field = self._fields[name]
                    newval = record[name]
                    if newval != oldval or (
                        field.type in ('one2many', 'many2many') and newval._is_dirty()
                    ):
                        todo.append(name)
                        dirty.add(name)

        # At the moment, the client does not support updates on a *2many field
        # while this one is modified by the user.
        if isinstance(field_name, basestring) and \
                self._fields[field_name].type in ('one2many', 'many2many'):
            dirty.discard(field_name)

        # collect values from dirty fields
        result['value'] = {
            name: self._fields[name].convert_to_onchange(record[name], record, subfields[name])
            for name in dirty
        }

        return result


class RecordCache(MutableMapping):
    """ Implements a proxy dictionary to read/update the cache of a record.
        Upon iteration, it looks like a dictionary mapping field names to
        values. However, fields may be used as keys as well.
    """
    def __init__(self, records):
        self._recs = records

    def contains(self, field):
        """ Return whether `records[0]` has a value for ``field`` in cache. """
        if isinstance(field, basestring):
            field = self._recs._fields[field]
        return self._recs.id in self._recs.env.cache[field]

    def __contains__(self, field):
        """ Return whether `records[0]` has a regular value for ``field`` in cache. """
        if isinstance(field, basestring):
            field = self._recs._fields[field]
        dummy = SpecialValue(None)
        value = self._recs.env.cache[field].get(self._recs.id, dummy)
        return not isinstance(value, SpecialValue)

    def get(self, field, default=None):
        """ Return the cached, regular value of ``field`` for `records[0]`, or ``default``. """
        if isinstance(field, basestring):
            field = self._recs._fields[field]
        dummy = SpecialValue(None)
        value = self._recs.env.cache[field].get(self._recs.id, dummy)
        return default if isinstance(value, SpecialValue) else value

    def __getitem__(self, field):
        """ Return the cached value of ``field`` for `records[0]`. """
        if isinstance(field, basestring):
            field = self._recs._fields[field]
        value = self._recs.env.cache[field][self._recs.id]
        return value.get() if isinstance(value, SpecialValue) else value

    def __setitem__(self, field, value):
        """ Assign the cached value of ``field`` for all records in ``records``. """
        if isinstance(field, basestring):
            field = self._recs._fields[field]
        values = dict.fromkeys(self._recs._ids, value)
        self._recs.env.cache[field].update(values)

    def update(self, *args, **kwargs):
        """ Update the cache of all records in ``records``. If the argument is a
            ``SpecialValue``, update all fields (except "magic" columns).
        """
        if args and isinstance(args[0], SpecialValue):
            values = dict.fromkeys(self._recs._ids, args[0])
            for name, field in self._recs._fields.iteritems():
                if name != 'id':
                    self._recs.env.cache[field].update(values)
        else:
            return super(RecordCache, self).update(*args, **kwargs)

    def __delitem__(self, field):
        """ Remove the cached value of ``field`` for all ``records``. """
        if isinstance(field, basestring):
            field = self._recs._fields[field]
        field_cache = self._recs.env.cache[field]
        for id in self._recs._ids:
            field_cache.pop(id, None)

    def __iter__(self):
        """ Iterate over the field names with a regular value in cache. """
        cache, id = self._recs.env.cache, self._recs.id
        dummy = SpecialValue(None)
        for name, field in self._recs._fields.iteritems():
            if name != 'id' and not isinstance(cache[field].get(id, dummy), SpecialValue):
                yield name

    def __len__(self):
        """ Return the number of fields with a regular value in cache. """
        return sum(1 for name in self)


AbstractModel = BaseModel

class Model(AbstractModel):
    """ Main super-class for regular database-persisted Odoo models.

    Odoo models are created by inheriting from this class::

        class user(Model):
            ...

    The system will later instantiate the class once per database (on
    which the class' module is installed).
    """
    _auto = True                # automatically create database backend
    _register = False           # not visible in ORM registry, meant to be python-inherited only
    _abstract = False           # not abstract
    _transient = False          # not transient

class TransientModel(Model):
    """ Model super-class for transient records, meant to be temporarily
    persisted, and regularly vacuum-cleaned.

    A TransientModel has a simplified access rights management, all users can
    create new records, and may only access the records they created. The super-
    user has unrestricted access to all TransientModel records.
    """
    _auto = True                # automatically create database backend
    _register = False           # not visible in ORM registry, meant to be python-inherited only
    _abstract = False           # not abstract
    _transient = True           # transient

def itemgetter_tuple(items):
    """ Fixes itemgetter inconsistency (useful in some cases) of not returning
    a tuple if len(items) == 1: always returns an n-tuple where n = len(items)
    """
    if len(items) == 0:
        return lambda a: ()
    if len(items) == 1:
        return lambda gettable: (gettable[items[0]],)
    return operator.itemgetter(*items)

def convert_pgerror_23502(model, fields, info, e):
    m = re.match(r'^null value in column "(?P<field>\w+)" violates '
                 r'not-null constraint\n',
                 tools.ustr(e))
    field_name = m and m.group('field')
    if not m or field_name not in fields:
        return {'message': tools.ustr(e)}
    message = _(u"Missing required value for the field '%s'.") % field_name
    field = fields.get(field_name)
    if field:
        message = _(u"Missing required value for the field '%s' (%s)") % (field['string'], field_name)
    return {
        'message': message,
        'field': field_name,
    }

def convert_pgerror_23505(model, fields, info, e):
    m = re.match(r'^duplicate key (?P<field>\w+) violates unique constraint',
                 tools.ustr(e))
    field_name = m and m.group('field')
    if not m or field_name not in fields:
        return {'message': tools.ustr(e)}
    message = _(u"The value for the field '%s' already exists.") % field_name
    field = fields.get(field_name)
    if field:
        message = _(u"%s This might be '%s' in the current model, or a field "
                    u"of the same name in an o2m.") % (message, field['string'])
    return {
        'message': message,
        'field': field_name,
    }

PGERROR_TO_OE = defaultdict(
    # shape of mapped converters
    lambda: (lambda model, fvg, info, pgerror: {'message': tools.ustr(pgerror)}), {
    # not_null_violation
    '23502': convert_pgerror_23502,
    # unique constraint error
    '23505': convert_pgerror_23505,
})

def _normalize_ids(arg, atoms=set(IdType)):
    """ Normalizes the ids argument for ``browse`` (v7 and v8) to a tuple.

    Various implementations were tested on the corpus of all browse() calls
    performed during a full crawler run (after having installed all website_*
    modules) and this one was the most efficient overall.

    A possible bit of correctness was sacrificed by not doing any test on
    Iterable and just assuming that any non-atomic type was an iterable of
    some kind.

    :rtype: tuple
    """
    # much of the corpus is falsy objects (empty list, tuple or set, None)
    if not arg:
        return ()

    # `type in set` is significantly faster (because more restrictive) than
    # isinstance(arg, set) or issubclass(type, set); and for new-style classes
    # obj.__class__ is equivalent to but faster than type(obj). Not relevant
    # (and looks much worse) in most cases, but over millions of calls it
    # does have a very minor effect.
    if arg.__class__ in atoms:
        return arg,

    return tuple(arg)

# keep those imports here to avoid dependency cycle errors
from .osv import expression
from .fields import Field, SpecialValue, FailedValue<|MERGE_RESOLUTION|>--- conflicted
+++ resolved
@@ -1025,17 +1025,10 @@
         :type data: list(list(str))
         :returns: {ids: list(int)|False, messages: [Message]}
         """
-<<<<<<< HEAD
         # determine values of mode, current_module and noupdate
         mode = self._context.get('mode', 'init')
         current_module = self._context.get('module', '')
         noupdate = self._context.get('noupdate', False)
-=======
-        if context is None:
-            context = {}
-        cr.execute('SAVEPOINT model_load')
-        messages = []
->>>>>>> 3cdf429f
 
         # add current module in context for the conversion of xml ids
         self = self.with_context(_import_current_module=current_module)
@@ -1083,8 +1076,8 @@
             cr.execute('ROLLBACK TO SAVEPOINT model_load')
             ids = False
 
-        if ids and context.get('defer_parent_store_computation'):
-            self._parent_store_compute(cr)
+        if ids and self._context.get('defer_parent_store_computation'):
+            self._parent_store_compute()
 
         return {'ids': ids, 'messages': messages}
 
