<?xml version="1.0" encoding="utf-8"?>
<openerp>
    <data noupdate="1">
        <record id="view_menu" model="ir.ui.view">
            <field name="name">ir.ui.menu.tree</field>
            <field name="model">ir.ui.menu</field>
            <field name="arch" type="xml">
                <tree string="Menu" toolbar="1">
                    <field icon="icon" name="name"/>
                </tree>
            </field>
            <field name="field_parent">child_id</field>
        </record>
        <record id="action_menu_admin" model="ir.actions.act_window">
            <field name="name">Menu</field>
            <field name="usage">menu</field>
            <field name="type">ir.actions.act_window</field>
            <field name="view_id" ref="view_menu"/>
            <field name="res_model">ir.ui.menu</field>
            <field name="view_type">tree</field>
            <field name="domain">[('parent_id', '=', False)]</field>
        </record>

        <record id="lang_en" model="res.lang">
            <field name="code">en_US</field>
            <field name="name">English</field>
            <field name="translatable">True</field>
        </record>

        <function name="install_lang" model="res.lang"/>

        <record id="main_partner" model="res.partner" context="{'default_is_company': True}">
            <field name="name">Your Company</field>
            <field name="company_id" eval="None"/>
            <field name="customer" eval="False"/>
            <field name="is_company" eval="True"/>
            <field name="street"></field>
            <field name="city"></field>
            <field name="zip"></field>
            <field name="phone"></field>
            <field name="email">info@yourcompany.com</field>
            <field name="website">www.yourcompany.com</field>
        </record>

        <!-- Currencies -->
        <record id="EUR" model="res.currency">
            <field name="name">EUR</field>
            <field name="symbol">€</field>
            <field name="rounding">0.01</field>
            <field name="accuracy">4</field>
            <!-- Company ID will be set later -->
            <field name="company_id" eval="None"/>
        </record>
        <record id="rateEUR" model="res.currency.rate">
            <field name="rate">1.0</field>
            <field name="currency_id" ref="EUR"/>
            <field eval="time.strftime('%Y-01-01')" name="name"/>
        </record>

        <!-- Basic Company  -->
        <record id="main_company" model="res.company">
            <field name="name">Your Company</field>
            <field name="partner_id" ref="main_partner"/>
            <field name="rml_header1">Your Company Slogan</field>
<<<<<<< HEAD
            <field name="rml_footer">Web: http://www.yourcompany.com - Tel: +33 1 49 51 23 94
Bank Accounts... to be configured in menu Settings > Accounting/Invoicing.</field>
=======
>>>>>>> 7d1d7aff
            <field name="currency_id" ref="base.EUR"/>
        </record>

        <record model="res.partner" id="base.partner_root">
            <field name="name">Administrator</field>
            <field name="company_id" ref="main_company"/>
            <field name="customer" eval="False"/>
        </record>

        <record model="res.users" id="base.user_root">
            <field name="partner_id" ref="base.partner_root"/>
            <field name="company_id" ref="main_company"/>
            <field name="company_ids" eval="[(4, ref('main_company'))]"/>
            <field name="menu_id" ref="action_menu_admin"/>
            <field name="signature">Administrator</field>
        </record>

        <record id="main_partner" model="res.partner">
            <field name="company_id" ref="main_company"/>
        </record>

        <record id="EUR" model="res.currency">
            <field name="company_id" ref="main_company"/>
        </record>
        
    </data>
</openerp><|MERGE_RESOLUTION|>--- conflicted
+++ resolved
@@ -62,11 +62,6 @@
             <field name="name">Your Company</field>
             <field name="partner_id" ref="main_partner"/>
             <field name="rml_header1">Your Company Slogan</field>
-<<<<<<< HEAD
-            <field name="rml_footer">Web: http://www.yourcompany.com - Tel: +33 1 49 51 23 94
-Bank Accounts... to be configured in menu Settings > Accounting/Invoicing.</field>
-=======
->>>>>>> 7d1d7aff
             <field name="currency_id" ref="base.EUR"/>
         </record>
 
