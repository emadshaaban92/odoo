-
    Testing for hierarchical search in M2M
-
    !python {model: res.partner }: |
        ids = self.search(cr, uid, [('category_id', 'child_of','supplier')])
        assert len(ids) >= 1, ids

-
    Test hierarchical search in M2M with child ID1
-
    !python {model: res.partner }: |
        ids = self.search(cr, uid, [('category_id', 'child_of','Components Supplier')])
        assert len(ids) >= 1, ids
-
    Test hierarchical search in M2M with child ID2
-
    !python {model: res.partner }: |
        ids = self.search(cr, uid, [('category_id', 'child_of','Miscellaneous Suppliers')])
        assert len(ids) >= 1, ids

-
    "1.0 Setup test partner categories: parent root"
-
    !record {model: res.partner.category, id: categ_root}:
        name: Root category
-
    "1.1 Setup test partner categories: parent category"
-
    !record {model: res.partner.category, id: categ_0}:
        name: Parent category
        parent_id: categ_root
-
    "1.2 Setup test partner categories: child 1"
-
    !record {model: res.partner.category, id: categ_1}:
        name: Child 1
        parent_id: categ_0
-
    Test hierarchical search in M2M with child ID (list of ids)
-
    !python {model: res.partner.category }: |
        ids = self.search(cr, uid, [('id', 'child_of',[ref('categ_root')])])
        assert len(ids) == 3, ids
-
    Test hierarchical search in M2M with child ID (single id)
-
    !python {model: res.partner.category }: |
        ids = self.search(cr, uid, [('id', 'child_of',ref('categ_root'))])
        assert len(ids) == 3, ids
-
    Test hierarchical search in M2M with child IDs
-
    !python {model: res.partner.category }: |
        ids = self.search(cr, uid, [('id', 'child_of',[ref('categ_1'), ref('categ_0')])])
        assert len(ids) == 2, ids
-
    Test hierarchical search in M2M with child IDs
-
    !python {model: res.partner.category }: |
        ids = self.search(cr, uid, [('id', 'child_of',[ref('categ_0')])])
        assert len(ids) == 2, ids
-
    Test hierarchical search in M2M with child IDs
-
    !python {model: res.partner.category }: |
        ids = self.search(cr, uid, [('id', 'child_of',[ref('categ_1')])])
        assert len(ids) == 1, ids
-
    Testing that some domain expressions work
-
    !python {model: res.partner.address }: |
        ids = self.search(cr, uid, [('partner_id','=','Agrolait')])
        assert len(ids) >= 1, ids
-
    Trying the "in" operator, for scalar value
-
    !python {model: res.partner.address }: |
        ids = self.search(cr, uid, [('partner_id','in','Agrolait')])
        assert len(ids) >= 1, ids
-
    Trying the "in" operator for list value
-
    !python {model: res.partner.address }: |
        ids = self.search(cr, uid, [('partner_id','in',['Agrolait','ASUStek'])])
        assert len(ids) >= 1, ids
-
    Check we can use "in" operator for plain fields.
-
    !python {model: ir.ui.menu }: |
        ids = self.search(cr, uid, [('sequence','in',[1, 2, 10, 20])])
        assert len(ids) >= 1, ids
-
    Test one2many operator with empty search list
-
    !assert {model: res.partner, search: "[('address', 'in', [])]", count: 0, string: "Ids should be empty"}
-
    Test one2many operator with False
-
    !assert {model: res.partner, search: "[('address', '=', False)]"}:
        - address in (False, None, [])
-
    Test many2many operator with empty search list
-
    !assert {model: res.partner, search: "[('category_id', 'in', [])]", count: 0, string: "Ids should be empty"}
-
    Test many2many operator with False
-
    !assert {model: res.partner, search: "[('category_id', '=', False)]"}:
        - category_id in (False, None, [])
-
    Filtering on invalid value across x2many relationship should return an empty set
-
    !assert {model: res.partner, search: "[('address.city','=','foo')]", count: 0, string: "Searching for address.city = foo should give empty results"}
-
    Check if many2one works with empty search list
-
    !assert {model: res.partner, search: "[('company_id','in', [])]", count: 0, string: "Searching for company_id in [] should be empty!" }
-
    For the sake of the following tests, I will create a second company
-
    !record {model: res.company, id: ymltest_company2}:
        name: Acme 2
-
    And create a few partners with that company or no company
-
    !python {model: res.partner }: |
        for r in range(4):
            self.create(cr, uid, { 'name': 'P of Acme %d' % r,
                    'company_id': ref('ymltest_company2') })
        for r in range(4):
            self.create(cr, uid, { 'name': 'P of All %d' % r,
                    'company_id': False })
-
    Check if many2one works with negative empty list
-
    !python {model: res.partner }: |
        all_ids = self.search(cr, uid, [])
        all_ids.sort()
        res_ids = self.search(cr, uid,['|',('company_id','not in', []), ('company_id','=',False)])
        res_ids.sort()
        assert all_ids == res_ids, "not in [] fails"
-
    Check that many2one will pick the correct records with a list
-
    !python {model: res.partner }: |
        res_ids = self.search(cr, uid, [('company_id', 'in', [False,])])
        assert len(res_ids) >= 4, "We created 4 partners w/company, why find %d? %r" % \
                    (len(res_ids), res_ids)
-
    Check that many2one will exclude the correct records with a list
-
    !python {model: res.partner }: |
        # assuming that the default company is #1
        res_ids = self.search(cr, uid, [('company_id', 'not in', [1])])
        assert len(res_ids) >= 4, "We should have found 4 records at least, only have %d! %r" % \
            (len(res_ids), res_ids)
-
    Check that we exclude the correct records, + False
-
    !python {model: res.partner }: |
        # assuming that the default company is #1
        res_ids = self.search(cr, uid, ['|', ('company_id', 'not in', [1]), ('company_id', '=', False)])
        assert len(res_ids) >= 8, "We should have found 8 records at least, only have %d! %r" % \
            (len(res_ids), res_ids)
-
    Check that multi-level expressions also work
-
    !python {model: res.partner }: |
        res_ids = self.search(cr, uid, [('company_id.partner_id', 'in', [])])
        assert res_ids == [], "Searching an empty set should return empty result, not %r" % res_ids
-
    Check that multi-level expressions with negative op work
-
    !python {model: res.partner }: |
        all_ids = self.search(cr, uid, [('company_id', '!=', False)])
        all_ids.sort()
        res_ids = self.search(cr, uid, [('company_id.partner_id', 'not in', [])])
        res_ids.sort()
        assert res_ids == all_ids, "Searching against empty set failed, returns %r" % res_ids
<<<<<<< HEAD
-
    Verify that normalize_domain() works.
-
    !python {model: res.partner}: |
        from osv import expression
        norm_domain = domain = ['&',(1,'=',1),('a','=','b')]
        assert norm_domain == expression.normalize(domain), "Normalized domains should be left untouched"
        domain = [('x','in',['y','z']),('a.v','=','e'),'|','|',('a','=','b'),'!',('c','>','d'),('e','!=','f'),('g','=','h')]
        norm_domain = ['&','&','&'] + domain
        assert norm_domain == expression.normalize(domain), "Non-normalized domains should be properly normalized"


=======

-
    Check that =like expressions is working without translation field
-
    !python {model: res.partner }: |
        all_ids = self.search(cr, uid, [('name', '=like', 'Ax')])
        assert len(all_ids) <= 1,"It should have 1 record !"
        		
-
    Check that =ilike expression is working without translation field
-
    !python {model: res.partner }: |
        all_ids = self.search(cr, uid, [('name', '=ilike', 'Ax')])
        assert len(all_ids) <= 2,"It should have 2 records !"
-
    Check that =like expression is working with translation field
-
    !python {model: res.country }: |
        all_ids = self.search(cr, uid, [('name', '=like', 'Ind')])
        assert len(all_ids) <= 3,"It should have 3 records !"
        
-
    Check that =ilike expression is working with translation field
-
    !python {model: res.country }: |
        all_ids = self.search(cr, uid, [('name', '=ilike', 'Ind')])
        assert len(all_ids) <= 3,"It should have 3 records !"        
>>>>>>> e0b1e672
<|MERGE_RESOLUTION|>--- conflicted
+++ resolved
@@ -177,7 +177,6 @@
         res_ids = self.search(cr, uid, [('company_id.partner_id', 'not in', [])])
         res_ids.sort()
         assert res_ids == all_ids, "Searching against empty set failed, returns %r" % res_ids
-<<<<<<< HEAD
 -
     Verify that normalize_domain() works.
 -
@@ -188,34 +187,19 @@
         domain = [('x','in',['y','z']),('a.v','=','e'),'|','|',('a','=','b'),'!',('c','>','d'),('e','!=','f'),('g','=','h')]
         norm_domain = ['&','&','&'] + domain
         assert norm_domain == expression.normalize(domain), "Non-normalized domains should be properly normalized"
-
-
-=======
-
--
-    Check that =like expressions is working without translation field
+-
+    Check that =like/=ilike expressions are working with an untranslated field.
 -
     !python {model: res.partner }: |
         all_ids = self.search(cr, uid, [('name', '=like', 'Ax')])
-        assert len(all_ids) <= 1,"It should have 1 record !"
-        		
--
-    Check that =ilike expression is working without translation field
--
-    !python {model: res.partner }: |
+        assert len(all_ids) == 1, "It should have 1 record !"
         all_ids = self.search(cr, uid, [('name', '=ilike', 'Ax')])
-        assert len(all_ids) <= 2,"It should have 2 records !"
--
-    Check that =like expression is working with translation field
+        assert len(all_ids) == 2, "It should have 2 records !"
+-
+    Check that =like/=ilike expressions are working with a translated field.
 -
     !python {model: res.country }: |
         all_ids = self.search(cr, uid, [('name', '=like', 'Ind')])
-        assert len(all_ids) <= 3,"It should have 3 records !"
-        
--
-    Check that =ilike expression is working with translation field
--
-    !python {model: res.country }: |
+        assert len(all_ids) == 3, "It should have 3 records !"
         all_ids = self.search(cr, uid, [('name', '=ilike', 'Ind')])
-        assert len(all_ids) <= 3,"It should have 3 records !"        
->>>>>>> e0b1e672
+        assert len(all_ids) == 3, "It should have 3 records !"