--- conflicted
+++ resolved
@@ -21,13 +21,9 @@
 
 from openerp import tools
 from openerp.osv import osv, fields
-<<<<<<< HEAD
 from openerp.exceptions import AccessError, MissingError
 from openerp.tools.translate import _
-=======
-from openerp.osv.orm import except_orm
 from openerp.tools import pickle
->>>>>>> e8d06f7b
 
 EXCLUDED_FIELDS = set((
     'report_sxw_content', 'report_rml_content', 'report_sxw', 'report_rml',
