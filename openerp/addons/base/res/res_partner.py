--- conflicted
+++ resolved
@@ -198,26 +198,15 @@
     # image: all image fields are base64 encoded and PIL-supported
     image = fields.Binary("Image", attachment=True,
         help="This field holds the image used as avatar for this contact, limited to 1024x1024px",)
-<<<<<<< HEAD
-    image_medium = fields.Binary("Medium-sized image",
-        compute='_compute_images', inverse='_inverse_image_medium', store=True, attachment=True,
+    image_medium = fields.Binary("Medium-sized image", attachment=True,
         help="Medium-sized image of this contact. It is automatically "\
              "resized as a 128x128px image, with aspect ratio preserved. "\
              "Use this field in form views or some kanban views.")
-    image_small = fields.Binary("Small-sized image",
-        compute='_compute_images', inverse='_inverse_image_small', store=True, attachment=True,
-=======
-    image_medium = openerp.fields.Binary("Medium-sized image", attachment=True,
-        help="Medium-sized image of this contact. It is automatically "\
-             "resized as a 128x128px image, with aspect ratio preserved. "\
-             "Use this field in form views or some kanban views.")
-    image_small = openerp.fields.Binary("Small-sized image", attachment=True,
->>>>>>> 549daaab
+    image_small = fields.Binary("Small-sized image", attachment=True,
         help="Small-sized image of this contact. It is automatically "\
              "resized as a 64x64px image, with aspect ratio preserved. "\
              "Use this field anywhere a small image is required.")
 
-<<<<<<< HEAD
     _sql_constraints = [
         ('check_name', "CHECK( (type='contact' AND name IS NOT NULL) or (type!='contact') )", 'Contacts require a name.'),
     ]
@@ -247,22 +236,6 @@
             else:
                 partner.commercial_partner_id = partner.parent_id.commercial_partner_id
 
-    @api.depends('image')
-    def _compute_images(self):
-        for rec in self:
-            rec.image_medium = tools.image_resize_image_medium(rec.image)
-            rec.image_small = tools.image_resize_image_small(rec.image)
-
-    def _inverse_image_medium(self):
-        for rec in self:
-            rec.image = tools.image_resize_image_big(rec.image_medium)
-
-    def _inverse_image_small(self):
-        for rec in self:
-            rec.image = tools.image_resize_image_big(rec.image_small)
-
-=======
->>>>>>> 549daaab
     @api.model
     def _get_default_image(self, partner_type, is_company, parent_id):
         if getattr(threading.currentThread(), 'testing', False) or self._context.get('install_mode'):
@@ -495,27 +468,13 @@
                     companies = set(user.company_id for user in partner.user_ids)
                     if len(companies) > 1 or company not in companies:
                         raise UserError(_("You can not change the company as the partner/user has multiple user linked with different companies."))
-<<<<<<< HEAD
+        tools.image_resize_images(vals)
 
         result = super(Partner, self).write(vals)
         for partner in self:
             partner._fields_sync(vals)
-=======
-        # function field implemented by hand -> remove my when migrating
-        c_type = vals.get('company_type')
-        is_company = vals.get('is_company')
-        if c_type:
-            vals['is_company'] = c_type == 'company'
-        elif 'is_company' in vals:
-            vals['company_type'] = is_company and 'company' or 'person'
-        tools.image_resize_images(vals)
-
-        result = super(res_partner, self).write(vals)
-        for partner in self:
             if any(u.has_group('base.group_user') for u in partner.user_ids):
                 self.env['res.users'].check_access_rights('write')
-            self._fields_sync(partner, vals)
->>>>>>> 549daaab
         return result
 
     @api.model
@@ -526,20 +485,10 @@
         # cannot be easily performed if default images are in the way
         if not vals.get('image'):
             vals['image'] = self._get_default_image(vals.get('type'), vals.get('is_company'), vals.get('parent_id'))
-<<<<<<< HEAD
         partner = super(Partner, self).create(vals)
         partner._fields_sync(vals)
         partner._handle_first_contact_creation()
-=======
-        if c_type:
-            vals['is_company'] = c_type == 'company'
-        else:
-            vals['company_type'] = is_company and 'company' or 'person'
         tools.image_resize_images(vals)
-        partner = super(res_partner, self).create(vals)
-        self._fields_sync(partner, vals)
-        self._handle_first_contact_creation(partner)
->>>>>>> 549daaab
         return partner
 
     @api.multi
