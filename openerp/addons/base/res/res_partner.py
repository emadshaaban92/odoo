# -*- coding: utf-8 -*-
# Part of Odoo. See LICENSE file for full copyright and licensing details.

import base64
import datetime
import hashlib
import pytz
import threading
import urllib2
import urlparse
from lxml import etree

from odoo import api, fields, models, tools, _
from odoo.modules import get_module_resource
from odoo.osv.expression import get_unaccent_wrapper
from odoo.exceptions import UserError, ValidationError

ADDRESS_FORMAT_CLASSES = {
    '%(city)s %(state_code)s\n%(zip)s': 'o_city_state',
    '%(zip)s %(city)s': 'o_zip_city'
}

ADDRESS_FIELDS = ('street', 'street2', 'zip', 'city', 'state_id', 'country_id')
@api.model
def _lang_get(self):
    return self.env['res.lang'].get_installed()

@api.model
def _tz_get(self):
    # put POSIX 'Etc/*' entries at the end to avoid confusing users - see bug 1086728
    return [(tz, tz) for tz in sorted(pytz.all_timezones, key=lambda tz: tz if not tz.startswith('Etc/') else '_')]


class FormatAddress(object):
    @api.model
    def fields_view_get_address(self, arch):
        address_format = self.env.user.company_id.country_id.address_format or ''
        for format_pattern, format_class in ADDRESS_FORMAT_CLASSES.iteritems():
            if format_pattern in address_format:
                doc = etree.fromstring(arch)
                for address_node in doc.xpath("//div[@class='o_address_format']"):
                    # add address format class to address block
                    address_node.attrib['class'] += ' ' + format_class
                    if format_class.startswith('o_zip'):
                        zip_fields = address_node.xpath("//field[@name='zip']")
                        city_fields = address_node.xpath("//field[@name='city']")
                        if zip_fields and city_fields:
                            # move zip field before city field
                            city_fields[0].addprevious(zip_fields[0])
                arch = etree.tostring(doc)
                break
        return arch


class PartnerCategory(models.Model):
    _description = 'Partner Tags'
    _name = 'res.partner.category'
    _order = 'parent_left, name'
    _parent_store = True
    _parent_order = 'name'

    name = fields.Char(string='Category Name', required=True, translate=True)
    color = fields.Integer(string='Color Index')
    parent_id = fields.Many2one('res.partner.category', string='Parent Category', index=True, ondelete='cascade')
    child_ids = fields.One2many('res.partner.category', 'parent_id', string='Child Tags')
    active = fields.Boolean(default=True, help="The active field allows you to hide the category without removing it.")
    parent_left = fields.Integer(string='Left parent', index=True)
    parent_right = fields.Integer(string='Right parent', index=True)
    partner_ids = fields.Many2many('res.partner', column1='category_id', column2='partner_id', string='Partners')

    @api.constrains('parent_id')
    def _check_parent_id(self):
        if not self._check_recursion():
            raise ValidationError(_('Error ! You can not create recursive tags.'))

    @api.multi
    def name_get(self):
        """ Return the categories' display name, including their direct
            parent by default.

            If ``context['partner_category_display']`` is ``'short'``, the short
            version of the category name (without the direct parent) is used.
            The default is the long version.
        """
        if self._context.get('partner_category_display') == 'short':
            return super(PartnerCategory, self).name_get()

        res = []
        for category in self:
            names = []
            current = category
            while current:
                names.append(current.name)
                current = current.parent_id
            res.append((category.id, ' / '.join(reversed(names))))
        return res

    @api.model
    def name_search(self, name, args=None, operator='ilike', limit=100):
        args = args or []
        if name:
            # Be sure name_search is symetric to name_get
            name = name.split(' / ')[-1]
            args = [('name', operator, name)] + args
        return self.search(args, limit=limit).name_get()


class PartnerTitle(models.Model):
    _name = 'res.partner.title'
    _order = 'name'

    name = fields.Char(string='Title', required=True, translate=True)
    shortcut = fields.Char(string='Abbreviation', translate=True)

    _sql_constraints = [('name_uniq', 'unique (name)', "Title name already exists !")]


class Partner(models.Model, FormatAddress):
    _description = 'Partner'
    _name = "res.partner"
    _order = "display_name"

    def _default_category(self):
        return self.env['res.partner.category'].browse(self._context.get('category_id'))

    def _default_company(self):
        return self.env['res.company']._company_default_get('res.partner')

    name = fields.Char(index=True)
    display_name = fields.Char(compute='_compute_display_name', string='Name', store=True, index=True)
    date = fields.Date(index=True)
    title = fields.Many2one('res.partner.title')
    parent_id = fields.Many2one('res.partner', string='Related Company', index=True)
    parent_name = fields.Char(related='parent_id.name', readonly=True, string='Parent name')
    child_ids = fields.One2many('res.partner', 'parent_id', string='Contacts', domain=[('active', '=', True)])  # force "active_test" domain to bypass _search() override
    ref = fields.Char(string='Internal Reference', index=True)
    lang = fields.Selection(_lang_get, string='Language', default=lambda self: self.env.lang,
                            help="If the selected language is loaded in the system, all documents related to "
                                 "this contact will be printed in this language. If not, it will be English.")
    tz = fields.Selection(_tz_get, string='Timezone', default=lambda self: self._context.get('tz'),
                          help="The partner's timezone, used to output proper date and time values "
                               "inside printed reports. It is important to set a value for this field. "
                               "You should use the same timezone that is otherwise used to pick and "
                               "render date and time values: your computer's timezone.")
    tz_offset = fields.Char(compute='_compute_tz_offset', string='Timezone offset', invisible=True)
    user_id = fields.Many2one('res.users', string='Salesperson',
      help='The internal user that is in charge of communicating with this contact if any.')
    vat = fields.Char(string='TIN', help="Tax Identification Number. "
                                         "Fill it if the company is subjected to taxes. "
                                         "Used by the some of the legal statements.")
    bank_ids = fields.One2many('res.partner.bank', 'partner_id', string='Banks')
    website = fields.Char(help="Website of Partner or Company")
    comment = fields.Text(string='Notes')

    category_id = fields.Many2many('res.partner.category', column1='partner_id',
                                    column2='category_id', string='Tags', default=_default_category)
    credit_limit = fields.Float(string='Credit Limit')
    barcode = fields.Char(oldname='ean13')
    active = fields.Boolean(default=True)
    customer = fields.Boolean(string='Is a Customer', default=True,
                               help="Check this box if this contact is a customer.")
    supplier = fields.Boolean(string='Is a Vendor',
                               help="Check this box if this contact is a vendor. "
                               "If it's not checked, purchase people will not see it when encoding a purchase order.")
    employee = fields.Boolean(help="Check this box if this contact is an Employee.")
    function = fields.Char(string='Job Position')
    type = fields.Selection(
        [('contact', 'Contact'),
         ('invoice', 'Invoice address'),
         ('delivery', 'Shipping address'),
         ('other', 'Other address')], string='Address Type',
        default='contact',
        help="Used to select automatically the right address according to the context in sales and purchases documents.")
    street = fields.Char()
    street2 = fields.Char()
    zip = fields.Char(change_default=True)
    city = fields.Char()
    state_id = fields.Many2one("res.country.state", string='State', ondelete='restrict')
    country_id = fields.Many2one('res.country', string='Country', ondelete='restrict')
    email = fields.Char()
    phone = fields.Char()
    fax = fields.Char()
    mobile = fields.Char()
    birthdate = fields.Char()
    is_company = fields.Boolean(string='Is a Company', default=False,
        help="Check if the contact is a company, otherwise it is a person")
    # company_type is only an interface field, do not use it in business logic
    company_type = fields.Selection(string='Company Type',
        selection=[('person', 'Individual'), ('company', 'Company')],
        compute='_compute_company_type', readonly=False)
    company_id = fields.Many2one('res.company', 'Company', index=True, default=_default_company)
    color = fields.Integer(string='Color Index', default=0)
    user_ids = fields.One2many('res.users', 'partner_id', string='Users', auto_join=True)
    contact_address = fields.Char(compute='_compute_contact_address', string='Complete Address')

    # technical field used for managing commercial fields
    commercial_partner_id = fields.Many2one('res.partner', compute='_compute_commercial_partner',
                                             string='Commercial Entity', store=True)

    # image: all image fields are base64 encoded and PIL-supported
    image = fields.Binary("Image", attachment=True,
        help="This field holds the image used as avatar for this contact, limited to 1024x1024px",)
    image_medium = fields.Binary("Medium-sized image", attachment=True,
        help="Medium-sized image of this contact. It is automatically "\
             "resized as a 128x128px image, with aspect ratio preserved. "\
             "Use this field in form views or some kanban views.")
    image_small = fields.Binary("Small-sized image", attachment=True,
        help="Small-sized image of this contact. It is automatically "\
             "resized as a 64x64px image, with aspect ratio preserved. "\
             "Use this field anywhere a small image is required.")

    _sql_constraints = [
        ('check_name', "CHECK( (type='contact' AND name IS NOT NULL) or (type!='contact') )", 'Contacts require a name.'),
    ]

    @api.depends('is_company', 'name', 'parent_id.name', 'type')
    def _compute_display_name(self):
        diff = dict(show_address=None, show_address_only=None, show_email=None)
        names = dict(self.with_context(**diff).name_get())
        for partner in self:
            partner.display_name = names.get(partner.id)

    @api.depends('tz')
    def _compute_tz_offset(self):
        for partner in self:
            partner.tz_offset = datetime.datetime.now(pytz.timezone(partner.tz or 'GMT')).strftime('%z')

    @api.depends(lambda self: self._display_address_depends())
    def _compute_contact_address(self):
        for partner in self:
            partner.contact_address = partner._display_address()

    @api.depends('is_company', 'parent_id.commercial_partner_id')
    def _compute_commercial_partner(self):
        for partner in self:
            if partner.is_company or not partner.parent_id:
                partner.commercial_partner_id = partner
            else:
                partner.commercial_partner_id = partner.parent_id.commercial_partner_id

    @api.model
    def _get_default_image(self, partner_type, is_company, parent_id):
        if getattr(threading.currentThread(), 'testing', False) or self._context.get('install_mode'):
            return False

        colorize, img_path, image = False, False, False

        if partner_type in ['contact', 'other'] and parent_id:
            parent_image = self.browse(parent_id).image
            image = parent_image and parent_image.decode('base64') or None

        if not image and partner_type == 'invoice':
            img_path = get_module_resource('base', 'static/src/img', 'money.png')
        elif not image and partner_type == 'delivery':
            img_path = get_module_resource('base', 'static/src/img', 'truck.png')
        elif not image and is_company:
            img_path = get_module_resource('base', 'static/src/img', 'company_image.png')
        elif not image:
            img_path = get_module_resource('base', 'static/src/img', 'avatar.png')
            colorize = True

        if img_path:
            with open(img_path, 'rb') as f:
                image = f.read()
        if image and colorize:
            image = tools.image_colorize(image)

        return tools.image_resize_image_big(image.encode('base64'))

    @api.model
    def fields_view_get(self, view_id=None, view_type='form', toolbar=False, submenu=False):
        if (not view_id) and (view_type == 'form') and self._context.get('force_email'):
            view_id = self.env.ref('base.view_partner_simple_form').id
        res = super(Partner, self).fields_view_get(view_id=view_id, view_type=view_type, toolbar=toolbar, submenu=submenu)
        if view_type == 'form':
            res['arch'] = self.fields_view_get_address(res['arch'])
        return res

    @api.constrains('parent_id')
    def _check_parent_id(self):
        if not self._check_recursion():
            raise ValidationError(_('You cannot create recursive Partner hierarchies.'))

    @api.multi
    def copy(self, default=None):
        self.ensure_one()
        default = dict(default or {}, name=_('%s (copy)') % self.name)
        return super(Partner, self).copy(default)

    @api.onchange('parent_id')
    def onchange_parent_id(self):
        # return values in result, as this method is used by _fields_sync()
        if not self.parent_id:
            return
        result = {}
        partner = getattr(self, '_origin', self)
        if partner.parent_id and partner.parent_id != self.parent_id:
            result['warning'] = {
                'title': _('Warning'),
                'message': _('Changing the company of a contact should only be done if it '
                             'was never correctly set. If an existing contact starts working for a new '
                             'company then a new contact should be created under that new '
                             'company. You can use the "Discard" button to abandon this change.')}
        if partner.type == 'contact' or self.type == 'contact':
            # for contacts: copy the parent address, if set (aka, at least one
            # value is set in the address: otherwise, keep the one from the
            # contact)
            address_fields = self._address_fields()
            if any(self.parent_id[key] for key in address_fields):
                def convert(value):
                    return value.id if isinstance(value, models.BaseModel) else value
                result['value'] = {key: convert(self.parent_id[key]) for key in address_fields}
        return result

    @api.onchange('state_id')
    def onchange_state(self):
        if self.state_id:
            self.country_id = self.state_id.country_id

    @api.onchange('email')
    def onchange_email(self):
        if not self.image and not self._context.get('yaml_onchange') and self.email:
            self.image = self._get_gravatar_image(self.email)

    @api.depends('is_company')
    def _compute_company_type(self):
        for partner in self:
            partner.company_type = 'company' if partner.is_company else 'person'

    @api.onchange('company_type')
    def onchange_company_type(self):
        self.is_company = (self.company_type == 'company')

    @api.v7
    def _update_fields_values(self, cr, uid, partner, fields, context=None):
        return Partner._update_fields_values(partner, fields)

    @api.v8
    def _update_fields_values(self, fields):
        """ Returns dict of write() values for synchronizing ``fields`` """
        values = {}
        for fname in fields:
            field = self._fields[fname]
            if field.type == 'many2one':
                values[fname] = self[fname].id
            elif field.type == 'one2many':
                raise AssertionError(_('One2Many fields cannot be synchronized as part of `commercial_fields` or `address fields`'))
            elif field.type == 'many2many':
                values[fname] = [(6, 0, self[fname].ids)]
            else:
                values[fname] = self[fname]
        return values

    @api.model
    def _address_fields(self):
        """Returns the list of address fields that are synced from the parent."""
        return list(ADDRESS_FIELDS)

    @api.multi
    def update_address(self, vals):
        addr_vals = {key: vals[key] for key in self._address_fields() if key in vals}
        if addr_vals:
            return super(Partner, self).write(addr_vals)

    @api.model
    def _commercial_fields(self):
        """ Returns the list of fields that are managed by the commercial entity
        to which a partner belongs. These fields are meant to be hidden on
        partners that aren't `commercial entities` themselves, and will be
        delegated to the parent `commercial entity`. The list is meant to be
        extended by inheriting classes. """
        return ['vat', 'credit_limit']

    @api.v7
    def _commercial_sync_from_company(self, cr, uid, partner, context=None):
        return Partner._commercial_sync_from_company(partner)

    @api.v8
    def _commercial_sync_from_company(self):
        """ Handle sync of commercial fields when a new parent commercial entity is set,
        as if they were related fields """
        commercial_partner = self.commercial_partner_id
        if commercial_partner != self:
            sync_vals = commercial_partner._update_fields_values(self._commercial_fields())
            self.write(sync_vals)

    @api.v7
    def _commercial_sync_to_children(self, cr, uid, partner, context=None):
        return Partner._commercial_sync_to_children(partner)

    @api.v8
    def _commercial_sync_to_children(self):
        """ Handle sync of commercial fields to descendants """
        commercial_partner = self.commercial_partner_id
        sync_vals = commercial_partner._update_fields_values(self._commercial_fields())
        sync_children = self.child_ids.filtered(lambda c: not c.is_company)
        for child in sync_children:
            child._commercial_sync_to_children()
        return sync_children.write(sync_vals)

    @api.v7
    def _fields_sync(self, cr, uid, partner, values, context=None):
        return Partner._fields_sync(partner, values)

    @api.v8
    def _fields_sync(self, values):
        """ Sync commercial fields and address fields from company and to children after create/update,
        just as if those were all modeled as fields.related to the parent """
        # 1. From UPSTREAM: sync from parent
        if values.get('parent_id') or values.get('type', 'contact'):
            # 1a. Commercial fields: sync if parent changed
            if values.get('parent_id'):
                self._commercial_sync_from_company()
            # 1b. Address fields: sync if parent or use_parent changed *and* both are now set 
            if self.parent_id and self.type == 'contact':
                onchange_vals = self.onchange_parent_id().get('value', {})
                self.update_address(onchange_vals)

        # 2. To DOWNSTREAM: sync children
        if self.child_ids:
            # 2a. Commercial Fields: sync if commercial entity
            if self.commercial_partner_id == self:
                commercial_fields = self._commercial_fields()
                if any(field in values for field in commercial_fields):
                    self._commercial_sync_to_children()
            # 2b. Address fields: sync if address changed
            address_fields = self._address_fields()
            if any(field in values for field in address_fields):
                contacts = self.child_ids.filtered(lambda c: c.type == 'contact')
                contacts.update_address(values)

    @api.v7
    def _handle_first_contact_creation(self, cr, uid, partner, context=None):
        return Partner._handle_first_contact_creation(partner)

    @api.v8
    def _handle_first_contact_creation(self):
        """ On creation of first contact for a company (or root) that has no address, assume contact address
        was meant to be company address """
        parent = self.parent_id
        address_fields = self._address_fields()
        if (parent.is_company or not parent.parent_id) and len(parent.child_ids) == 1 and \
            any(self[f] for f in address_fields) and not any(parent[f] for f in address_fields):
            addr_vals = self._update_fields_values(address_fields)
            parent.update_address(addr_vals)

    def _clean_website(self, website):
        (scheme, netloc, path, params, query, fragment) = urlparse.urlparse(website)
        if not scheme:
            if not netloc:
                netloc, path = path, ''
            website = urlparse.urlunparse(('http', netloc, path, params, query, fragment))
        return website

    @api.multi
    def write(self, vals):
        # res.partner must only allow to set the company_id of a partner if it
        # is the same as the company of all users that inherit from this partner
        # (this is to allow the code from res_users to write to the partner!) or
        # if setting the company_id to False (this is compatible with any user
        # company)
        if vals.get('website'):
            vals['website'] = self._clean_website(vals['website'])
        if vals.get('company_id'):
            company = self.env['res.company'].browse(vals['company_id'])
            for partner in self:
                if partner.user_ids:
                    companies = set(user.company_id for user in partner.user_ids)
                    if len(companies) > 1 or company not in companies:
                        raise UserError(_("You can not change the company as the partner/user has multiple user linked with different companies."))
        tools.image_resize_images(vals)

        result = super(Partner, self).write(vals)
        for partner in self:
            if any(u.has_group('base.group_user') for u in partner.user_ids if u != self.env.user):
                self.env['res.users'].check_access_rights('write')
            partner._fields_sync(vals)
        return result

    @api.model
    def create(self, vals):
        if vals.get('website'):
            vals['website'] = self._clean_website(vals['website'])
        # compute default image in create, because computing gravatar in the onchange
        # cannot be easily performed if default images are in the way
        if not vals.get('image'):
            vals['image'] = self._get_default_image(vals.get('type'), vals.get('is_company'), vals.get('parent_id'))
        tools.image_resize_images(vals)
        partner = super(Partner, self).create(vals)
        partner._fields_sync(vals)
        partner._handle_first_contact_creation()
        return partner

    @api.multi
    def open_commercial_entity(self):
        """ Utility method used to add an "Open Company" button in partner views """
        self.ensure_one()
        return {'type': 'ir.actions.act_window',
                'res_model': 'res.partner',
                'view_mode': 'form',
                'res_id': self.commercial_partner_id.id,
                'target': 'current',
                'flags': {'form': {'action_buttons': True}}}

    @api.multi
    def open_parent(self):
        """ Utility method used to add an "Open Parent" button in partner views """
        self.ensure_one()
        address_form_id = self.env.ref('base.view_partner_address_form').id
        return {'type': 'ir.actions.act_window',
                'res_model': 'res.partner',
                'view_mode': 'form',
                'views': [(address_form_id, 'form')],
                'res_id': self.parent_id.id,
                'target': 'new',
                'flags': {'form': {'action_buttons': True}}}

    @api.multi
    def name_get(self):
        res = []
<<<<<<< HEAD
        types_dict = dict(self.fields_get()['type']['selection'])
        for partner in self:
            name = partner.name or ''
            if partner.parent_id and not partner.is_company:
                if not name and partner.type in ['invoice', 'delivery', 'other']:
                    name = types_dict[partner.type]
                name = "%s, %s" % (partner.parent_name, name)
            if self._context.get('show_address_only'):
                name = partner._display_address(without_company=True)
            if self._context.get('show_address'):
                name = name + "\n" + partner._display_address(without_company=True)
            name = name.replace('\n\n', '\n')
            name = name.replace('\n\n', '\n')
            if self._context.get('show_email') and partner.email:
                name = "%s <%s>" % (name, partner.email)
            if self._context.get('html_format'):
=======
        for record in self.browse(cr, uid, ids, context=context):
            name = record.name or ''
            if record.parent_id and not record.is_company:
                if not name and record.type in ['invoice', 'delivery', 'other']:
                    name = dict(self.fields_get(cr, uid, ['type'], context=context)['type']['selection'])[record.type]
                name = "%s, %s" % (record.parent_name, name)
            if context.get('show_address_only'):
                name = self._display_address(cr, uid, record, without_company=True, context=context)
            if context.get('show_address'):
                name = name + "\n" + self._display_address(cr, uid, record, without_company=True, context=context)
            name = name.replace('\n\n','\n')
            name = name.replace('\n\n','\n')
            if context.get('show_email') and record.email:
                name = "%s <%s>" % (name, record.email)
            if context.get('html_format'):
>>>>>>> 30864b6d
                name = name.replace('\n', '<br/>')
            res.append((partner.id, name))
        return res

    def _parse_partner_name(self, text, context=None):
        """ Supported syntax:
            - 'Raoul <raoul@grosbedon.fr>': will find name and email address
            - otherwise: default, everything is set as the name """
        emails = tools.email_split(text.replace(' ', ','))
        if emails:
            email = emails[0]
            name = text[:text.index(email)].replace('"', '').replace('<', '').strip()
        else:
            name, email = text, ''
        return name, email

    @api.model
    def name_create(self, name):
        """ Override of orm's name_create method for partners. The purpose is
            to handle some basic formats to create partners using the
            name_create.
            If only an email address is received and that the regex cannot find
            a name, the name will have the email value.
            If 'force_email' key in context: must find the email address. """
        name, email = self._parse_partner_name(name)
        if self._context.get('force_email') and not email:
            raise UserError(_("Couldn't create contact without email address!"))
        if not name and email:
            name = email
        partner = self.create({self._rec_name: name or email, 'email': email or False})
        return partner.name_get()[0]

    @api.model
    def _search(self, args, offset=0, limit=None, order=None, count=False, access_rights_uid=None):
        """ Override search() to always show inactive children when searching via ``child_of`` operator. The ORM will
        always call search() with a simple domain of the form [('parent_id', 'in', [ids])]. """
        # a special ``domain`` is set on the ``child_ids`` o2m to bypass this logic, as it uses similar domain expressions
        if len(args) == 1 and len(args[0]) == 3 and args[0][:2] == ('parent_id','in') \
                and args[0][2] != [False]:
            self = self.with_context(active_test=False)
        return super(Partner, self)._search(args, offset=offset, limit=limit, order=order,
                                            count=count, access_rights_uid=access_rights_uid)

    @api.model
    def name_search(self, name, args=None, operator='ilike', limit=100):
        if args is None:
            args = []
        if name and operator in ('=', 'ilike', '=ilike', 'like', '=like'):
            self.check_access_rights('read')
            where_query = self._where_calc(args)
            self._apply_ir_rules(where_query, 'read')
            from_clause, where_clause, where_clause_params = where_query.get_sql()
            where_str = where_clause and (" WHERE %s AND " % where_clause) or ' WHERE '

            # search on the name of the contacts and of its company
            search_name = name
            if operator in ('ilike', 'like'):
                search_name = '%%%s%%' % name
            if operator in ('=ilike', '=like'):
                operator = operator[1:]

            unaccent = get_unaccent_wrapper(self.env.cr)

            query = """SELECT id
                         FROM res_partner
                      {where} ({email} {operator} {percent}
                           OR {display_name} {operator} {percent}
                           OR {reference} {operator} {percent})
                           -- don't panic, trust postgres bitmap
                     ORDER BY {display_name} {operator} {percent} desc,
                              {display_name}
                    """.format(where=where_str,
                               operator=operator,
                               email=unaccent('email'),
                               display_name=unaccent('display_name'),
                               reference=unaccent('ref'),
                               percent=unaccent('%s'))

            where_clause_params += [search_name]*4
            if limit:
                query += ' limit %s'
                where_clause_params.append(limit)
            self.env.cr.execute(query, where_clause_params)
            partner_ids = map(lambda x: x[0], self.env.cr.fetchall())

            if partner_ids:
                return self.browse(partner_ids).name_get()
            else:
                return []
        return super(Partner, self).name_search(name, args, operator=operator, limit=limit)

    @api.model
    def find_or_create(self, email):
        """ Find a partner with the given ``email`` or use :py:method:`~.name_create`
            to create one

            :param str email: email-like string, which should contain at least one email,
                e.g. ``"Raoul Grosbedon <r.g@grosbedon.fr>"``"""
        assert email, 'an email is required for find_or_create to work'
        emails = tools.email_split(email)
        if emails:
            email = emails[0]
        partners = self.search([('email', '=ilike', email)], limit=1)
        return partners.id or self.name_create(email)[0]

    def _get_gravatar_image(self, email):
        gravatar_image = False
        email_hash = hashlib.md5(email.lower()).hexdigest()
        url = "https://www.gravatar.com/avatar/" + email_hash
        try:
            image_content = urllib2.urlopen(url + "?d=404&s=128", timeout=5).read()
            gravatar_image = base64.b64encode(image_content)
        except Exception:
            pass
        return gravatar_image

    @api.multi
    def _email_send(self, email_from, subject, body, on_error=None):
        for partner in self.filtered('email'):
            tools.email_send(email_from, [partner.email], subject, body, on_error)
        return True

    @api.multi
    def address_get(self, adr_pref=None):
        """ Find contacts/addresses of the right type(s) by doing a depth-first-search
        through descendants within company boundaries (stop at entities flagged ``is_company``)
        then continuing the search at the ancestors that are within the same company boundaries.
        Defaults to partners of type ``'default'`` when the exact type is not found, or to the
        provided partner itself if no type ``'default'`` is found either. """
        adr_pref = set(adr_pref or [])
        if 'contact' not in adr_pref:
            adr_pref.add('contact')
        result = {}
        visited = set()
        for partner in self:
            current_partner = partner
            while current_partner:
                to_scan = [current_partner]
                # Scan descendants, DFS
                while to_scan:
                    record = to_scan.pop(0)
                    visited.add(record)
                    if record.type in adr_pref and not result.get(record.type):
                        result[record.type] = record.id
                    if len(result) == len(adr_pref):
                        return result
                    to_scan = [c for c in record.child_ids
                                 if c not in visited
                                 if not c.is_company] + to_scan

                # Continue scanning at ancestor if current_partner is not a commercial entity
                if current_partner.is_company or not current_partner.parent_id:
                    break
                current_partner = current_partner.parent_id

        # default to type 'contact' or the partner itself
        default = result.get('contact', self.id or False)
        for adr_type in adr_pref:
            result[adr_type] = result.get(adr_type) or default
        return result

    @api.model
    def view_header_get(self, view_id, view_type):
        res = super(Partner, self).view_header_get(view_id, view_type)
        if res: return res
        if not self._context.get('category_id'):
            return False
        return _('Partners: ') + self.env['res.partner.category'].browse(self._context['category_id']).name

    @api.model
    @api.returns('self')
    def main_partner(self):
        ''' Return the main partner '''
        return self.env.ref('base.main_partner')

    @api.v7
    def _display_address(self, cr, uid, address, without_company=False, context=None):
        return self.browse(cr, uid, address.id, context=context)._display_address(without_company=without_company)

    @api.v8
    def _display_address(self, without_company=False):

        '''
        The purpose of this function is to build and return an address formatted accordingly to the
        standards of the country where it belongs.

        :param address: browse record of the res.partner to format
        :returns: the address formatted in a display that fit its country habits (or the default ones
            if not country is specified)
        :rtype: string
        '''
        # get the information that will be injected into the display format
        # get the address format
        address_format = self.country_id.address_format or \
              "%(street)s\n%(street2)s\n%(city)s %(state_code)s %(zip)s\n%(country_name)s"
        args = {
            'state_code': self.state_id.code or '',
            'state_name': self.state_id.name or '',
            'country_code': self.country_id.code or '',
            'country_name': self.country_id.name or '',
            'company_name': self.parent_name or '',
        }
        for field in self._address_fields():
            args[field] = getattr(self, field) or ''
        if without_company:
            args['company_name'] = ''
        elif self.parent_id:
            address_format = '%(company_name)s\n' + address_format
        return address_format % args

    def _display_address_depends(self):
        # field dependencies of method _display_address()
        return self._address_fields() + [
            'country_id.address_format', 'country_id.code', 'country_id.name',
            'parent_id.name', 'state_id.code', 'state_id.name',
        ]<|MERGE_RESOLUTION|>--- conflicted
+++ resolved
@@ -518,13 +518,11 @@
     @api.multi
     def name_get(self):
         res = []
-<<<<<<< HEAD
-        types_dict = dict(self.fields_get()['type']['selection'])
         for partner in self:
             name = partner.name or ''
             if partner.parent_id and not partner.is_company:
                 if not name and partner.type in ['invoice', 'delivery', 'other']:
-                    name = types_dict[partner.type]
+                    name = dict(self.fields_get(['type'])['type']['selection'])[partner.type]
                 name = "%s, %s" % (partner.parent_name, name)
             if self._context.get('show_address_only'):
                 name = partner._display_address(without_company=True)
@@ -535,23 +533,6 @@
             if self._context.get('show_email') and partner.email:
                 name = "%s <%s>" % (name, partner.email)
             if self._context.get('html_format'):
-=======
-        for record in self.browse(cr, uid, ids, context=context):
-            name = record.name or ''
-            if record.parent_id and not record.is_company:
-                if not name and record.type in ['invoice', 'delivery', 'other']:
-                    name = dict(self.fields_get(cr, uid, ['type'], context=context)['type']['selection'])[record.type]
-                name = "%s, %s" % (record.parent_name, name)
-            if context.get('show_address_only'):
-                name = self._display_address(cr, uid, record, without_company=True, context=context)
-            if context.get('show_address'):
-                name = name + "\n" + self._display_address(cr, uid, record, without_company=True, context=context)
-            name = name.replace('\n\n','\n')
-            name = name.replace('\n\n','\n')
-            if context.get('show_email') and record.email:
-                name = "%s <%s>" % (name, record.email)
-            if context.get('html_format'):
->>>>>>> 30864b6d
                 name = name.replace('\n', '<br/>')
             res.append((partner.id, name))
         return res
