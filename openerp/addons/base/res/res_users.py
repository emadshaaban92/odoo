--- conflicted
+++ resolved
@@ -31,13 +31,8 @@
 from openerp import SUPERUSER_ID, models
 from openerp import tools
 import openerp.exceptions
-<<<<<<< HEAD
 from openerp.osv import fields, osv, expression
-=======
-from openerp.osv import fields,osv, expression
-from openerp.osv.orm import browse_record
 from openerp.service.security import check_super
->>>>>>> 10e6ad13
 from openerp.tools.translate import _
 from openerp.http import request
 
