# -*- coding: utf-8 -*-
# Part of Odoo. See LICENSE file for full copyright and licensing details.
import logging

from collections import defaultdict
from itertools import chain, repeat
from lxml import etree
from lxml.builder import E

from odoo import api, fields, models, tools, SUPERUSER_ID, _
from odoo.exceptions import AccessDenied, AccessError, UserError, ValidationError
from odoo.osv import expression
from odoo.service.db import check_super
from odoo.tools import partition

_logger = logging.getLogger(__name__)

# Only users who can modify the user (incl. the user herself) see the real contents of these fields
USER_PRIVATE_FIELDS = ['password']

concat = chain.from_iterable

#
# Functions for manipulating boolean and selection pseudo-fields
#
def name_boolean_group(id):
    return 'in_group_' + str(id)

def name_selection_groups(ids):
    return 'sel_groups_' + '_'.join(map(str, ids))

def is_boolean_group(name):
    return name.startswith('in_group_')

def is_selection_groups(name):
    return name.startswith('sel_groups_')

def is_reified_group(name):
    return is_boolean_group(name) or is_selection_groups(name)

def get_boolean_group(name):
    return int(name[9:])

def get_selection_groups(name):
    return map(int, name[11:].split('_'))

def parse_m2m(commands):
    "return a list of ids corresponding to a many2many value"
    ids = []
    for command in commands:
        if isinstance(command, (tuple, list)):
            if command[0] in (1, 4):
                ids.append(command[1])
            elif command[0] == 5:
                ids = []
            elif command[0] == 6:
                ids = list(command[2])
        else:
            ids.append(command)
    return ids

#----------------------------------------------------------
# Basic res.groups and res.users
#----------------------------------------------------------

class Groups(models.Model):
    _name = "res.groups"
    _description = "Access Groups"
    _rec_name = 'full_name'
    _order = 'name'

    name = fields.Char(required=True, translate=True)
    users = fields.Many2many('res.users', 'res_groups_users_rel', 'gid', 'uid')
    model_access = fields.One2many('ir.model.access', 'group_id', string='Access Controls', copy=True)
    rule_groups = fields.Many2many('ir.rule', 'rule_group_rel',
        'group_id', 'rule_group_id', string='Rules', domain=[('global', '=', False)])
    menu_access = fields.Many2many('ir.ui.menu', 'ir_ui_menu_group_rel', 'gid', 'menu_id', string='Access Menu')
    view_access = fields.Many2many('ir.ui.view', 'ir_ui_view_group_rel', 'group_id', 'view_id', string='Views')
    comment = fields.Text(translate=True)
    category_id = fields.Many2one('ir.module.category', string='Application', index=True)
    color = fields.Integer(string='Color Index')
    full_name = fields.Char(compute='_compute_full_name', string='Group Name', search='_search_full_name')
    share = fields.Boolean(string='Share Group', help="Group created to set access rights for sharing data with some users.")

    _sql_constraints = [
        ('name_uniq', 'unique (category_id, name)', 'The name of the group must be unique within an application!')
    ]

    @api.depends('category_id.name', 'name')
    def _compute_full_name(self):
        # Important: value must be stored in environment of group, not group1!
        for group, group1 in zip(self, self.sudo()):
            if group1.category_id:
                group.full_name = '%s / %s' % (group1.category_id.name, group1.name)
            else:
                group.full_name = group1.name

    def _search_full_name(self, operator, operand):
        lst = True
        if isinstance(operand, bool):
            domains = [[('name', operator, operand)], [('category_id.name', operator, operand)]]
            if operator in expression.NEGATIVE_TERM_OPERATORS == (not operand):
                return expression.AND(domains)
            else:
                return expression.OR(domains)
        if isinstance(operand, basestring):
            lst = False
            operand = [operand]
        where = []
        for group in operand:
            values = filter(bool, group.split('/'))
            group_name = values.pop().strip()
            category_name = values and '/'.join(values).strip() or group_name
            group_domain = [('name', operator, lst and [group_name] or group_name)]
            category_domain = [('category_id.name', operator, lst and [category_name] or category_name)]
            if operator in expression.NEGATIVE_TERM_OPERATORS and not values:
                category_domain = expression.OR([category_domain, [('category_id', '=', False)]])
            if (operator in expression.NEGATIVE_TERM_OPERATORS) == (not values):
                sub_where = expression.AND([group_domain, category_domain])
            else:
                sub_where = expression.OR([group_domain, category_domain])
            if operator in expression.NEGATIVE_TERM_OPERATORS:
                where = expression.AND([where, sub_where])
            else:
                where = expression.OR([where, sub_where])
        return where

    @api.model
    def search(self, args, offset=0, limit=None, order=None, count=False):
        # add explicit ordering if search is sorted on full_name
        if order and order.startswith('full_name'):
            groups = super(Groups, self).search(args)
            groups = groups.sorted('full_name', reverse=order.endswith('DESC'))
            groups = groups[offset:offset+limit] if limit else groups[offset:]
            return len(groups) if count else groups.ids
        return super(Groups, self).search(args, offset=offset, limit=limit, order=order, count=count)

    @api.multi
    def copy(self, default=None):
        self.ensure_one()
        default = dict(default or {}, name=_('%s (copy)') % self.name)
        return super(Groups, self).copy(default)

    @api.multi
    def write(self, vals):
        if 'name' in vals:
            if vals['name'].startswith('-'):
                raise UserError(_('The name of the group can not start with "-"'))
        # invalidate caches before updating groups, since the recomputation of
        # field 'share' depends on method has_group()
        self.env['ir.model.access'].call_cache_clearing_methods()
        self.env['res.users'].has_group.clear_cache(self.env['res.users'])
        return super(Groups, self).write(vals)


class ResUsersLog(models.Model):
    _name = 'res.users.log'
    _order = 'id desc'
    # Currenly only uses the magical fields: create_uid, create_date,
    # for recording logins. To be extended for other uses (chat presence, etc.)


class Users(models.Model):
    """ User class. A res.users record models an OpenERP user and is different
        from an employee.

        res.users class now inherits from res.partner. The partner model is
        used to store the data related to the partner: lang, name, address,
        avatar, ... The user model is now dedicated to technical data.
    """
    _name = "res.users"
    _description = 'Users'
    _inherits = {'res.partner': 'partner_id'}
    _order = 'name, login'
    __uid_cache = defaultdict(dict)             # {dbname: {uid: password}}

    # User can write on a few of his own fields (but not his groups for example)
    SELF_WRITEABLE_FIELDS = ['signature', 'action_id', 'company_id', 'email', 'name', 'image', 'image_medium', 'image_small', 'lang', 'tz']
    # User can read a few of his own fields
    SELF_READABLE_FIELDS = ['signature', 'company_id', 'login', 'email', 'name', 'image', 'image_medium', 'image_small', 'lang', 'tz', 'tz_offset', 'groups_id', 'partner_id', '__last_update', 'action_id']

    def _default_groups(self):
        default_user = self.env.ref('base.default_user', raise_if_not_found=False)
        return (default_user or self.env['res.users']).groups_id

    def _companies_count(self):
        return self.env['res.company'].sudo().search_count([])

    partner_id = fields.Many2one('res.partner', required=True, ondelete='restrict', auto_join=True,
        string='Related Partner', help='Partner-related data of the user')
    login = fields.Char(required=True, help="Used to log into the system")
    password = fields.Char(default='', invisible=True, copy=False,
        help="Keep empty if you don't want the user to be able to connect on the system.")
    new_password = fields.Char(string='Set Password',
        compute='_compute_password', inverse='_inverse_password',
        help="Specify a value only when creating a user or if you're "\
             "changing the user's password, otherwise leave empty. After "\
             "a change of password, the user has to login again.")
    signature = fields.Html()
    active = fields.Boolean(default=True)
    action_id = fields.Many2one('ir.actions.actions', string='Home Action',
        help="If specified, this action will be opened at log on for this user, in addition to the standard menu.")
    groups_id = fields.Many2many('res.groups', 'res_groups_users_rel', 'uid', 'gid', string='Groups', default=_default_groups)
    log_ids = fields.One2many('res.users.log', 'create_uid', string='User log entries')
    login_date = fields.Datetime(related='log_ids.create_date', string='Latest connection')
    share = fields.Boolean(compute='_compute_share', compute_sudo=True, string='Share User', store=True,
         help="External user with limited access, created only for the purpose of sharing data.")
    companies_count = fields.Integer(compute='_compute_companies_count', string="Number of Companies", default=_companies_count)
    
    @api.v7
    def _get_company(self, cr, uid, context=None, uid2=False):
        user = self.browse(cr, uid, uid2 or uid, context=context)
        return Users._get_company(user).id

    @api.v8
    def _get_company(self):
        return self.env.user.company_id

    # Special behavior for this field: res.company.search() will only return the companies
    # available to the current user (should be the user's companies?), when the user_preference
    # context is set.
    company_id = fields.Many2one('res.company', string='Company', required=True, default=_get_company,
        help='The company this user is currently working for.', context={'user_preference': True})
    company_ids = fields.Many2many('res.company', 'res_company_users_rel', 'user_id', 'cid',
        string='Companies', default=_get_company)

    # overridden inherited fields to bypass access rights, in case you have
    # access to the user but not its corresponding partner
    name = fields.Char(related='partner_id.name', inherited=True)
    email = fields.Char(related='partner_id.email', inherited=True)

    _sql_constraints = [
        ('login_key', 'UNIQUE (login)',  'You can not have two users with the same login !')
    ]

    def _compute_password(self):
        for user in self:
            user.password = ''

    def _inverse_password(self):
        for user in self:
            if not user.new_password:
                # Do not update the password if no value is provided, ignore silently.
                # For example web client submits False values for all empty fields.
                continue
            if user == self.env.user:
                # To change their own password, users must use the client-specific change password wizard,
                # so that the new password is immediately used for further RPC requests, otherwise the user
                # will face unexpected 'Access Denied' exceptions.
                raise UserError(_('Please use the change password wizard (in User Preferences or User menu) to change your own password.'))
            else:
                user.password = user.new_password

    @api.depends('groups_id')
    def _compute_share(self):
        for user in self:
            user.share = not user.has_group('base.group_user')

    @api.multi
    def _compute_companies_count(self):
        companies_count = self._companies_count()
        for user in self:
            user.companies_count = companies_count

    @api.onchange('login')
    def on_change_login(self):
        if self.login and tools.single_email_re.match(self.login):
            self.email = self.login

    @api.onchange('state_id')
    def onchange_state(self):
        return self.mapped('partner_id').onchange_state()

    @api.onchange('parent_id')
    def onchange_parent_id(self):
        return self.mapped('partner_id').onchange_parent_id()

    @api.multi
    @api.constrains('company_id', 'company_ids')
    def _check_company(self):
        if any(user.company_ids and user.company_id not in user.company_ids for user in self):
            raise ValidationError(_('The chosen company is not in the allowed companies for this user'))

    @api.v7
    def read(self, cr, uid, ids, fields=None, context=None, load='_classic_read'):
        result = Users.read(self.browse(cr, uid, ids, context), fields, load=load)
        return result if isinstance(ids, list) else (bool(result) and result[0])

    @api.v8
    def read(self, fields=None, load='_classic_read'):
        if fields and self == self.env.user:
            for key in fields:
                if not (key in self.SELF_READABLE_FIELDS or key.startswith('context_')):
                    break
            else:
                # safe fields only, so we read as super-user to bypass access rights
                self = self.sudo()

        result = super(Users, self).read(fields=fields, load=load)

        canwrite = self.env['ir.model.access'].check('res.users', 'write', False)
        if not canwrite:
            def override_password(vals):
                if (vals['id'] != self._uid):
                    for key in USER_PRIVATE_FIELDS:
                        if key in vals:
                            vals[key] = '********'
                return vals
            result = map(override_password, result)

        return result

    @api.model
    def read_group(self, domain, fields, groupby, offset=0, limit=None, orderby=False, lazy=True):
        if self._uid != SUPERUSER_ID:
            groupby_fields = set([groupby] if isinstance(groupby, basestring) else groupby)
            if groupby_fields.intersection(USER_PRIVATE_FIELDS):
                raise AccessError(_('Invalid groupby'))
        return super(Users, self).read_group(domain, fields, groupby, offset=offset, limit=limit, orderby=orderby, lazy=lazy)

    @api.model
    def _search(self, args, offset=0, limit=None, order=None, count=False, access_rights_uid=None):
        if self._uid != SUPERUSER_ID and args:
            domain_fields = {term[0] for term in args if isinstance(term, (tuple, list))}
            if domain_fields.intersection(USER_PRIVATE_FIELDS):
                raise AccessError(_('Invalid search criterion'))
        return super(Users, self)._search(args, offset=offset, limit=limit, order=order, count=count,
                                          access_rights_uid=access_rights_uid)

    @api.model
    def create(self, vals):
        user = super(Users, self).create(vals)
        user.partner_id.active = user.active
        if user.partner_id.company_id:
            user.partner_id.write({'company_id': user.company_id.id})
        return user

    @api.multi
    def write(self, values):
        if values.get('active') == False:
            for user in self:
                if user.id == SUPERUSER_ID:
                    raise UserError(_("You cannot deactivate the admin user."))
                elif user.id == self._uid:
                    raise UserError(_("You cannot deactivate the user you're currently logged in as."))

        if self == self.env.user:
            for key in values.keys():
                if not (key in self.SELF_WRITEABLE_FIELDS or key.startswith('context_')):
                    break
            else:
                if 'company_id' in values:
                    if values['company_id'] not in self.env.user.company_ids.ids:
                        del values['company_id']
                # safe fields only, so we write as super-user to bypass access rights
                self = self.sudo()

        res = super(Users, self).write(values)
        if 'company_id' in values:
            for user in self:
                # if partner is global we keep it that way
                if user.partner_id.company_id.id != values['company_id']:
                    user.partner_id.write({'company_id': user.company_id.id})
            # clear default ir values when company changes
            self.env['ir.values'].get_defaults_dict.clear_cache(self.env['ir.values'])

        # clear caches linked to the users
        if 'groups_id' in values:
            self.env['ir.model.access'].call_cache_clearing_methods()
            self.env['ir.rule'].clear_caches()
            self.has_group.clear_cache(self)
        if any(key.startswith('context_') or key in ('lang', 'tz') for key in values):
            self.context_get.clear_cache(self)
        if any(key in values for key in ['active'] + USER_PRIVATE_FIELDS):
            db = self._cr.dbname
            for id in self.ids:
                self.__uid_cache[db].pop(id, None)

        return res

    @api.multi
    def unlink(self):
        if SUPERUSER_ID in self.ids:
            raise UserError(_('You can not remove the admin user as it is used internally for resources created by Odoo (updates, module installation, ...)'))
        db = self._cr.dbname
        for id in self.ids:
            self.__uid_cache[db].pop(id, None)
        return super(Users, self).unlink()

    @api.model
    def name_search(self, name='', args=None, operator='ilike', limit=100):
        if args is None:
            args = []
        users = self.browse()
        if name and operator in ['=', 'ilike']:
            users = self.search([('login', '=', name)] + args, limit=limit)
        if not users:
            users = self.search([('name', operator, name)] + args, limit=limit)
        return users.name_get()

    @api.multi
    def copy(self, default=None):
        self.ensure_one()
        default = dict(default or {})
        if ('name' not in default) and ('partner_id' not in default):
            default['name'] = _("%s (copy)") % self.name
        if 'login' not in default:
            default['login'] = _("%s (copy)") % self.login
        return super(Users, self).copy(default)

    @api.model
    @tools.ormcache('self._uid')
    def context_get(self):
        user = self.env.user
        result = {}
        for k in self._fields:
            if k.startswith('context_'):
                context_key = k[8:]
            elif k in ['lang', 'tz']:
                context_key = k
            else:
                context_key = False
            if context_key:
                res = getattr(user, k) or False
                if isinstance(res, models.BaseModel):
                    res = res.id
                result[context_key] = res or False
        return result

    @api.model
    @api.returns('ir.actions.act_window', lambda record: record.id)
    def action_get(self):
        return self.sudo().env.ref('base.action_res_users_my')

    def check_super(self, passwd):
        return check_super(passwd)

    @api.model
    def check_credentials(self, password):
        """ Override this method to plug additional authentication methods"""
        user = self.sudo().search([('id', '=', self._uid), ('password', '=', password)])
        if not user:
            raise AccessDenied()

    @api.model
    def _update_last_login(self):
        # only create new records to avoid any side-effect on concurrent transactions
        # extra records will be deleted by the periodical garbage collection
        self.env['res.users.log'].create({}) # populated by defaults

    def _login(self, db, login, password):
        if not password:
            return False
        user_id = False
        try:
            with self.pool.cursor() as cr:
                res = self.search(cr, SUPERUSER_ID, [('login','=',login)])
                if res:
                    user_id = res[0]
                    self.check_credentials(cr, user_id, password)
                    self._update_last_login(cr, user_id)
        except AccessDenied:
            _logger.info("Login failed for db:%s login:%s", db, login)
            user_id = False
        return user_id

    def authenticate(self, db, login, password, user_agent_env):
        """Verifies and returns the user ID corresponding to the given
          ``login`` and ``password`` combination, or False if there was
          no matching user.
           :param str db: the database on which user is trying to authenticate
           :param str login: username
           :param str password: user password
           :param dict user_agent_env: environment dictionary describing any
               relevant environment attributes
        """
        uid = self._login(db, login, password)
        if uid == SUPERUSER_ID:
            # Successfully logged in as admin!
            # Attempt to guess the web base url...
            if user_agent_env and user_agent_env.get('base_location'):
                try:
                    with self.pool.cursor() as cr:
                        base = user_agent_env['base_location']
                        ICP = self.pool['ir.config_parameter']
                        if not ICP.get_param(cr, uid, 'web.base.url.freeze'):
                            ICP.set_param(cr, uid, 'web.base.url', base)
                except Exception:
                    _logger.exception("Failed to update web.base.url configuration parameter")
        return uid

    def check(self, db, uid, passwd):
        """Verifies that the given (uid, password) is authorized for the database ``db`` and
           raise an exception if it is not."""
        if not passwd:
            # empty passwords disallowed for obvious security reasons
<<<<<<< HEAD
            raise AccessDenied()
        if self.__uid_cache[db].get(uid) == passwd:
=======
            raise openerp.exceptions.AccessDenied()
        db = self.pool.db_name
        if self.__uid_cache.setdefault(db, {}).get(uid) == passwd:
>>>>>>> b64b9619
            return
        cr = self.pool.cursor()
        try:
            self.check_credentials(cr, uid, passwd)
            self.__uid_cache[db][uid] = passwd
        finally:
            cr.close()

    @api.model
    def change_password(self, old_passwd, new_passwd):
        """Change current user password. Old password must be provided explicitly
        to prevent hijacking an existing user session, or for cases where the cleartext
        password is not used to authenticate requests.

        :return: True
        :raise: odoo.exceptions.AccessDenied when old password is wrong
        :raise: odoo.exceptions.UserError when new password is not set or empty
        """
        self.check(self._cr.dbname, self._uid, old_passwd)
        if new_passwd:
            # use self.env.user here, because it has uid=SUPERUSER_ID
            return self.env.user.write({'password': new_passwd})
        raise UserError(_("Setting empty passwords is not allowed for security reasons!"))

    @api.multi
    def preference_save(self):
        return {
            'type': 'ir.actions.client',
            'tag': 'reload_context',
        }

    @api.multi
    def preference_change_password(self):
        return {
            'type': 'ir.actions.client',
            'tag': 'change_password',
            'target': 'new',
        }

    @api.v7
    def has_group(self, cr, uid, group_ext_id):
        return self._has_group(cr, uid, group_ext_id)

    @api.v8
    def has_group(self, group_ext_id):
        # use singleton's id if called on a non-empty recordset, otherwise
        # context uid
        uid = self.id or self._uid
        return self.sudo(user=uid)._has_group(group_ext_id)

    @api.model
    @tools.ormcache('self._uid', 'group_ext_id')
    def _has_group(self, group_ext_id):
        """Checks whether user belongs to given group.

        :param str group_ext_id: external ID (XML ID) of the group.
           Must be provided in fully-qualified form (``module.ext_id``), as there
           is no implicit module to use..
        :return: True if the current user is a member of the group with the
           given external ID (XML ID), else False.
        """
        assert group_ext_id and '.' in group_ext_id, "External ID must be fully qualified"
        module, ext_id = group_ext_id.split('.')
        self._cr.execute("""SELECT 1 FROM res_groups_users_rel WHERE uid=%s AND gid IN
                            (SELECT res_id FROM ir_model_data WHERE module=%s AND name=%s)""",
                         (self._uid, module, ext_id))
        return bool(self._cr.fetchone())
    # for a few places explicitly clearing the has_group cache
    has_group.clear_cache = _has_group.clear_cache

    @api.multi
    def _is_admin(self):
        self.ensure_one()
        return self.id == SUPERUSER_ID or self.has_group('base.group_erp_manager')

    @api.model
    def get_company_currency_id(self):
        return self.env.user.company_id.currency_id.id

#
# Implied groups
#
# Extension of res.groups and res.users with a relation for "implied" or
# "inherited" groups.  Once a user belongs to a group, it automatically belongs
# to the implied groups (transitively).
#

class GroupsImplied(models.Model):
    _inherit = 'res.groups'

    implied_ids = fields.Many2many('res.groups', 'res_groups_implied_rel', 'gid', 'hid',
        string='Inherits', help='Users of this group automatically inherit those groups')
    trans_implied_ids = fields.Many2many('res.groups', string='Transitively inherits',
        compute='_compute_trans_implied')

    @api.depends('implied_ids.trans_implied_ids')
    def _compute_trans_implied(self):
        # Compute the transitive closure recursively. Note that the performance
        # is good, because the record cache behaves as a memo (the field is
        # never computed twice on a given group.)
        for g in self:
            g.trans_implied_ids = g.implied_ids | g.mapped('implied_ids.trans_implied_ids')

    @api.model
    def create(self, values):
        user_ids = values.pop('users', None)
        group = super(GroupsImplied, self).create(values)
        if user_ids:
            # delegate addition of users to add implied groups
            group.write({'users': user_ids})
        return group

    @api.multi
    def write(self, values):
        res = super(GroupsImplied, self).write(values)
        if values.get('users') or values.get('implied_ids'):
            # add all implied groups (to all users of each group)
            for group in self:
                vals = {'users': zip(repeat(4), group.users.ids)}
                super(GroupsImplied, group.trans_implied_ids).write(vals)
        return res


class UsersImplied(models.Model):
    _inherit = 'res.users'

    @api.model
    def create(self, values):
        if 'groups_id' in values:
            # complete 'groups_id' with implied groups
            user = self.new(values)
            gs = user.groups_id | user.groups_id.mapped('trans_implied_ids')
            values['groups_id'] = type(self).groups_id.convert_to_write(gs, user.groups_id)
        return super(UsersImplied, self).create(values)

    @api.multi
    def write(self, values):
        res = super(UsersImplied, self).write(values)
        if values.get('groups_id'):
            # add implied groups for all users
            for user in self.with_context({}):
                gs = set(concat(g.trans_implied_ids for g in user.groups_id))
                vals = {'groups_id': [(4, g.id) for g in gs]}
                super(UsersImplied, self).write(vals)
        return res

#
# Virtual checkbox and selection for res.user form view
#
# Extension of res.groups and res.users for the special groups view in the users
# form.  This extension presents groups with selection and boolean widgets:
# - Groups are shown by application, with boolean and/or selection fields.
#   Selection fields typically defines a role "Name" for the given application.
# - Uncategorized groups are presented as boolean fields and grouped in a
#   section "Others".
#
# The user form view is modified by an inherited view (base.user_groups_view);
# the inherited view replaces the field 'groups_id' by a set of reified group
# fields (boolean or selection fields).  The arch of that view is regenerated
# each time groups are changed.
#
# Naming conventions for reified groups fields:
# - boolean field 'in_group_ID' is True iff
#       ID is in 'groups_id'
# - selection field 'sel_groups_ID1_..._IDk' is ID iff
#       ID is in 'groups_id' and ID is maximal in the set {ID1, ..., IDk}
#

class GroupsView(models.Model):
    _inherit = 'res.groups'

    @api.model
    def create(self, values):
        user = super(GroupsView, self).create(values)
        self._update_user_groups_view()
        # ir_values.get_actions() depends on action records
        self.env['ir.values'].clear_caches()
        return user

    @api.multi
    def write(self, values):
        res = super(GroupsView, self).write(values)
        self._update_user_groups_view()
        # ir_values.get_actions() depends on action records
        self.env['ir.values'].clear_caches()
        return res

    @api.multi
    def unlink(self):
        res = super(GroupsView, self).unlink()
        self._update_user_groups_view()
        # ir_values.get_actions() depends on action records
        self.env['ir.values'].clear_caches()
        return res

    @api.model
    def _update_user_groups_view(self):
        """ Modify the view with xmlid ``base.user_groups_view``, which inherits
            the user form view, and introduces the reified group fields.
        """
        if self._context.get('install_mode'):
            # use installation/admin language for translatable names in the view
            user_context = self.env['res.users'].context_get()
            self = self.with_context(**user_context)

        # We have to try-catch this, because at first init the view does not
        # exist but we are already creating some basic groups.
        view = self.env.ref('base.user_groups_view', raise_if_not_found=False)
        if view and view.exists() and view._name == 'ir.ui.view':
            group_no_one = view.env.ref('base.group_no_one')
            xml1, xml2 = [], []
            xml1.append(E.separator(string=_('Application'), colspan="2"))
            for app, kind, gs in self.get_groups_by_application():
                # hide groups in categories 'Hidden' and 'Extra' (except for group_no_one)
                attrs = {}
                if app.xml_id in ('base.module_category_hidden', 'base.module_category_extra', 'base.module_category_usability'):
                    attrs['groups'] = 'base.group_no_one'

                if kind == 'selection':
                    # application name with a selection field
                    field_name = name_selection_groups(gs.ids)
                    xml1.append(E.field(name=field_name, **attrs))
                    xml1.append(E.newline())
                else:
                    # application separator with boolean fields
                    app_name = app.name or _('Other')
                    xml2.append(E.separator(string=app_name, colspan="4", **attrs))
                    for g in gs:
                        field_name = name_boolean_group(g.id)
                        if g == group_no_one:
                            # make the group_no_one invisible in the form view
                            xml2.append(E.field(name=field_name, invisible="1", **attrs))
                        else:
                            xml2.append(E.field(name=field_name, **attrs))

            xml2.append({'class': "o_label_nowrap"})
            xml = E.field(E.group(*(xml1), col="2"), E.group(*(xml2), col="4"), name="groups_id", position="replace")
            xml.addprevious(etree.Comment("GENERATED AUTOMATICALLY BY GROUPS"))
            xml_content = etree.tostring(xml, pretty_print=True, xml_declaration=True, encoding="utf-8")
            view.with_context(lang=None).write({'arch': xml_content})

    def get_application_groups(self, domain):
        """ Return the non-share groups that satisfy ``domain``. """
        return self.search(domain + [('share', '=', False)])

    @api.model
    def get_groups_by_application(self):
        """ Return all groups classified by application (module category), as a list::

                [(app, kind, groups), ...],

            where ``app`` and ``groups`` are recordsets, and ``kind`` is either
            ``'boolean'`` or ``'selection'``. Applications are given in sequence
            order.  If ``kind`` is ``'selection'``, ``groups`` are given in
            reverse implication order.
        """
        def linearize(app, gs):
            # determine sequence order: a group appears after its implied groups
            order = {g: len(g.trans_implied_ids & gs) for g in gs}
            # check whether order is total, i.e., sequence orders are distinct
            if len(set(order.itervalues())) == len(gs):
                return (app, 'selection', gs.sorted(key=order.get))
            else:
                return (app, 'boolean', gs)

        # classify all groups by application
        by_app, others = defaultdict(self.browse), self.browse()
        for g in self.get_application_groups([]):
            if g.category_id:
                by_app[g.category_id] += g
            else:
                others += g
        # build the result
        res = []
        for app, gs in sorted(by_app.iteritems(), key=lambda (a, _): a.sequence or 0):
            res.append(linearize(app, gs))
        if others:
            res.append((self.env['ir.module.category'], 'boolean', others))
        return res


class UsersView(models.Model):
    _inherit = 'res.users'

    @api.model
    def create(self, values):
        values = self._remove_reified_groups(values)
        user = super(UsersView, self).create(values)
        group_multi_company = self.env.ref('base.group_multi_company', False)
        if group_multi_company and 'company_ids' in values:
            if len(user.company_ids) <= 1 and user.id in group_multi_company.users.ids:
                group_multi_company.write({'users': [(3, user.id)]})
            elif len(user.company_ids) > 1 and user.id not in group_multi_company.users.ids:
                group_multi_company.write({'users': [(4, user.id)]})
        return user

    @api.multi
    def write(self, values):
        values = self._remove_reified_groups(values)
        res = super(UsersView, self).write(values)
        group_multi_company = self.env.ref('base.group_multi_company', False)
        if group_multi_company and 'company_ids' in values:
            for user in self:
                if len(user.company_ids) <= 1 and user.id in group_multi_company.users.ids:
                    group_multi_company.write({'users': [(3, user.id)]})
                elif len(user.company_ids) > 1 and user.id not in group_multi_company.users.ids:
                    group_multi_company.write({'users': [(4, user.id)]})
        return res

    def _remove_reified_groups(self, values):
        """ return `values` without reified group fields """
        add, rem = [], []
        values1 = {}

        for key, val in values.iteritems():
            if is_boolean_group(key):
                (add if val else rem).append(get_boolean_group(key))
            elif is_selection_groups(key):
                rem += get_selection_groups(key)
                if val:
                    add.append(val)
            else:
                values1[key] = val

        if 'groups_id' not in values and (add or rem):
            # remove group ids in `rem` and add group ids in `add`
            values1['groups_id'] = zip(repeat(3), rem) + zip(repeat(4), add)

        return values1

    @api.model
    def default_get(self, fields):
        group_fields, fields = partition(is_reified_group, fields)
        fields1 = (fields + ['groups_id']) if group_fields else fields
        values = super(UsersView, self).default_get(fields1)
        self._add_reified_groups(group_fields, values)
        return values

    @api.v7
    def read(self, cr, uid, ids, fields=None, context=None, load='_classic_read'):
        result = UsersView.read(self.browse(cr, uid, ids, context), fields, load=load)
        return result if isinstance(ids, list) else (bool(result) and result[0])

    @api.v8
    def read(self, fields=None, load='_classic_read'):
        # determine whether reified groups fields are required, and which ones
        fields1 = fields or self.fields_get().keys()
        group_fields, other_fields = partition(is_reified_group, fields1)

        # read regular fields (other_fields); add 'groups_id' if necessary
        drop_groups_id = False
        if group_fields and fields:
            if 'groups_id' not in other_fields:
                other_fields.append('groups_id')
                drop_groups_id = True
        else:
            other_fields = fields

        res = super(UsersView, self).read(other_fields, load=load)

        # post-process result to add reified group fields
        if group_fields:
            for values in res:
                self._add_reified_groups(group_fields, values)
                if drop_groups_id:
                    values.pop('groups_id', None)
        return res

    def _add_reified_groups(self, fields, values):
        """ add the given reified group fields into `values` """
        gids = set(parse_m2m(values.get('groups_id') or []))
        for f in fields:
            if is_boolean_group(f):
                values[f] = get_boolean_group(f) in gids
            elif is_selection_groups(f):
                selected = [gid for gid in get_selection_groups(f) if gid in gids]
                values[f] = selected and selected[-1] or False

    @api.model
    def fields_get(self, allfields=None, write_access=True, attributes=None):
        res = super(UsersView, self).fields_get(allfields=allfields, write_access=write_access, attributes=attributes)
        # add reified groups fields
        if not self.env.user._is_admin():
            return res
        for app, kind, gs in self.env['res.groups'].sudo().get_groups_by_application():
            if kind == 'selection':
                # selection group field
                tips = ['%s: %s' % (g.name, g.comment) for g in gs if g.comment]
                res[name_selection_groups(gs.ids)] = {
                    'type': 'selection',
                    'string': app.name or _('Other'),
                    'selection': [(False, '')] + [(g.id, g.name) for g in gs],
                    'help': '\n'.join(tips),
                    'exportable': False,
                    'selectable': False,
                }
            else:
                # boolean group fields
                for g in gs:
                    res[name_boolean_group(g.id)] = {
                        'type': 'boolean',
                        'string': g.name,
                        'help': g.comment,
                        'exportable': False,
                        'selectable': False,
                    }
        return res

#----------------------------------------------------------
# change password wizard
#----------------------------------------------------------

class ChangePasswordWizard(models.TransientModel):
    """ A wizard to manage the change of users' passwords. """
    _name = "change.password.wizard"
    _description = "Change Password Wizard"

    def _default_user_ids(self):
        user_ids = self._context.get('active_model') == 'res.users' and self._context.get('active_ids') or []
        return [
            (0, 0, {'user_id': user.id, 'user_login': user.login})
            for user in self.env['res.users'].browse(user_ids)
        ]

    user_ids = fields.One2many('change.password.user', 'wizard_id', string='Users', default=_default_user_ids)

    @api.multi
    def change_password_button(self):
        self.ensure_one()
        self.user_ids.change_password_button()
        if self.env.user in self.mapped('user_ids.user_id'):
            return {'type': 'ir.actions.client', 'tag': 'reload'}
        return {'type': 'ir.actions.act_window_close'}


class ChangePasswordUser(models.TransientModel):
    """ A model to configure users in the change password wizard. """
    _name = 'change.password.user'
    _description = 'Change Password Wizard User'

    wizard_id = fields.Many2one('change.password.wizard', string='Wizard', required=True)
    user_id = fields.Many2one('res.users', string='User', required=True, ondelete='cascade')
    user_login = fields.Char(string='User Login', readonly=True)
    new_passwd = fields.Char(string='New Password', default='')

    @api.multi
    def change_password_button(self):
        for line in self:
            line.user_id.write({'password': line.new_passwd})
        # don't keep temporary passwords in the database longer than necessary
        self.write({'new_passwd': False})<|MERGE_RESOLUTION|>--- conflicted
+++ resolved
@@ -494,14 +494,9 @@
            raise an exception if it is not."""
         if not passwd:
             # empty passwords disallowed for obvious security reasons
-<<<<<<< HEAD
             raise AccessDenied()
+        db = self.pool.db_name
         if self.__uid_cache[db].get(uid) == passwd:
-=======
-            raise openerp.exceptions.AccessDenied()
-        db = self.pool.db_name
-        if self.__uid_cache.setdefault(db, {}).get(uid) == passwd:
->>>>>>> b64b9619
             return
         cr = self.pool.cursor()
         try:
