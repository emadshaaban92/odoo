--- conflicted
+++ resolved
@@ -146,18 +146,11 @@
         if 'name' in vals:
             if vals['name'].startswith('-'):
                 raise UserError(_('The name of the group can not start with "-"'))
-<<<<<<< HEAD
-        res = super(Groups, self).write(vals)
+        # invalidate caches before updating groups, since the recomputation of
+        # field 'share' depends on method has_group()
         self.env['ir.model.access'].call_cache_clearing_methods()
         self.env['res.users'].has_group.clear_cache(self.env['res.users'])
-        return res
-=======
-        # invalidate caches before updating groups, since the recomputation of
-        # field 'share' depends on method has_group()
-        self.pool['ir.model.access'].call_cache_clearing_methods(cr)
-        self.pool['res.users'].has_group.clear_cache(self.pool['res.users'])
-        return super(res_groups, self).write(cr, uid, ids, vals, context=context)
->>>>>>> 89873cbe
+        return super(Groups, self).write(vals)
 
 
 class ResUsersLog(models.Model):
@@ -369,35 +362,20 @@
                 if user.partner_id.company_id.id != values['company_id']:
                     user.partner_id.write({'company_id': user.company_id.id})
             # clear default ir values when company changes
-<<<<<<< HEAD
             self.env['ir.values'].get_defaults_dict.clear_cache(self.env['ir.values'])
-        # clear caches linked to the users
-        self.env['ir.model.access'].call_cache_clearing_methods()
-        self.env['ir.rule'].clear_caches()
-        db = self._cr.dbname
-        for id in self.ids:
-            self.__uid_cache[db].pop(id, None)
-        self.context_get.clear_cache(self)
-        self.has_group.clear_cache(self)
-=======
-            self.pool['ir.values'].get_defaults_dict.clear_cache(self.pool['ir.values'])
 
         # clear caches linked to the users
         if 'groups_id' in values:
-            self.pool['ir.model.access'].call_cache_clearing_methods(cr)
-            clear = partial(self.pool['ir.rule'].clear_cache, cr)
-            map(clear, ids)
+            self.env['ir.model.access'].call_cache_clearing_methods()
+            self.env['ir.rule'].clear_caches()
             self.has_group.clear_cache(self)
         if any(key.startswith('context_') or key in ('lang', 'tz') for key in values):
             self.context_get.clear_cache(self)
         if any(key in values for key in ['active'] + USER_PRIVATE_FIELDS):
-            db = cr.dbname
-            if db in self.__uid_cache:
-                for id in ids:
-                    if id in self.__uid_cache[db]:
-                        del self.__uid_cache[db][id]
-
->>>>>>> 89873cbe
+            db = self._cr.dbname
+            for id in self.ids:
+                self.__uid_cache[db].pop(id, None)
+
         return res
 
     @api.multi
@@ -644,25 +622,14 @@
 class UsersImplied(models.Model):
     _inherit = 'res.users'
 
-<<<<<<< HEAD
     @api.model
     def create(self, values):
-        groups = values.pop('groups_id', None)
-        user = super(UsersImplied, self).create(values)
-        if groups:
-            # delegate addition of groups to add implied groups
-            user.write({'groups_id': groups})
-            self.env['ir.ui.view'].clear_caches()
-        return user
-=======
-    def create(self, cr, uid, values, context=None):
         if 'groups_id' in values:
             # complete 'groups_id' with implied groups
-            user = self.new(cr, uid, values, context=context)
+            user = self.new(values)
             gs = user.groups_id | user.groups_id.mapped('trans_implied_ids')
             values['groups_id'] = type(self).groups_id.convert_to_write(gs)
-        return super(users_implied, self).create(cr, uid, values, context)
->>>>>>> 89873cbe
+        return super(UsersImplied, self).create(values)
 
     @api.multi
     def write(self, values):
@@ -672,12 +639,7 @@
             for user in self.with_context({}):
                 gs = set(concat(g.trans_implied_ids for g in user.groups_id))
                 vals = {'groups_id': [(4, g.id) for g in gs]}
-<<<<<<< HEAD
                 super(UsersImplied, self).write(vals)
-            self.env['ir.ui.view'].clear_caches()
-=======
-                super(users_implied, self).write(cr, uid, [user.id], vals, context)
->>>>>>> 89873cbe
         return res
 
 #
