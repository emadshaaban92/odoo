Babel==2.3.4
decorator==4.0.10
docutils==0.12
ebaysdk==2.1.5
feedparser==5.2.1
<<<<<<< HEAD
gevent==1.1.2 ; sys_platform != 'win32' and python_version < '3.7'
gevent==1.3.4 ; sys_platform != 'win32' and python_version >= '3.7'
greenlet==0.4.10 ; python_version < '3.7'
greenlet==0.4.13 ; python_version >= '3.7'
html2text==2016.9.19
Jinja2==2.8
lxml==3.7.1 ; sys_platform != 'win32' and python_version < '3.7'
lxml==4.2.3 ; sys_platform != 'win32' and python_version >= '3.7'
lxml ; sys_platform == 'win32'
=======
gevent==1.1.2
greenlet==0.4.10
jcconv==0.2.3
Jinja2==2.8.1
lxml==3.5.0
>>>>>>> 52e88036
Mako==1.0.4
MarkupSafe==0.23
mock==2.0.0
num2words==0.5.4
ofxparse==0.16
passlib==1.6.5
Pillow==4.0.0
psutil==4.3.1; sys_platform != 'win32'
psycopg2==2.7.3.1; sys_platform != 'win32'
pydot==1.2.3
pyldap==2.4.28; sys_platform != 'win32'
pyparsing==2.1.10
PyPDF2==1.26.0
pyserial==3.1.1
python-dateutil==2.5.3
pytz==2016.7
pyusb==1.0.0
PyYAML==3.12
qrcode==5.3
reportlab==3.3.0
requests==2.11.1
suds-jurko==0.6
vatnumber==1.2
vobject==0.9.3
Werkzeug==0.11.15
XlsxWriter==0.9.3
xlwt==1.3.*
xlrd==1.0.0
pypiwin32 ; sys_platform == 'win32'<|MERGE_RESOLUTION|>--- conflicted
+++ resolved
@@ -3,23 +3,15 @@
 docutils==0.12
 ebaysdk==2.1.5
 feedparser==5.2.1
-<<<<<<< HEAD
 gevent==1.1.2 ; sys_platform != 'win32' and python_version < '3.7'
 gevent==1.3.4 ; sys_platform != 'win32' and python_version >= '3.7'
 greenlet==0.4.10 ; python_version < '3.7'
 greenlet==0.4.13 ; python_version >= '3.7'
 html2text==2016.9.19
-Jinja2==2.8
+Jinja2==2.8.1
 lxml==3.7.1 ; sys_platform != 'win32' and python_version < '3.7'
 lxml==4.2.3 ; sys_platform != 'win32' and python_version >= '3.7'
 lxml ; sys_platform == 'win32'
-=======
-gevent==1.1.2
-greenlet==0.4.10
-jcconv==0.2.3
-Jinja2==2.8.1
-lxml==3.5.0
->>>>>>> 52e88036
 Mako==1.0.4
 MarkupSafe==0.23
 mock==2.0.0
